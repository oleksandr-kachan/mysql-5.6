/* Copyright (c) 2008, 2013, Oracle and/or its affiliates. All rights reserved.

  This program is free software; you can redistribute it and/or modify
  it under the terms of the GNU General Public License as published by
  the Free Software Foundation; version 2 of the License.

  This program is distributed in the hope that it will be useful,
  but WITHOUT ANY WARRANTY; without even the implied warranty of
  MERCHANTABILITY or FITNESS FOR A PARTICULAR PURPOSE.  See the
  GNU General Public License for more details.

  You should have received a copy of the GNU General Public License
  along with this program; if not, write to the Free Software Foundation,
  51 Franklin Street, Suite 500, Boston, MA 02110-1335 USA */

#include "my_global.h"
#include "my_pthread.h"
#include "table_threads.h"
#include "sql_parse.h"
#include "pfs_instr_class.h"
#include "pfs_instr.h"

THR_LOCK table_threads::m_table_lock;

static const TABLE_FIELD_TYPE field_types[]=
{
  {
    { C_STRING_WITH_LEN("THREAD_ID") },
    { C_STRING_WITH_LEN("bigint(20)") },
    { NULL, 0}
  },
  {
    { C_STRING_WITH_LEN("NAME") },
    { C_STRING_WITH_LEN("varchar(128)") },
    { NULL, 0}
  },
  {
    { C_STRING_WITH_LEN("TYPE") },
    { C_STRING_WITH_LEN("varchar(10)") },
    { NULL, 0}
  },
  {
    { C_STRING_WITH_LEN("PROCESSLIST_ID") },
    { C_STRING_WITH_LEN("bigint(20)") },
    { NULL, 0}
  },
  {
    { C_STRING_WITH_LEN("PROCESSLIST_USER") },
    { C_STRING_WITH_LEN("varchar(16)") },
    { NULL, 0}
  },
  {
    { C_STRING_WITH_LEN("PROCESSLIST_HOST") },
    { C_STRING_WITH_LEN("varchar(60)") },
    { NULL, 0}
  },
  {
    { C_STRING_WITH_LEN("PROCESSLIST_DB") },
    { C_STRING_WITH_LEN("varchar(64)") },
    { NULL, 0}
  },
  {
    { C_STRING_WITH_LEN("PROCESSLIST_COMMAND") },
    { C_STRING_WITH_LEN("varchar(16)") },
    { NULL, 0}
  },
  {
    { C_STRING_WITH_LEN("PROCESSLIST_TIME") },
    { C_STRING_WITH_LEN("bigint(20)") },
    { NULL, 0}
  },
  {
    { C_STRING_WITH_LEN("PROCESSLIST_STATE") },
    { C_STRING_WITH_LEN("varchar(64)") },
    { NULL, 0}
  },
  {
    { C_STRING_WITH_LEN("PROCESSLIST_INFO") },
    { C_STRING_WITH_LEN("longtext") },
    { NULL, 0}
  },
  {
    { C_STRING_WITH_LEN("PARENT_THREAD_ID") },
    { C_STRING_WITH_LEN("bigint(20)") },
    { NULL, 0}
  },
  {
    { C_STRING_WITH_LEN("ROLE") },
    { C_STRING_WITH_LEN("varchar(64)") },
    { NULL, 0}
  },
  {
    { C_STRING_WITH_LEN("INSTRUMENTED") },
    { C_STRING_WITH_LEN("enum(\'YES\',\'NO\')") },
    { NULL, 0}
  }
};

TABLE_FIELD_DEF
table_threads::m_field_def=
{ 14, field_types };

PFS_engine_table_share
table_threads::m_share=
{
  { C_STRING_WITH_LEN("threads") },
  &pfs_updatable_acl,
  &table_threads::create,
  NULL, /* write_row */
  NULL, /* delete_all_rows */
  NULL, /* get_row_count */
  1000, /* records */
  sizeof(PFS_simple_index), /* ref length */
  &m_table_lock,
  &m_field_def,
  false /* checked */
};

PFS_engine_table* table_threads::create()
{
  return new table_threads();
}

table_threads::table_threads()
  : cursor_by_thread(& m_share),
  m_row_exists(false)
{}

void table_threads::make_row(PFS_thread *pfs)
{
  pfs_lock lock;
  pfs_lock processlist_state_lock;
  pfs_lock processlist_info_lock;
  PFS_thread_class *safe_class;

  m_row_exists= false;

  /* Protect this reader against thread termination */
  pfs->m_lock.begin_optimistic_lock(&lock);

  safe_class= sanitize_thread_class(pfs->m_class);
  if (unlikely(safe_class == NULL))
    return;

  m_row.m_thread_internal_id= pfs->m_thread_internal_id;
  m_row.m_parent_thread_internal_id= pfs->m_parent_thread_internal_id;
  m_row.m_processlist_id= pfs->m_processlist_id;
  m_row.m_name= safe_class->m_name;
  m_row.m_name_length= safe_class->m_name_length;

  m_row.m_username_length= pfs->m_username_length;
  if (unlikely(m_row.m_username_length > sizeof(m_row.m_username)))
    return;
  if (m_row.m_username_length != 0)
    memcpy(m_row.m_username, pfs->m_username, m_row.m_username_length);

  m_row.m_hostname_length= pfs->m_hostname_length;
  if (unlikely(m_row.m_hostname_length > sizeof(m_row.m_hostname)))
    return;
  if (m_row.m_hostname_length != 0)
    memcpy(m_row.m_hostname, pfs->m_hostname, m_row.m_hostname_length);

  m_row.m_dbname_length= pfs->m_dbname_length;
  if (unlikely(m_row.m_dbname_length > sizeof(m_row.m_dbname)))
    return;
  if (m_row.m_dbname_length != 0)
    memcpy(m_row.m_dbname, pfs->m_dbname, m_row.m_dbname_length);

  m_row.m_command= pfs->m_command;
  m_row.m_start_time= pfs->m_start_time;

<<<<<<< HEAD
  /* Protect this reader against state attribute changes. */
  pfs->m_processlist_state_lock.begin_optimistic_lock(&processlist_state_lock);
=======
  /* Protect this reader against attribute changes. */
  pfs->m_processlist_lock.begin_optimistic_lock(&processlist_lock);
>>>>>>> 91773b1f

  m_row.m_processlist_state_ptr= pfs->m_processlist_state_ptr;
  m_row.m_processlist_state_length= pfs->m_processlist_state_length;

<<<<<<< HEAD
  if (! pfs->m_processlist_state_lock.end_optimistic_lock(& processlist_state_lock))
=======
  if (! pfs->m_processlist_lock.end_optimistic_lock(& processlist_lock))
>>>>>>> 91773b1f
  {
    /*
      Column PROCESSLIST_STATE is being updated.
      Do not discard the entire row.
      Do not loop waiting for a stable value.
      Just return NULL values for this column.
    */
    m_row.m_processlist_state_length= 0;
  }

  /* Protect this reader against info attribute changes. */
  pfs->m_processlist_info_lock.begin_optimistic_lock(&processlist_info_lock);

  m_row.m_processlist_info_ptr= & pfs->m_processlist_info[0];
  m_row.m_processlist_info_length= pfs->m_processlist_info_length;

  if (! pfs->m_processlist_info_lock.end_optimistic_lock(& processlist_info_lock))
  {
    /*
      Column PROCESSLIST_INFO is being updated.
      Do not discard the entire row.
      Do not loop waiting for a stable value.
      Just return NULL values for this column.
    */
    m_row.m_processlist_info_length= 0;
  }

  m_row.m_enabled_ptr= &pfs->m_enabled;

  if (pfs->m_lock.end_optimistic_lock(& lock))
    m_row_exists= true;
}

int table_threads::read_row_values(TABLE *table,
                                   unsigned char *buf,
                                   Field **fields,
                                   bool read_all)
{
  Field *f;

  if (unlikely(! m_row_exists))
    return HA_ERR_RECORD_DELETED;

  /* Set the null bits */
  DBUG_ASSERT(table->s->null_bytes == 2);
  buf[0]= 0;
  buf[1]= 0;

  for (; (f= *fields) ; fields++)
  {
    if (read_all || bitmap_is_set(table->read_set, f->field_index))
    {
      switch(f->field_index)
      {
      case 0: /* THREAD_ID */
        set_field_ulonglong(f, m_row.m_thread_internal_id);
        break;
      case 1: /* NAME */
        set_field_varchar_utf8(f, m_row.m_name, m_row.m_name_length);
        break;
      case 2: /* TYPE */
        if (m_row.m_processlist_id != 0)
          set_field_varchar_utf8(f, "FOREGROUND", 10);
        else
          set_field_varchar_utf8(f, "BACKGROUND", 10);
        break;
      case 3: /* PROCESSLIST_ID */
        if (m_row.m_processlist_id != 0)
          set_field_ulonglong(f, m_row.m_processlist_id);
        else
          f->set_null();
        break;
      case 4: /* PROCESSLIST_USER */
        if (m_row.m_username_length > 0)
          set_field_varchar_utf8(f, m_row.m_username,
                                 m_row.m_username_length);
        else
          f->set_null();
        break;
      case 5: /* PROCESSLIST_HOST */
        if (m_row.m_hostname_length > 0)
          set_field_varchar_utf8(f, m_row.m_hostname,
                                 m_row.m_hostname_length);
        else
          f->set_null();
        break;
      case 6: /* PROCESSLIST_DB */
        if (m_row.m_dbname_length > 0)
          set_field_varchar_utf8(f, m_row.m_dbname,
                                 m_row.m_dbname_length);
        else
          f->set_null();
        break;
      case 7: /* PROCESSLIST_COMMAND */
        if (m_row.m_processlist_id != 0)
          set_field_varchar_utf8(f, command_name[m_row.m_command].str,
                                 command_name[m_row.m_command].length);
        else
          f->set_null();
        break;
      case 8: /* PROCESSLIST_TIME */
        if (m_row.m_start_time)
        {
          time_t now= my_time(0);
          ulonglong elapsed= (now > m_row.m_start_time ? now - m_row.m_start_time : 0);
          set_field_ulonglong(f, elapsed);
        }
        else
          f->set_null();
        break;
      case 9: /* PROCESSLIST_STATE */
        if (m_row.m_processlist_state_length > 0)
          set_field_varchar_utf8(f, m_row.m_processlist_state_ptr,
                                 m_row.m_processlist_state_length);
        else
          f->set_null();
        break;
      case 10: /* PROCESSLIST_INFO */
        if (m_row.m_processlist_info_length > 0)
          set_field_longtext_utf8(f, m_row.m_processlist_info_ptr,
                                  m_row.m_processlist_info_length);
        else
          f->set_null();
        break;
      case 11: /* PARENT_THREAD_ID */
        if (m_row.m_parent_thread_internal_id != 0)
          set_field_ulonglong(f, m_row.m_parent_thread_internal_id);
        else
          f->set_null();
        break;
      case 12: /* ROLE */
        f->set_null();
        break;
      case 13: /* INSTRUMENTED */
        set_field_enum(f, (*m_row.m_enabled_ptr) ? ENUM_YES : ENUM_NO);
        break;
      default:
        DBUG_ASSERT(false);
      }
    }
  }
  return 0;
}

int table_threads::update_row_values(TABLE *table,
                                     const unsigned char *old_buf,
                                     unsigned char *new_buf,
                                     Field **fields)
{
  Field *f;
  enum_yes_no value;

  for (; (f= *fields) ; fields++)
  {
    if (bitmap_is_set(table->write_set, f->field_index))
    {
      switch(f->field_index)
      {
      case 0: /* THREAD_ID */
      case 1: /* NAME */
      case 2: /* TYPE */
      case 3: /* PROCESSLIST_ID */
      case 4: /* PROCESSLIST_USER */
      case 5: /* PROCESSLIST_HOST */
      case 6: /* PROCESSLIST_DB */
      case 7: /* PROCESSLIST_COMMAND */
      case 8: /* PROCESSLIST_TIME */
      case 9: /* PROCESSLIST_STATE */
      case 10: /* PROCESSLIST_INFO */
      case 11: /* PARENT_THREAD_ID */
      case 12: /* ROLE */
        return HA_ERR_WRONG_COMMAND;
      case 13: /* INSTRUMENTED */
        value= (enum_yes_no) get_field_enum(f);
        *m_row.m_enabled_ptr= (value == ENUM_YES) ? true : false;
        break;
      default:
        DBUG_ASSERT(false);
      }
    }
  }
  return 0;
}
<|MERGE_RESOLUTION|>--- conflicted
+++ resolved
@@ -169,22 +169,13 @@
   m_row.m_command= pfs->m_command;
   m_row.m_start_time= pfs->m_start_time;
 
-<<<<<<< HEAD
-  /* Protect this reader against state attribute changes. */
-  pfs->m_processlist_state_lock.begin_optimistic_lock(&processlist_state_lock);
-=======
   /* Protect this reader against attribute changes. */
   pfs->m_processlist_lock.begin_optimistic_lock(&processlist_lock);
->>>>>>> 91773b1f
 
   m_row.m_processlist_state_ptr= pfs->m_processlist_state_ptr;
   m_row.m_processlist_state_length= pfs->m_processlist_state_length;
 
-<<<<<<< HEAD
   if (! pfs->m_processlist_state_lock.end_optimistic_lock(& processlist_state_lock))
-=======
-  if (! pfs->m_processlist_lock.end_optimistic_lock(& processlist_lock))
->>>>>>> 91773b1f
   {
     /*
       Column PROCESSLIST_STATE is being updated.
@@ -201,7 +192,7 @@
   m_row.m_processlist_info_ptr= & pfs->m_processlist_info[0];
   m_row.m_processlist_info_length= pfs->m_processlist_info_length;
 
-  if (! pfs->m_processlist_info_lock.end_optimistic_lock(& processlist_info_lock))
+  if (! pfs->m_processlist_lock.end_optimistic_lock(& processlist_lock))
   {
     /*
       Column PROCESSLIST_INFO is being updated.
