--- conflicted
+++ resolved
@@ -221,16 +221,7 @@
   ha_statistic_increment(&SSV::ha_write_count);
   DBUG_ASSERT(m_table_share);
 
-<<<<<<< HEAD
   result= m_table_share->write_row(table, buf, table->field);
-=======
-  if (m_table_share->m_write_row)
-    result= m_table_share->m_write_row(table, buf, table->field);
-  else
-  {
-    result= HA_ERR_WRONG_COMMAND;
-  }
->>>>>>> 5dd0cf1c
 
   DBUG_RETURN(result);
 }
