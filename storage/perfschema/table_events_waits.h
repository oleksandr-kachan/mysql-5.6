<<<<<<< HEAD
/* Copyright (c) 2008, 2013, Oracle and/or its affiliates. All rights reserved.
=======
/* Copyright (c) 2008, 2014, Oracle and/or its affiliates. All rights reserved.
>>>>>>> a9800d0d

  This program is free software; you can redistribute it and/or modify
  it under the terms of the GNU General Public License as published by
  the Free Software Foundation; version 2 of the License.

  This program is distributed in the hope that it will be useful,
  but WITHOUT ANY WARRANTY; without even the implied warranty of
  MERCHANTABILITY or FITNESS FOR A PARTICULAR PURPOSE.  See the
  GNU General Public License for more details.

  You should have received a copy of the GNU General Public License
  along with this program; if not, write to the Free Software Foundation,
  51 Franklin Street, Suite 500, Boston, MA 02110-1335 USA */

#ifndef TABLE_EVENTS_WAITS_H
#define TABLE_EVENTS_WAITS_H

/**
  @file storage/perfschema/table_events_waits.h
  Table EVENTS_WAITS_xxx (declarations).
*/

#include "pfs_column_types.h"
#include "pfs_engine_table.h"
#include "pfs_events_waits.h"

struct PFS_thread;

/**
  @addtogroup Performance_schema_tables
  @{
*/

/** A row of table_events_waits_common. */
struct row_events_waits
{
  /** Column THREAD_ID. */
  ulonglong m_thread_internal_id;
  /** Column EVENT_ID. */
  ulonglong m_event_id;
  /** Column END_EVENT_ID. */
  ulonglong m_end_event_id;
  /** Column NESTING_EVENT_ID. */
  ulonglong m_nesting_event_id;
  /** Column NESTING_EVENT_TYPE. */
  enum_event_type m_nesting_event_type;
  /** Column EVENT_NAME. */
  const char *m_name;
  /** Length in bytes of @c m_name. */
  uint m_name_length;
  /** Column TIMER_START. */
  ulonglong m_timer_start;
  /** Column TIMER_END. */
  ulonglong m_timer_end;
  /** Column TIMER_WAIT. */
  ulonglong m_timer_wait;
  /** Column OBJECT_TYPE. */
  const char *m_object_type;
  /** Length in bytes of @c m_object_type. */
  uint m_object_type_length;
  /** Column OBJECT_SCHEMA. */
  char m_object_schema[COL_OBJECT_SCHEMA_SIZE];
  /** Length in bytes of @c m_object_schema. */
  uint m_object_schema_length;
  /** Column OBJECT_NAME. */
  char m_object_name[COL_OBJECT_NAME_EXTENDED_SIZE];
  /** Length in bytes of @c m_object_name. */
  uint m_object_name_length;
  /** Column INDEX_NAME. */
  char m_index_name[COL_INDEX_NAME_SIZE];
  /** Length in bytes of @c m_index_name. */
  uint m_index_name_length;
  /** Column OBJECT_INSTANCE_BEGIN. */
  intptr m_object_instance_addr;
  /** Column SOURCE. */
  char m_source[COL_SOURCE_SIZE];
  /** Length in bytes of @c m_source. */
  uint m_source_length;
  /** Column OPERATION. */
  enum_operation_type m_operation;
  /** Column NUMBER_OF_BYTES. */
  ulonglong m_number_of_bytes;
  /** Column FLAGS. */
  uint m_flags;
};

/** Position of a cursor on PERFORMANCE_SCHEMA.EVENTS_WAITS_CURRENT. */
struct pos_events_waits_current : public PFS_double_index
{
  pos_events_waits_current()
    : PFS_double_index(0, 0)
  {}

  inline void reset(void)
  {
    m_index_1= 0;
    m_index_2= 0;
  }

  inline void next_thread(void)
  {
    m_index_1++;
    m_index_2= 0;
  }
};

/** Position of a cursor on PERFORMANCE_SCHEMA.EVENTS_WAITS_HISTORY. */
struct pos_events_waits_history : public PFS_double_index
{
  pos_events_waits_history()
    : PFS_double_index(0, 0)
  {}

  inline void reset(void)
  {
    m_index_1= 0;
    m_index_2= 0;
  }

  inline void next_thread(void)
  {
    m_index_1++;
    m_index_2= 0;
  }
};

/**
  Adapter, for table sharing the structure of
  PERFORMANCE_SCHEMA.EVENTS_WAITS_CURRENT.
*/
class table_events_waits_common : public PFS_engine_table
{
protected:
  virtual int read_row_values(TABLE *table,
                              unsigned char *buf,
                              Field **fields,
                              bool read_all);

  table_events_waits_common(const PFS_engine_table_share *share, void *pos);

  ~table_events_waits_common()
  {}

  void clear_object_columns();
<<<<<<< HEAD
  int make_table_object_columns(volatile PFS_events_waits *wait);
  int make_file_object_columns(volatile PFS_events_waits *wait);
  int make_socket_object_columns(volatile PFS_events_waits *wait);
  int make_metadata_lock_object_columns(volatile PFS_events_waits *wait);
=======
  int make_table_object_columns(PFS_events_waits *wait);
  int make_file_object_columns(PFS_events_waits *wait);
  int make_socket_object_columns(PFS_events_waits *wait);
  int make_metadata_lock_object_columns(PFS_events_waits *wait);
>>>>>>> a9800d0d

  void make_row(PFS_events_waits *wait);

  /** Current row. */
  row_events_waits m_row;
  /** True if the current row exists. */
  bool m_row_exists;
};

/** Table PERFORMANCE_SCHEMA.EVENTS_WAITS_CURRENT. */
class table_events_waits_current : public table_events_waits_common
{
public:
  /** Table share */
  static PFS_engine_table_share m_share;
  static PFS_engine_table* create();
  static int delete_all_rows();
  static ha_rows get_row_count();

  virtual int rnd_next();
  virtual int rnd_pos(const void *pos);
  virtual void reset_position(void);

protected:
  table_events_waits_current();

public:
  ~table_events_waits_current()
  {}

private:
  friend class table_events_waits_history;
  friend class table_events_waits_history_long;

  /** Table share lock. */
  static THR_LOCK m_table_lock;
  /**
    Fields definition.
    Also used by table_events_waits_history
    and table_events_waits_history_long.
  */
  static TABLE_FIELD_DEF m_field_def;

  void make_row(PFS_thread *thread, PFS_events_waits *wait);

  /** Current position. */
  pos_events_waits_current m_pos;
  /** Next position. */
  pos_events_waits_current m_next_pos;
};

/** Table PERFORMANCE_SCHEMA.EVENTS_WAITS_HISTORY. */
class table_events_waits_history : public table_events_waits_common
{
public:
  /** Table share */
  static PFS_engine_table_share m_share;
  static PFS_engine_table* create();
  static int delete_all_rows();
  static ha_rows get_row_count();

  virtual int rnd_next();
  virtual int rnd_pos(const void *pos);
  virtual void reset_position(void);

protected:
  table_events_waits_history();

public:
  ~table_events_waits_history()
  {}

private:
  /** Table share lock. */
  static THR_LOCK m_table_lock;

  void make_row(PFS_thread *thread, PFS_events_waits *wait);

  /** Current position. */
  pos_events_waits_history m_pos;
  /** Next position. */
  pos_events_waits_history m_next_pos;
};

/** Table PERFORMANCE_SCHEMA.EVENTS_WAITS_HISTORY_LONG. */
class table_events_waits_history_long : public table_events_waits_common
{
public:
  /** Table share */
  static PFS_engine_table_share m_share;
  static PFS_engine_table* create();
  static int delete_all_rows();
  static ha_rows get_row_count();

  virtual int rnd_next();
  virtual int rnd_pos(const void *pos);
  virtual void reset_position(void);

protected:
  table_events_waits_history_long();

public:
  ~table_events_waits_history_long()
  {}

private:
  /** Table share lock. */
  static THR_LOCK m_table_lock;

  /** Current position. */
  PFS_simple_index m_pos;
  /** Next position. */
  PFS_simple_index m_next_pos;
};

/** @} */
#endif<|MERGE_RESOLUTION|>--- conflicted
+++ resolved
@@ -1,8 +1,4 @@
-<<<<<<< HEAD
-/* Copyright (c) 2008, 2013, Oracle and/or its affiliates. All rights reserved.
-=======
 /* Copyright (c) 2008, 2014, Oracle and/or its affiliates. All rights reserved.
->>>>>>> a9800d0d
 
   This program is free software; you can redistribute it and/or modify
   it under the terms of the GNU General Public License as published by
@@ -147,17 +143,10 @@
   {}
 
   void clear_object_columns();
-<<<<<<< HEAD
-  int make_table_object_columns(volatile PFS_events_waits *wait);
-  int make_file_object_columns(volatile PFS_events_waits *wait);
-  int make_socket_object_columns(volatile PFS_events_waits *wait);
-  int make_metadata_lock_object_columns(volatile PFS_events_waits *wait);
-=======
   int make_table_object_columns(PFS_events_waits *wait);
   int make_file_object_columns(PFS_events_waits *wait);
   int make_socket_object_columns(PFS_events_waits *wait);
   int make_metadata_lock_object_columns(PFS_events_waits *wait);
->>>>>>> a9800d0d
 
   void make_row(PFS_events_waits *wait);
 
