--- conflicted
+++ resolved
@@ -2492,20 +2492,6 @@
 			srv_conc_get_active_threads());
 	}
 
-<<<<<<< HEAD
-	if (trx_purge_state() == PURGE_STATE_STOP) {
-		ut_print_timestamp(stderr);
-		fprintf(stderr,
-			" InnoDB: Purge was stopped, resuming purge.\n");
-		trx_purge_run();
-	}
-=======
-	/* This functionality will be used by WL#5522. */
-	ut_a(trx_purge_state() == PURGE_STATE_RUN
-	     || trx_purge_state() == PURGE_STATE_EXIT
-	     || srv_force_recovery >= SRV_FORCE_NO_BACKGROUND);
->>>>>>> 9e836baa
-
 	/* 2. Make all threads created by InnoDB to exit */
 
 	srv_shutdown_state = SRV_SHUTDOWN_EXIT_THREADS;
