--- conflicted
+++ resolved
@@ -1,10 +1,6 @@
 /*****************************************************************************
 
-<<<<<<< HEAD
-Copyright (c) 1995, 2011, Oracle and/or its affiliates. All Rights Reserved.
-=======
 Copyright (c) 1995, 2012, Oracle and/or its affiliates. All Rights Reserved.
->>>>>>> b1d094f2
 
 This program is free software; you can redistribute it and/or modify it under
 the terms of the GNU General Public License as published by the Free Software
@@ -59,8 +55,6 @@
 #endif /* UNIV_DEBUG */
 #define	MTR_MEMO_S_LOCK		55
 #define	MTR_MEMO_X_LOCK		56
-/** The mini-transaction freed a clustered index leaf page. */
-#define MTR_MEMO_FREE_CLUST_LEAF	57
 
 /** @name Log item types
 The log items are declared 'byte' so that the compiler can warn if val
@@ -383,9 +377,6 @@
 	unsigned	modifications:1;
 				/*!< TRUE if the mini-transaction
 				modified buffer pool pages */
-	unsigned	freed_clust_leaf:1;
-				/*!< TRUE if MTR_MEMO_FREE_CLUST_LEAF
-				was logged in the mini-transaction */
 	unsigned	made_dirty:1;
 				/*!< TRUE if mtr has made at least
 				one buffer pool page dirty */
