/*****************************************************************************

Copyright (c) 1994, 2015, Oracle and/or its affiliates. All Rights Reserved.

This program is free software; you can redistribute it and/or modify it under
the terms of the GNU General Public License as published by the Free Software
Foundation; version 2 of the License.

This program is distributed in the hope that it will be useful, but WITHOUT
ANY WARRANTY; without even the implied warranty of MERCHANTABILITY or FITNESS
FOR A PARTICULAR PURPOSE. See the GNU General Public License for more details.

You should have received a copy of the GNU General Public License along with
this program; if not, write to the Free Software Foundation, Inc.,
51 Franklin Street, Suite 500, Boston, MA 02110-1335 USA

*****************************************************************************/

/********************************************************************//**
@file include/rem0rec.h
Record manager

Created 5/30/1994 Heikki Tuuri
*************************************************************************/

#ifndef rem0rec_h
#define rem0rec_h

#include "univ.i"
#include "data0data.h"
#include "rem0types.h"
#include "mtr0types.h"
#include "page0types.h"
#include "trx0types.h"
#include <ostream>
#include <sstream>

/* Info bit denoting the predefined minimum record: this bit is set
if and only if the record is the first user record on a non-leaf
B-tree page that is the leftmost page on its level
(PAGE_LEVEL is nonzero and FIL_PAGE_PREV is FIL_NULL). */
#define REC_INFO_MIN_REC_FLAG	0x10UL
/* The deleted flag in info bits */
#define REC_INFO_DELETED_FLAG	0x20UL	/* when bit is set to 1, it means the
					record has been delete marked */

/* Number of extra bytes in an old-style record,
in addition to the data and the offsets */
#define REC_N_OLD_EXTRA_BYTES	6
/* Number of extra bytes in a new-style record,
in addition to the data and the offsets */
#define REC_N_NEW_EXTRA_BYTES	5

/* Record status values */
#define REC_STATUS_ORDINARY	0
#define REC_STATUS_NODE_PTR	1
#define REC_STATUS_INFIMUM	2
#define REC_STATUS_SUPREMUM	3

/* The following four constants are needed in page0zip.cc in order to
efficiently compress and decompress pages. */

/* The offset of heap_no in a compact record */
#define REC_NEW_HEAP_NO		4
/* The shift of heap_no in a compact record.
The status is stored in the low-order bits. */
#define	REC_HEAP_NO_SHIFT	3

/* Length of a B-tree node pointer, in bytes */
#define REC_NODE_PTR_SIZE	4

/** SQL null flag in a 1-byte offset of ROW_FORMAT=REDUNDANT records */
#define REC_1BYTE_SQL_NULL_MASK	0x80UL
/** SQL null flag in a 2-byte offset of ROW_FORMAT=REDUNDANT records */
#define REC_2BYTE_SQL_NULL_MASK	0x8000UL

/** In a 2-byte offset of ROW_FORMAT=REDUNDANT records, the second most
significant bit denotes that the tail of a field is stored off-page. */
#define REC_2BYTE_EXTERN_MASK	0x4000UL

#ifdef UNIV_DEBUG
/* Length of the rec_get_offsets() header */
# define REC_OFFS_HEADER_SIZE	4
#else /* UNIV_DEBUG */
/* Length of the rec_get_offsets() header */
# define REC_OFFS_HEADER_SIZE	2
#endif /* UNIV_DEBUG */

/* Number of elements that should be initially allocated for the
offsets[] array, first passed to rec_get_offsets() */
#define REC_OFFS_NORMAL_SIZE	OFFS_IN_REC_NORMAL_SIZE
#define REC_OFFS_SMALL_SIZE	10

/******************************************************//**
The following function is used to get the pointer of the next chained record
on the same page.
@return pointer to the next chained record, or NULL if none */
UNIV_INLINE
const rec_t*
rec_get_next_ptr_const(
/*===================*/
	const rec_t*	rec,	/*!< in: physical record */
	ulint		comp)	/*!< in: nonzero=compact page format */
	__attribute__((warn_unused_result));
/******************************************************//**
The following function is used to get the pointer of the next chained record
on the same page.
@return pointer to the next chained record, or NULL if none */
UNIV_INLINE
rec_t*
rec_get_next_ptr(
/*=============*/
	rec_t*	rec,	/*!< in: physical record */
	ulint	comp)	/*!< in: nonzero=compact page format */
	__attribute__((warn_unused_result));
/******************************************************//**
The following function is used to get the offset of the
next chained record on the same page.
@return the page offset of the next chained record, or 0 if none */
UNIV_INLINE
ulint
rec_get_next_offs(
/*==============*/
	const rec_t*	rec,	/*!< in: physical record */
	ulint		comp)	/*!< in: nonzero=compact page format */
	__attribute__((warn_unused_result));
/******************************************************//**
The following function is used to set the next record offset field
of an old-style record. */
UNIV_INLINE
void
rec_set_next_offs_old(
/*==================*/
	rec_t*	rec,	/*!< in: old-style physical record */
	ulint	next);	/*!< in: offset of the next record */
/******************************************************//**
The following function is used to set the next record offset field
of a new-style record. */
UNIV_INLINE
void
rec_set_next_offs_new(
/*==================*/
	rec_t*	rec,	/*!< in/out: new-style physical record */
	ulint	next);	/*!< in: offset of the next record */
/******************************************************//**
The following function is used to get the number of fields
in an old-style record.
@return number of data fields */
UNIV_INLINE
ulint
rec_get_n_fields_old(
/*=================*/
	const rec_t*	rec)	/*!< in: physical record */
	__attribute__((warn_unused_result));
/******************************************************//**
The following function is used to get the number of fields
in a record.
@return number of data fields */
UNIV_INLINE
ulint
rec_get_n_fields(
/*=============*/
	const rec_t*		rec,	/*!< in: physical record */
	const dict_index_t*	index)	/*!< in: record descriptor */
	__attribute__((warn_unused_result));

/** Confirms the n_fields of the entry is sane with comparing the other
record in the same page specified
@param[in]	index	index
@param[in]	rec	record of the same page
@param[in]	entry	index entry
@return	true if n_fields is sane */
UNIV_INLINE
bool
rec_n_fields_is_sane(
	dict_index_t*	index,
	const rec_t*	rec,
	const dtuple_t*	entry)
	__attribute__((warn_unused_result));

/******************************************************//**
The following function is used to get the number of records owned by the
previous directory record.
@return number of owned records */
UNIV_INLINE
ulint
rec_get_n_owned_old(
/*================*/
	const rec_t*	rec)	/*!< in: old-style physical record */
	__attribute__((warn_unused_result));
/******************************************************//**
The following function is used to set the number of owned records. */
UNIV_INLINE
void
rec_set_n_owned_old(
/*================*/
	rec_t*	rec,		/*!< in: old-style physical record */
	ulint	n_owned);	/*!< in: the number of owned */
/******************************************************//**
The following function is used to get the number of records owned by the
previous directory record.
@return number of owned records */
UNIV_INLINE
ulint
rec_get_n_owned_new(
/*================*/
	const rec_t*	rec)	/*!< in: new-style physical record */
	__attribute__((warn_unused_result));
/******************************************************//**
The following function is used to set the number of owned records. */
UNIV_INLINE
void
rec_set_n_owned_new(
/*================*/
	rec_t*		rec,	/*!< in/out: new-style physical record */
	page_zip_des_t*	page_zip,/*!< in/out: compressed page, or NULL */
	ulint		n_owned);/*!< in: the number of owned */
/******************************************************//**
The following function is used to retrieve the info bits of
a record.
@return info bits */
UNIV_INLINE
ulint
rec_get_info_bits(
/*==============*/
	const rec_t*	rec,	/*!< in: physical record */
	ulint		comp)	/*!< in: nonzero=compact page format */
	__attribute__((warn_unused_result));
/******************************************************//**
The following function is used to set the info bits of a record. */
UNIV_INLINE
void
rec_set_info_bits_old(
/*==================*/
	rec_t*	rec,	/*!< in: old-style physical record */
	ulint	bits);	/*!< in: info bits */
/******************************************************//**
The following function is used to set the info bits of a record. */
UNIV_INLINE
void
rec_set_info_bits_new(
/*==================*/
	rec_t*	rec,	/*!< in/out: new-style physical record */
	ulint	bits);	/*!< in: info bits */
/******************************************************//**
The following function retrieves the status bits of a new-style record.
@return status bits */
UNIV_INLINE
ulint
rec_get_status(
/*===========*/
	const rec_t*	rec)	/*!< in: physical record */
	__attribute__((warn_unused_result));

/******************************************************//**
The following function is used to set the status bits of a new-style record. */
UNIV_INLINE
void
rec_set_status(
/*===========*/
	rec_t*	rec,	/*!< in/out: physical record */
	ulint	bits);	/*!< in: info bits */

/******************************************************//**
The following function is used to retrieve the info and status
bits of a record.  (Only compact records have status bits.)
@return info bits */
UNIV_INLINE
ulint
rec_get_info_and_status_bits(
/*=========================*/
	const rec_t*	rec,	/*!< in: physical record */
	ulint		comp)	/*!< in: nonzero=compact page format */
	__attribute__((warn_unused_result));
/******************************************************//**
The following function is used to set the info and status
bits of a record.  (Only compact records have status bits.) */
UNIV_INLINE
void
rec_set_info_and_status_bits(
/*=========================*/
	rec_t*	rec,	/*!< in/out: compact physical record */
	ulint	bits);	/*!< in: info bits */

/******************************************************//**
The following function tells if record is delete marked.
@return nonzero if delete marked */
UNIV_INLINE
ulint
rec_get_deleted_flag(
/*=================*/
	const rec_t*	rec,	/*!< in: physical record */
	ulint		comp)	/*!< in: nonzero=compact page format */
	__attribute__((warn_unused_result));
/******************************************************//**
The following function is used to set the deleted bit. */
UNIV_INLINE
void
rec_set_deleted_flag_old(
/*=====================*/
	rec_t*	rec,	/*!< in: old-style physical record */
	ulint	flag);	/*!< in: nonzero if delete marked */
/******************************************************//**
The following function is used to set the deleted bit. */
UNIV_INLINE
void
rec_set_deleted_flag_new(
/*=====================*/
	rec_t*		rec,	/*!< in/out: new-style physical record */
	page_zip_des_t*	page_zip,/*!< in/out: compressed page, or NULL */
	ulint		flag);	/*!< in: nonzero if delete marked */
/******************************************************//**
The following function tells if a new-style record is a node pointer.
@return TRUE if node pointer */
UNIV_INLINE
ibool
rec_get_node_ptr_flag(
/*==================*/
	const rec_t*	rec)	/*!< in: physical record */
	__attribute__((warn_unused_result));
/******************************************************//**
The following function is used to get the order number
of an old-style record in the heap of the index page.
@return heap order number */
UNIV_INLINE
ulint
rec_get_heap_no_old(
/*================*/
	const rec_t*	rec)	/*!< in: physical record */
	__attribute__((warn_unused_result));
/******************************************************//**
The following function is used to set the heap number
field in an old-style record. */
UNIV_INLINE
void
rec_set_heap_no_old(
/*================*/
	rec_t*	rec,	/*!< in: physical record */
	ulint	heap_no);/*!< in: the heap number */
/******************************************************//**
The following function is used to get the order number
of a new-style record in the heap of the index page.
@return heap order number */
UNIV_INLINE
ulint
rec_get_heap_no_new(
/*================*/
	const rec_t*	rec)	/*!< in: physical record */
	__attribute__((warn_unused_result));
/******************************************************//**
The following function is used to set the heap number
field in a new-style record. */
UNIV_INLINE
void
rec_set_heap_no_new(
/*================*/
	rec_t*	rec,	/*!< in/out: physical record */
	ulint	heap_no);/*!< in: the heap number */
/******************************************************//**
The following function is used to test whether the data offsets
in the record are stored in one-byte or two-byte format.
@return TRUE if 1-byte form */
UNIV_INLINE
ibool
rec_get_1byte_offs_flag(
/*====================*/
	const rec_t*	rec)	/*!< in: physical record */
	__attribute__((warn_unused_result));

/******************************************************//**
The following function is used to set the 1-byte offsets flag. */
UNIV_INLINE
void
rec_set_1byte_offs_flag(
/*====================*/
	rec_t*	rec,	/*!< in: physical record */
	ibool	flag);	/*!< in: TRUE if 1byte form */

/******************************************************//**
Returns the offset of nth field end if the record is stored in the 1-byte
offsets form. If the field is SQL null, the flag is ORed in the returned
value.
@return offset of the start of the field, SQL null flag ORed */
UNIV_INLINE
ulint
rec_1_get_field_end_info(
/*=====================*/
	const rec_t*	rec,	/*!< in: record */
	ulint		n)	/*!< in: field index */
	__attribute__((warn_unused_result));

/******************************************************//**
Returns the offset of nth field end if the record is stored in the 2-byte
offsets form. If the field is SQL null, the flag is ORed in the returned
value.
@return offset of the start of the field, SQL null flag and extern
storage flag ORed */
UNIV_INLINE
ulint
rec_2_get_field_end_info(
/*=====================*/
	const rec_t*	rec,	/*!< in: record */
	ulint		n)	/*!< in: field index */
	__attribute__((warn_unused_result));

/******************************************************//**
Returns nonzero if the field is stored off-page.
@retval 0 if the field is stored in-page
@retval REC_2BYTE_EXTERN_MASK if the field is stored externally */
UNIV_INLINE
ulint
rec_2_is_field_extern(
/*==================*/
	const rec_t*	rec,	/*!< in: record */
	ulint		n)	/*!< in: field index */
	__attribute__((warn_unused_result));

/******************************************************//**
Determine how many of the first n columns in a compact
physical record are stored externally.
@return number of externally stored columns */
ulint
rec_get_n_extern_new(
/*=================*/
	const rec_t*		rec,	/*!< in: compact physical record */
	const dict_index_t*	index,	/*!< in: record descriptor */
	ulint			n)	/*!< in: number of columns to scan */
	__attribute__((warn_unused_result));

/******************************************************//**
The following function determines the offsets to each field
in the record.	It can reuse a previously allocated array.
@return the new offsets */
ulint*
rec_get_offsets_func(
/*=================*/
	const rec_t*		rec,	/*!< in: physical record */
	const dict_index_t*	index,	/*!< in: record descriptor */
	ulint*			offsets,/*!< in/out: array consisting of
					offsets[0] allocated elements,
					or an array from rec_get_offsets(),
					or NULL */
	ulint			n_fields,/*!< in: maximum number of
					initialized fields
					 (ULINT_UNDEFINED if all fields) */
#ifdef UNIV_DEBUG
	const char*		file,	/*!< in: file name where called */
	ulint			line,	/*!< in: line number where called */
#endif /* UNIV_DEBUG */
	mem_heap_t**		heap)	/*!< in/out: memory heap */
#ifdef UNIV_DEBUG
	__attribute__((warn_unused_result));
#else /* UNIV_DEBUG */
	__attribute__((warn_unused_result));
#endif /* UNIV_DEBUG */

#ifdef UNIV_DEBUG
# define rec_get_offsets(rec,index,offsets,n,heap)			\
	rec_get_offsets_func(rec,index,offsets,n,__FILE__,__LINE__,heap)
#else /* UNIV_DEBUG */
# define rec_get_offsets(rec, index, offsets, n, heap)	\
	rec_get_offsets_func(rec, index, offsets, n, heap)
#endif /* UNIV_DEBUG */

/******************************************************//**
The following function determines the offsets to each field
in the record.  It can reuse a previously allocated array. */
void
rec_get_offsets_reverse(
/*====================*/
	const byte*		extra,	/*!< in: the extra bytes of a
					compact record in reverse order,
					excluding the fixed-size
					REC_N_NEW_EXTRA_BYTES */
	const dict_index_t*	index,	/*!< in: record descriptor */
	ulint			node_ptr,/*!< in: nonzero=node pointer,
					0=leaf node */
	ulint*			offsets);/*!< in/out: array consisting of
					offsets[0] allocated elements */
#ifdef UNIV_DEBUG
/************************************************************//**
Validates offsets returned by rec_get_offsets().
@return TRUE if valid */
UNIV_INLINE
ibool
rec_offs_validate(
/*==============*/
	const rec_t*		rec,	/*!< in: record or NULL */
	const dict_index_t*	index,	/*!< in: record descriptor or NULL */
	const ulint*		offsets)/*!< in: array returned by
					rec_get_offsets() */
	__attribute__((warn_unused_result));
/************************************************************//**
Updates debug data in offsets, in order to avoid bogus
rec_offs_validate() failures. */
UNIV_INLINE
void
rec_offs_make_valid(
/*================*/
	const rec_t*		rec,	/*!< in: record */
	const dict_index_t*	index,	/*!< in: record descriptor */
	ulint*			offsets);/*!< in: array returned by
					rec_get_offsets() */
#else
# define rec_offs_make_valid(rec, index, offsets) ((void) 0)
#endif /* UNIV_DEBUG */

/************************************************************//**
The following function is used to get the offset to the nth
data field in an old-style record.
@return offset to the field */
ulint
rec_get_nth_field_offs_old(
/*=======================*/
	const rec_t*	rec,	/*!< in: record */
	ulint		n,	/*!< in: index of the field */
	ulint*		len);	/*!< out: length of the field; UNIV_SQL_NULL
				if SQL null */
#define rec_get_nth_field_old(rec, n, len) \
((rec) + rec_get_nth_field_offs_old(rec, n, len))
/************************************************************//**
Gets the physical size of an old-style field.
Also an SQL null may have a field of size > 0,
if the data type is of a fixed size.
@return field size in bytes */
UNIV_INLINE
ulint
rec_get_nth_field_size(
/*===================*/
	const rec_t*	rec,	/*!< in: record */
	ulint		n)	/*!< in: index of the field */
	__attribute__((warn_unused_result));
/************************************************************//**
The following function is used to get an offset to the nth
data field in a record.
@return offset from the origin of rec */
UNIV_INLINE
ulint
rec_get_nth_field_offs(
/*===================*/
	const ulint*	offsets,/*!< in: array returned by rec_get_offsets() */
	ulint		n,	/*!< in: index of the field */
	ulint*		len);	/*!< out: length of the field; UNIV_SQL_NULL
				if SQL null */
#define rec_get_nth_field(rec, offsets, n, len) \
((rec) + rec_get_nth_field_offs(offsets, n, len))
/******************************************************//**
Determine if the offsets are for a record in the new
compact format.
@return nonzero if compact format */
UNIV_INLINE
ulint
rec_offs_comp(
/*==========*/
	const ulint*	offsets)/*!< in: array returned by rec_get_offsets() */
	__attribute__((warn_unused_result));
/******************************************************//**
Determine if the offsets are for a record containing
externally stored columns.
@return nonzero if externally stored */
UNIV_INLINE
ulint
rec_offs_any_extern(
/*================*/
	const ulint*	offsets)/*!< in: array returned by rec_get_offsets() */
	__attribute__((warn_unused_result));
/******************************************************//**
Determine if the offsets are for a record containing null BLOB pointers.
@return first field containing a null BLOB pointer, or NULL if none found */
UNIV_INLINE
const byte*
rec_offs_any_null_extern(
/*=====================*/
	const rec_t*	rec,		/*!< in: record */
	const ulint*	offsets)	/*!< in: rec_get_offsets(rec) */
	__attribute__((warn_unused_result));
/******************************************************//**
Returns nonzero if the extern bit is set in nth field of rec.
@return nonzero if externally stored */
UNIV_INLINE
ulint
rec_offs_nth_extern(
/*================*/
	const ulint*	offsets,/*!< in: array returned by rec_get_offsets() */
	ulint		n)	/*!< in: nth field */
	__attribute__((warn_unused_result));

/** Mark the nth field as externally stored.
@param[in]	offsets		array returned by rec_get_offsets()
@param[in]	n		nth field */
void
rec_offs_make_nth_extern(
        ulint*		offsets,
        const ulint     n);
/******************************************************//**
Returns nonzero if the SQL NULL bit is set in nth field of rec.
@return nonzero if SQL NULL */
UNIV_INLINE
ulint
rec_offs_nth_sql_null(
/*==================*/
	const ulint*	offsets,/*!< in: array returned by rec_get_offsets() */
	ulint		n)	/*!< in: nth field */
	__attribute__((warn_unused_result));
/******************************************************//**
Gets the physical size of a field.
@return length of field */
UNIV_INLINE
ulint
rec_offs_nth_size(
/*==============*/
	const ulint*	offsets,/*!< in: array returned by rec_get_offsets() */
	ulint		n)	/*!< in: nth field */
	__attribute__((warn_unused_result));

/******************************************************//**
Returns the number of extern bits set in a record.
@return number of externally stored fields */
UNIV_INLINE
ulint
rec_offs_n_extern(
/*==============*/
	const ulint*	offsets)/*!< in: array returned by rec_get_offsets() */
	__attribute__((warn_unused_result));
/***********************************************************//**
This is used to modify the value of an already existing field in a record.
The previous value must have exactly the same size as the new value. If len
is UNIV_SQL_NULL then the field is treated as an SQL null.
For records in ROW_FORMAT=COMPACT (new-style records), len must not be
UNIV_SQL_NULL unless the field already is SQL null. */
UNIV_INLINE
void
rec_set_nth_field(
/*==============*/
	rec_t*		rec,	/*!< in: record */
	const ulint*	offsets,/*!< in: array returned by rec_get_offsets() */
	ulint		n,	/*!< in: index number of the field */
	const void*	data,	/*!< in: pointer to the data if not SQL null */
	ulint		len);	/*!< in: length of the data or UNIV_SQL_NULL.
				If not SQL null, must have the same
				length as the previous value.
				If SQL null, previous value must be
				SQL null. */
/**********************************************************//**
The following function returns the data size of an old-style physical
record, that is the sum of field lengths. SQL null fields
are counted as length 0 fields. The value returned by the function
is the distance from record origin to record end in bytes.
@return size */
UNIV_INLINE
ulint
rec_get_data_size_old(
/*==================*/
	const rec_t*	rec)	/*!< in: physical record */
	__attribute__((warn_unused_result));
/**********************************************************//**
The following function returns the number of allocated elements
for an array of offsets.
@return number of elements */
UNIV_INLINE
ulint
rec_offs_get_n_alloc(
/*=================*/
	const ulint*	offsets)/*!< in: array for rec_get_offsets() */
	__attribute__((warn_unused_result));
/**********************************************************//**
The following function sets the number of allocated elements
for an array of offsets. */
UNIV_INLINE
void
rec_offs_set_n_alloc(
/*=================*/
	ulint*	offsets,	/*!< out: array for rec_get_offsets(),
				must be allocated */
	ulint	n_alloc);	/*!< in: number of elements */
#define rec_offs_init(offsets) \
	rec_offs_set_n_alloc(offsets, (sizeof offsets) / sizeof *offsets)
/**********************************************************//**
The following function returns the number of fields in a record.
@return number of fields */
UNIV_INLINE
ulint
rec_offs_n_fields(
/*==============*/
	const ulint*	offsets)/*!< in: array returned by rec_get_offsets() */
	__attribute__((warn_unused_result));
/**********************************************************//**
The following function returns the data size of a physical
record, that is the sum of field lengths. SQL null fields
are counted as length 0 fields. The value returned by the function
is the distance from record origin to record end in bytes.
@return size */
UNIV_INLINE
ulint
rec_offs_data_size(
/*===============*/
	const ulint*	offsets)/*!< in: array returned by rec_get_offsets() */
	__attribute__((warn_unused_result));
/**********************************************************//**
Returns the total size of record minus data size of record.
The value returned by the function is the distance from record
start to record origin in bytes.
@return size */
UNIV_INLINE
ulint
rec_offs_extra_size(
/*================*/
	const ulint*	offsets)/*!< in: array returned by rec_get_offsets() */
	__attribute__((warn_unused_result));
/**********************************************************//**
Returns the total size of a physical record.
@return size */
UNIV_INLINE
ulint
rec_offs_size(
/*==========*/
	const ulint*	offsets)/*!< in: array returned by rec_get_offsets() */
	__attribute__((warn_unused_result));
#ifdef UNIV_DEBUG
/**********************************************************//**
Returns a pointer to the start of the record.
@return pointer to start */
UNIV_INLINE
byte*
rec_get_start(
/*==========*/
	const rec_t*	rec,	/*!< in: pointer to record */
	const ulint*	offsets)/*!< in: array returned by rec_get_offsets() */
	__attribute__((warn_unused_result));
/**********************************************************//**
Returns a pointer to the end of the record.
@return pointer to end */
UNIV_INLINE
byte*
rec_get_end(
/*========*/
	const rec_t*	rec,	/*!< in: pointer to record */
	const ulint*	offsets)/*!< in: array returned by rec_get_offsets() */
	__attribute__((warn_unused_result));
#else /* UNIV_DEBUG */
# define rec_get_start(rec, offsets) ((rec) - rec_offs_extra_size(offsets))
# define rec_get_end(rec, offsets) ((rec) + rec_offs_data_size(offsets))
#endif /* UNIV_DEBUG */

/** Copy a physical record to a buffer.
@param[in]	buf	buffer
@param[in]	rec	physical record
@param[in]	offsets	array returned by rec_get_offsets()
@return pointer to the origin of the copy */
UNIV_INLINE
rec_t*
rec_copy(
	void*		buf,
	const rec_t*	rec,
	const ulint*	offsets);

#ifndef UNIV_HOTBACKUP
/**********************************************************//**
Determines the size of a data tuple prefix in a temporary file.
@return total size */
ulint
rec_get_converted_size_temp(
/*========================*/
	const dict_index_t*	index,	/*!< in: record descriptor */
	const dfield_t*		fields,	/*!< in: array of data fields */
	ulint			n_fields,/*!< in: number of data fields */
	ulint*			extra)	/*!< out: extra size */
	__attribute__((warn_unused_result));

/******************************************************//**
Determine the offset to each field in temporary file.
@see rec_convert_dtuple_to_temp() */
void
rec_init_offsets_temp(
/*==================*/
	const rec_t*		rec,	/*!< in: temporary file record */
	const dict_index_t*	index,	/*!< in: record descriptor */
	ulint*			offsets);/*!< in/out: array of offsets;
					in: n=rec_offs_n_fields(offsets) */

/*********************************************************//**
Builds a temporary file record out of a data tuple.
@see rec_init_offsets_temp() */
void
rec_convert_dtuple_to_temp(
/*=======================*/
	rec_t*			rec,		/*!< out: record */
	const dict_index_t*	index,		/*!< in: record descriptor */
	const dfield_t*		fields,		/*!< in: array of data fields */
	ulint			n_fields);	/*!< in: number of fields */

/**************************************************************//**
Copies the first n fields of a physical record to a new physical record in
a buffer.
@return own: copied record */
rec_t*
rec_copy_prefix_to_buf(
/*===================*/
	const rec_t*		rec,		/*!< in: physical record */
	const dict_index_t*	index,		/*!< in: record descriptor */
	ulint			n_fields,	/*!< in: number of fields
						to copy */
	byte**			buf,		/*!< in/out: memory buffer
						for the copied prefix,
						or NULL */
<<<<<<< HEAD
	ulint*			buf_size);	/*!< in/out: buffer size */
/** Compute a hash value of a prefix of a leaf page record.
@param[in]	rec		leaf page record
@param[in]	offsets		rec_get_offsets(rec)
@param[in]	n_fields	number of fields to include;
will be clamped to the number of fields in the record
@param[in]	fold		fold value of the index identifier
=======
	ulint*			buf_size)	/*!< in/out: buffer size */
	__attribute__((nonnull));
/** Fold a prefix of a physical record.
@param[in]	rec		index record
@param[in]	offsets		return value of rec_get_offsets()
@param[in]	n_fields	number of complete fields to fold
@param[in]	n_bytes		number of bytes to fold in the last field
@param[in]	index_id	index tree ID
>>>>>>> 00ec81a9
@return the folded value */
UNIV_INLINE
ulint
rec_fold(
	const rec_t*	rec,
	const ulint*	offsets,
	ulint		n_fields,
<<<<<<< HEAD
	ulint		fold)
=======
	ulint		n_bytes,
	index_id_t	tree_id)
>>>>>>> 00ec81a9
	__attribute__((warn_unused_result));
#endif /* !UNIV_HOTBACKUP */
/*********************************************************//**
Builds a physical record out of a data tuple and
stores it into the given buffer.
@return pointer to the origin of physical record */
rec_t*
rec_convert_dtuple_to_rec(
/*======================*/
	byte*			buf,	/*!< in: start address of the
					physical record */
	const dict_index_t*	index,	/*!< in: record descriptor */
	const dtuple_t*		dtuple,	/*!< in: data tuple */
	ulint			n_ext)	/*!< in: number of
					externally stored columns */
	__attribute__((warn_unused_result));
/**********************************************************//**
Returns the extra size of an old-style physical record if we know its
data size and number of fields.
@return extra size */
UNIV_INLINE
ulint
rec_get_converted_extra_size(
/*=========================*/
	ulint	data_size,	/*!< in: data size */
	ulint	n_fields,	/*!< in: number of fields */
	ulint	n_ext)		/*!< in: number of externally stored columns */
	__attribute__((const));
/**********************************************************//**
Determines the size of a data tuple prefix in ROW_FORMAT=COMPACT.
@return total size */
ulint
rec_get_converted_size_comp_prefix(
/*===============================*/
	const dict_index_t*	index,	/*!< in: record descriptor */
	const dfield_t*		fields,	/*!< in: array of data fields */
	ulint			n_fields,/*!< in: number of data fields */
	ulint*			extra)	/*!< out: extra size */
	__attribute__((warn_unused_result));
/**********************************************************//**
Determines the size of a data tuple in ROW_FORMAT=COMPACT.
@return total size */
ulint
rec_get_converted_size_comp(
/*========================*/
	const dict_index_t*	index,	/*!< in: record descriptor;
					dict_table_is_comp() is
					assumed to hold, even if
					it does not */
	ulint			status,	/*!< in: status bits of the record */
	const dfield_t*		fields,	/*!< in: array of data fields */
	ulint			n_fields,/*!< in: number of data fields */
	ulint*			extra);	/*!< out: extra size */
/**********************************************************//**
The following function returns the size of a data tuple when converted to
a physical record.
@return size */
UNIV_INLINE
ulint
rec_get_converted_size(
/*===================*/
	dict_index_t*	index,	/*!< in: record descriptor */
	const dtuple_t*	dtuple,	/*!< in: data tuple */
	ulint		n_ext)	/*!< in: number of externally stored columns */
	__attribute__((warn_unused_result));
#ifndef UNIV_HOTBACKUP
/**************************************************************//**
Copies the first n fields of a physical record to a data tuple.
The fields are copied to the memory heap. */
void
rec_copy_prefix_to_dtuple(
/*======================*/
	dtuple_t*		tuple,		/*!< out: data tuple */
	const rec_t*		rec,		/*!< in: physical record */
	const dict_index_t*	index,		/*!< in: record descriptor */
	ulint			n_fields,	/*!< in: number of fields
						to copy */
	mem_heap_t*		heap);		/*!< in: memory heap */
#endif /* !UNIV_HOTBACKUP */
/***************************************************************//**
Validates the consistency of a physical record.
@return TRUE if ok */
ibool
rec_validate(
/*=========*/
	const rec_t*	rec,	/*!< in: physical record */
	const ulint*	offsets);/*!< in: array returned by rec_get_offsets() */
/***************************************************************//**
Prints an old-style physical record. */
void
rec_print_old(
/*==========*/
	FILE*		file,	/*!< in: file where to print */
	const rec_t*	rec);	/*!< in: physical record */
#ifndef UNIV_HOTBACKUP
/***************************************************************//**
Prints a spatial index record. */
void
rec_print_mbr_rec(
/*==========*/
	FILE*		file,	/*!< in: file where to print */
	const rec_t*	rec,	/*!< in: physical record */
	const ulint*	offsets);/*!< in: array returned by rec_get_offsets() */
/***************************************************************//**
Prints a physical record. */
void
rec_print_new(
/*==========*/
	FILE*		file,	/*!< in: file where to print */
	const rec_t*	rec,	/*!< in: physical record */
	const ulint*	offsets);/*!< in: array returned by rec_get_offsets() */
/***************************************************************//**
Prints a physical record. */
void
rec_print(
/*======*/
	FILE*			file,	/*!< in: file where to print */
	const rec_t*		rec,	/*!< in: physical record */
	const dict_index_t*	index);	/*!< in: record descriptor */

/** Pretty-print a record.
@param[in,out]	o	output stream
@param[in]	rec	physical record
@param[in]	info	rec_get_info_bits(rec)
@param[in]	offsets	rec_get_offsets(rec) */
void
rec_print(
	std::ostream&	o,
	const rec_t*	rec,
	ulint		info,
	const ulint*	offsets);

/** Wrapper for pretty-printing a record */
struct rec_index_print
{
	/** Constructor */
	rec_index_print(const rec_t* rec, const dict_index_t* index) :
		m_rec(rec), m_index(index)
	{}

	/** Record */
	const rec_t*		m_rec;
	/** Index */
	const dict_index_t*	m_index;
};

/** Display a record.
@param[in,out]	o	output stream
@param[in]	r	record to display
@return	the output stream */
std::ostream&
operator<<(std::ostream& o, const rec_index_print& r);

/** Wrapper for pretty-printing a record */
struct rec_offsets_print
{
	/** Constructor */
	rec_offsets_print(const rec_t* rec, const ulint* offsets) :
		m_rec(rec), m_offsets(offsets)
	{}

	/** Record */
	const rec_t*		m_rec;
	/** Offsets to each field */
	const ulint*		m_offsets;
};

/** Display a record.
@param[in,out]	o	output stream
@param[in]	r	record to display
@return	the output stream */
std::ostream&
operator<<(std::ostream& o, const rec_offsets_print& r);

# ifndef DBUG_OFF
/** Pretty-printer of records and tuples */
class rec_printer : public std::ostringstream {
public:
	/** Construct a pretty-printed record.
	@param rec	record with header
	@param offsets	rec_get_offsets(rec, ...) */
	rec_printer(const rec_t* rec, const ulint* offsets)
		:
		std::ostringstream ()
	{
		rec_print(*this, rec,
			  rec_get_info_bits(rec, rec_offs_comp(offsets)),
			  offsets);
	}

	/** Construct a pretty-printed record.
	@param rec record, possibly lacking header
	@param info rec_get_info_bits(rec)
	@param offsets rec_get_offsets(rec, ...) */
	rec_printer(const rec_t* rec, ulint info, const ulint* offsets)
		:
		std::ostringstream ()
	{
		rec_print(*this, rec, info, offsets);
	}

	/** Construct a pretty-printed tuple.
	@param tuple	data tuple */
	rec_printer(const dtuple_t* tuple)
		:
		std::ostringstream ()
	{
		dtuple_print(*this, tuple);
	}

	/** Construct a pretty-printed tuple.
	@param field	array of data tuple fields
	@param n	number of fields */
	rec_printer(const dfield_t* field, ulint n)
		:
		std::ostringstream ()
	{
		dfield_print(*this, field, n);
	}

	/** Destructor */
	virtual ~rec_printer() {}

private:
	/** Copy constructor */
	rec_printer(const rec_printer& other);
	/** Assignment operator */
	rec_printer& operator=(const rec_printer& other);
};
# endif /* !DBUG_OFF */

# ifdef UNIV_DEBUG
/************************************************************//**
Reads the DB_TRX_ID of a clustered index record.
@return the value of DB_TRX_ID */
trx_id_t
rec_get_trx_id(
/*===========*/
	const rec_t*		rec,	/*!< in: record */
	const dict_index_t*	index)	/*!< in: clustered index */
	__attribute__((warn_unused_result));
# endif /* UNIV_DEBUG */
#endif /* UNIV_HOTBACKUP */

/* Maximum lengths for the data in a physical record if the offsets
are given in one byte (resp. two byte) format. */
#define REC_1BYTE_OFFS_LIMIT	0x7FUL
#define REC_2BYTE_OFFS_LIMIT	0x7FFFUL

/* The data size of record must be smaller than this because we reserve
two upmost bits in a two byte offset for special purposes */
#define REC_MAX_DATA_SIZE	16384

#ifndef UNIV_NONINL
#include "rem0rec.ic"
#endif

#endif<|MERGE_RESOLUTION|>--- conflicted
+++ resolved
@@ -803,24 +803,13 @@
 	byte**			buf,		/*!< in/out: memory buffer
 						for the copied prefix,
 						or NULL */
-<<<<<<< HEAD
 	ulint*			buf_size);	/*!< in/out: buffer size */
 /** Compute a hash value of a prefix of a leaf page record.
 @param[in]	rec		leaf page record
 @param[in]	offsets		rec_get_offsets(rec)
-@param[in]	n_fields	number of fields to include;
-will be clamped to the number of fields in the record
-@param[in]	fold		fold value of the index identifier
-=======
-	ulint*			buf_size)	/*!< in/out: buffer size */
-	__attribute__((nonnull));
-/** Fold a prefix of a physical record.
-@param[in]	rec		index record
-@param[in]	offsets		return value of rec_get_offsets()
 @param[in]	n_fields	number of complete fields to fold
 @param[in]	n_bytes		number of bytes to fold in the last field
-@param[in]	index_id	index tree ID
->>>>>>> 00ec81a9
+@param[in]	fold		fold value of the index identifier
 @return the folded value */
 UNIV_INLINE
 ulint
@@ -828,12 +817,8 @@
 	const rec_t*	rec,
 	const ulint*	offsets,
 	ulint		n_fields,
-<<<<<<< HEAD
+	ulint		n_bytes,
 	ulint		fold)
-=======
-	ulint		n_bytes,
-	index_id_t	tree_id)
->>>>>>> 00ec81a9
 	__attribute__((warn_unused_result));
 #endif /* !UNIV_HOTBACKUP */
 /*********************************************************//**
