/*****************************************************************************

Copyright (c) 1994, 2013, Oracle and/or its affiliates. All Rights Reserved.

This program is free software; you can redistribute it and/or modify it under
the terms of the GNU General Public License as published by the Free Software
Foundation; version 2 of the License.

This program is distributed in the hope that it will be useful, but WITHOUT
ANY WARRANTY; without even the implied warranty of MERCHANTABILITY or FITNESS
FOR A PARTICULAR PURPOSE. See the GNU General Public License for more details.

You should have received a copy of the GNU General Public License along with
this program; if not, write to the Free Software Foundation, Inc.,
51 Franklin Street, Suite 500, Boston, MA 02110-1335 USA

*****************************************************************************/

/**************************************************//**
@file include/btr0cur.h
The index tree cursor

Created 10/16/1994 Heikki Tuuri
*******************************************************/

#ifndef btr0cur_h
#define btr0cur_h

#include "univ.i"
#include "dict0dict.h"
#include "page0cur.h"
#include "btr0types.h"

/** Mode flags for btr_cur operations; these can be ORed */
enum {
	/** do no undo logging */
	BTR_NO_UNDO_LOG_FLAG = 1,
	/** do no record lock checking */
	BTR_NO_LOCKING_FLAG = 2,
	/** sys fields will be found in the update vector or inserted
	entry */
	BTR_KEEP_SYS_FLAG = 4,
	/** btr_cur_pessimistic_update() must keep cursor position
	when moving columns to big_rec */
	BTR_KEEP_POS_FLAG = 8,
	/** the caller is creating the index or wants to bypass the
	index->info.online creation log */
	BTR_CREATE_FLAG = 16,
	/** the caller of btr_cur_optimistic_update() or
	btr_cur_update_in_place() will take care of
	updating IBUF_BITMAP_FREE */
	BTR_KEEP_IBUF_BITMAP = 32
};

#ifndef UNIV_HOTBACKUP
#include "que0types.h"
#include "row0types.h"
#include "ha0ha.h"

#define BTR_CUR_ADAPT
#define BTR_CUR_HASH_ADAPT

#ifdef UNIV_DEBUG
/*********************************************************//**
Returns the page cursor component of a tree cursor.
@return pointer to page cursor component */
UNIV_INLINE
page_cur_t*
btr_cur_get_page_cur(
/*=================*/
	const btr_cur_t*	cursor);/*!< in: tree cursor */
/*********************************************************//**
Returns the buffer block on which the tree cursor is positioned.
@return pointer to buffer block */
UNIV_INLINE
buf_block_t*
btr_cur_get_block(
/*==============*/
	const btr_cur_t*	cursor);/*!< in: tree cursor */
/*********************************************************//**
Returns the record pointer of a tree cursor.
@return pointer to record */
UNIV_INLINE
rec_t*
btr_cur_get_rec(
/*============*/
	const btr_cur_t*	cursor);/*!< in: tree cursor */
#else /* UNIV_DEBUG */
# define btr_cur_get_page_cur(cursor)	(&(cursor)->page_cur)
# define btr_cur_get_block(cursor)	((cursor)->page_cur.block)
# define btr_cur_get_rec(cursor)	((cursor)->page_cur.rec)
#endif /* UNIV_DEBUG */
/*********************************************************//**
Returns the compressed page on which the tree cursor is positioned.
@return pointer to compressed page, or NULL if the page is not compressed */
UNIV_INLINE
page_zip_des_t*
btr_cur_get_page_zip(
/*=================*/
	btr_cur_t*	cursor);/*!< in: tree cursor */
/*********************************************************//**
Returns the page of a tree cursor.
@return pointer to page */
UNIV_INLINE
page_t*
btr_cur_get_page(
/*=============*/
	btr_cur_t*	cursor);/*!< in: tree cursor */
/*********************************************************//**
Returns the index of a cursor.
@param cursor b-tree cursor
@return index */
#define btr_cur_get_index(cursor) ((cursor)->index)
/*********************************************************//**
Positions a tree cursor at a given record. */
UNIV_INLINE
void
btr_cur_position(
/*=============*/
	dict_index_t*	index,	/*!< in: index */
	rec_t*		rec,	/*!< in: record in tree */
	buf_block_t*	block,	/*!< in: buffer block of rec */
	btr_cur_t*	cursor);/*!< in: cursor */

/** Optimistically latches the leaf page or pages requested.
@param[in]	block		guessed buffer block
@param[in]	modify_clock	modify clock value
@param[in,out]	latch_mode	BTR_SEARCH_LEAF, ...
@param[in,out]	cursor		cursor
@param[in]	file		file name
@param[in]	line		line where called
@param[in]	mtr		mini-transaction
@return true if success */

bool
btr_cur_optimistic_latch_leaves(
	buf_block_t*	block,
	ib_uint64_t	modify_clock,
	ulint*		latch_mode,
	btr_cur_t*	cursor,
	const char*	file,
	ulint		line,
	mtr_t*		mtr);

/********************************************************************//**
Searches an index tree and positions a tree cursor on a given level.
NOTE: n_fields_cmp in tuple must be set so that it cannot be compared
to node pointer page number fields on the upper levels of the tree!
Note that if mode is PAGE_CUR_LE, which is used in inserts, then
cursor->up_match and cursor->low_match both will have sensible values.
If mode is PAGE_CUR_GE, then up_match will a have a sensible value. */

void
btr_cur_search_to_nth_level(
/*========================*/
	dict_index_t*	index,	/*!< in: index */
	ulint		level,	/*!< in: the tree level of search */
	const dtuple_t*	tuple,	/*!< in: data tuple; NOTE: n_fields_cmp in
				tuple must be set so that it cannot get
				compared to the node ptr page number field! */
	ulint		mode,	/*!< in: PAGE_CUR_L, ...;
				NOTE that if the search is made using a unique
				prefix of a record, mode should be PAGE_CUR_LE,
				not PAGE_CUR_GE, as the latter may end up on
				the previous page of the record! Inserts
				should always be made using PAGE_CUR_LE to
				search the position! */
	ulint		latch_mode, /*!< in: BTR_SEARCH_LEAF, ..., ORed with
				at most one of BTR_INSERT, BTR_DELETE_MARK,
				BTR_DELETE, or BTR_ESTIMATE;
				cursor->left_block is used to store a pointer
				to the left neighbor page, in the cases
				BTR_SEARCH_PREV and BTR_MODIFY_PREV;
				NOTE that if has_search_latch
				is != 0, we maybe do not have a latch set
				on the cursor page, we assume
				the caller uses his search latch
				to protect the record! */
	btr_cur_t*	cursor, /*!< in/out: tree cursor; the cursor page is
				s- or x-latched, but see also above! */
	ulint		has_search_latch,/*!< in: latch mode the caller
				currently has on btr_search_latch:
				RW_S_LATCH, or 0 */
	const char*	file,	/*!< in: file name */
	ulint		line,	/*!< in: line where called */
	mtr_t*		mtr);	/*!< in: mtr */
/*****************************************************************//**
Opens a cursor at either end of an index. */

void
btr_cur_open_at_index_side_func(
/*============================*/
	bool		from_left,	/*!< in: true if open to the low end,
					false if to the high end */
	dict_index_t*	index,		/*!< in: index */
	ulint		latch_mode,	/*!< in: latch mode */
	btr_cur_t*	cursor,		/*!< in/out: cursor */
	ulint		level,		/*!< in: level to search for
					(0=leaf) */
	const char*	file,		/*!< in: file name */
	ulint		line,		/*!< in: line where called */
	mtr_t*		mtr)		/*!< in/out: mini-transaction */
	__attribute__((nonnull));
#define btr_cur_open_at_index_side(f,i,l,c,lv,m)			\
	btr_cur_open_at_index_side_func(f,i,l,c,lv,__FILE__,__LINE__,m)
/**********************************************************************//**
Positions a cursor at a randomly chosen position within a B-tree. */

void
btr_cur_open_at_rnd_pos_func(
/*=========================*/
	dict_index_t*	index,		/*!< in: index */
	ulint		latch_mode,	/*!< in: BTR_SEARCH_LEAF, ... */
	btr_cur_t*	cursor,		/*!< in/out: B-tree cursor */
	const char*	file,		/*!< in: file name */
	ulint		line,		/*!< in: line where called */
	mtr_t*		mtr);		/*!< in: mtr */
#define btr_cur_open_at_rnd_pos(i,l,c,m)				\
	btr_cur_open_at_rnd_pos_func(i,l,c,__FILE__,__LINE__,m)
/*************************************************************//**
Tries to perform an insert to a page in an index tree, next to cursor.
It is assumed that mtr holds an x-latch on the page. The operation does
not succeed if there is too little space on the page. If there is just
one record on the page, the insert will always succeed; this is to
prevent trying to split a page with just one record.
@return DB_SUCCESS, DB_WAIT_LOCK, DB_FAIL, or error number */

dberr_t
btr_cur_optimistic_insert(
/*======================*/
	ulint		flags,	/*!< in: undo logging and locking flags: if not
				zero, the parameters index and thr should be
				specified */
	btr_cur_t*	cursor,	/*!< in: cursor on page after which to insert;
				cursor stays valid */
	ulint**		offsets,/*!< out: offsets on *rec */
	mem_heap_t**	heap,	/*!< in/out: pointer to memory heap, or NULL */
	dtuple_t*	entry,	/*!< in/out: entry to insert */
	rec_t**		rec,	/*!< out: pointer to inserted record if
				succeed */
	big_rec_t**	big_rec,/*!< out: big rec vector whose fields have to
				be stored externally by the caller, or
				NULL */
	ulint		n_ext,	/*!< in: number of externally stored columns */
	que_thr_t*	thr,	/*!< in: query thread or NULL */
	mtr_t*		mtr)	/*!< in/out: mini-transaction;
				if this function returns DB_SUCCESS on
				a leaf page of a secondary index in a
				compressed tablespace, the caller must
				mtr_commit(mtr) before latching
				any further pages */
	__attribute__((nonnull(2,3,4,5,6,7,10), warn_unused_result));
/*************************************************************//**
Performs an insert on a page of an index tree. It is assumed that mtr
holds an x-latch on the tree and on the cursor page. If the insert is
made on the leaf level, to avoid deadlocks, mtr must also own x-latches
to brothers of page, if those brothers exist.
@return DB_SUCCESS or error number */

dberr_t
btr_cur_pessimistic_insert(
/*=======================*/
	ulint		flags,	/*!< in: undo logging and locking flags: if not
				zero, the parameter thr should be
				specified; if no undo logging is specified,
				then the caller must have reserved enough
				free extents in the file space so that the
				insertion will certainly succeed */
	btr_cur_t*	cursor,	/*!< in: cursor after which to insert;
				cursor stays valid */
	ulint**		offsets,/*!< out: offsets on *rec */
	mem_heap_t**	heap,	/*!< in/out: pointer to memory heap
				that can be emptied, or NULL */
	dtuple_t*	entry,	/*!< in/out: entry to insert */
	rec_t**		rec,	/*!< out: pointer to inserted record if
				succeed */
	big_rec_t**	big_rec,/*!< out: big rec vector whose fields have to
				be stored externally by the caller, or
				NULL */
	ulint		n_ext,	/*!< in: number of externally stored columns */
	que_thr_t*	thr,	/*!< in: query thread or NULL */
	mtr_t*		mtr)	/*!< in/out: mini-transaction */
	__attribute__((nonnull(2,3,4,5,6,7,10), warn_unused_result));
/*************************************************************//**
See if there is enough place in the page modification log to log
an update-in-place.

@retval false if out of space; IBUF_BITMAP_FREE will be reset
outside mtr if the page was recompressed
@retval true if enough place;

IMPORTANT: The caller will have to update IBUF_BITMAP_FREE if this is
a secondary index leaf page. This has to be done either within the
same mini-transaction, or by invoking ibuf_reset_free_bits() before
mtr_commit(mtr). */

bool
btr_cur_update_alloc_zip_func(
/*==========================*/
	page_zip_des_t*	page_zip,/*!< in/out: compressed page */
	page_cur_t*	cursor,	/*!< in/out: B-tree page cursor */
	dict_index_t*	index,	/*!< in: the index corresponding to cursor */
#ifdef UNIV_DEBUG
	ulint*		offsets,/*!< in/out: offsets of the cursor record */
#endif /* UNIV_DEBUG */
	ulint		length,	/*!< in: size needed */
	bool		create,	/*!< in: true=delete-and-insert,
				false=update-in-place */
	mtr_t*		mtr)	/*!< in/out: mini-transaction */
	__attribute__((nonnull, warn_unused_result));
#ifdef UNIV_DEBUG
# define btr_cur_update_alloc_zip(page_zip,cursor,index,offsets,len,cr,mtr) \
	btr_cur_update_alloc_zip_func(page_zip,cursor,index,offsets,len,cr,mtr)
#else /* UNIV_DEBUG */
# define btr_cur_update_alloc_zip(page_zip,cursor,index,offsets,len,cr,mtr) \
	btr_cur_update_alloc_zip_func(page_zip,cursor,index,len,cr,mtr)
#endif /* UNIV_DEBUG */
/*************************************************************//**
Updates a record when the update causes no size changes in its fields.
@return locking or undo log related error code, or
@retval DB_SUCCESS on success
@retval DB_ZIP_OVERFLOW if there is not enough space left
on the compressed page (IBUF_BITMAP_FREE was reset outside mtr) */

dberr_t
btr_cur_update_in_place(
/*====================*/
	ulint		flags,	/*!< in: undo logging and locking flags */
	btr_cur_t*	cursor,	/*!< in: cursor on the record to update;
				cursor stays valid and positioned on the
				same record */
	ulint*		offsets,/*!< in/out: offsets on cursor->page_cur.rec */
	const upd_t*	update,	/*!< in: update vector */
	ulint		cmpl_info,/*!< in: compiler info on secondary index
				updates */
	que_thr_t*	thr,	/*!< in: query thread */
	trx_id_t	trx_id,	/*!< in: transaction id */
	mtr_t*		mtr)	/*!< in/out: mini-transaction; if this
				is a secondary index, the caller must
				mtr_commit(mtr) before latching any
				further pages */
	__attribute__((warn_unused_result, nonnull));
/***********************************************************//**
Writes a redo log record of updating a record in-place. */
void
btr_cur_update_in_place_log(
/*========================*/
	ulint		flags,		/*!< in: flags */
	const rec_t*	rec,		/*!< in: record */
	dict_index_t*	index,		/*!< in: index of the record */
	const upd_t*	update,		/*!< in: update vector */
	trx_id_t	trx_id,		/*!< in: transaction id */
	roll_ptr_t	roll_ptr,	/*!< in: roll ptr */
	mtr_t*		mtr)		/*!< in: mtr */
	__attribute__((nonnull));
/*************************************************************//**
Tries to update a record on a page in an index tree. It is assumed that mtr
holds an x-latch on the page. The operation does not succeed if there is too
little space on the page or if the update would result in too empty a page,
so that tree compression is recommended.
@return error code, including
@retval DB_SUCCESS on success
@retval DB_OVERFLOW if the updated record does not fit
@retval DB_UNDERFLOW if the page would become too empty
@retval DB_ZIP_OVERFLOW if there is not enough space left
on the compressed page */

dberr_t
btr_cur_optimistic_update(
/*======================*/
	ulint		flags,	/*!< in: undo logging and locking flags */
	btr_cur_t*	cursor,	/*!< in: cursor on the record to update;
				cursor stays valid and positioned on the
				same record */
	ulint**		offsets,/*!< out: offsets on cursor->page_cur.rec */
	mem_heap_t**	heap,	/*!< in/out: pointer to NULL or memory heap */
	const upd_t*	update,	/*!< in: update vector; this must also
				contain trx id and roll ptr fields */
	ulint		cmpl_info,/*!< in: compiler info on secondary index
				updates */
	que_thr_t*	thr,	/*!< in: query thread */
	trx_id_t	trx_id,	/*!< in: transaction id */
	mtr_t*		mtr)	/*!< in/out: mini-transaction; if this
				is a secondary index, the caller must
				mtr_commit(mtr) before latching any
				further pages */
	__attribute__((warn_unused_result, nonnull));
/*************************************************************//**
Performs an update of a record on a page of a tree. It is assumed
that mtr holds an x-latch on the tree and on the cursor page. If the
update is made on the leaf level, to avoid deadlocks, mtr must also
own x-latches to brothers of page, if those brothers exist.
@return DB_SUCCESS or error code */

dberr_t
btr_cur_pessimistic_update(
/*=======================*/
	ulint		flags,	/*!< in: undo logging, locking, and rollback
				flags */
	btr_cur_t*	cursor,	/*!< in/out: cursor on the record to update;
				cursor may become invalid if *big_rec == NULL
				|| !(flags & BTR_KEEP_POS_FLAG) */
	ulint**		offsets,/*!< out: offsets on cursor->page_cur.rec */
	mem_heap_t**	offsets_heap,
				/*!< in/out: pointer to memory heap
				that can be emptied, or NULL */
	mem_heap_t*	entry_heap,
				/*!< in/out: memory heap for allocating
				big_rec and the index tuple */
	big_rec_t**	big_rec,/*!< out: big rec vector whose fields have to
				be stored externally by the caller, or NULL */
	const upd_t*	update,	/*!< in: update vector; this is allowed also
				contain trx id and roll ptr fields, but
				the values in update vector have no effect */
	ulint		cmpl_info,/*!< in: compiler info on secondary index
				updates */
	que_thr_t*	thr,	/*!< in: query thread */
	trx_id_t	trx_id,	/*!< in: transaction id */
	mtr_t*		mtr)	/*!< in/out: mini-transaction; must be committed
				before latching any further pages */
	__attribute__((warn_unused_result, nonnull));
/***********************************************************//**
Marks a clustered index record deleted. Writes an undo log record to
undo log on this delete marking. Writes in the trx id field the id
of the deleting transaction, and in the roll ptr field pointer to the
undo log record created.
@return DB_SUCCESS, DB_LOCK_WAIT, or error number */

dberr_t
btr_cur_del_mark_set_clust_rec(
/*===========================*/
	ulint		flags,  /*!< in: undo logging and locking flags */
	buf_block_t*	block,	/*!< in/out: buffer block of the record */
	rec_t*		rec,	/*!< in/out: record */
	dict_index_t*	index,	/*!< in: clustered index of the record */
	const ulint*	offsets,/*!< in: rec_get_offsets(rec) */
	que_thr_t*	thr,	/*!< in: query thread */
	mtr_t*		mtr)	/*!< in/out: mini-transaction */
	__attribute__((nonnull, warn_unused_result));
/***********************************************************//**
Sets a secondary index record delete mark to TRUE or FALSE.
@return DB_SUCCESS, DB_LOCK_WAIT, or error number */

dberr_t
btr_cur_del_mark_set_sec_rec(
/*=========================*/
	ulint		flags,	/*!< in: locking flag */
	btr_cur_t*	cursor,	/*!< in: cursor */
	ibool		val,	/*!< in: value to set */
	que_thr_t*	thr,	/*!< in: query thread */
	mtr_t*		mtr)	/*!< in/out: mini-transaction */
	__attribute__((nonnull, warn_unused_result));
/*************************************************************//**
Tries to compress a page of the tree if it seems useful. It is assumed
that mtr holds an x-latch on the tree and on the cursor page. To avoid
deadlocks, mtr must also own x-latches to brothers of page, if those
brothers exist. NOTE: it is assumed that the caller has reserved enough
free extents so that the compression will always succeed if done!
@return TRUE if compression occurred */

ibool
btr_cur_compress_if_useful(
/*=======================*/
	btr_cur_t*	cursor,	/*!< in/out: cursor on the page to compress;
				cursor does not stay valid if compression
				occurs */
	ibool		adjust,	/*!< in: TRUE if should adjust the
				cursor position even if compression occurs */
	mtr_t*		mtr)	/*!< in/out: mini-transaction */
	__attribute__((nonnull));
/*******************************************************//**
Removes the record on which the tree cursor is positioned. It is assumed
that the mtr has an x-latch on the page where the cursor is positioned,
but no latch on the whole tree.
@return TRUE if success, i.e., the page did not become too empty */

ibool
btr_cur_optimistic_delete_func(
/*===========================*/
	btr_cur_t*	cursor,	/*!< in: cursor on the record to delete;
				cursor stays valid: if deletion succeeds,
				on function exit it points to the successor
				of the deleted record */
# ifdef UNIV_DEBUG
	ulint		flags,	/*!< in: BTR_CREATE_FLAG or 0 */
# endif /* UNIV_DEBUG */
	mtr_t*		mtr)	/*!< in: mtr; if this function returns
				TRUE on a leaf page of a secondary
				index, the mtr must be committed
				before latching any further pages */
	__attribute__((nonnull, warn_unused_result));
# ifdef UNIV_DEBUG
#  define btr_cur_optimistic_delete(cursor, flags, mtr)		\
	btr_cur_optimistic_delete_func(cursor, flags, mtr)
# else /* UNIV_DEBUG */
#  define btr_cur_optimistic_delete(cursor, flags, mtr)		\
	btr_cur_optimistic_delete_func(cursor, mtr)
# endif /* UNIV_DEBUG */
/*************************************************************//**
Removes the record on which the tree cursor is positioned. Tries
to compress the page if its fillfactor drops below a threshold
or if it is the only page on the level. It is assumed that mtr holds
an x-latch on the tree and on the cursor page. To avoid deadlocks,
mtr must also own x-latches to brothers of page, if those brothers
exist.
@return TRUE if compression occurred */

ibool
btr_cur_pessimistic_delete(
/*=======================*/
	dberr_t*		err,	/*!< out: DB_SUCCESS or DB_OUT_OF_FILE_SPACE;
				the latter may occur because we may have
				to update node pointers on upper levels,
				and in the case of variable length keys
				these may actually grow in size */
	ibool		has_reserved_extents, /*!< in: TRUE if the
				caller has already reserved enough free
				extents so that he knows that the operation
				will succeed */
	btr_cur_t*	cursor,	/*!< in: cursor on the record to delete;
				if compression does not occur, the cursor
				stays valid: it points to successor of
				deleted record on function exit */
	ulint		flags,	/*!< in: BTR_CREATE_FLAG or 0 */
	bool		rollback,/*!< in: performing rollback? */
	mtr_t*		mtr)	/*!< in: mtr */
	__attribute__((nonnull));
#endif /* !UNIV_HOTBACKUP */
/***********************************************************//**
Parses a redo log record of updating a record in-place.
@return end of log record or NULL */

byte*
btr_cur_parse_update_in_place(
/*==========================*/
	byte*		ptr,	/*!< in: buffer */
	byte*		end_ptr,/*!< in: buffer end */
	page_t*		page,	/*!< in/out: page or NULL */
	page_zip_des_t*	page_zip,/*!< in/out: compressed page, or NULL */
	dict_index_t*	index);	/*!< in: index corresponding to page */
/****************************************************************//**
Parses the redo log record for delete marking or unmarking of a clustered
index record.
@return end of log record or NULL */

byte*
btr_cur_parse_del_mark_set_clust_rec(
/*=================================*/
	byte*		ptr,	/*!< in: buffer */
	byte*		end_ptr,/*!< in: buffer end */
	page_t*		page,	/*!< in/out: page or NULL */
	page_zip_des_t*	page_zip,/*!< in/out: compressed page, or NULL */
	dict_index_t*	index);	/*!< in: index corresponding to page */
/****************************************************************//**
Parses the redo log record for delete marking or unmarking of a secondary
index record.
@return end of log record or NULL */

byte*
btr_cur_parse_del_mark_set_sec_rec(
/*===============================*/
	byte*		ptr,	/*!< in: buffer */
	byte*		end_ptr,/*!< in: buffer end */
	page_t*		page,	/*!< in/out: page or NULL */
	page_zip_des_t*	page_zip);/*!< in/out: compressed page, or NULL */
#ifndef UNIV_HOTBACKUP
/*******************************************************************//**
Estimates the number of rows in a given index range.
@return estimated number of rows */

ib_int64_t
btr_estimate_n_rows_in_range(
/*=========================*/
	dict_index_t*	index,	/*!< in: index */
	const dtuple_t*	tuple1,	/*!< in: range start, may also be empty tuple */
	ulint		mode1,	/*!< in: search mode for range start */
	const dtuple_t*	tuple2,	/*!< in: range end, may also be empty tuple */
	ulint		mode2);	/*!< in: search mode for range end */
/*******************************************************************//**
Estimates the number of different key values in a given index, for
each n-column prefix of the index where 1 <= n <= dict_index_get_n_unique(index).
The estimates are stored in the array index->stat_n_diff_key_vals[] (indexed
0..n_uniq-1) and the number of pages that were sampled is saved in
index->stat_n_sample_sizes[].
If innodb_stats_method is nulls_ignored, we also record the number of
non-null values for each prefix and stored the estimates in
array index->stat_n_non_null_key_vals. */

void
btr_estimate_number_of_different_key_vals(
/*======================================*/
	dict_index_t*	index);	/*!< in: index */
/*******************************************************************//**
Marks non-updated off-page fields as disowned by this record. The ownership
must be transferred to the updated record which is inserted elsewhere in the
index tree. In purge only the owner of externally stored field is allowed
to free the field. */

void
btr_cur_disown_inherited_fields(
/*============================*/
	page_zip_des_t*	page_zip,/*!< in/out: compressed page whose uncompressed
				part will be updated, or NULL */
	rec_t*		rec,	/*!< in/out: record in a clustered index */
	dict_index_t*	index,	/*!< in: index of the page */
	const ulint*	offsets,/*!< in: array returned by rec_get_offsets() */
	const upd_t*	update,	/*!< in: update vector */
	mtr_t*		mtr)	/*!< in/out: mini-transaction */
	__attribute__((nonnull(2,3,4,5,6)));

/** Operation code for btr_store_big_rec_extern_fields(). */
enum blob_op {
	/** Store off-page columns for a freshly inserted record */
	BTR_STORE_INSERT = 0,
	/** Store off-page columns for an insert by update */
	BTR_STORE_INSERT_UPDATE,
	/** Store off-page columns for an update */
	BTR_STORE_UPDATE
};

/*******************************************************************//**
Determine if an operation on off-page columns is an update.
@return TRUE if op != BTR_STORE_INSERT */
UNIV_INLINE
ibool
btr_blob_op_is_update(
/*==================*/
	enum blob_op	op)	/*!< in: operation */
	__attribute__((warn_unused_result));

/*******************************************************************//**
Stores the fields in big_rec_vec to the tablespace and puts pointers to
them in rec.  The extern flags in rec will have to be set beforehand.
The fields are stored on pages allocated from leaf node
file segment of the index tree.
@return DB_SUCCESS or DB_OUT_OF_FILE_SPACE */

dberr_t
btr_store_big_rec_extern_fields(
/*============================*/
	dict_index_t*	index,		/*!< in: index of rec; the index tree
					MUST be X-latched */
	buf_block_t*	rec_block,	/*!< in/out: block containing rec */
	rec_t*		rec,		/*!< in/out: record */
	const ulint*	offsets,	/*!< in: rec_get_offsets(rec, index);
					the "external storage" flags in offsets
					will not correspond to rec when
					this function returns */
	const big_rec_t*big_rec_vec,	/*!< in: vector containing fields
					to be stored externally */
	mtr_t*		btr_mtr,	/*!< in: mtr containing the
					latches to the clustered index */
	enum blob_op	op)		/*! in: operation code */
	__attribute__((nonnull, warn_unused_result));

/*******************************************************************//**
Frees the space in an externally stored field to the file space
management if the field in data is owned the externally stored field,
in a rollback we may have the additional condition that the field must
not be inherited. */

void
btr_free_externally_stored_field(
/*=============================*/
	dict_index_t*	index,		/*!< in: index of the data, the index
					tree MUST be X-latched; if the tree
					height is 1, then also the root page
					must be X-latched! (this is relevant
					in the case this function is called
					from purge where 'data' is located on
					an undo log page, not an index
					page) */
	byte*		field_ref,	/*!< in/out: field reference */
	const rec_t*	rec,		/*!< in: record containing field_ref, for
					page_zip_write_blob_ptr(), or NULL */
	const ulint*	offsets,	/*!< in: rec_get_offsets(rec, index),
					or NULL */
	page_zip_des_t*	page_zip,	/*!< in: compressed page corresponding
					to rec, or NULL if rec == NULL */
	ulint		i,		/*!< in: field number of field_ref;
					ignored if rec == NULL */
	bool		rollback,	/*!< in: performing rollback? */
	mtr_t*		local_mtr);	/*!< in: mtr containing the latch to
					data an an X-latch to the index
					tree */
/** Copies the prefix of an externally stored field of a record.
The clustered index record must be protected by a lock or a page latch.
@param[out]	buf		the field, or a prefix of it
@param[in]	len		length of buf, in bytes
@param[in]	page_size	BLOB page size
@param[in]	data		'internally' stored part of the field
containing also the reference to the external part; must be protected by
a lock or a page latch
@param[in]	local_len	length of data, in bytes
@return the length of the copied field, or 0 if the column was being
or has been deleted */
<<<<<<< HEAD

=======
>>>>>>> a9800d0d
ulint
btr_copy_externally_stored_field_prefix(
	byte*			buf,
	ulint			len,
	const page_size_t&	page_size,
	const byte*		data,
	ulint			local_len);

/** Copies an externally stored field of a record to mem heap.
The clustered index record must be protected by a lock or a page latch.
@param[out]	len		length of the whole field
@param[in]	data		'internally' stored part of the field
containing also the reference to the external part; must be protected by
a lock or a page latch
@param[in]	page_size	BLOB page size
@param[in]	local_len	length of data
@param[in,out]	heap		mem heap
@return the whole field copied to heap */
<<<<<<< HEAD

byte*
btr_copy_externally_stored_field(
/*=============================*/
	ulint*		len,	/*!< out: length of the whole field */
	const byte*	data,	/*!< in: 'internally' stored part of the
				field containing also the reference to
				the external part; must be protected by
				a lock or a page latch */
	ulint		zip_size,/*!< in: nonzero=compressed BLOB page size,
				zero for uncompressed BLOBs */
	ulint		local_len,/*!< in: length of data */
	mem_heap_t*	heap);	/*!< in: mem heap */
/*******************************************************************//**
Copies an externally stored field of a record to mem heap.
@return the field copied to heap, or NULL if the field is incomplete */

=======
byte*
btr_copy_externally_stored_field(
	ulint*			len,
	const byte*		data,
	const page_size_t&	page_size,
	ulint			local_len,
	mem_heap_t*		heap);

/** Copies an externally stored field of a record to mem heap.
@param[in]	rec		record in a clustered index; must be
protected by a lock or a page latch
@param[in]	offset		array returned by rec_get_offsets()
@param[in]	page_size	BLOB page size
@param[in]	no		field number
@param[out]	len		length of the field
@param[in,out]	heap		mem heap
@return the field copied to heap, or NULL if the field is incomplete */
>>>>>>> a9800d0d
byte*
btr_rec_copy_externally_stored_field(
	const rec_t*		rec,
	const ulint*		offsets,
	const page_size_t&	page_size,
	ulint			no,
	ulint*			len,
	mem_heap_t*		heap);

/*******************************************************************//**
Flags the data tuple fields that are marked as extern storage in the
update vector.  We use this function to remember which fields we must
mark as extern storage in a record inserted for an update.
@return number of flagged external columns */

ulint
btr_push_update_extern_fields(
/*==========================*/
	dtuple_t*	tuple,	/*!< in/out: data tuple */
	const upd_t*	update,	/*!< in: update vector */
	mem_heap_t*	heap)	/*!< in: memory heap */
	__attribute__((nonnull));
/***********************************************************//**
Sets a secondary index record's delete mark to the given value. This
function is only used by the insert buffer merge mechanism. */

void
btr_cur_set_deleted_flag_for_ibuf(
/*==============================*/
	rec_t*		rec,		/*!< in/out: record */
	page_zip_des_t*	page_zip,	/*!< in/out: compressed page
					corresponding to rec, or NULL
					when the tablespace is
					uncompressed */
	ibool		val,		/*!< in: value to set */
	mtr_t*		mtr);		/*!< in/out: mini-transaction */
/*######################################################################*/

/** In the pessimistic delete, if the page data size drops below this
limit, merging it to a neighbor is tried */
#define BTR_CUR_PAGE_COMPRESS_LIMIT	(UNIV_PAGE_SIZE / 2)

/** A slot in the path array. We store here info on a search path down the
tree. Each slot contains data on a single level of the tree. */

struct btr_path_t{
	ulint	nth_rec;	/*!< index of the record
				where the page cursor stopped on
				this level (index in alphabetical
				order); value ULINT_UNDEFINED
				denotes array end */
	ulint	n_recs;		/*!< number of records on the page */
	ulint	page_no;	/*!< no of the page containing the record */
	ulint	page_level;	/*!< level of the page, if later we fetch
				the page under page_no and it is no different
				level then we know that the tree has been
				reorganized */
};

#define BTR_PATH_ARRAY_N_SLOTS	250	/*!< size of path array (in slots) */

/** Values for the flag documenting the used search method */
enum btr_cur_method {
	BTR_CUR_HASH = 1,	/*!< successful shortcut using
				the hash index */
	BTR_CUR_HASH_FAIL,	/*!< failure using hash, success using
				binary search: the misleading hash
				reference is stored in the field
				hash_node, and might be necessary to
				update */
	BTR_CUR_BINARY,		/*!< success using the binary search */
	BTR_CUR_INSERT_TO_IBUF,	/*!< performed the intended insert to
				the insert buffer */
	BTR_CUR_DEL_MARK_IBUF,	/*!< performed the intended delete
				mark in the insert/delete buffer */
	BTR_CUR_DELETE_IBUF,	/*!< performed the intended delete in
				the insert/delete buffer */
	BTR_CUR_DELETE_REF	/*!< row_purge_poss_sec() failed */
};

/** The tree cursor: the definition appears here only for the compiler
to know struct size! */
struct btr_cur_t {
	dict_index_t*	index;		/*!< index where positioned */
	page_cur_t	page_cur;	/*!< page cursor */
	purge_node_t*	purge_node;	/*!< purge node, for BTR_DELETE */
	buf_block_t*	left_block;	/*!< this field is used to store
					a pointer to the left neighbor
					page, in the cases
					BTR_SEARCH_PREV and
					BTR_MODIFY_PREV */
	/*------------------------------*/
	que_thr_t*	thr;		/*!< this field is only used
					when btr_cur_search_to_nth_level
					is called for an index entry
					insertion: the calling query
					thread is passed here to be
					used in the insert buffer */
	/*------------------------------*/
	/** The following fields are used in
	btr_cur_search_to_nth_level to pass information: */
	/* @{ */
	enum btr_cur_method	flag;	/*!< Search method used */
	ulint		tree_height;	/*!< Tree height if the search is done
					for a pessimistic insert or update
					operation */
	ulint		up_match;	/*!< If the search mode was PAGE_CUR_LE,
					the number of matched fields to the
					the first user record to the right of
					the cursor record after
					btr_cur_search_to_nth_level;
					for the mode PAGE_CUR_GE, the matched
					fields to the first user record AT THE
					CURSOR or to the right of it;
					NOTE that the up_match and low_match
					values may exceed the correct values
					for comparison to the adjacent user
					record if that record is on a
					different leaf page! (See the note in
					row_ins_duplicate_error_in_clust.) */
	ulint		low_match;	/*!< if search mode was PAGE_CUR_LE,
					the number of matched fields to the
					first user record AT THE CURSOR or
					to the left of it after
					btr_cur_search_to_nth_level;
					NOT defined for PAGE_CUR_GE or any
					other search modes; see also the NOTE
					in up_match! */
	ulint		n_fields;	/*!< prefix length used in a hash
					search if hash_node != NULL */
	ulint		n_bytes;	/*!< hash prefix bytes if hash_node !=
					NULL */
	ulint		fold;		/*!< fold value used in the search if
					flag is BTR_CUR_HASH */
	/* @} */
	btr_path_t*	path_arr;	/*!< in estimating the number of
					rows in range, we store in this array
					information of the path through
					the tree */
};

/** If pessimistic delete fails because of lack of file space, there
is still a good change of success a little later.  Try this many
times. */
#define BTR_CUR_RETRY_DELETE_N_TIMES	100
/** If pessimistic delete fails because of lack of file space, there
is still a good change of success a little later.  Sleep this many
microseconds between retries. */
#define BTR_CUR_RETRY_SLEEP_TIME	50000

/** The reference in a field for which data is stored on a different page.
The reference is at the end of the 'locally' stored part of the field.
'Locally' means storage in the index record.
We store locally a long enough prefix of each column so that we can determine
the ordering parts of each index record without looking into the externally
stored part. */
/*-------------------------------------- @{ */
#define BTR_EXTERN_SPACE_ID		0	/*!< space id where stored */
#define BTR_EXTERN_PAGE_NO		4	/*!< page no where stored */
#define BTR_EXTERN_OFFSET		8	/*!< offset of BLOB header
						on that page */
#define BTR_EXTERN_LEN			12	/*!< 8 bytes containing the
						length of the externally
						stored part of the BLOB.
						The 2 highest bits are
						reserved to the flags below. */
/*-------------------------------------- @} */
/* #define BTR_EXTERN_FIELD_REF_SIZE	20 // moved to btr0types.h */

/** The most significant bit of BTR_EXTERN_LEN (i.e., the most
significant bit of the byte at smallest address) is set to 1 if this
field does not 'own' the externally stored field; only the owner field
is allowed to free the field in purge! */
#define BTR_EXTERN_OWNER_FLAG		128
/** If the second most significant bit of BTR_EXTERN_LEN (i.e., the
second most significant bit of the byte at smallest address) is 1 then
it means that the externally stored field was inherited from an
earlier version of the row.  In rollback we are not allowed to free an
inherited external field. */
#define BTR_EXTERN_INHERITED_FLAG	64

/** Number of searches down the B-tree in btr_cur_search_to_nth_level(). */
extern ulint	btr_cur_n_non_sea;
/** Number of successful adaptive hash index lookups in
btr_cur_search_to_nth_level(). */
extern ulint	btr_cur_n_sea;
/** Old value of btr_cur_n_non_sea.  Copied by
srv_refresh_innodb_monitor_stats().  Referenced by
srv_printf_innodb_monitor(). */
extern ulint	btr_cur_n_non_sea_old;
/** Old value of btr_cur_n_sea.  Copied by
srv_refresh_innodb_monitor_stats().  Referenced by
srv_printf_innodb_monitor(). */
extern ulint	btr_cur_n_sea_old;
#endif /* !UNIV_HOTBACKUP */

#ifdef UNIV_DEBUG
/* Flag to limit optimistic insert records */
extern uint	btr_cur_limit_optimistic_insert_debug;
#endif /* UNIV_DEBUG */

#ifndef UNIV_NONINL
#include "btr0cur.ic"
#endif

#endif<|MERGE_RESOLUTION|>--- conflicted
+++ resolved
@@ -694,10 +694,6 @@
 @param[in]	local_len	length of data, in bytes
 @return the length of the copied field, or 0 if the column was being
 or has been deleted */
-<<<<<<< HEAD
-
-=======
->>>>>>> a9800d0d
 ulint
 btr_copy_externally_stored_field_prefix(
 	byte*			buf,
@@ -716,25 +712,6 @@
 @param[in]	local_len	length of data
 @param[in,out]	heap		mem heap
 @return the whole field copied to heap */
-<<<<<<< HEAD
-
-byte*
-btr_copy_externally_stored_field(
-/*=============================*/
-	ulint*		len,	/*!< out: length of the whole field */
-	const byte*	data,	/*!< in: 'internally' stored part of the
-				field containing also the reference to
-				the external part; must be protected by
-				a lock or a page latch */
-	ulint		zip_size,/*!< in: nonzero=compressed BLOB page size,
-				zero for uncompressed BLOBs */
-	ulint		local_len,/*!< in: length of data */
-	mem_heap_t*	heap);	/*!< in: mem heap */
-/*******************************************************************//**
-Copies an externally stored field of a record to mem heap.
-@return the field copied to heap, or NULL if the field is incomplete */
-
-=======
 byte*
 btr_copy_externally_stored_field(
 	ulint*			len,
@@ -752,7 +729,6 @@
 @param[out]	len		length of the field
 @param[in,out]	heap		mem heap
 @return the field copied to heap, or NULL if the field is incomplete */
->>>>>>> a9800d0d
 byte*
 btr_rec_copy_externally_stored_field(
 	const rec_t*		rec,
