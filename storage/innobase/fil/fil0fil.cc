--- conflicted
+++ resolved
@@ -4354,29 +4354,23 @@
 				continue;
 			}
 
-<<<<<<< HEAD
+			bool	noncompressed_ok = false;
+
+			/* For noncompressed pages, the page size must be
+			equal to univ_page_size.physical(). */
+			if (page_size == univ_page_size.physical()) {
+				noncompressed_ok = !buf_page_is_corrupted(
+					false, page, univ_page_size);
+			}
+
 			const page_size_t	compr_page_size(
 				page_size, univ_page_size.logical(), true);
-
-			if (!buf_page_is_corrupted(
-				false, page, univ_page_size)
-			    || !buf_page_is_corrupted(
-				false, page, compr_page_size)) {
-=======
-			bool uncompressed_ok = false;
-
-			/* For uncompressed pages, the page size must be equal
-			to UNIV_PAGE_SIZE. */
-			if (page_size == UNIV_PAGE_SIZE) {
-				uncompressed_ok = !buf_page_is_corrupted(
-					false, page, 0);
-			}
-
-			bool compressed_ok = !buf_page_is_corrupted(
-				false, page, page_size);
-
-			if (uncompressed_ok || compressed_ok) {
->>>>>>> 1e7de93e
+			bool			compressed_ok;
+
+			compressed_ok = !buf_page_is_corrupted(false, page,
+							       compr_page_size);
+
+			if (noncompressed_ok || compressed_ok) {
 
 				ulint	space_id = mach_read_from_4(page
 					+ FIL_PAGE_SPACE_ID);
