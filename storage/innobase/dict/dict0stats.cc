--- conflicted
+++ resolved
@@ -773,7 +773,6 @@
                                    of distinct keys */
     mtr_t *mtr)                      /*!< in/out: mini-transaction */
 {
-<<<<<<< HEAD
   ulint n_uniq;
   mem_heap_t *heap;
   btr_pcur_t pcur;
@@ -916,7 +915,7 @@
           rec_get_offsets(prev_rec, index, prev_rec_offsets, n_uniq, &heap);
 
       cmp_rec_rec_with_match(rec, prev_rec, rec_offsets, prev_rec_offsets,
-                             index, FALSE, &matched_fields);
+                             index, false, false, &matched_fields);
 
       for (i = matched_fields; i < n_uniq; i++) {
         if (n_diff_boundaries != NULL) {
@@ -1005,262 +1004,6 @@
 
   /* now in n_diff_boundaries[i] there are exactly n_diff[i] integers,
   for i=0..n_uniq-1 */
-=======
-	ulint		n_uniq;
-	mem_heap_t*	heap;
-	btr_pcur_t	pcur;
-	const page_t*	page;
-	const rec_t*	rec;
-	const rec_t*	prev_rec;
-	bool		prev_rec_is_copied;
-	byte*		prev_rec_buf = NULL;
-	ulint		prev_rec_buf_size = 0;
-	ulint*		rec_offsets;
-	ulint*		prev_rec_offsets;
-	ulint		i;
-
-	DEBUG_PRINTF("    %s(table=%s, index=%s, level=%lu)\n", __func__,
-		     index->table->name, index->name, level);
-
-	ut_ad(mtr_memo_contains(mtr, dict_index_get_lock(index),
-				MTR_MEMO_SX_LOCK));
-
-	n_uniq = dict_index_get_n_unique(index);
-
-	/* elements in the n_diff array are 0..n_uniq-1 (inclusive) */
-	memset(n_diff, 0x0, n_uniq * sizeof(n_diff[0]));
-
-	/* Allocate space for the offsets header (the allocation size at
-	offsets[0] and the REC_OFFS_HEADER_SIZE bytes), and n_fields + 1,
-	so that this will never be less than the size calculated in
-	rec_get_offsets_func(). */
-	i = (REC_OFFS_HEADER_SIZE + 1 + 1) + index->n_fields;
-
-	heap = mem_heap_create((2 * sizeof *rec_offsets) * i);
-	rec_offsets = static_cast<ulint*>(
-		mem_heap_alloc(heap, i * sizeof *rec_offsets));
-	prev_rec_offsets = static_cast<ulint*>(
-		mem_heap_alloc(heap, i * sizeof *prev_rec_offsets));
-	rec_offs_set_n_alloc(rec_offsets, i);
-	rec_offs_set_n_alloc(prev_rec_offsets, i);
-
-	/* reset the dynamic arrays n_diff_boundaries[0..n_uniq-1] */
-	if (n_diff_boundaries != NULL) {
-		for (i = 0; i < n_uniq; i++) {
-			n_diff_boundaries[i].erase(
-				n_diff_boundaries[i].begin(),
-				n_diff_boundaries[i].end());
-		}
-	}
-
-	/* Position pcur on the leftmost record on the leftmost page
-	on the desired level. */
-
-	btr_pcur_open_at_index_side(
-		true, index, BTR_SEARCH_TREE | BTR_ALREADY_S_LATCHED,
-		&pcur, true, level, mtr);
-	btr_pcur_move_to_next_on_page(&pcur);
-
-	page = btr_pcur_get_page(&pcur);
-
-	/* The page must not be empty, except when
-	it is the root page (and the whole index is empty). */
-	ut_ad(btr_pcur_is_on_user_rec(&pcur) || page_is_leaf(page));
-	ut_ad(btr_pcur_get_rec(&pcur)
-	      == page_rec_get_next_const(page_get_infimum_rec(page)));
-
-	/* check that we are indeed on the desired level */
-	ut_a(btr_page_get_level(page, mtr) == level);
-
-	/* there should not be any pages on the left */
-	ut_a(btr_page_get_prev(page, mtr) == FIL_NULL);
-
-	/* check whether the first record on the leftmost page is marked
-	as such, if we are on a non-leaf level */
-	ut_a((level == 0)
-	     == !(REC_INFO_MIN_REC_FLAG & rec_get_info_bits(
-			  btr_pcur_get_rec(&pcur), page_is_comp(page))));
-
-	prev_rec = NULL;
-	prev_rec_is_copied = false;
-
-	/* no records by default */
-	*total_recs = 0;
-
-	*total_pages = 0;
-
-	/* iterate over all user records on this level
-	and compare each two adjacent ones, even the last on page
-	X and the fist on page X+1 */
-	for (;
-	     btr_pcur_is_on_user_rec(&pcur);
-	     btr_pcur_move_to_next_user_rec(&pcur, mtr)) {
-
-		bool	rec_is_last_on_page;
-
-		rec = btr_pcur_get_rec(&pcur);
-
-		/* If rec and prev_rec are on different pages, then prev_rec
-		must have been copied, because we hold latch only on the page
-		where rec resides. */
-		if (prev_rec != NULL
-		    && page_align(rec) != page_align(prev_rec)) {
-
-			ut_a(prev_rec_is_copied);
-		}
-
-		rec_is_last_on_page =
-			page_rec_is_supremum(page_rec_get_next_const(rec));
-
-		/* increment the pages counter at the end of each page */
-		if (rec_is_last_on_page) {
-
-			(*total_pages)++;
-		}
-
-		/* Skip delete-marked records on the leaf level. If we
-		do not skip them, then ANALYZE quickly after DELETE
-		could count them or not (purge may have already wiped
-		them away) which brings non-determinism. We skip only
-		leaf-level delete marks because delete marks on
-		non-leaf level do not make sense. */
-
-		if (level == 0 && (srv_stats_include_delete_marked ? 0:
-		    rec_get_deleted_flag(
-			    rec,
-			    page_is_comp(btr_pcur_get_page(&pcur))))) {
-
-			if (rec_is_last_on_page
-			    && !prev_rec_is_copied
-			    && prev_rec != NULL) {
-				/* copy prev_rec */
-
-				prev_rec_offsets = rec_get_offsets(
-					prev_rec, index, prev_rec_offsets,
-					n_uniq, &heap);
-
-				prev_rec = rec_copy_prefix_to_buf(
-					prev_rec, index,
-					rec_offs_n_fields(prev_rec_offsets),
-					&prev_rec_buf, &prev_rec_buf_size);
-
-				prev_rec_is_copied = true;
-			}
-
-			continue;
-		}
-		rec_offsets = rec_get_offsets(
-			rec, index, rec_offsets, n_uniq, &heap);
-
-		(*total_recs)++;
-
-		if (prev_rec != NULL) {
-			ulint	matched_fields;
-
-			prev_rec_offsets = rec_get_offsets(
-				prev_rec, index, prev_rec_offsets,
-				n_uniq, &heap);
-
-			cmp_rec_rec_with_match(rec,
-					       prev_rec,
-					       rec_offsets,
-					       prev_rec_offsets,
-					       index,
-					       false,
-					       false,
-					       &matched_fields);
-
-			for (i = matched_fields; i < n_uniq; i++) {
-
-				if (n_diff_boundaries != NULL) {
-					/* push the index of the previous
-					record, that is - the last one from
-					a group of equal keys */
-
-					ib_uint64_t	idx;
-
-					/* the index of the current record
-					is total_recs - 1, the index of the
-					previous record is total_recs - 2;
-					we know that idx is not going to
-					become negative here because if we
-					are in this branch then there is a
-					previous record and thus
-					total_recs >= 2 */
-					idx = *total_recs - 2;
-
-					n_diff_boundaries[i].push_back(idx);
-				}
-
-				/* increment the number of different keys
-				for n_prefix=i+1 (e.g. if i=0 then we increment
-				for n_prefix=1 which is stored in n_diff[0]) */
-				n_diff[i]++;
-			}
-		} else {
-			/* this is the first non-delete marked record */
-			for (i = 0; i < n_uniq; i++) {
-				n_diff[i] = 1;
-			}
-		}
-
-		if (rec_is_last_on_page) {
-			/* end of a page has been reached */
-
-			/* we need to copy the record instead of assigning
-			like prev_rec = rec; because when we traverse the
-			records on this level at some point we will jump from
-			one page to the next and then rec and prev_rec will
-			be on different pages and
-			btr_pcur_move_to_next_user_rec() will release the
-			latch on the page that prev_rec is on */
-			prev_rec = rec_copy_prefix_to_buf(
-				rec, index, rec_offs_n_fields(rec_offsets),
-				&prev_rec_buf, &prev_rec_buf_size);
-			prev_rec_is_copied = true;
-
-		} else {
-			/* still on the same page, the next call to
-			btr_pcur_move_to_next_user_rec() will not jump
-			on the next page, we can simply assign pointers
-			instead of copying the records like above */
-
-			prev_rec = rec;
-			prev_rec_is_copied = false;
-		}
-	}
-
-	/* if *total_pages is left untouched then the above loop was not
-	entered at all and there is one page in the whole tree which is
-	empty or the loop was entered but this is level 0, contains one page
-	and all records are delete-marked */
-	if (*total_pages == 0) {
-
-		ut_ad(level == 0);
-		ut_ad(*total_recs == 0);
-
-		*total_pages = 1;
-	}
-
-	/* if there are records on this level and boundaries
-	should be saved */
-	if (*total_recs > 0 && n_diff_boundaries != NULL) {
-
-		/* remember the index of the last record on the level as the
-		last one from the last group of equal keys; this holds for
-		all possible prefixes */
-		for (i = 0; i < n_uniq; i++) {
-			ib_uint64_t	idx;
-
-			idx = *total_recs - 1;
-
-			n_diff_boundaries[i].push_back(idx);
-		}
-	}
-
-	/* now in n_diff_boundaries[i] there are exactly n_diff[i] integers,
-	for i=0..n_uniq-1 */
->>>>>>> 5cdbb22b
 
 #ifdef UNIV_STATS_DEBUG
   for (i = 0; i < n_uniq; i++) {
@@ -1336,7 +1079,6 @@
 @return offsets1 or offsets2 (the offsets of *out_rec),
 or NULL if the page is empty and does not contain user records. */
 UNIV_INLINE
-<<<<<<< HEAD
 ulint *dict_stats_scan_page(const rec_t **out_rec, ulint *offsets1,
                             ulint *offsets2, const dict_index_t *index,
                             const page_t *page, ulint n_prefix,
@@ -1394,7 +1136,7 @@
     /* check whether rec != next_rec when looking at
     the first n_prefix fields */
     cmp_rec_rec_with_match(rec, next_rec, offsets_rec, offsets_next_rec, index,
-                           FALSE, &matched_fields);
+                           false, false, &matched_fields);
 
     if (matched_fields < n_prefix) {
       /* rec != next_rec, => rec is non-boring */
@@ -1437,119 +1179,6 @@
   ut_a(heap == NULL);
   *out_rec = rec;
   return (offsets_rec);
-=======
-ulint*
-dict_stats_scan_page(
-	const rec_t**		out_rec,
-	ulint*			offsets1,
-	ulint*			offsets2,
-	const dict_index_t*	index,
-	const page_t*		page,
-	ulint			n_prefix,
-	page_scan_method_t	scan_method,
-	ib_uint64_t*		n_diff,
-	ib_uint64_t*		n_external_pages)
-{
-	ulint*		offsets_rec		= offsets1;
-	ulint*		offsets_next_rec	= offsets2;
-	const rec_t*	rec;
-	const rec_t*	next_rec;
-	/* A dummy heap, to be passed to rec_get_offsets().
-	Because offsets1,offsets2 should be big enough,
-	this memory heap should never be used. */
-	mem_heap_t*	heap			= NULL;
-	const rec_t*	(*get_next)(const rec_t*);
-
-	if (scan_method == COUNT_ALL_NON_BORING_AND_SKIP_DEL_MARKED) {
-		get_next = page_rec_get_next_non_del_marked;
-	} else {
-		get_next = page_rec_get_next_const;
-	}
-
-	const bool	should_count_external_pages = n_external_pages != NULL;
-
-	if (should_count_external_pages) {
-		*n_external_pages = 0;
-	}
-
-	rec = get_next(page_get_infimum_rec(page));
-
-	if (page_rec_is_supremum(rec)) {
-		/* the page is empty or contains only delete-marked records */
-		*n_diff = 0;
-		*out_rec = NULL;
-		return(NULL);
-	}
-
-	offsets_rec = rec_get_offsets(rec, index, offsets_rec,
-				      ULINT_UNDEFINED, &heap);
-
-	if (should_count_external_pages) {
-		*n_external_pages += btr_rec_get_externally_stored_len(
-			rec, offsets_rec);
-	}
-
-	next_rec = get_next(rec);
-
-	*n_diff = 1;
-
-	while (!page_rec_is_supremum(next_rec)) {
-
-		ulint	matched_fields;
-
-		offsets_next_rec = rec_get_offsets(next_rec, index,
-						   offsets_next_rec,
-						   ULINT_UNDEFINED,
-						   &heap);
-
-		/* check whether rec != next_rec when looking at
-		the first n_prefix fields */
-		cmp_rec_rec_with_match(rec, next_rec,
-				       offsets_rec, offsets_next_rec,
-				       index, false, false, &matched_fields);
-
-		if (matched_fields < n_prefix) {
-			/* rec != next_rec, => rec is non-boring */
-
-			(*n_diff)++;
-
-			if (scan_method == QUIT_ON_FIRST_NON_BORING) {
-				break;
-			}
-		}
-
-		rec = next_rec;
-		{
-			/* Assign offsets_rec = offsets_next_rec
-			so that offsets_rec matches with rec which
-			was just assigned rec = next_rec above.
-			Also need to point offsets_next_rec to the
-			place where offsets_rec was pointing before
-			because we have just 2 placeholders where
-			data is actually stored:
-			offsets1 and offsets2 and we
-			are using them in circular fashion
-			(offsets[_next]_rec are just pointers to
-			those placeholders). */
-			ulint*	offsets_tmp;
-			offsets_tmp = offsets_rec;
-			offsets_rec = offsets_next_rec;
-			offsets_next_rec = offsets_tmp;
-		}
-
-		if (should_count_external_pages) {
-			*n_external_pages += btr_rec_get_externally_stored_len(
-				rec, offsets_rec);
-		}
-
-		next_rec = get_next(next_rec);
-	}
-
-	/* offsets1,offsets2 should have been big enough */
-	ut_a(heap == NULL);
-	*out_rec = rec;
-	return(offsets_rec);
->>>>>>> 5cdbb22b
 }
 
 /** Dive below the current position of a cursor and calculate the number of
