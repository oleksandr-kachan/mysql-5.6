--- conflicted
+++ resolved
@@ -1652,16 +1652,8 @@
 
 		}
 
-<<<<<<< HEAD
-		/* Make the list of referencing constraints empty */
-
-		UT_LIST_INIT(
-			table->referenced_list,
-			&dict_foreign_t::referenced_list);
-=======
 		/* Make the set of referencing constraints empty */
 		table->referenced_set.clear();
->>>>>>> 6073c231
 
 		return(DB_SUCCESS);
 	}
@@ -3423,22 +3415,12 @@
 	ut_ad(mutex_own(&(dict_sys->mutex)));
 	ut_a(foreign);
 
-<<<<<<< HEAD
-	if (foreign->referenced_table) {
-		UT_LIST_REMOVE(foreign->referenced_table->referenced_list,
-			       foreign);
-	}
-
-	if (foreign->foreign_table) {
-		UT_LIST_REMOVE(foreign->foreign_table->foreign_list, foreign);
-=======
 	if (foreign->referenced_table != NULL) {
 		foreign->referenced_table->referenced_set.erase(foreign);
 	}
 
 	if (foreign->foreign_table != NULL) {
 		foreign->foreign_table->foreign_set.erase(foreign);
->>>>>>> 6073c231
 	}
 
 	dict_foreign_free(foreign);
@@ -3649,16 +3631,12 @@
 
 		for_in_cache->referenced_table = ref_table;
 		for_in_cache->referenced_index = index;
-<<<<<<< HEAD
-		UT_LIST_ADD_LAST(ref_table->referenced_list, for_in_cache);
-=======
 
 		std::pair<dict_foreign_set::iterator, bool>	ret
 			= ref_table->referenced_set.insert(for_in_cache);
 
 		ut_a(ret.second);	/* second is true if the insertion
 					took place */
->>>>>>> 6073c231
 		added_to_referenced_list = TRUE;
 	}
 
@@ -3687,19 +3665,13 @@
 
 			if (for_in_cache == foreign) {
 				if (added_to_referenced_list) {
-<<<<<<< HEAD
-					UT_LIST_REMOVE(
-						ref_table->referenced_list,
-						for_in_cache);
-=======
-					const dict_foreign_set::size_type	n
-						= ref_table->referenced_set
+					const dict_foreign_set::size_type
+						n = ref_table->referenced_set
 						  .erase(for_in_cache);
 
 					ut_a(n == 1);	/* the number of
 							elements removed must
 							be one */
->>>>>>> 6073c231
 				}
 				mem_heap_free(foreign->heap);
 			}
@@ -3709,15 +3681,12 @@
 
 		for_in_cache->foreign_table = for_table;
 		for_in_cache->foreign_index = index;
-<<<<<<< HEAD
-		UT_LIST_ADD_LAST(for_table->foreign_list, for_in_cache);
-=======
+
 		std::pair<dict_foreign_set::iterator, bool>	ret
 			= for_table->foreign_set.insert(for_in_cache);
 
 		ut_a(ret.second);	/* second is true if the insertion
 					took place */
->>>>>>> 6073c231
 	}
 
 	/* We need to move the table to the non-LRU end of the table LRU
@@ -4959,14 +4928,6 @@
 			= mem_heap_strdup(foreign->heap, column_names[i]);
 	}
 
-<<<<<<< HEAD
-	/* We found an ok constraint definition: add to the lists */
-
-	UT_LIST_ADD_LAST(table->foreign_list, foreign);
-
-	if (referenced_table) {
-		UT_LIST_ADD_LAST(referenced_table->referenced_list, foreign);
-=======
 	/* We found an ok constraint definition: add to the set */
 
 	if (foreign->id == NULL) {
@@ -4975,7 +4936,6 @@
 		if (error != DB_SUCCESS) {
 			return(error);
 		}
->>>>>>> 6073c231
 	}
 
 	std::pair<dict_foreign_set::iterator, bool>	ret
@@ -5444,184 +5404,6 @@
 }
 
 /**********************************************************************//**
-<<<<<<< HEAD
-=======
-Prints info of a foreign key constraint. */
-static
-void
-dict_foreign_print_low(
-/*===================*/
-	dict_foreign_t*	foreign)	/*!< in: foreign key constraint */
-{
-	ulint	i;
-
-	ut_ad(mutex_own(&(dict_sys->mutex)));
-
-	fprintf(stderr, "  FOREIGN KEY CONSTRAINT %s: %s (",
-		foreign->id, foreign->foreign_table_name);
-
-	for (i = 0; i < foreign->n_fields; i++) {
-		fprintf(stderr, " %s", foreign->foreign_col_names[i]);
-	}
-
-	fprintf(stderr, " )\n"
-		"             REFERENCES %s (",
-		foreign->referenced_table_name);
-
-	for (i = 0; i < foreign->n_fields; i++) {
-		fprintf(stderr, " %s", foreign->referenced_col_names[i]);
-	}
-
-	fputs(" )\n", stderr);
-}
-
-/**********************************************************************//**
-Prints a table data. */
-UNIV_INTERN
-void
-dict_table_print(
-/*=============*/
-	dict_table_t*	table)	/*!< in: table */
-{
-	dict_index_t*	index;
-	ulint		i;
-
-	ut_ad(mutex_own(&(dict_sys->mutex)));
-
-	dict_table_stats_lock(table, RW_X_LATCH);
-
-	if (!table->stat_initialized) {
-		dict_stats_update_transient(table);
-	}
-
-	fprintf(stderr,
-		"--------------------------------------\n"
-		"TABLE: name %s, id %llu, flags %lx, columns %lu,"
-		" indexes %lu, appr.rows " UINT64PF "\n"
-		"  COLUMNS: ",
-		table->name,
-		(ullint) table->id,
-		(ulong) table->flags,
-		(ulong) table->n_cols,
-		(ulong) UT_LIST_GET_LEN(table->indexes),
-		table->stat_n_rows);
-
-	for (i = 0; i < (ulint) table->n_cols; i++) {
-		dict_col_print_low(table, dict_table_get_nth_col(table, i));
-		fputs("; ", stderr);
-	}
-
-	putc('\n', stderr);
-
-	index = UT_LIST_GET_FIRST(table->indexes);
-
-	while (index != NULL) {
-		dict_index_print_low(index);
-		index = UT_LIST_GET_NEXT(indexes, index);
-	}
-
-	dict_table_stats_unlock(table, RW_X_LATCH);
-
-	std::for_each(table->foreign_set.begin(),
-		      table->foreign_set.end(),
-		      dict_foreign_print_low);
-
-	std::for_each(table->referenced_set.begin(),
-		      table->referenced_set.end(),
-		      dict_foreign_print_low);
-}
-
-/**********************************************************************//**
-Prints a column data. */
-static
-void
-dict_col_print_low(
-/*===============*/
-	const dict_table_t*	table,	/*!< in: table */
-	const dict_col_t*	col)	/*!< in: column */
-{
-	dtype_t	type;
-
-	ut_ad(mutex_own(&(dict_sys->mutex)));
-
-	dict_col_copy_type(col, &type);
-	fprintf(stderr, "%s: ", dict_table_get_col_name(table,
-							dict_col_get_no(col)));
-
-	dtype_print(&type);
-}
-
-/**********************************************************************//**
-Prints an index data. */
-static
-void
-dict_index_print_low(
-/*=================*/
-	dict_index_t*	index)	/*!< in: index */
-{
-	ib_int64_t	n_vals;
-	ulint		i;
-
-	ut_a(index->table->stat_initialized);
-
-	ut_ad(mutex_own(&(dict_sys->mutex)));
-
-	if (index->n_user_defined_cols > 0) {
-		n_vals = index->stat_n_diff_key_vals[
-			index->n_user_defined_cols - 1];
-	} else {
-		n_vals = index->stat_n_diff_key_vals[0];
-	}
-
-	fprintf(stderr,
-		"  INDEX: name %s, id %llu, fields %lu/%lu,"
-		" uniq %lu, type %lu\n"
-		"   root page %lu, appr.key vals %lu,"
-		" leaf pages %lu, size pages %lu\n"
-		"   FIELDS: ",
-		index->name,
-		(ullint) index->id,
-		(ulong) index->n_user_defined_cols,
-		(ulong) index->n_fields,
-		(ulong) index->n_uniq,
-		(ulong) index->type,
-		(ulong) index->page,
-		(ulong) n_vals,
-		(ulong) index->stat_n_leaf_pages,
-		(ulong) index->stat_index_size);
-
-	for (i = 0; i < index->n_fields; i++) {
-		dict_field_print_low(dict_index_get_nth_field(index, i));
-	}
-
-	putc('\n', stderr);
-
-#ifdef UNIV_BTR_PRINT
-	btr_print_size(index);
-
-	btr_print_index(index, 7);
-#endif /* UNIV_BTR_PRINT */
-}
-
-/**********************************************************************//**
-Prints a field data. */
-static
-void
-dict_field_print_low(
-/*=================*/
-	const dict_field_t*	field)	/*!< in: field */
-{
-	ut_ad(mutex_own(&(dict_sys->mutex)));
-
-	fprintf(stderr, " %s", field->name);
-
-	if (field->prefix_len != 0) {
-		fprintf(stderr, "(%lu)", (ulong) field->prefix_len);
-	}
-}
-
-/**********************************************************************//**
->>>>>>> 6073c231
 Outputs info on a foreign key of a table in a format suitable for
 CREATE TABLE. */
 
@@ -6436,13 +6218,8 @@
 	if (req_schema->n_foreign != table->foreign_set.size()) {
 		ut_snprintf(
 			errstr, errstr_sz,
-<<<<<<< HEAD
-			"Table %s has %lu foreign key(s) pointing to other"
-			" tables, but it must have %lu.",
-=======
 			"Table %s has " ULINTPF " foreign key(s) pointing"
 			" to other tables, but it must have %lu.",
->>>>>>> 6073c231
 			ut_format_name(req_schema->table_name,
 				       TRUE, buf, sizeof(buf)),
 			table->foreign_set.size(),
@@ -6453,15 +6230,9 @@
 	if (req_schema->n_referenced != table->referenced_set.size()) {
 		ut_snprintf(
 			errstr, errstr_sz,
-<<<<<<< HEAD
-			"There are %lu foreign key(s) pointing to %s,"
-			" but there must be %lu.",
-			UT_LIST_GET_LEN(table->referenced_list),
-=======
 			"There are " ULINTPF " foreign key(s) pointing to %s, "
 			"but there must be %lu.",
 			table->referenced_set.size(),
->>>>>>> 6073c231
 			ut_format_name(req_schema->table_name,
 				       TRUE, buf, sizeof(buf)),
 			req_schema->n_referenced);
