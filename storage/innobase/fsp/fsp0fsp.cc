/*****************************************************************************

Copyright (c) 1995, 2014, Oracle and/or its affiliates. All Rights Reserved.

This program is free software; you can redistribute it and/or modify it under
the terms of the GNU General Public License as published by the Free Software
Foundation; version 2 of the License.

This program is distributed in the hope that it will be useful, but WITHOUT
ANY WARRANTY; without even the implied warranty of MERCHANTABILITY or FITNESS
FOR A PARTICULAR PURPOSE. See the GNU General Public License for more details.

You should have received a copy of the GNU General Public License along with
this program; if not, write to the Free Software Foundation, Inc.,
51 Franklin Street, Suite 500, Boston, MA 02110-1335 USA

*****************************************************************************/

/******************************************************************//**
@file fsp/fsp0fsp.cc
File space management

Created 11/29/1995 Heikki Tuuri
***********************************************************************/

#include "ha_prototypes.h"

#include "fsp0fsp.h"

#ifdef UNIV_NONINL
#include "fsp0fsp.ic"
#endif

#include "buf0buf.h"
#include "fil0fil.h"
#include "mtr0log.h"
#include "ut0byte.h"
#include "page0page.h"
#include "page0zip.h"
#ifdef UNIV_HOTBACKUP
# include "fut0lst.h"
#else /* UNIV_HOTBACKUP */
# include "sync0mutex.h"
# include "fut0fut.h"
# include "srv0srv.h"
# include "ibuf0ibuf.h"
# include "btr0btr.h"
# include "btr0sea.h"
# include "dict0boot.h"
# include "log0log.h"
#endif /* UNIV_HOTBACKUP */
#include "dict0mem.h"
#include "fsp0sysspace.h"

#ifndef UNIV_HOTBACKUP

/** Returns an extent to the free list of a space.
@param[in]	page_id		page id in the extent
@param[in]	page_size	page size
@param[in,out]	mtr		mini-transaction */
static
void
fsp_free_extent(
	const page_id_t&	page_id,
	const page_size_t&	page_size,
	mtr_t*			mtr);

/**********************************************************************//**
Calculates the number of pages reserved by a segment, and how
many pages are currently used.
@return number of reserved pages */
static
ulint
fseg_n_reserved_pages_low(
/*======================*/
	fseg_inode_t*	header,	/*!< in: segment inode */
	ulint*		used,	/*!< out: number of pages used (not
				more than reserved) */
	mtr_t*		mtr);	/*!< in/out: mini-transaction */
/********************************************************************//**
Marks a page used. The page must reside within the extents of the given
segment. */
static __attribute__((nonnull))
void
fseg_mark_page_used(
/*================*/
	fseg_inode_t*	seg_inode,/*!< in: segment inode */
	ulint		page,	/*!< in: page offset */
	xdes_t*		descr,  /*!< in: extent descriptor */
	mtr_t*		mtr);	/*!< in/out: mini-transaction */

/** Returns the first extent descriptor for a segment.
We think of the extent lists of the segment catenated in the order
FSEG_FULL -> FSEG_NOT_FULL -> FSEG_FREE.
@param[in]	inode		segment inode
@param[in]	space_id	space id
@param[in]	page_size	page size
@param[in,out]	mtr		mini-transaction
@return the first extent descriptor, or NULL if none */
static
xdes_t*
fseg_get_first_extent(
	fseg_inode_t*		inode,
	ulint			space_id,
	const page_size_t&	page_size,
	mtr_t*			mtr);

/**********************************************************************//**
Puts new extents to the free list if
there are free extents above the free limit. If an extent happens
to contain an extent descriptor page, the extent is put to
the FSP_FREE_FRAG list with the page marked as used. */
static
void
fsp_fill_free_list(
/*===============*/
	ibool		init_space,	/*!< in: TRUE if this is a single-table
					tablespace and we are only initing
					the tablespace's first extent
					descriptor page and ibuf bitmap page;
					then we do not allocate more extents */
	ulint		space_id,	/*!< in: space */
	fsp_header_t*	header,		/*!< in/out: space header */
	mtr_t*		mtr)		/*!< in/out: mini-transaction */
	UNIV_COLD __attribute__((nonnull));

/** Allocates a single free page from a segment.
This function implements the intelligent allocation strategy which tries
to minimize file space fragmentation.
@param[in]	space			tablespace
@param[in]	page_size		page size
@param[in,out]	seg_inode		segment inode
@param[in]	hint			hint of which page would be desirable
@param[in]	direction		if the new page is needed because of
an index page split, and records are inserted there in order, into which
direction they go alphabetically: FSP_DOWN, FSP_UP, FSP_NO_DIR
@param[in]	rw_latch		RW_SX_LATCH, RW_X_LATCH
@param[in,out]	mtr			mini-transaction
@param[in,out]	init_mtr		mtr or another mini-transaction in
which the page should be initialized. If init_mtr != mtr, but the page is
already latched in mtr, do not initialize the page
@param[in]	has_done_reservation	TRUE if the space has already been
reserved, in this case we will never return NULL
@retval NULL	if no page could be allocated
@retval block	rw_lock_x_lock_count(&block->lock) == 1 if allocation succeeded
(init_mtr == mtr, or the page was not previously freed in mtr)
@retval block	(not allocated or initialized) otherwise */
static
buf_block_t*
fseg_alloc_free_page_low(
	const fil_space_t*	space,
	const page_size_t&	page_size,
	fseg_inode_t*		seg_inode,
	ulint			hint,
	byte			direction,
	rw_lock_type_t		rw_latch,
	mtr_t*			mtr,
	mtr_t*			init_mtr
#ifdef UNIV_DEBUG
	, ibool			has_done_reservation
#endif
)
	__attribute__((warn_unused_result));
#endif /* !UNIV_HOTBACKUP */

/**********************************************************************//**
Reads the file space size stored in the header page.
@return tablespace size stored in the space header */
ulint
fsp_get_size_low(
/*=============*/
	page_t*	page)	/*!< in: header page (page 0 in the tablespace) */
{
	return(mach_read_from_4(page + FSP_HEADER_OFFSET + FSP_SIZE));
}

#ifndef UNIV_HOTBACKUP
/** Gets a pointer to the space header and x-locks its page.
@param[in]	id		space id
@param[in]	page_size	page size
@param[in,out]	mtr		mini-transaction
@return pointer to the space header, page x-locked */
UNIV_INLINE
fsp_header_t*
fsp_get_space_header(
	ulint			id,
	const page_size_t&	page_size,
	mtr_t*			mtr)
{
	buf_block_t*	block;
	fsp_header_t*	header;

	ut_ad(id != 0 || !page_size.is_compressed());

	block = buf_page_get(page_id_t(id, 0), page_size, RW_SX_LATCH, mtr);
	header = FSP_HEADER_OFFSET + buf_block_get_frame(block);
	buf_block_dbg_add_level(block, SYNC_FSP_PAGE);

	ut_ad(id == mach_read_from_4(FSP_SPACE_ID + header));
#ifdef UNIV_DEBUG
	const ulint	flags = mach_read_from_4(FSP_SPACE_FLAGS + header);
	ut_ad(page_size_t(flags).equals_to(page_size));
#endif /* UNIV_DEBUG */
	return(header);
}

/** Validate and return the tablespace flags, which are stored in the
tablespace header at offset FSP_SPACE_FLAGS.  They should be 0 for
ROW_FORMAT=COMPACT and ROW_FORMAT=REDUNDANT. The newer row formats,
COMPRESSED and DYNAMIC, use a file format > Antelope so they should
have a file format number plus the DICT_TF_COMPACT bit set.

@param[in]	flags	tablespace flags
@return true if check ok */
bool
fsp_flags_is_valid(
	ulint	flags)
{
	ulint	post_antelope = FSP_FLAGS_GET_POST_ANTELOPE(flags);
	ulint	zip_ssize = FSP_FLAGS_GET_ZIP_SSIZE(flags);
	ulint	atomic_blobs = FSP_FLAGS_HAS_ATOMIC_BLOBS(flags);
	ulint	page_ssize = FSP_FLAGS_GET_PAGE_SSIZE(flags);
	ulint	unused = FSP_FLAGS_GET_UNUSED(flags);

	DBUG_EXECUTE_IF("fsp_flags_is_valid_failure", return(false););

	/* fsp_flags is zero unless atomic_blobs is set.
	Make sure there are no bits that we do not know about. */
	if (unused != 0 || flags == 1) {
		return(false);
	} else if (post_antelope) {
		/* The Antelope row formats REDUNDANT and COMPACT did
		not use tablespace flags, so this flag and the entire
		4-byte field is zero for Antelope row formats. */

		if (!atomic_blobs) {
			return(false);
		}
	}

	if (!atomic_blobs) {
		/* Barracuda row formats COMPRESSED and DYNAMIC build on
		the page structure introduced for the COMPACT row format
		by allowing long fields to be broken into prefix and
		externally stored parts. */

		if (post_antelope || zip_ssize != 0) {
			return(false);
		}

	} else if (!post_antelope || zip_ssize > PAGE_ZIP_SSIZE_MAX) {
		return(false);
	} else if (page_ssize > UNIV_PAGE_SSIZE_MAX) {

		/* The page size field can be used for any row type, or it may
		be zero for an original 16k page size.
		Validate the page shift size is within allowed range. */

		return(false);

	} else if (UNIV_PAGE_SIZE != UNIV_PAGE_SIZE_ORIG && !page_ssize) {
		return(false);
	}

#if UNIV_FORMAT_MAX != UNIV_FORMAT_B
# error "UNIV_FORMAT_MAX != UNIV_FORMAT_B, Add more validations."
#endif

	/* The DATA_DIR field can be used for any row type so there is
	nothing here to validate. */

	return(true);
}

/** Check if tablespace is system temporary.
@param[in]	space_id	verify is checksum is enabled for given space.
@return true if tablespace is system temporary. */
bool
fsp_is_system_temporary(
	ulint	space_id)
{
	return(space_id == srv_tmp_space.space_id());
}

/** Check if checksum is disabled for the given space.
@param[in]	space_id	verify is checksum is enabled for given space.
@return true if checksum is disabled for given space. */
bool
fsp_is_checksum_disabled(
	ulint	space_id)
{
	return(fsp_is_system_temporary(space_id));
}

/**********************************************************************//**
Gets a descriptor bit of a page.
@return TRUE if free */
UNIV_INLINE
ibool
xdes_mtr_get_bit(
/*=============*/
	const xdes_t*	descr,	/*!< in: descriptor */
	ulint		bit,	/*!< in: XDES_FREE_BIT or XDES_CLEAN_BIT */
	ulint		offset,	/*!< in: page offset within extent:
				0 ... FSP_EXTENT_SIZE - 1 */
	mtr_t*		mtr)	/*!< in: mini-transaction */
{
	ut_ad(mtr->is_active());
	ut_ad(mtr_memo_contains_page(mtr, descr, MTR_MEMO_PAGE_SX_FIX));

	return(xdes_get_bit(descr, bit, offset));
}

/**********************************************************************//**
Sets a descriptor bit of a page. */
UNIV_INLINE
void
xdes_set_bit(
/*=========*/
	xdes_t*	descr,	/*!< in: descriptor */
	ulint	bit,	/*!< in: XDES_FREE_BIT or XDES_CLEAN_BIT */
	ulint	offset,	/*!< in: page offset within extent:
			0 ... FSP_EXTENT_SIZE - 1 */
	ibool	val,	/*!< in: bit value */
	mtr_t*	mtr)	/*!< in/out: mini-transaction */
{
	ulint	index;
	ulint	byte_index;
	ulint	bit_index;
	ulint	descr_byte;

	ut_ad(mtr_memo_contains_page(mtr, descr, MTR_MEMO_PAGE_SX_FIX));
	ut_ad((bit == XDES_FREE_BIT) || (bit == XDES_CLEAN_BIT));
	ut_ad(offset < FSP_EXTENT_SIZE);

	index = bit + XDES_BITS_PER_PAGE * offset;

	byte_index = index / 8;
	bit_index = index % 8;

	descr_byte = mtr_read_ulint(descr + XDES_BITMAP + byte_index,
				    MLOG_1BYTE, mtr);
	descr_byte = ut_bit_set_nth(descr_byte, bit_index, val);

	mlog_write_ulint(descr + XDES_BITMAP + byte_index, descr_byte,
			 MLOG_1BYTE, mtr);
}

/**********************************************************************//**
Looks for a descriptor bit having the desired value. Starts from hint
and scans upward; at the end of the extent the search is wrapped to
the start of the extent.
@return bit index of the bit, ULINT_UNDEFINED if not found */
UNIV_INLINE
ulint
xdes_find_bit(
/*==========*/
	xdes_t*	descr,	/*!< in: descriptor */
	ulint	bit,	/*!< in: XDES_FREE_BIT or XDES_CLEAN_BIT */
	ibool	val,	/*!< in: desired bit value */
	ulint	hint,	/*!< in: hint of which bit position would
			be desirable */
	mtr_t*	mtr)	/*!< in/out: mini-transaction */
{
	ulint	i;

	ut_ad(descr && mtr);
	ut_ad(val <= TRUE);
	ut_ad(hint < FSP_EXTENT_SIZE);
	ut_ad(mtr_memo_contains_page(mtr, descr, MTR_MEMO_PAGE_SX_FIX));
	for (i = hint; i < FSP_EXTENT_SIZE; i++) {
		if (val == xdes_mtr_get_bit(descr, bit, i, mtr)) {

			return(i);
		}
	}

	for (i = 0; i < hint; i++) {
		if (val == xdes_mtr_get_bit(descr, bit, i, mtr)) {

			return(i);
		}
	}

	return(ULINT_UNDEFINED);
}

/**********************************************************************//**
Returns the number of used pages in a descriptor.
@return number of pages used */
UNIV_INLINE
ulint
xdes_get_n_used(
/*============*/
	const xdes_t*	descr,	/*!< in: descriptor */
	mtr_t*		mtr)	/*!< in/out: mini-transaction */
{
	ulint	count	= 0;

	ut_ad(descr && mtr);
	ut_ad(mtr_memo_contains_page(mtr, descr, MTR_MEMO_PAGE_SX_FIX));
	for (ulint i = 0; i < FSP_EXTENT_SIZE; ++i) {
		if (FALSE == xdes_mtr_get_bit(descr, XDES_FREE_BIT, i, mtr)) {
			count++;
		}
	}

	return(count);
}

/**********************************************************************//**
Returns true if extent contains no used pages.
@return TRUE if totally free */
UNIV_INLINE
ibool
xdes_is_free(
/*=========*/
	const xdes_t*	descr,	/*!< in: descriptor */
	mtr_t*		mtr)	/*!< in/out: mini-transaction */
{
	if (0 == xdes_get_n_used(descr, mtr)) {

		return(TRUE);
	}

	return(FALSE);
}

/**********************************************************************//**
Returns true if extent contains no free pages.
@return TRUE if full */
UNIV_INLINE
ibool
xdes_is_full(
/*=========*/
	const xdes_t*	descr,	/*!< in: descriptor */
	mtr_t*		mtr)	/*!< in/out: mini-transaction */
{
	if (FSP_EXTENT_SIZE == xdes_get_n_used(descr, mtr)) {

		return(TRUE);
	}

	return(FALSE);
}

/**********************************************************************//**
Sets the state of an xdes. */
UNIV_INLINE
void
xdes_set_state(
/*===========*/
	xdes_t*	descr,	/*!< in/out: descriptor */
	ulint	state,	/*!< in: state to set */
	mtr_t*	mtr)	/*!< in/out: mini-transaction */
{
	ut_ad(descr && mtr);
	ut_ad(state >= XDES_FREE);
	ut_ad(state <= XDES_FSEG);
	ut_ad(mtr_memo_contains_page(mtr, descr, MTR_MEMO_PAGE_SX_FIX));

	mlog_write_ulint(descr + XDES_STATE, state, MLOG_4BYTES, mtr);
}

/**********************************************************************//**
Gets the state of an xdes.
@return state */
UNIV_INLINE
ulint
xdes_get_state(
/*===========*/
	const xdes_t*	descr,	/*!< in: descriptor */
	mtr_t*		mtr)	/*!< in/out: mini-transaction */
{
	ulint	state;

	ut_ad(descr && mtr);
	ut_ad(mtr_memo_contains_page(mtr, descr, MTR_MEMO_PAGE_SX_FIX));

	state = mtr_read_ulint(descr + XDES_STATE, MLOG_4BYTES, mtr);
	ut_ad(state - 1 < XDES_FSEG);
	return(state);
}

/**********************************************************************//**
Inits an extent descriptor to the free and clean state. */
UNIV_INLINE
void
xdes_init(
/*======*/
	xdes_t*	descr,	/*!< in: descriptor */
	mtr_t*	mtr)	/*!< in/out: mini-transaction */
{
	ulint	i;

	ut_ad(descr && mtr);
	ut_ad(mtr_memo_contains_page(mtr, descr, MTR_MEMO_PAGE_SX_FIX));
	ut_ad((XDES_SIZE - XDES_BITMAP) % 4 == 0);

	for (i = XDES_BITMAP; i < XDES_SIZE; i += 4) {
		mlog_write_ulint(descr + i, 0xFFFFFFFFUL, MLOG_4BYTES, mtr);
	}

	xdes_set_state(descr, XDES_FREE, mtr);
}

/********************************************************************//**
Gets pointer to a the extent descriptor of a page. The page where the extent
descriptor resides is x-locked. This function no longer extends the data
file.
@return pointer to the extent descriptor, NULL if the page does not
exist in the space or if the offset is >= the free limit */
UNIV_INLINE __attribute__((nonnull, warn_unused_result))
xdes_t*
xdes_get_descriptor_with_space_hdr(
/*===============================*/
	fsp_header_t*	sp_header,	/*!< in/out: space header, x-latched
					in mtr */
	ulint		space,		/*!< in: space id */
	ulint		offset,		/*!< in: page offset; if equal
					to the free limit, we try to
					add new extents to the space
					free list */
	mtr_t*		mtr)		/*!< in/out: mini-transaction */
{
	ulint	limit;
	ulint	size;
	ulint	descr_page_no;
	page_t*	descr_page;

	ut_ad(mtr_memo_contains(mtr, fil_space_get_latch(space, NULL),
				MTR_MEMO_X_LOCK));
	ut_ad(mtr_memo_contains_page(mtr, sp_header, MTR_MEMO_PAGE_SX_FIX));
	ut_ad(page_offset(sp_header) == FSP_HEADER_OFFSET);
	/* Read free limit and space size */
	limit = mach_read_from_4(sp_header + FSP_FREE_LIMIT);
	size  = mach_read_from_4(sp_header + FSP_SIZE);

	const page_size_t	page_size(mach_read_from_4(sp_header
							   + FSP_SPACE_FLAGS));

	if ((offset >= size) || (offset >= limit)) {
		return(NULL);
	}

	descr_page_no = xdes_calc_descriptor_page(page_size, offset);

	if (descr_page_no == 0) {
		/* It is on the space header page */

		descr_page = page_align(sp_header);
	} else {
		buf_block_t*	block;

		block = buf_page_get(
			page_id_t(space, descr_page_no), page_size,
			RW_SX_LATCH, mtr);

		buf_block_dbg_add_level(block, SYNC_FSP_PAGE);

		descr_page = buf_block_get_frame(block);
	}

	return(descr_page + XDES_ARR_OFFSET
	       + XDES_SIZE * xdes_calc_descriptor_index(page_size, offset));
}

/** Gets pointer to a the extent descriptor of a page.
The page where the extent descriptor resides is x-locked. If the page offset
is equal to the free limit of the space, adds new extents from above the free
limit to the space free list, if not free limit == space size. This adding
is necessary to make the descriptor defined, as they are uninitialized
above the free limit.
@param[in]	space_id	space id
@param[in]	offset		page offset; if equal to the free limit, we
try to add new extents to the space free list
@param[in]	page_size	page size
@param[in,out]	mtr		mini-transaction
@return pointer to the extent descriptor, NULL if the page does not
exist in the space or if the offset exceeds the free limit */
xdes_t*
xdes_get_descriptor(
	ulint			space_id,
	ulint			offset,
	const page_size_t&	page_size,
	mtr_t*			mtr)
{
	buf_block_t*	block;
	fsp_header_t*	sp_header;

	block = buf_page_get(page_id_t(space_id, 0), page_size,
			     RW_SX_LATCH, mtr);

	buf_block_dbg_add_level(block, SYNC_FSP_PAGE);

	sp_header = FSP_HEADER_OFFSET + buf_block_get_frame(block);
	return(xdes_get_descriptor_with_space_hdr(sp_header, space_id, offset,
						  mtr));
}

/********************************************************************//**
Gets pointer to a the extent descriptor if the file address
of the descriptor list node is known. The page where the
extent descriptor resides is x-locked.
@return pointer to the extent descriptor */
UNIV_INLINE
xdes_t*
xdes_lst_get_descriptor(
/*====================*/
	ulint		space,	/*!< in: space id */
	const page_size_t&	page_size,
	fil_addr_t	lst_node,/*!< in: file address of the list node
				contained in the descriptor */
	mtr_t*		mtr)	/*!< in/out: mini-transaction */
{
	xdes_t*	descr;

	ut_ad(mtr);
	ut_ad(mtr_memo_contains(mtr, fil_space_get_latch(space, NULL),
				MTR_MEMO_X_LOCK));
	descr = fut_get_ptr(space, page_size, lst_node, RW_SX_LATCH, mtr)
		- XDES_FLST_NODE;

	return(descr);
}

/********************************************************************//**
Returns page offset of the first page in extent described by a descriptor.
@return offset of the first page in extent */
UNIV_INLINE
ulint
xdes_get_offset(
/*============*/
	const xdes_t*	descr)	/*!< in: extent descriptor */
{
	ut_ad(descr);

	return(page_get_page_no(page_align(descr))
	       + ((page_offset(descr) - XDES_ARR_OFFSET) / XDES_SIZE)
	       * FSP_EXTENT_SIZE);
}
#endif /* !UNIV_HOTBACKUP */

/***********************************************************//**
Inits a file page whose prior contents should be ignored. */
static
void
fsp_init_file_page_low(
/*===================*/
	buf_block_t*	block)	/*!< in: pointer to a page */
{
	page_t*		page	= buf_block_get_frame(block);
	page_zip_des_t*	page_zip= buf_block_get_page_zip(block);

	memset(page, 0, UNIV_PAGE_SIZE);
	mach_write_to_4(page + FIL_PAGE_OFFSET, block->page.id.page_no());
	mach_write_to_4(page + FIL_PAGE_ARCH_LOG_NO_OR_SPACE_ID,
			block->page.id.space());

	if (page_zip) {
		memset(page_zip->data, 0, page_zip_get_size(page_zip));
		memcpy(page_zip->data + FIL_PAGE_OFFSET,
		       page + FIL_PAGE_OFFSET, 4);
		memcpy(page_zip->data + FIL_PAGE_ARCH_LOG_NO_OR_SPACE_ID,
		       page + FIL_PAGE_ARCH_LOG_NO_OR_SPACE_ID, 4);
	}
}

#ifndef UNIV_HOTBACKUP
# ifdef UNIV_DEBUG
/** Assert that the mini-transaction is compatible with
updating an allocation bitmap page.
@param[in]	id	tablespace identifier
@param[in]	mtr	mini-transaction */
static
void
fsp_space_modify_check(
	ulint		id,
	const mtr_t*	mtr)
{
	switch (mtr->get_log_mode()) {
	case MTR_LOG_SHORT_INSERTS:
	case MTR_LOG_NONE:
		/* These modes are only allowed within a non-bitmap page
		when there is a higher-level redo log record written. */
		break;
	case MTR_LOG_NO_REDO:
#ifdef UNIV_DEBUG
		{
			const fil_type_t	type = fil_space_get_type(id);
			ut_a(id == srv_tmp_space.space_id()
			     || srv_is_tablespace_truncated(id)
			     || fil_space_is_being_truncated(id)
			     || fil_space_get_flags(id) == ULINT_UNDEFINED
			     || type == FIL_TYPE_TEMPORARY
			     || type == FIL_TYPE_IMPORT
			     || fil_space_is_redo_skipped(id));
		}
#endif /* UNIV_DEBUG */
		return;
	case MTR_LOG_ALL:
		/* We must not write redo log for the shared temporary
		tablespace. */
		ut_ad(id != srv_tmp_space.space_id());
		/* If we write redo log, the tablespace must exist. */
		ut_ad(fil_space_get_type(id) == FIL_TYPE_TABLESPACE);
		ut_ad(mtr->is_named_space(id));
		return;
	}

	ut_ad(0);
}
# endif /* UNIV_DEBUG */

/***********************************************************//**
Inits a file page whose prior contents should be ignored. */
static
void
fsp_init_file_page(
/*===============*/
	buf_block_t*	block,	/*!< in: pointer to a page */
	mtr_t*		mtr)	/*!< in/out: mini-transaction */
{
	fsp_init_file_page_low(block);

	ut_d(fsp_space_modify_check(block->page.id.space(), mtr));
	mlog_write_initial_log_record(buf_block_get_frame(block),
				      MLOG_INIT_FILE_PAGE, mtr);
}
#endif /* !UNIV_HOTBACKUP */

/***********************************************************//**
Parses a redo log record of a file page init.
@return end of log record or NULL */
byte*
fsp_parse_init_file_page(
/*=====================*/
	byte*		ptr,	/*!< in: buffer */
	byte*		end_ptr __attribute__((unused)), /*!< in: buffer end */
	buf_block_t*	block)	/*!< in: block or NULL */
{
	ut_ad(ptr && end_ptr);

	if (block) {
		fsp_init_file_page_low(block);
	}

	return(ptr);
}

/**********************************************************************//**
Initializes the fsp system. */
void
fsp_init(void)
/*==========*/
{
	/* FSP_EXTENT_SIZE must be a multiple of page & zip size */
	ut_a(0 == (UNIV_PAGE_SIZE % FSP_EXTENT_SIZE));
	ut_a(UNIV_PAGE_SIZE);

#if UNIV_PAGE_SIZE_MAX % FSP_EXTENT_SIZE_MAX
# error "UNIV_PAGE_SIZE_MAX % FSP_EXTENT_SIZE_MAX != 0"
#endif
#if UNIV_ZIP_SIZE_MIN % FSP_EXTENT_SIZE_MIN
# error "UNIV_ZIP_SIZE_MIN % FSP_EXTENT_SIZE_MIN != 0"
#endif

	/* Does nothing at the moment */
}

/**********************************************************************//**
Writes the space id and flags to a tablespace header.  The flags contain
row type, physical/compressed page size, and logical/uncompressed page
size of the tablespace. */
void
fsp_header_init_fields(
/*===================*/
	page_t*	page,		/*!< in/out: first page in the space */
	ulint	space_id,	/*!< in: space id */
	ulint	flags)		/*!< in: tablespace flags (FSP_SPACE_FLAGS) */
{
	ut_a(fsp_flags_is_valid(flags));

	mach_write_to_4(FSP_HEADER_OFFSET + FSP_SPACE_ID + page,
			space_id);
	mach_write_to_4(FSP_HEADER_OFFSET + FSP_SPACE_FLAGS + page,
			flags);
}

#ifndef UNIV_HOTBACKUP
/**********************************************************************//**
Initializes the space header of a new created space and creates also the
insert buffer tree root if space == 0. */
void
fsp_header_init(
/*============*/
	ulint	space_id,	/*!< in: space id */
	ulint	size,		/*!< in: current size in blocks */
	mtr_t*	mtr)		/*!< in/out: mini-transaction */
{
	fsp_header_t*	header;
	buf_block_t*	block;
	page_t*		page;

	ut_ad(mtr);

	fil_space_t*		space	= mtr_x_lock_space(space_id, mtr);

	const page_id_t		page_id(space_id, 0);
	const page_size_t	page_size(space->flags);

	block = buf_page_create(page_id, page_size, mtr);
	buf_page_get(page_id, page_size, RW_SX_LATCH, mtr);
	buf_block_dbg_add_level(block, SYNC_FSP_PAGE);

	/* The prior contents of the file page should be ignored */

	fsp_init_file_page(block, mtr);
	page = buf_block_get_frame(block);

	mlog_write_ulint(page + FIL_PAGE_TYPE, FIL_PAGE_TYPE_FSP_HDR,
			 MLOG_2BYTES, mtr);

	header = FSP_HEADER_OFFSET + page;

	mlog_write_ulint(header + FSP_SPACE_ID, space_id, MLOG_4BYTES, mtr);
	mlog_write_ulint(header + FSP_NOT_USED, 0, MLOG_4BYTES, mtr);

	mlog_write_ulint(header + FSP_SIZE, size, MLOG_4BYTES, mtr);
	mlog_write_ulint(header + FSP_FREE_LIMIT, 0, MLOG_4BYTES, mtr);
	mlog_write_ulint(header + FSP_SPACE_FLAGS, space->flags,
			 MLOG_4BYTES, mtr);
	mlog_write_ulint(header + FSP_FRAG_N_USED, 0, MLOG_4BYTES, mtr);

	flst_init(header + FSP_FREE, mtr);
	flst_init(header + FSP_FREE_FRAG, mtr);
	flst_init(header + FSP_FULL_FRAG, mtr);
	flst_init(header + FSP_SEG_INODES_FULL, mtr);
	flst_init(header + FSP_SEG_INODES_FREE, mtr);

	mlog_write_ull(header + FSP_SEG_ID, 1, mtr);

	fsp_fill_free_list(!is_system_tablespace(space_id),
			   space_id, header, mtr);

	if (space_id == srv_sys_space.space_id()) {
		btr_create(DICT_CLUSTERED | DICT_UNIVERSAL | DICT_IBUF,
			   0, univ_page_size, DICT_IBUF_ID_MIN + space_id,
			   dict_ind_redundant, NULL, mtr);
	}
}
#endif /* !UNIV_HOTBACKUP */

/**********************************************************************//**
Reads the space id from the first page of a tablespace.
@return space id, ULINT UNDEFINED if error */
ulint
fsp_header_get_space_id(
/*====================*/
	const page_t*	page)	/*!< in: first page of a tablespace */
{
	ulint	fsp_id;
	ulint	id;

	fsp_id = mach_read_from_4(FSP_HEADER_OFFSET + page + FSP_SPACE_ID);

	id = mach_read_from_4(page + FIL_PAGE_ARCH_LOG_NO_OR_SPACE_ID);

	DBUG_EXECUTE_IF("fsp_header_get_space_id_failure",
			id = ULINT_UNDEFINED;);

	if (id != fsp_id) {
		ib::error() << "Space ID in fsp header is " << fsp_id
			<< ", but in the page header it is " << id << ".";
		return(ULINT_UNDEFINED);
	}

	return(id);
}

/**********************************************************************//**
Reads the space flags from the first page of a tablespace.
@return flags */
ulint
fsp_header_get_flags(
/*=================*/
	const page_t*	page)	/*!< in: first page of a tablespace */
{
	ut_ad(!page_offset(page));

	return(mach_read_from_4(FSP_HEADER_OFFSET + FSP_SPACE_FLAGS + page));
}

/** Reads the page size from the first page of a tablespace.
@param[in]	page	first page of a tablespace
@return page size */
page_size_t
fsp_header_get_page_size(
	const page_t*	page)
{
	return(page_size_t(fsp_header_get_flags(page)));
}

#ifndef UNIV_HOTBACKUP
/**********************************************************************//**
Increases the space size field of a space. */
void
fsp_header_inc_size(
/*================*/
	ulint	space_id,	/*!< in: space id */
	ulint	size_inc,	/*!< in: size increment in pages */
	mtr_t*	mtr)		/*!< in/out: mini-transaction */
{
	fsp_header_t*	header;
	ulint		size;

	ut_ad(mtr);

	const fil_space_t*	space = mtr_x_lock_space(space_id, mtr);
	ut_d(fsp_space_modify_check(space_id, mtr));

	header = fsp_get_space_header(
		space_id, page_size_t(space->flags), mtr);

	size = mtr_read_ulint(header + FSP_SIZE, MLOG_4BYTES, mtr);

	mlog_write_ulint(header + FSP_SIZE, size + size_inc, MLOG_4BYTES,
			 mtr);
}

/**********************************************************************//**
Gets the size of the system tablespace from the tablespace header.  If
we do not have an auto-extending data file, this should be equal to
the size of the data files.  If there is an auto-extending data file,
this can be smaller.
@return size in pages */
ulint
fsp_header_get_tablespace_size(void)
/*================================*/
{
	fsp_header_t*	header;
	ulint		size;
	mtr_t		mtr;

	mtr_start(&mtr);

	mtr_x_lock_space(TRX_SYS_SPACE, &mtr);

	header = fsp_get_space_header(TRX_SYS_SPACE, univ_page_size, &mtr);

	size = mtr_read_ulint(header + FSP_SIZE, MLOG_4BYTES, &mtr);

	mtr_commit(&mtr);

	return(size);
}

/***********************************************************************//**
Tries to extend a single-table tablespace so that a page would fit in the
data file.
@return TRUE if success */
static UNIV_COLD __attribute__((nonnull, warn_unused_result))
bool
fsp_try_extend_data_file_with_pages(
/*================================*/
	ulint		space,		/*!< in: space */
	ulint		page_no,	/*!< in: page number */
	fsp_header_t*	header,		/*!< in/out: space header */
	mtr_t*		mtr)		/*!< in/out: mini-transaction */
{
	bool	success;
	ulint	actual_size;
	ulint	size;

	ut_a(!is_system_tablespace(space));
	ut_d(fsp_space_modify_check(space, mtr));

	size = mtr_read_ulint(header + FSP_SIZE, MLOG_4BYTES, mtr);

	ut_a(page_no >= size);

	success = fil_extend_space_to_desired_size(&actual_size, space,
						   page_no + 1);
	/* actual_size now has the space size in pages; it may be less than
	we wanted if we ran out of disk space */

	mlog_write_ulint(header + FSP_SIZE, actual_size, MLOG_4BYTES, mtr);

	return(success);
}

/***********************************************************************//**
Tries to extend the last data file of a tablespace if it is auto-extending.
@return FALSE if not auto-extending */
static UNIV_COLD __attribute__((nonnull))
bool
fsp_try_extend_data_file(
/*=====================*/
	ulint*		actual_increase,/*!< out: actual increase in pages, where
					we measure the tablespace size from
					what the header field says; it may be
					the actual file size rounded down to
					megabyte */
	ulint		space,		/*!< in: space */
	fsp_header_t*	header,		/*!< in/out: space header */
	mtr_t*		mtr)		/*!< in/out: mini-transaction */
{
	ulint	size;
	ulint	new_size;
	ulint	old_size;
	ulint	size_increase;
	ulint	actual_size;
	bool	success;
	const char* OUT_OF_SPACE_MSG =
		"ran out of space. Please add another file or use"
		" 'autoextend' for the last file in setting";

	ut_d(fsp_space_modify_check(space, mtr));

	*actual_increase = 0;

	if (space == srv_sys_space.space_id()
	    && !srv_sys_space.can_auto_extend_last_file()) {

		/* We print the error message only once to avoid
		spamming the error log. Note that we don't need
		to reset the flag to false as dealing with this
		error requires server restart. */
		if (!srv_sys_space.get_tablespace_full_status()) {
			ib::error() << "Tablespace " << srv_sys_space.name()
				<< " " << OUT_OF_SPACE_MSG
				<< " innodb_data_file_path.";
			srv_sys_space.set_tablespace_full_status(true);
		}
		return(FALSE);
	} else if (fsp_is_system_temporary(space)
		   && !srv_tmp_space.can_auto_extend_last_file()) {

		/* We print the error message only once to avoid
		spamming the error log. Note that we don't need
		to reset the flag to false as dealing with this
		error requires server restart. */
		if (!srv_tmp_space.get_tablespace_full_status()) {
			ib::error() << "Tablespace " << srv_tmp_space.name()
				<< " " << OUT_OF_SPACE_MSG
				<< " innodb_temp_data_file_path.";
			srv_tmp_space.set_tablespace_full_status(true);
		}
		return(FALSE);
	}

	size = mtr_read_ulint(header + FSP_SIZE, MLOG_4BYTES, mtr);

	const page_size_t	page_size(mach_read_from_4(header
							   + FSP_SPACE_FLAGS));

	old_size = size;

	if (space == srv_sys_space.space_id()) {

		size_increase = srv_sys_space.get_increment();

	} else if (fsp_is_system_temporary(space)) {

		size_increase = srv_tmp_space.get_increment();

	} else {
		/* We extend single-table tablespaces first one extent
		at a time, but 4 at a time for bigger tablespaces. It is
		not enough to extend always by one extent, because we need
		to add at least one extent to FSP_FREE.
		A single extent descriptor page will track many extents.
		And the extent that uses its extent descriptor page is
		put onto the FSP_FREE_FRAG list.  Extents that do not
		use their extent descriptor page are added to FSP_FREE.
		The physical page size is used to determine how many
		extents are tracked on one extent descriptor page.
		See xdes_calc_descriptor_page() */
		ulint	extent_size;	/*!< one megabyte, in pages */
		ulint	threshold;	/*!< The size of the tablespace
					(in number of pages) where we
					start allocating more than one
					extent at a time. */

		extent_size = FSP_EXTENT_SIZE
			* UNIV_PAGE_SIZE / page_size.physical();

		/* The threshold is set at 32mb except when the physical page
		size is small enough that it must be done sooner. */
		threshold = ut_min((32 * extent_size), page_size.physical());

		if (size < extent_size) {
			/* Let us first extend the file to extent_size */
			success = fsp_try_extend_data_file_with_pages(
				space, extent_size - 1, header, mtr);
			if (!success) {
				new_size = mtr_read_ulint(header + FSP_SIZE,
							  MLOG_4BYTES, mtr);

				*actual_increase = new_size - old_size;

				return(false);
			}

			size = extent_size;
		}

		if (size < threshold) {
			size_increase = extent_size;
		} else {
			/* Below in fsp_fill_free_list() we assume
			that we add at most FSP_FREE_ADD extents at
			a time */
			size_increase = FSP_FREE_ADD * extent_size;
		}
	}

	if (size_increase == 0) {

		return(true);
	}

	success = fil_extend_space_to_desired_size(&actual_size, space,
						   size + size_increase);
	if (!success) {

		return(false);
	}

	/* We ignore any fragments of a full megabyte when storing the size
	to the space header */

	new_size = ut_calc_align_down(actual_size,
				      (1024 * 1024) / page_size.physical());

	mlog_write_ulint(header + FSP_SIZE, new_size, MLOG_4BYTES, mtr);

	*actual_increase = new_size - old_size;

	return(true);
}

/**********************************************************************//**
Puts new extents to the free list if there are free extents above the free
limit. If an extent happens to contain an extent descriptor page, the extent
is put to the FSP_FREE_FRAG list with the page marked as used. */
static
void
fsp_fill_free_list(
/*===============*/
	ibool		init_space,	/*!< in: TRUE if this is a single-table
					tablespace and we are only initing
					the tablespace's first extent
					descriptor page and ibuf bitmap page;
					then we do not allocate more extents */
	ulint		space,		/*!< in: space */
	fsp_header_t*	header,		/*!< in/out: space header */
	mtr_t*		mtr)		/*!< in/out: mini-transaction */
{
	ulint	limit;
	ulint	size;
	xdes_t*	descr;
	ulint	count		= 0;
	ulint	frag_n_used;
	ulint	actual_increase;
	ulint	i;

	ut_ad(header && mtr);
	ut_ad(page_offset(header) == FSP_HEADER_OFFSET);
	ut_d(fsp_space_modify_check(space, mtr));

	/* Check if we can fill free list from above the free list limit */
	size = mtr_read_ulint(header + FSP_SIZE, MLOG_4BYTES, mtr);
	limit = mtr_read_ulint(header + FSP_FREE_LIMIT, MLOG_4BYTES, mtr);

	const page_size_t	page_size(mach_read_from_4(FSP_SPACE_FLAGS
							   + header));

	if (((space == srv_sys_space.space_id()
	      && srv_sys_space.can_auto_extend_last_file())
	     || (fsp_is_system_temporary(space)
		 && srv_tmp_space.can_auto_extend_last_file()))
	    && size < limit + FSP_EXTENT_SIZE * FSP_FREE_ADD) {
		/* Try to increase the last data file size */
		fsp_try_extend_data_file(&actual_increase, space, header, mtr);
		size = mtr_read_ulint(header + FSP_SIZE, MLOG_4BYTES, mtr);
	}

	if (!is_system_tablespace(space)
	    && !init_space
	    && size < limit + FSP_EXTENT_SIZE * FSP_FREE_ADD) {

		/* Try to increase the .ibd file size */
		fsp_try_extend_data_file(&actual_increase, space, header, mtr);
		size = mtr_read_ulint(header + FSP_SIZE, MLOG_4BYTES, mtr);
	}

	i = limit;

	while ((init_space && i < 1)
	       || ((i + FSP_EXTENT_SIZE <= size) && (count < FSP_FREE_ADD))) {

		ibool	init_xdes
			= (ut_2pow_remainder(i, page_size.physical()) == 0);

		mlog_write_ulint(header + FSP_FREE_LIMIT, i + FSP_EXTENT_SIZE,
				 MLOG_4BYTES, mtr);

		if (init_xdes) {

			buf_block_t*	block;

			/* We are going to initialize a new descriptor page
			and a new ibuf bitmap page: the prior contents of the
			pages should be ignored. */

			if (i > 0) {
				const page_id_t	page_id(space, i);

				block = buf_page_create(
					page_id, page_size, mtr);

				buf_page_get(
					page_id, page_size, RW_SX_LATCH, mtr);

				buf_block_dbg_add_level(block, SYNC_FSP_PAGE);

				fsp_init_file_page(block, mtr);
				mlog_write_ulint(buf_block_get_frame(block)
						 + FIL_PAGE_TYPE,
						 FIL_PAGE_TYPE_XDES,
						 MLOG_2BYTES, mtr);
			}

			/* Initialize the ibuf bitmap page in a separate
			mini-transaction because it is low in the latching
			order, and we must be able to release its latch.
			Note: Insert-Buffering is disabled for tables that
			reside in the temp-tablespace. */
			if (space != srv_tmp_space.space_id()) {
				mtr_t	ibuf_mtr;

				mtr_start(&ibuf_mtr);
				ibuf_mtr.set_named_space(space);

				/* Avoid logging while truncate table
				fix-up is active. */
				if (srv_is_tablespace_truncated(space)
				    || fil_space_get_type(space)
				    == FIL_TYPE_TEMPORARY) {
					mtr_set_log_mode(
						&ibuf_mtr, MTR_LOG_NO_REDO);
				}

				const page_id_t	page_id(
					space,
					i + FSP_IBUF_BITMAP_OFFSET);

				block = buf_page_create(
					page_id, page_size, &ibuf_mtr);

				buf_page_get(
					page_id, page_size, RW_SX_LATCH,
					&ibuf_mtr);

				buf_block_dbg_add_level(block, SYNC_FSP_PAGE);

				fsp_init_file_page(block, &ibuf_mtr);

				ibuf_bitmap_page_init(block, &ibuf_mtr);

				mtr_commit(&ibuf_mtr);
			}
		}

		descr = xdes_get_descriptor_with_space_hdr(header, space, i,
							   mtr);
		xdes_init(descr, mtr);

		if (UNIV_UNLIKELY(init_xdes)) {

			/* The first page in the extent is a descriptor page
			and the second is an ibuf bitmap page: mark them
			used */

			xdes_set_bit(descr, XDES_FREE_BIT, 0, FALSE, mtr);
			xdes_set_bit(descr, XDES_FREE_BIT,
				     FSP_IBUF_BITMAP_OFFSET, FALSE, mtr);
			xdes_set_state(descr, XDES_FREE_FRAG, mtr);

			flst_add_last(header + FSP_FREE_FRAG,
				      descr + XDES_FLST_NODE, mtr);
			frag_n_used = mtr_read_ulint(header + FSP_FRAG_N_USED,
						     MLOG_4BYTES, mtr);
			mlog_write_ulint(header + FSP_FRAG_N_USED,
					 frag_n_used + 2, MLOG_4BYTES, mtr);
		} else {
			flst_add_last(header + FSP_FREE,
				      descr + XDES_FLST_NODE, mtr);
			count++;
		}

		i += FSP_EXTENT_SIZE;
	}
}

/** Allocates a new free extent.
@param[in]	space		space id
@param[in]	page_size	page size
@param[in]	hint		hint of which extent would be desirable: any
page offset in the extent goes; the hint must not be > FSP_FREE_LIMIT
@param[in,out]	mtr		mini-transaction
@return extent descriptor, NULL if cannot be allocated */
static
xdes_t*
fsp_alloc_free_extent(
	ulint			space,
	const page_size_t&	page_size,
	ulint			hint,
	mtr_t*			mtr)
{
	fsp_header_t*	header;
	fil_addr_t	first;
	xdes_t*		descr;

	ut_ad(mtr);

	header = fsp_get_space_header(space, page_size, mtr);

	descr = xdes_get_descriptor_with_space_hdr(header, space, hint, mtr);

	if (descr && (xdes_get_state(descr, mtr) == XDES_FREE)) {
		/* Ok, we can take this extent */
	} else {
		/* Take the first extent in the free list */
		first = flst_get_first(header + FSP_FREE, mtr);

		if (fil_addr_is_null(first)) {
			fsp_fill_free_list(FALSE, space, header, mtr);

			first = flst_get_first(header + FSP_FREE, mtr);
		}

		if (fil_addr_is_null(first)) {

			return(NULL);	/* No free extents left */
		}

		descr = xdes_lst_get_descriptor(space, page_size, first, mtr);
	}

	flst_remove(header + FSP_FREE, descr + XDES_FLST_NODE, mtr);

	return(descr);
}

/**********************************************************************//**
Allocates a single free page from a space. */
static __attribute__((nonnull))
void
fsp_alloc_from_free_frag(
/*=====================*/
	fsp_header_t*	header,	/*!< in/out: tablespace header */
	xdes_t*		descr,	/*!< in/out: extent descriptor */
	ulint		bit,	/*!< in: slot to allocate in the extent */
	mtr_t*		mtr)	/*!< in/out: mini-transaction */
{
	ulint		frag_n_used;

	ut_ad(xdes_get_state(descr, mtr) == XDES_FREE_FRAG);
	ut_a(xdes_mtr_get_bit(descr, XDES_FREE_BIT, bit, mtr));
	xdes_set_bit(descr, XDES_FREE_BIT, bit, FALSE, mtr);

	/* Update the FRAG_N_USED field */
	frag_n_used = mtr_read_ulint(header + FSP_FRAG_N_USED, MLOG_4BYTES,
				     mtr);
	frag_n_used++;
	mlog_write_ulint(header + FSP_FRAG_N_USED, frag_n_used, MLOG_4BYTES,
			 mtr);
	if (xdes_is_full(descr, mtr)) {
		/* The fragment is full: move it to another list */
		flst_remove(header + FSP_FREE_FRAG, descr + XDES_FLST_NODE,
			    mtr);
		xdes_set_state(descr, XDES_FULL_FRAG, mtr);

		flst_add_last(header + FSP_FULL_FRAG, descr + XDES_FLST_NODE,
			      mtr);
		mlog_write_ulint(header + FSP_FRAG_N_USED,
				 frag_n_used - FSP_EXTENT_SIZE, MLOG_4BYTES,
				 mtr);
	}
}

/** Gets a buffer block for an allocated page.
NOTE: If init_mtr != mtr, the block will only be initialized if it was
not previously x-latched. It is assumed that the block has been
x-latched only by mtr, and freed in mtr in that case.
@param[in]	page_id		page id of the allocated page
@param[in]	page_size	page size of the allocated page
@param[in]	rw_latch	RW_SX_LATCH, RW_X_LATCH
@param[in,out]	mtr		mini-transaction of the allocation
@param[in,out]	init_mtr	mini-transaction for initializing the page
@return block, initialized if init_mtr==mtr
or rw_lock_x_lock_count(&block->lock) == 1 */
static
buf_block_t*
fsp_page_create(
	const page_id_t&	page_id,
	const page_size_t&	page_size,
	rw_lock_type_t		rw_latch,
	mtr_t*			mtr,
	mtr_t*			init_mtr)
{
	buf_block_t*	block = buf_page_create(page_id, page_size, init_mtr);

#ifdef UNIV_SYNC_DEBUG
	ut_ad(mtr_memo_contains(mtr, block, MTR_MEMO_PAGE_X_FIX)
	      == rw_lock_own(&block->lock, RW_LOCK_X));
	ut_ad(mtr_memo_contains(mtr, block, MTR_MEMO_PAGE_SX_FIX)
	      == rw_lock_own(&block->lock, RW_LOCK_SX));
#endif /* UNIV_SYNC_DEBUG */
	ut_ad(rw_latch == RW_X_LATCH || rw_latch == RW_SX_LATCH);

	/* Mimic buf_page_get(), but avoid the buf_pool->page_hash lookup. */
	if (rw_latch == RW_X_LATCH) {
		rw_lock_x_lock(&block->lock);
	} else {
		rw_lock_sx_lock(&block->lock);
	}
	mutex_enter(&block->mutex);

	buf_block_buf_fix_inc(block, __FILE__, __LINE__);

	mutex_exit(&block->mutex);
	mtr_memo_push(init_mtr, block, rw_latch == RW_X_LATCH
		      ? MTR_MEMO_PAGE_X_FIX : MTR_MEMO_PAGE_SX_FIX);

	if (init_mtr == mtr
	    || (rw_latch == RW_X_LATCH
		? rw_lock_get_x_lock_count(&block->lock) == 1
		: rw_lock_get_sx_lock_count(&block->lock) == 1)) {

		/* Initialize the page, unless it was already
		SX-latched in mtr. (In this case, we would want to
		allocate another page that has not been freed in mtr.) */
		ut_ad(init_mtr == mtr
		      || !mtr_memo_contains_flagged(mtr, block,
						    MTR_MEMO_PAGE_X_FIX
						    | MTR_MEMO_PAGE_SX_FIX));

		fsp_init_file_page(block, init_mtr);
	}

	return(block);
}

/** Allocates a single free page from a space.
The page is marked as used.
@param[in]	space		space id
@param[in]	page_size	page size
@param[in]	hint		hint of which page would be desirable
@param[in]	rw_latch	RW_SX_LATCH, RW_X_LATCH
@param[in,out]	mtr		mini-transaction
@param[in,out]	init_mtr	mini-transaction in which the page should be
initialized (may be the same as mtr)
@retval NULL	if no page could be allocated
@retval block	rw_lock_x_lock_count(&block->lock) == 1 if allocation succeeded
(init_mtr == mtr, or the page was not previously freed in mtr)
@retval block	(not allocated or initialized) otherwise */
static __attribute__((warn_unused_result))
buf_block_t*
fsp_alloc_free_page(
	ulint			space,
	const page_size_t&	page_size,
	ulint			hint,
	rw_lock_type_t		rw_latch,
	mtr_t*			mtr,
	mtr_t*			init_mtr)
{
	fsp_header_t*	header;
	fil_addr_t	first;
	xdes_t*		descr;
	ulint		free;
	ulint		page_no;
	ulint		space_size;

	ut_ad(mtr);
	ut_ad(init_mtr);

	ut_d(fsp_space_modify_check(space, mtr));
	header = fsp_get_space_header(space, page_size, mtr);

	/* Get the hinted descriptor */
	descr = xdes_get_descriptor_with_space_hdr(header, space, hint, mtr);

	if (descr && (xdes_get_state(descr, mtr) == XDES_FREE_FRAG)) {
		/* Ok, we can take this extent */
	} else {
		/* Else take the first extent in free_frag list */
		first = flst_get_first(header + FSP_FREE_FRAG, mtr);

		if (fil_addr_is_null(first)) {
			/* There are no partially full fragments: allocate
			a free extent and add it to the FREE_FRAG list. NOTE
			that the allocation may have as a side-effect that an
			extent containing a descriptor page is added to the
			FREE_FRAG list. But we will allocate our page from the
			the free extent anyway. */

			descr = fsp_alloc_free_extent(space, page_size,
						      hint, mtr);

			if (descr == NULL) {
				/* No free space left */

				return(NULL);
			}

			xdes_set_state(descr, XDES_FREE_FRAG, mtr);
			flst_add_last(header + FSP_FREE_FRAG,
				      descr + XDES_FLST_NODE, mtr);
		} else {
			descr = xdes_lst_get_descriptor(space, page_size,
							first, mtr);
		}

		/* Reset the hint */
		hint = 0;
	}

	/* Now we have in descr an extent with at least one free page. Look
	for a free page in the extent. */

	free = xdes_find_bit(descr, XDES_FREE_BIT, TRUE,
			     hint % FSP_EXTENT_SIZE, mtr);
	if (free == ULINT_UNDEFINED) {

		ut_print_buf(stderr, ((byte*) descr) - 500, 1000);
		putc('\n', stderr);

		ut_error;
	}

	page_no = xdes_get_offset(descr) + free;

	space_size = mtr_read_ulint(header + FSP_SIZE, MLOG_4BYTES, mtr);

	if (space_size <= page_no) {
		/* It must be that we are extending a single-table tablespace
		whose size is still < 64 pages */

		ut_a(!is_system_tablespace(space));
		if (page_no >= FSP_EXTENT_SIZE) {
			ib::error() << "Trying to extend a single-table"
				" tablespace " << space << " , by single"
				" page(s) though the space size " << space_size
				<< ". Page no " << page_no << ".";
			return(NULL);
		}
		if (!fsp_try_extend_data_file_with_pages(space, page_no,
							 header, mtr)) {
			/* No disk space left */
			return(NULL);
		}
	}

	fsp_alloc_from_free_frag(header, descr, free, mtr);
	return(fsp_page_create(page_id_t(space, page_no), page_size,
			       rw_latch, mtr, init_mtr));
}

/** Frees a single page of a space.
The page is marked as free and clean.
@param[in]	page_id		page id
@param[in]	page_size	page size
@param[in,out]	mtr		mini-transaction */
static
void
fsp_free_page(
	const page_id_t&	page_id,
	const page_size_t&	page_size,
	mtr_t*			mtr)
{
	fsp_header_t*	header;
	xdes_t*		descr;
	ulint		state;
	ulint		frag_n_used;

	ut_ad(mtr);
	ut_d(fsp_space_modify_check(page_id.space(), mtr));

	/* fprintf(stderr, "Freeing page %lu in space %lu\n", page, space); */

	header = fsp_get_space_header(
		page_id.space(), page_size, mtr);

	descr = xdes_get_descriptor_with_space_hdr(
		header, page_id.space(), page_id.page_no(), mtr);

	state = xdes_get_state(descr, mtr);

	if (state != XDES_FREE_FRAG && state != XDES_FULL_FRAG) {
		ib::error() << "File space extent descriptor of page "
			<< page_id << " has state " << state;
		fputs("InnoDB: Dump of descriptor: ", stderr);
		ut_print_buf(stderr, ((byte*) descr) - 50, 200);
		putc('\n', stderr);
		/* Crash in debug version, so that we get a core dump
		of this corruption. */
		ut_ad(0);

		if (state == XDES_FREE) {
			/* We put here some fault tolerance: if the page
			is already free, return without doing anything! */

			return;
		}

		ut_error;
	}

	if (xdes_mtr_get_bit(descr, XDES_FREE_BIT,
			     page_id.page_no() % FSP_EXTENT_SIZE, mtr)) {

		ib::error() << "File space extent descriptor of page "
			<< page_id << " says it is free. Dump of descriptor: ";
		ut_print_buf(stderr, ((byte*) descr) - 50, 200);
		putc('\n', stderr);
		/* Crash in debug version, so that we get a core dump
		of this corruption. */
		ut_ad(0);

		/* We put here some fault tolerance: if the page
		is already free, return without doing anything! */

		return;
	}

	const ulint	bit = page_id.page_no() % FSP_EXTENT_SIZE;

	xdes_set_bit(descr, XDES_FREE_BIT, bit, TRUE, mtr);
	xdes_set_bit(descr, XDES_CLEAN_BIT, bit, TRUE, mtr);

	frag_n_used = mtr_read_ulint(header + FSP_FRAG_N_USED, MLOG_4BYTES,
				     mtr);
	if (state == XDES_FULL_FRAG) {
		/* The fragment was full: move it to another list */
		flst_remove(header + FSP_FULL_FRAG, descr + XDES_FLST_NODE,
			    mtr);
		xdes_set_state(descr, XDES_FREE_FRAG, mtr);
		flst_add_last(header + FSP_FREE_FRAG, descr + XDES_FLST_NODE,
			      mtr);
		mlog_write_ulint(header + FSP_FRAG_N_USED,
				 frag_n_used + FSP_EXTENT_SIZE - 1,
				 MLOG_4BYTES, mtr);
	} else {
		ut_a(frag_n_used > 0);
		mlog_write_ulint(header + FSP_FRAG_N_USED, frag_n_used - 1,
				 MLOG_4BYTES, mtr);
	}

	if (xdes_is_free(descr, mtr)) {
		/* The extent has become free: move it to another list */
		flst_remove(header + FSP_FREE_FRAG, descr + XDES_FLST_NODE,
			    mtr);
		fsp_free_extent(page_id, page_size, mtr);
	}
}

/** Returns an extent to the free list of a space.
@param[in]	page_id		page id in the extent
@param[in]	page_size	page size
@param[in,out]	mtr		mini-transaction */
static
void
fsp_free_extent(
	const page_id_t&	page_id,
	const page_size_t&	page_size,
	mtr_t*			mtr)
{
	fsp_header_t*	header;
	xdes_t*		descr;

	ut_ad(mtr);

	header = fsp_get_space_header(page_id.space(), page_size, mtr);

	descr = xdes_get_descriptor_with_space_hdr(
		header, page_id.space(), page_id.page_no(), mtr);

	if (xdes_get_state(descr, mtr) == XDES_FREE) {

		ut_print_buf(stderr, (byte*) descr - 500, 1000);
		putc('\n', stderr);

		ut_error;
	}

	xdes_init(descr, mtr);

	flst_add_last(header + FSP_FREE, descr + XDES_FLST_NODE, mtr);
}

/** Returns the nth inode slot on an inode page.
@param[in]	page		segment inode page
@param[in]	i		inode index on page
@param[in]	page_size	page size
@param[in,out]	mtr		mini-transaction
@return segment inode */
UNIV_INLINE
fseg_inode_t*
fsp_seg_inode_page_get_nth_inode(
	page_t*			page,
	ulint			i,
	const page_size_t&	page_size,
	mtr_t*			mtr)
{
	ut_ad(i < FSP_SEG_INODES_PER_PAGE(page_size));
	ut_ad(mtr_memo_contains_page(mtr, page, MTR_MEMO_PAGE_SX_FIX));

	return(page + FSEG_ARR_OFFSET + FSEG_INODE_SIZE * i);
}

/** Looks for a used segment inode on a segment inode page.
@param[in]	page		segment inode page
@param[in]	page_size	page size
@param[in,out]	mtr		mini-transaction
@return segment inode index, or ULINT_UNDEFINED if not found */
static
ulint
fsp_seg_inode_page_find_used(
	page_t*			page,
	const page_size_t&	page_size,
	mtr_t*			mtr)
{
	ulint		i;
	fseg_inode_t*	inode;

	for (i = 0; i < FSP_SEG_INODES_PER_PAGE(page_size); i++) {

		inode = fsp_seg_inode_page_get_nth_inode(
			page, i, page_size, mtr);

		if (mach_read_from_8(inode + FSEG_ID)) {
			/* This is used */

			ut_ad(mach_read_from_4(inode + FSEG_MAGIC_N)
			      == FSEG_MAGIC_N_VALUE);
			return(i);
		}
	}

	return(ULINT_UNDEFINED);
}

/** Looks for an unused segment inode on a segment inode page.
@param[in]	page		segment inode page
@param[in]	i		search forward starting from this index
@param[in]	page_size	page size
@param[in,out]	mtr		mini-transaction
@return segment inode index, or ULINT_UNDEFINED if not found */
static
ulint
fsp_seg_inode_page_find_free(
	page_t*			page,
	ulint			i,
	const page_size_t&	page_size,
	mtr_t*			mtr)
{
	for (; i < FSP_SEG_INODES_PER_PAGE(page_size); i++) {

		fseg_inode_t*	inode;

		inode = fsp_seg_inode_page_get_nth_inode(
			page, i, page_size, mtr);

		if (!mach_read_from_8(inode + FSEG_ID)) {
			/* This is unused */
			return(i);
		}

		ut_ad(mach_read_from_4(inode + FSEG_MAGIC_N)
		      == FSEG_MAGIC_N_VALUE);
	}

	return(ULINT_UNDEFINED);
}

/**********************************************************************//**
Allocates a new file segment inode page.
@return TRUE if could be allocated */
static
ibool
fsp_alloc_seg_inode_page(
/*=====================*/
	fsp_header_t*	space_header,	/*!< in: space header */
	mtr_t*		mtr)		/*!< in/out: mini-transaction */
{
	fseg_inode_t*	inode;
	buf_block_t*	block;
	page_t*		page;
	ulint		space;

	ut_ad(page_offset(space_header) == FSP_HEADER_OFFSET);

	space = page_get_space_id(page_align(space_header));

	const page_size_t	page_size(mach_read_from_4(FSP_SPACE_FLAGS
							   + space_header));

	block = fsp_alloc_free_page(space, page_size, 0, RW_SX_LATCH, mtr, mtr);

	if (block == NULL) {

		return(FALSE);
	}

	buf_block_dbg_add_level(block, SYNC_FSP_PAGE);
	ut_ad(rw_lock_get_sx_lock_count(&block->lock) == 1);

	page = buf_block_get_frame(block);

	mlog_write_ulint(page + FIL_PAGE_TYPE, FIL_PAGE_INODE,
			 MLOG_2BYTES, mtr);

	for (ulint i = 0; i < FSP_SEG_INODES_PER_PAGE(page_size); i++) {

		inode = fsp_seg_inode_page_get_nth_inode(
			page, i, page_size, mtr);

		mlog_write_ull(inode + FSEG_ID, 0, mtr);
	}

	flst_add_last(
		space_header + FSP_SEG_INODES_FREE,
		page + FSEG_INODE_PAGE_NODE, mtr);

	return(TRUE);
}

/**********************************************************************//**
Allocates a new file segment inode.
@return segment inode, or NULL if not enough space */
static
fseg_inode_t*
fsp_alloc_seg_inode(
/*================*/
	fsp_header_t*	space_header,	/*!< in: space header */
	mtr_t*		mtr)		/*!< in/out: mini-transaction */
{
	buf_block_t*	block;
	page_t*		page;
	fseg_inode_t*	inode;
	ibool		success;
	ulint		n;

	ut_ad(page_offset(space_header) == FSP_HEADER_OFFSET);

	if (flst_get_len(space_header + FSP_SEG_INODES_FREE, mtr) == 0) {
		/* Allocate a new segment inode page */

		success = fsp_alloc_seg_inode_page(space_header, mtr);

		if (!success) {

			return(NULL);
		}
	}

	const page_size_t	page_size(
		mach_read_from_4(FSP_SPACE_FLAGS + space_header));

	const page_id_t		page_id(
		page_get_space_id(page_align(space_header)),
		flst_get_first(space_header + FSP_SEG_INODES_FREE, mtr).page);

	block = buf_page_get(page_id, page_size, RW_SX_LATCH, mtr);
	buf_block_dbg_add_level(block, SYNC_FSP_PAGE);

	page = buf_block_get_frame(block);

	n = fsp_seg_inode_page_find_free(page, 0, page_size, mtr);

	ut_a(n != ULINT_UNDEFINED);

	inode = fsp_seg_inode_page_get_nth_inode(page, n, page_size, mtr);

	if (ULINT_UNDEFINED == fsp_seg_inode_page_find_free(page, n + 1,
							    page_size, mtr)) {
		/* There are no other unused headers left on the page: move it
		to another list */

		flst_remove(space_header + FSP_SEG_INODES_FREE,
			    page + FSEG_INODE_PAGE_NODE, mtr);

		flst_add_last(space_header + FSP_SEG_INODES_FULL,
			      page + FSEG_INODE_PAGE_NODE, mtr);
	}

	ut_ad(!mach_read_from_8(inode + FSEG_ID)
	      || mach_read_from_4(inode + FSEG_MAGIC_N) == FSEG_MAGIC_N_VALUE);
	return(inode);
}

/** Frees a file segment inode.
@param[in]	space		space id
@param[in]	page_size	page size
@param[in]	inode		segment inode
@param[in,out]	mtr		mini-transaction */
static
void
fsp_free_seg_inode(
	ulint			space,
	const page_size_t&	page_size,
	fseg_inode_t*	inode,
	mtr_t*		mtr)
{
	page_t*		page;
	fsp_header_t*	space_header;

	ut_d(fsp_space_modify_check(space, mtr));

	page = page_align(inode);

	space_header = fsp_get_space_header(space, page_size, mtr);

	ut_ad(mach_read_from_4(inode + FSEG_MAGIC_N) == FSEG_MAGIC_N_VALUE);

	if (ULINT_UNDEFINED
	    == fsp_seg_inode_page_find_free(page, 0, page_size, mtr)) {

		/* Move the page to another list */

		flst_remove(space_header + FSP_SEG_INODES_FULL,
			    page + FSEG_INODE_PAGE_NODE, mtr);

		flst_add_last(space_header + FSP_SEG_INODES_FREE,
			      page + FSEG_INODE_PAGE_NODE, mtr);
	}

	mlog_write_ull(inode + FSEG_ID, 0, mtr);
	mlog_write_ulint(inode + FSEG_MAGIC_N, 0xfa051ce3, MLOG_4BYTES, mtr);

	if (ULINT_UNDEFINED
	    == fsp_seg_inode_page_find_used(page, page_size, mtr)) {

		/* There are no other used headers left on the page: free it */

		flst_remove(space_header + FSP_SEG_INODES_FREE,
			    page + FSEG_INODE_PAGE_NODE, mtr);

		fsp_free_page(page_id_t(space, page_get_page_no(page)),
			      page_size, mtr);
	}
}

/** Returns the file segment inode, page x-latched.
@param[in]	header		segment header
@param[in]	space		space id
@param[in]	page_size	page size
@param[in,out]	mtr		mini-transaction
@return segment inode, page x-latched; NULL if the inode is free */
static
fseg_inode_t*
fseg_inode_try_get(
	fseg_header_t*		header,
	ulint			space,
	const page_size_t&	page_size,
	mtr_t*			mtr)
{
	fil_addr_t	inode_addr;
	fseg_inode_t*	inode;

	inode_addr.page = mach_read_from_4(header + FSEG_HDR_PAGE_NO);
	inode_addr.boffset = mach_read_from_2(header + FSEG_HDR_OFFSET);
	ut_ad(space == mach_read_from_4(header + FSEG_HDR_SPACE));

	inode = fut_get_ptr(space, page_size, inode_addr, RW_SX_LATCH, mtr);

	if (UNIV_UNLIKELY(!mach_read_from_8(inode + FSEG_ID))) {

		inode = NULL;
	} else {
		ut_ad(mach_read_from_4(inode + FSEG_MAGIC_N)
		      == FSEG_MAGIC_N_VALUE);
	}

	return(inode);
}

/** Returns the file segment inode, page x-latched.
@param[in]	header		segment header
@param[in]	space		space id
@param[in]	page_size	page size
@param[in,out]	mtr		mini-transaction
@return segment inode, page x-latched */
static
fseg_inode_t*
fseg_inode_get(
	fseg_header_t*		header,
	ulint			space,
	const page_size_t&	page_size,
	mtr_t*			mtr)
{
	fseg_inode_t*	inode
		= fseg_inode_try_get(header, space, page_size, mtr);
	ut_a(inode);
	return(inode);
}

/**********************************************************************//**
Gets the page number from the nth fragment page slot.
@return page number, FIL_NULL if not in use */
UNIV_INLINE
ulint
fseg_get_nth_frag_page_no(
/*======================*/
	fseg_inode_t*	inode,	/*!< in: segment inode */
	ulint		n,	/*!< in: slot index */
	mtr_t*		mtr __attribute__((unused)))
				/*!< in/out: mini-transaction */
{
	ut_ad(inode && mtr);
	ut_ad(n < FSEG_FRAG_ARR_N_SLOTS);
	ut_ad(mtr_memo_contains_page(mtr, inode, MTR_MEMO_PAGE_SX_FIX));
	ut_ad(mach_read_from_4(inode + FSEG_MAGIC_N) == FSEG_MAGIC_N_VALUE);
	return(mach_read_from_4(inode + FSEG_FRAG_ARR
				+ n * FSEG_FRAG_SLOT_SIZE));
}

/**********************************************************************//**
Sets the page number in the nth fragment page slot. */
UNIV_INLINE
void
fseg_set_nth_frag_page_no(
/*======================*/
	fseg_inode_t*	inode,	/*!< in: segment inode */
	ulint		n,	/*!< in: slot index */
	ulint		page_no,/*!< in: page number to set */
	mtr_t*		mtr)	/*!< in/out: mini-transaction */
{
	ut_ad(inode && mtr);
	ut_ad(n < FSEG_FRAG_ARR_N_SLOTS);
	ut_ad(mtr_memo_contains_page(mtr, inode, MTR_MEMO_PAGE_SX_FIX));
	ut_ad(mach_read_from_4(inode + FSEG_MAGIC_N) == FSEG_MAGIC_N_VALUE);

	mlog_write_ulint(inode + FSEG_FRAG_ARR + n * FSEG_FRAG_SLOT_SIZE,
			 page_no, MLOG_4BYTES, mtr);
}

/**********************************************************************//**
Finds a fragment page slot which is free.
@return slot index; ULINT_UNDEFINED if none found */
static
ulint
fseg_find_free_frag_page_slot(
/*==========================*/
	fseg_inode_t*	inode,	/*!< in: segment inode */
	mtr_t*		mtr)	/*!< in/out: mini-transaction */
{
	ulint	i;
	ulint	page_no;

	ut_ad(inode && mtr);

	for (i = 0; i < FSEG_FRAG_ARR_N_SLOTS; i++) {
		page_no = fseg_get_nth_frag_page_no(inode, i, mtr);

		if (page_no == FIL_NULL) {

			return(i);
		}
	}

	return(ULINT_UNDEFINED);
}

/**********************************************************************//**
Finds a fragment page slot which is used and last in the array.
@return slot index; ULINT_UNDEFINED if none found */
static
ulint
fseg_find_last_used_frag_page_slot(
/*===============================*/
	fseg_inode_t*	inode,	/*!< in: segment inode */
	mtr_t*		mtr)	/*!< in/out: mini-transaction */
{
	ulint	i;
	ulint	page_no;

	ut_ad(inode && mtr);

	for (i = 0; i < FSEG_FRAG_ARR_N_SLOTS; i++) {
		page_no = fseg_get_nth_frag_page_no(
			inode, FSEG_FRAG_ARR_N_SLOTS - i - 1, mtr);

		if (page_no != FIL_NULL) {

			return(FSEG_FRAG_ARR_N_SLOTS - i - 1);
		}
	}

	return(ULINT_UNDEFINED);
}

/**********************************************************************//**
Calculates reserved fragment page slots.
@return number of fragment pages */
static
ulint
fseg_get_n_frag_pages(
/*==================*/
	fseg_inode_t*	inode,	/*!< in: segment inode */
	mtr_t*		mtr)	/*!< in/out: mini-transaction */
{
	ulint	i;
	ulint	count	= 0;

	ut_ad(inode && mtr);

	for (i = 0; i < FSEG_FRAG_ARR_N_SLOTS; i++) {
		if (FIL_NULL != fseg_get_nth_frag_page_no(inode, i, mtr)) {
			count++;
		}
	}

	return(count);
}

/**********************************************************************//**
Creates a new segment.
@return the block where the segment header is placed, x-latched, NULL
if could not create segment because of lack of space */
buf_block_t*
fseg_create_general(
/*================*/
	ulint	space_id,/*!< in: space id */
	ulint	page,	/*!< in: page where the segment header is placed: if
			this is != 0, the page must belong to another segment,
			if this is 0, a new page will be allocated and it
			will belong to the created segment */
	ulint	byte_offset, /*!< in: byte offset of the created segment header
			on the page */
	ibool	has_done_reservation, /*!< in: TRUE if the caller has already
			done the reservation for the pages with
			fsp_reserve_free_extents (at least 2 extents: one for
			the inode and the other for the segment) then there is
			no need to do the check for this individual
			operation */
	mtr_t*	mtr)	/*!< in/out: mini-transaction */
{
	fsp_header_t*	space_header;
	fseg_inode_t*	inode;
	ib_id_t		seg_id;
	buf_block_t*	block	= 0; /* remove warning */
	fseg_header_t*	header	= 0; /* remove warning */
	bool		success;
	ulint		n_reserved;
	ulint		i;

	ut_ad(mtr);
	ut_ad(byte_offset + FSEG_HEADER_SIZE
	      <= UNIV_PAGE_SIZE - FIL_PAGE_DATA_END);
	ut_d(fsp_space_modify_check(space_id, mtr));

	const fil_space_t*	space = mtr_x_lock_space(space_id, mtr);
	const page_size_t	page_size(space->flags);

	if (page != 0) {
		block = buf_page_get(page_id_t(space_id, page), page_size,
				     RW_SX_LATCH, mtr);

		header = byte_offset + buf_block_get_frame(block);
	}

	if (rw_lock_get_x_lock_count(&space->latch) == 1) {
		/* This thread did not own the latch before this call: free
		excess pages from the insert buffer free list */

		if (space_id == IBUF_SPACE_ID) {
			ibuf_free_excess_pages();
		}
	}

	if (!has_done_reservation) {
		success = fsp_reserve_free_extents(&n_reserved, space_id, 2,
						   FSP_NORMAL, mtr);
		if (!success) {
			return(NULL);
		}
	}

	space_header = fsp_get_space_header(space_id, page_size, mtr);

	inode = fsp_alloc_seg_inode(space_header, mtr);

	if (inode == NULL) {

		goto funct_exit;
	}

	/* Read the next segment id from space header and increment the
	value in space header */

	seg_id = mach_read_from_8(space_header + FSP_SEG_ID);

	mlog_write_ull(space_header + FSP_SEG_ID, seg_id + 1, mtr);

	mlog_write_ull(inode + FSEG_ID, seg_id, mtr);
	mlog_write_ulint(inode + FSEG_NOT_FULL_N_USED, 0, MLOG_4BYTES, mtr);

	flst_init(inode + FSEG_FREE, mtr);
	flst_init(inode + FSEG_NOT_FULL, mtr);
	flst_init(inode + FSEG_FULL, mtr);

	mlog_write_ulint(inode + FSEG_MAGIC_N, FSEG_MAGIC_N_VALUE,
			 MLOG_4BYTES, mtr);
	for (i = 0; i < FSEG_FRAG_ARR_N_SLOTS; i++) {
		fseg_set_nth_frag_page_no(inode, i, FIL_NULL, mtr);
	}

	if (page == 0) {
		block = fseg_alloc_free_page_low(space, page_size,
						 inode, 0, FSP_UP, RW_SX_LATCH,
						 mtr, mtr
#ifdef UNIV_DEBUG
						 , has_done_reservation
#endif
						 );

		/* The allocation cannot fail if we have already reserved a
		space for the page. */
		ut_ad(!has_done_reservation || block != NULL);

		if (block == NULL) {

			fsp_free_seg_inode(space_id, page_size, inode, mtr);

			goto funct_exit;
		}

		ut_ad(rw_lock_get_sx_lock_count(&block->lock) == 1);

		header = byte_offset + buf_block_get_frame(block);
		mlog_write_ulint(buf_block_get_frame(block) + FIL_PAGE_TYPE,
				 FIL_PAGE_TYPE_SYS, MLOG_2BYTES, mtr);
	}

	mlog_write_ulint(header + FSEG_HDR_OFFSET,
			 page_offset(inode), MLOG_2BYTES, mtr);

	mlog_write_ulint(header + FSEG_HDR_PAGE_NO,
			 page_get_page_no(page_align(inode)),
			 MLOG_4BYTES, mtr);

	mlog_write_ulint(header + FSEG_HDR_SPACE, space_id, MLOG_4BYTES, mtr);

funct_exit:
	if (!has_done_reservation) {

		fil_space_release_free_extents(space_id, n_reserved);
	}

	return(block);
}

/**********************************************************************//**
Creates a new segment.
@return the block where the segment header is placed, x-latched, NULL
if could not create segment because of lack of space */
buf_block_t*
fseg_create(
/*========*/
	ulint	space,	/*!< in: space id */
	ulint	page,	/*!< in: page where the segment header is placed: if
			this is != 0, the page must belong to another segment,
			if this is 0, a new page will be allocated and it
			will belong to the created segment */
	ulint	byte_offset, /*!< in: byte offset of the created segment header
			on the page */
	mtr_t*	mtr)	/*!< in/out: mini-transaction */
{
	return(fseg_create_general(space, page, byte_offset, FALSE, mtr));
}

/**********************************************************************//**
Calculates the number of pages reserved by a segment, and how many pages are
currently used.
@return number of reserved pages */
static
ulint
fseg_n_reserved_pages_low(
/*======================*/
	fseg_inode_t*	inode,	/*!< in: segment inode */
	ulint*		used,	/*!< out: number of pages used (not
				more than reserved) */
	mtr_t*		mtr)	/*!< in/out: mini-transaction */
{
	ulint	ret;

	ut_ad(inode && used && mtr);
	ut_ad(mtr_memo_contains_page(mtr, inode, MTR_MEMO_PAGE_SX_FIX));

	*used = mtr_read_ulint(inode + FSEG_NOT_FULL_N_USED, MLOG_4BYTES, mtr)
		+ FSP_EXTENT_SIZE * flst_get_len(inode + FSEG_FULL, mtr)
		+ fseg_get_n_frag_pages(inode, mtr);

	ret = fseg_get_n_frag_pages(inode, mtr)
		+ FSP_EXTENT_SIZE * flst_get_len(inode + FSEG_FREE, mtr)
		+ FSP_EXTENT_SIZE * flst_get_len(inode + FSEG_NOT_FULL, mtr)
		+ FSP_EXTENT_SIZE * flst_get_len(inode + FSEG_FULL, mtr);

	return(ret);
}

/**********************************************************************//**
Calculates the number of pages reserved by a segment, and how many pages are
currently used.
@return number of reserved pages */
ulint
fseg_n_reserved_pages(
/*==================*/
	fseg_header_t*	header,	/*!< in: segment header */
	ulint*		used,	/*!< out: number of pages used (<= reserved) */
	mtr_t*		mtr)	/*!< in/out: mini-transaction */
{
	ulint		ret;
	fseg_inode_t*	inode;
	ulint		space_id;
	fil_space_t*	space;

	space_id = page_get_space_id(page_align(header));
	space = mtr_x_lock_space(space_id, mtr);

	const page_size_t	page_size(space->flags);

	inode = fseg_inode_get(header, space_id, page_size, mtr);

	ret = fseg_n_reserved_pages_low(inode, used, mtr);

	return(ret);
}

/** Tries to fill the free list of a segment with consecutive free extents.
This happens if the segment is big enough to allow extents in the free list,
the free list is empty, and the extents can be allocated consecutively from
the hint onward.
@param[in]	inode		segment inode
@param[in]	space		space id
@param[in]	page_size	page size
@param[in]	hint		hint which extent would be good as the first
extent
@param[in,out]	mtr		mini-transaction */
static
void
fseg_fill_free_list(
	fseg_inode_t*		inode,
	ulint			space,
	const page_size_t&	page_size,
	ulint			hint,
	mtr_t*			mtr)
{
	xdes_t*	descr;
	ulint	i;
	ib_id_t	seg_id;
	ulint	reserved;
	ulint	used;

	ut_ad(inode && mtr);
	ut_ad(!((page_offset(inode) - FSEG_ARR_OFFSET) % FSEG_INODE_SIZE));
	ut_d(fsp_space_modify_check(space, mtr));

	reserved = fseg_n_reserved_pages_low(inode, &used, mtr);

	if (reserved < FSEG_FREE_LIST_LIMIT * FSP_EXTENT_SIZE) {

		/* The segment is too small to allow extents in free list */

		return;
	}

	if (flst_get_len(inode + FSEG_FREE, mtr) > 0) {
		/* Free list is not empty */

		return;
	}

	for (i = 0; i < FSEG_FREE_LIST_MAX_LEN; i++) {
		descr = xdes_get_descriptor(space, hint, page_size, mtr);

		if ((descr == NULL)
		    || (XDES_FREE != xdes_get_state(descr, mtr))) {

			/* We cannot allocate the desired extent: stop */

			return;
		}

		descr = fsp_alloc_free_extent(space, page_size, hint, mtr);

		xdes_set_state(descr, XDES_FSEG, mtr);

		seg_id = mach_read_from_8(inode + FSEG_ID);
		ut_ad(mach_read_from_4(inode + FSEG_MAGIC_N)
		      == FSEG_MAGIC_N_VALUE);
		mlog_write_ull(descr + XDES_ID, seg_id, mtr);

		flst_add_last(inode + FSEG_FREE, descr + XDES_FLST_NODE, mtr);
		hint += FSP_EXTENT_SIZE;
	}
}

/** Allocates a free extent for the segment: looks first in the free list of
the segment, then tries to allocate from the space free list.
NOTE that the extent returned still resides in the segment free list, it is
not yet taken off it!
@param[in]	inode		segment inode
@param[in]	space		space id
@param[in]	page_size	page size
@param[in,out]	mtr		mini-transaction
@retval NULL	if no page could be allocated
@retval block	rw_lock_x_lock_count(&block->lock) == 1 if allocation succeeded
(init_mtr == mtr, or the page was not previously freed in mtr)
@retval block	(not allocated or initialized) otherwise */
static
xdes_t*
fseg_alloc_free_extent(
	fseg_inode_t*		inode,
	ulint			space,
	const page_size_t&	page_size,
	mtr_t*			mtr)
{
	xdes_t*		descr;
	ib_id_t		seg_id;
	fil_addr_t	first;

	ut_ad(!((page_offset(inode) - FSEG_ARR_OFFSET) % FSEG_INODE_SIZE));
	ut_ad(mach_read_from_4(inode + FSEG_MAGIC_N) == FSEG_MAGIC_N_VALUE);
	ut_d(fsp_space_modify_check(space, mtr));

	if (flst_get_len(inode + FSEG_FREE, mtr) > 0) {
		/* Segment free list is not empty, allocate from it */

		first = flst_get_first(inode + FSEG_FREE, mtr);

		descr = xdes_lst_get_descriptor(space, page_size, first, mtr);
	} else {
		/* Segment free list was empty, allocate from space */
		descr = fsp_alloc_free_extent(space, page_size, 0, mtr);

		if (descr == NULL) {

			return(NULL);
		}

		seg_id = mach_read_from_8(inode + FSEG_ID);

		xdes_set_state(descr, XDES_FSEG, mtr);
		mlog_write_ull(descr + XDES_ID, seg_id, mtr);
		flst_add_last(inode + FSEG_FREE, descr + XDES_FLST_NODE, mtr);

		/* Try to fill the segment free list */
		fseg_fill_free_list(inode, space, page_size,
				    xdes_get_offset(descr) + FSP_EXTENT_SIZE,
				    mtr);
	}

	return(descr);
}

/** Allocates a single free page from a segment.
This function implements the intelligent allocation strategy which tries to
minimize file space fragmentation.
@param[in]	space			tablespace
@param[in]	page_size		page size
@param[in,out]	seg_inode		segment inode
@param[in]	hint			hint of which page would be desirable
@param[in]	direction		if the new page is needed because of
an index page split, and records are inserted there in order, into which
direction they go alphabetically: FSP_DOWN, FSP_UP, FSP_NO_DIR
@param[in]	rw_latch		RW_SX_LATCH, RW_X_LATCH
@param[in,out]	mtr			mini-transaction
@param[in,out]	init_mtr		mtr or another mini-transaction in
which the page should be initialized. If init_mtr != mtr, but the page is
already latched in mtr, do not initialize the page
@param[in]	has_done_reservation	TRUE if the space has already been
reserved, in this case we will never return NULL
@retval NULL	if no page could be allocated
@retval block	rw_lock_x_lock_count(&block->lock) == 1 if allocation succeeded
(init_mtr == mtr, or the page was not previously freed in mtr)
@retval block	(not allocated or initialized) otherwise */
static
buf_block_t*
fseg_alloc_free_page_low(
	const fil_space_t*	space,
	const page_size_t&	page_size,
	fseg_inode_t*		seg_inode,
	ulint			hint,
	byte			direction,
	rw_lock_type_t		rw_latch,
	mtr_t*			mtr,
	mtr_t*			init_mtr
#ifdef UNIV_DEBUG
	, ibool			has_done_reservation
#endif
)
{
	fsp_header_t*	space_header;
	ib_id_t		seg_id;
	ulint		used;
	ulint		reserved;
	xdes_t*		descr;		/*!< extent of the hinted page */
	ulint		ret_page;	/*!< the allocated page offset, FIL_NULL
					if could not be allocated */
	xdes_t*		ret_descr;	/*!< the extent of the allocated page */
	ibool		success;
	ulint		n;
	const ulint	space_id	= space->id;

	ut_ad(mtr);
	ut_ad((direction >= FSP_UP) && (direction <= FSP_NO_DIR));
	ut_ad(mach_read_from_4(seg_inode + FSEG_MAGIC_N)
	      == FSEG_MAGIC_N_VALUE);
	ut_ad(!((page_offset(seg_inode) - FSEG_ARR_OFFSET) % FSEG_INODE_SIZE));
	ut_ad(space->purpose == FIL_TYPE_TEMPORARY
	      || space->purpose == FIL_TYPE_TABLESPACE);
	seg_id = mach_read_from_8(seg_inode + FSEG_ID);

	ut_ad(seg_id);
	ut_d(fsp_space_modify_check(space_id, mtr));

	reserved = fseg_n_reserved_pages_low(seg_inode, &used, mtr);

	space_header = fsp_get_space_header(space_id, page_size, mtr);

	descr = xdes_get_descriptor_with_space_hdr(space_header, space_id,
						   hint, mtr);
	if (descr == NULL) {
		/* Hint outside space or too high above free limit: reset
		hint */
		/* The file space header page is always allocated. */
		hint = 0;
		descr = xdes_get_descriptor(space_id, hint, page_size, mtr);
	}

	/* In the big if-else below we look for ret_page and ret_descr */
	/*-------------------------------------------------------------*/
	if ((xdes_get_state(descr, mtr) == XDES_FSEG)
	    && mach_read_from_8(descr + XDES_ID) == seg_id
	    && (xdes_mtr_get_bit(descr, XDES_FREE_BIT,
				 hint % FSP_EXTENT_SIZE, mtr) == TRUE)) {
take_hinted_page:
		/* 1. We can take the hinted page
		=================================*/
		ret_descr = descr;
		ret_page = hint;
		/* Skip the check for extending the tablespace. If the
		page hint were not within the size of the tablespace,
		we would have got (descr == NULL) above and reset the hint. */
		goto got_hinted_page;
		/*-----------------------------------------------------------*/
	} else if (xdes_get_state(descr, mtr) == XDES_FREE
		   && reserved - used < reserved / FSEG_FILLFACTOR
		   && used >= FSEG_FRAG_LIMIT) {

		/* 2. We allocate the free extent from space and can take
		=========================================================
		the hinted page
		===============*/
		ret_descr = fsp_alloc_free_extent(
			space_id, page_size, hint, mtr);

		ut_a(ret_descr == descr);

		xdes_set_state(ret_descr, XDES_FSEG, mtr);
		mlog_write_ull(ret_descr + XDES_ID, seg_id, mtr);
		flst_add_last(seg_inode + FSEG_FREE,
			      ret_descr + XDES_FLST_NODE, mtr);

		/* Try to fill the segment free list */
		fseg_fill_free_list(seg_inode, space_id, page_size,
				    hint + FSP_EXTENT_SIZE, mtr);
		goto take_hinted_page;
		/*-----------------------------------------------------------*/
	} else if ((direction != FSP_NO_DIR)
		   && ((reserved - used) < reserved / FSEG_FILLFACTOR)
		   && (used >= FSEG_FRAG_LIMIT)
		   && (!!(ret_descr
			  = fseg_alloc_free_extent(
				  seg_inode, space_id, page_size, mtr)))) {

		/* 3. We take any free extent (which was already assigned above
		===============================================================
		in the if-condition to ret_descr) and take the lowest or
		========================================================
		highest page in it, depending on the direction
		==============================================*/
		ret_page = xdes_get_offset(ret_descr);

		if (direction == FSP_DOWN) {
			ret_page += FSP_EXTENT_SIZE - 1;
		}
		ut_ad(!has_done_reservation || ret_page != FIL_NULL);
		/*-----------------------------------------------------------*/
	} else if ((xdes_get_state(descr, mtr) == XDES_FSEG)
		   && mach_read_from_8(descr + XDES_ID) == seg_id
		   && (!xdes_is_full(descr, mtr))) {

		/* 4. We can take the page from the same extent as the
		======================================================
		hinted page (and the extent already belongs to the
		==================================================
		segment)
		========*/
		ret_descr = descr;
		ret_page = xdes_get_offset(ret_descr)
			+ xdes_find_bit(ret_descr, XDES_FREE_BIT, TRUE,
					hint % FSP_EXTENT_SIZE, mtr);
		ut_ad(!has_done_reservation || ret_page != FIL_NULL);
		/*-----------------------------------------------------------*/
	} else if (reserved - used > 0) {
		/* 5. We take any unused page from the segment
		==============================================*/
		fil_addr_t	first;

		if (flst_get_len(seg_inode + FSEG_NOT_FULL, mtr) > 0) {
			first = flst_get_first(seg_inode + FSEG_NOT_FULL,
					       mtr);
		} else if (flst_get_len(seg_inode + FSEG_FREE, mtr) > 0) {
			first = flst_get_first(seg_inode + FSEG_FREE, mtr);
		} else {
			ut_ad(!has_done_reservation);
			return(NULL);
		}

		ret_descr = xdes_lst_get_descriptor(space_id, page_size,
						    first, mtr);
		ret_page = xdes_get_offset(ret_descr)
			+ xdes_find_bit(ret_descr, XDES_FREE_BIT, TRUE,
					0, mtr);
		ut_ad(!has_done_reservation || ret_page != FIL_NULL);
		/*-----------------------------------------------------------*/
	} else if (used < FSEG_FRAG_LIMIT) {
		/* 6. We allocate an individual page from the space
		===================================================*/
		buf_block_t* block = fsp_alloc_free_page(
			space_id, page_size, hint, rw_latch, mtr, init_mtr);

		ut_ad(!has_done_reservation || block != NULL);

		if (block != NULL) {
			/* Put the page in the fragment page array of the
			segment */
			n = fseg_find_free_frag_page_slot(seg_inode, mtr);
			ut_a(n != ULINT_UNDEFINED);

			fseg_set_nth_frag_page_no(
				seg_inode, n, block->page.id.page_no(),
				mtr);
		}

		/* fsp_alloc_free_page() invoked fsp_init_file_page()
		already. */
		return(block);
		/*-----------------------------------------------------------*/
	} else {
		/* 7. We allocate a new extent and take its first page
		======================================================*/
		ret_descr = fseg_alloc_free_extent(seg_inode,
						   space_id, page_size, mtr);

		if (ret_descr == NULL) {
			ret_page = FIL_NULL;
			ut_ad(!has_done_reservation);
		} else {
			ret_page = xdes_get_offset(ret_descr);
			ut_ad(!has_done_reservation || ret_page != FIL_NULL);
		}
	}

	if (ret_page == FIL_NULL) {
		/* Page could not be allocated */

		ut_ad(!has_done_reservation);
		return(NULL);
	}

	if (space->size <= ret_page && !is_system_tablespace(space_id)) {
		/* It must be that we are extending a single-table
		tablespace whose size is still < 64 pages */

		if (ret_page >= FSP_EXTENT_SIZE) {
			ib::error() << "Error (2): trying to extend"
			" a single-table tablespace " << space_id
			<< " by single page(s) though the"
			<< " space size " << space->size
			<< ". Page no " << ret_page << ".";
			ut_ad(!has_done_reservation);
			return(NULL);
		}

		success = fsp_try_extend_data_file_with_pages(
			space_id, ret_page, space_header, mtr);
		if (!success) {
			/* No disk space left */
			ut_ad(!has_done_reservation);
			return(NULL);
		}
	}

got_hinted_page:
	/* ret_descr == NULL if the block was allocated from free_frag
	(XDES_FREE_FRAG) */
	if (ret_descr != NULL) {
		/* At this point we know the extent and the page offset.
		The extent is still in the appropriate list (FSEG_NOT_FULL
		or FSEG_FREE), and the page is not yet marked as used. */

		ut_ad(xdes_get_descriptor(space_id, ret_page, page_size, mtr)
		      == ret_descr);

		ut_ad(xdes_mtr_get_bit(
				ret_descr, XDES_FREE_BIT,
				ret_page % FSP_EXTENT_SIZE, mtr));

		fseg_mark_page_used(seg_inode, ret_page, ret_descr, mtr);
	}

	ut_ad(space->flags
	      == mach_read_from_4(FSP_SPACE_FLAGS + space_header));
	return(fsp_page_create(page_id_t(space_id, ret_page), page_size,
			       rw_latch, mtr, init_mtr));
}

/**********************************************************************//**
Allocates a single free page from a segment. This function implements
the intelligent allocation strategy which tries to minimize file space
fragmentation.
@retval NULL if no page could be allocated
@retval block, rw_lock_x_lock_count(&block->lock) == 1 if allocation succeeded
(init_mtr == mtr, or the page was not previously freed in mtr)
@retval block (not allocated or initialized) otherwise */
buf_block_t*
fseg_alloc_free_page_general(
/*=========================*/
	fseg_header_t*	seg_header,/*!< in/out: segment header */
	ulint		hint,	/*!< in: hint of which page would be
				desirable */
	byte		direction,/*!< in: if the new page is needed because
				of an index page split, and records are
				inserted there in order, into which
				direction they go alphabetically: FSP_DOWN,
				FSP_UP, FSP_NO_DIR */
	ibool		has_done_reservation, /*!< in: TRUE if the caller has
				already done the reservation for the page
				with fsp_reserve_free_extents, then there
				is no need to do the check for this individual
				page */
	mtr_t*		mtr,	/*!< in/out: mini-transaction */
	mtr_t*		init_mtr)/*!< in/out: mtr or another mini-transaction
				in which the page should be initialized.
				If init_mtr!=mtr, but the page is already
				latched in mtr, do not initialize the page. */
{
	fseg_inode_t*	inode;
	ulint		space_id;
	fil_space_t*	space;
	buf_block_t*	block;
	ulint		n_reserved;

	space_id = page_get_space_id(page_align(seg_header));
	space = mtr_x_lock_space(space_id, mtr);
	const page_size_t	page_size(space->flags);

	if (rw_lock_get_x_lock_count(&space->latch) == 1) {
		/* This thread did not own the latch before this call: free
		excess pages from the insert buffer free list */

		if (space_id == IBUF_SPACE_ID) {
			ibuf_free_excess_pages();
		}
	}

	inode = fseg_inode_get(seg_header, space_id, page_size, mtr);

	if (!has_done_reservation
	    && !fsp_reserve_free_extents(&n_reserved, space_id, 2,
					 FSP_NORMAL, mtr)) {
		return(NULL);
	}

	block = fseg_alloc_free_page_low(space, page_size,
					 inode, hint, direction,
					 RW_X_LATCH, mtr, init_mtr
#ifdef UNIV_DEBUG
					 , has_done_reservation
#endif
					 );

	/* The allocation cannot fail if we have already reserved a
	space for the page. */
	ut_ad(!has_done_reservation || block != NULL);

	if (!has_done_reservation) {
		fil_space_release_free_extents(space_id, n_reserved);
	}

	return(block);
}

/**********************************************************************//**
Checks that we have at least 2 frag pages free in the first extent of a
single-table tablespace, and they are also physically initialized to the data
file. That is we have already extended the data file so that those pages are
inside the data file. If not, this function extends the tablespace with
pages.
@return TRUE if there were >= 3 free pages, or we were able to extend */
static
bool
fsp_reserve_free_pages(
/*===================*/
	ulint		space,		/*!< in: space id, must be != 0 */
	fsp_header_t*	space_header,	/*!< in: header of that space,
					x-latched */
	ulint		size,		/*!< in: size of the tablespace in
					pages, must be < FSP_EXTENT_SIZE/2 */
	mtr_t*		mtr)		/*!< in/out: mini-transaction */
{
	xdes_t*	descr;
	ulint	n_used;

	ut_a(!is_system_tablespace(space));
	ut_a(size < FSP_EXTENT_SIZE / 2);

	descr = xdes_get_descriptor_with_space_hdr(space_header, space, 0,
						   mtr);
	n_used = xdes_get_n_used(descr, mtr);

	ut_a(n_used <= size);

	if (size >= n_used + 2) {

		return(true);
	}

	return(fsp_try_extend_data_file_with_pages(space, n_used + 1,
						   space_header, mtr));
}

/**********************************************************************//**
Reserves free pages from a tablespace. All mini-transactions which may
use several pages from the tablespace should call this function beforehand
and reserve enough free extents so that they certainly will be able
to do their operation, like a B-tree page split, fully. Reservations
must be released with function fil_space_release_free_extents!

The alloc_type below has the following meaning: FSP_NORMAL means an
operation which will probably result in more space usage, like an
insert in a B-tree; FSP_UNDO means allocation to undo logs: if we are
deleting rows, then this allocation will in the long run result in
less space usage (after a purge); FSP_CLEANING means allocation done
in a physical record delete (like in a purge) or other cleaning operation
which will result in less space usage in the long run. We prefer the latter
two types of allocation: when space is scarce, FSP_NORMAL allocations
will not succeed, but the latter two allocations will succeed, if possible.
The purpose is to avoid dead end where the database is full but the
user cannot free any space because these freeing operations temporarily
reserve some space.

Single-table tablespaces whose size is < 32 pages are a special case. In this
function we would liberally reserve several 64 page extents for every page
split or merge in a B-tree. But we do not want to waste disk space if the table
only occupies < 32 pages. That is why we apply different rules in that special
case, just ensuring that there are 3 free pages available.
@return TRUE if we were able to make the reservation */
bool
fsp_reserve_free_extents(
/*=====================*/
	ulint*	n_reserved,/*!< out: number of extents actually reserved; if we
			return TRUE and the tablespace size is < 64 pages,
			then this can be 0, otherwise it is n_ext */
	ulint	space_id,/*!< in: space id */
	ulint	n_ext,	/*!< in: number of extents to reserve */
	fsp_reserve_t	alloc_type,
			/*!< in: page reservation type */
	mtr_t*	mtr)	/*!< in/out: mini-transaction */
{
	fsp_header_t*	space_header;
	ulint		n_free_list_ext;
	ulint		free_limit;
	ulint		size;
	ulint		n_free;
	ulint		n_free_up;
	ulint		reserve;
	bool		success;
	ulint		n_pages_added;

	ut_ad(mtr);
	*n_reserved = n_ext;

	fil_space_t*		space = mtr_x_lock_space(space_id, mtr);
	const page_size_t	page_size(space->flags);

	space_header = fsp_get_space_header(space_id, page_size, mtr);
try_again:
	size = mtr_read_ulint(space_header + FSP_SIZE, MLOG_4BYTES, mtr);

	if (alloc_type != FSP_BLOB && size < FSP_EXTENT_SIZE / 2) {
		/* Use different rules for small single-table tablespaces */
		*n_reserved = 0;
		return(fsp_reserve_free_pages(space_id, space_header,
					      size, mtr));
	}

	n_free_list_ext = flst_get_len(space_header + FSP_FREE, mtr);

	free_limit = mtr_read_ulint(space_header + FSP_FREE_LIMIT,
				    MLOG_4BYTES, mtr);

	/* Below we play safe when counting free extents above the free limit:
	some of them will contain extent descriptor pages, and therefore
	will not be free extents */

	n_free_up = (size - free_limit) / FSP_EXTENT_SIZE;

	if (n_free_up > 0) {
		n_free_up--;
		n_free_up -= n_free_up / (page_size.physical()
					  / FSP_EXTENT_SIZE);
	}

	n_free = n_free_list_ext + n_free_up;

	switch (alloc_type) {
	case FSP_NORMAL:
		/* We reserve 1 extent + 0.5 % of the space size to undo logs
		and 1 extent + 0.5 % to cleaning operations; NOTE: this source
		code is duplicated in the function below! */

		reserve = 2 + ((size / FSP_EXTENT_SIZE) * 2) / 200;

		if (n_free <= reserve + n_ext) {

			goto try_to_extend;
		}
		break;
	case FSP_UNDO:
		/* We reserve 0.5 % of the space size to cleaning operations */

		reserve = 1 + ((size / FSP_EXTENT_SIZE) * 1) / 200;

		if (n_free <= reserve + n_ext) {

			goto try_to_extend;
		}
		break;
	case FSP_CLEANING:
	case FSP_BLOB:
		break;
	default:
		ut_error;
	}

	success = fil_space_reserve_free_extents(space_id, n_free, n_ext);

	if (success) {
		return(true);
	}
try_to_extend:
	success = fsp_try_extend_data_file(&n_pages_added, space_id,
					   space_header, mtr);
	if (success && n_pages_added > 0) {

		goto try_again;
	}

	return(false);
}

/**********************************************************************//**
This function should be used to get information on how much we still
will be able to insert new data to the database without running out the
tablespace. Only free extents are taken into account and we also subtract
the safety margin required by the above function fsp_reserve_free_extents.
@return available space in kB */
uintmax_t
fsp_get_available_space_in_free_extents(
/*====================================*/
	ulint	space_id)	/*!< in: space id */
{
	fsp_header_t*	space_header;
	ulint		n_free_list_ext;
	ulint		free_limit;
	ulint		size;
	ulint		n_free;
	ulint		n_free_up;
	ulint		reserve;
	mtr_t		mtr;

	fil_space_t*	space = fil_space_acquire(space_id);
	if (!space) {
		return(UINTMAX_MAX);
	}

	const page_size_t	page_size(space->flags);

	mtr_start(&mtr);

	space_header = fsp_get_space_header(space_id, page_size, &mtr);

	size = mtr_read_ulint(space_header + FSP_SIZE, MLOG_4BYTES, &mtr);

	n_free_list_ext = flst_get_len(space_header + FSP_FREE, &mtr);

	free_limit = mtr_read_ulint(space_header + FSP_FREE_LIMIT,
				    MLOG_4BYTES, &mtr);
	mtr_commit(&mtr);

	fil_space_release(space);

	if (size < FSP_EXTENT_SIZE) {
		/* This must be a single-table tablespace */
		ut_a(!is_system_tablespace(space_id));

		return(0);		/* TODO: count free frag pages and
					return a value based on that */
	}

	/* Below we play safe when counting free extents above the free limit:
	some of them will contain extent descriptor pages, and therefore
	will not be free extents */

	n_free_up = (size - free_limit) / FSP_EXTENT_SIZE;

	if (n_free_up > 0) {
		n_free_up--;
		n_free_up -= n_free_up / (page_size.physical()
					  / FSP_EXTENT_SIZE);
	}

	n_free = n_free_list_ext + n_free_up;

	/* We reserve 1 extent + 0.5 % of the space size to undo logs
	and 1 extent + 0.5 % to cleaning operations; NOTE: this source
	code is duplicated in the function above! */

	reserve = 2 + ((size / FSP_EXTENT_SIZE) * 2) / 200;

	if (reserve > n_free) {
		return(0);
	}

	return(static_cast<uintmax_t>(n_free - reserve) * FSP_EXTENT_SIZE
	       * (page_size.physical() / 1024));
}

/********************************************************************//**
Marks a page used. The page must reside within the extents of the given
segment. */
static __attribute__((nonnull))
void
fseg_mark_page_used(
/*================*/
	fseg_inode_t*	seg_inode,/*!< in: segment inode */
	ulint		page,	/*!< in: page offset */
	xdes_t*		descr,  /*!< in: extent descriptor */
	mtr_t*		mtr)	/*!< in/out: mini-transaction */
{
	ulint	not_full_n_used;

	ut_ad(!((page_offset(seg_inode) - FSEG_ARR_OFFSET) % FSEG_INODE_SIZE));
	ut_ad(mach_read_from_4(seg_inode + FSEG_MAGIC_N)
	      == FSEG_MAGIC_N_VALUE);

	ut_ad(mtr_read_ulint(seg_inode + FSEG_ID, MLOG_4BYTES, mtr)
	      == mtr_read_ulint(descr + XDES_ID, MLOG_4BYTES, mtr));

	if (xdes_is_free(descr, mtr)) {
		/* We move the extent from the free list to the
		NOT_FULL list */
		flst_remove(seg_inode + FSEG_FREE, descr + XDES_FLST_NODE,
			    mtr);
		flst_add_last(seg_inode + FSEG_NOT_FULL,
			      descr + XDES_FLST_NODE, mtr);
	}

	ut_ad(xdes_mtr_get_bit(
			descr, XDES_FREE_BIT, page % FSP_EXTENT_SIZE, mtr));

	/* We mark the page as used */
	xdes_set_bit(descr, XDES_FREE_BIT, page % FSP_EXTENT_SIZE, FALSE, mtr);

	not_full_n_used = mtr_read_ulint(seg_inode + FSEG_NOT_FULL_N_USED,
					 MLOG_4BYTES, mtr);
	not_full_n_used++;
	mlog_write_ulint(seg_inode + FSEG_NOT_FULL_N_USED, not_full_n_used,
			 MLOG_4BYTES, mtr);
	if (xdes_is_full(descr, mtr)) {
		/* We move the extent from the NOT_FULL list to the
		FULL list */
		flst_remove(seg_inode + FSEG_NOT_FULL,
			    descr + XDES_FLST_NODE, mtr);
		flst_add_last(seg_inode + FSEG_FULL,
			      descr + XDES_FLST_NODE, mtr);

		mlog_write_ulint(seg_inode + FSEG_NOT_FULL_N_USED,
				 not_full_n_used - FSP_EXTENT_SIZE,
				 MLOG_4BYTES, mtr);
	}
}

/** Frees a single page of a segment.
@param[in]	seg_inode	segment inode
@param[in]	page_id		page id
@param[in]	page_size	page size
@param[in]	ahi		whether we may need to drop the adaptive
hash index
@param[in,out]	mtr		mini-transaction */
static
void
fseg_free_page_low(
	fseg_inode_t*		seg_inode,
	const page_id_t&	page_id,
	const page_size_t&	page_size,
	bool			ahi,
	mtr_t*			mtr)
{
	xdes_t*	descr;
	ulint	not_full_n_used;
	ulint	state;
	ib_id_t	descr_id;
	ib_id_t	seg_id;
	ulint	i;

	ut_ad(seg_inode && mtr);
	ut_ad(mach_read_from_4(seg_inode + FSEG_MAGIC_N)
	      == FSEG_MAGIC_N_VALUE);
	ut_ad(!((page_offset(seg_inode) - FSEG_ARR_OFFSET) % FSEG_INODE_SIZE));
	ut_d(fsp_space_modify_check(page_id.space(), mtr));

	/* Drop search system page hash index if the page is found in
	the pool and is hashed */

	if (ahi) {
		btr_search_drop_page_hash_when_freed(page_id, page_size);
	}

	descr = xdes_get_descriptor(page_id.space(), page_id.page_no(),
				    page_size, mtr);

	if (xdes_mtr_get_bit(descr, XDES_FREE_BIT,
			     page_id.page_no() % FSP_EXTENT_SIZE, mtr)) {
		fputs("InnoDB: Dump of the tablespace extent descriptor: ",
		      stderr);
		ut_print_buf(stderr, descr, 40);
		ib::error() << "InnoDB is trying to free page " << page_id
			<< " though it is already marked as free in the"
			" tablespace! The tablespace free space info is"
			" corrupt. You may need to dump your tables and"
			" recreate the whole database!";
crash:
		ib::fatal() << FORCE_RECOVERY_MSG;
	}

	state = xdes_get_state(descr, mtr);

	if (state != XDES_FSEG) {
		/* The page is in the fragment pages of the segment */

		for (i = 0;; i++) {
			if (fseg_get_nth_frag_page_no(seg_inode, i, mtr)
			    == page_id.page_no()) {

				fseg_set_nth_frag_page_no(seg_inode, i,
							  FIL_NULL, mtr);
				break;
			}
		}

		fsp_free_page(page_id, page_size, mtr);

		return;
	}

	/* If we get here, the page is in some extent of the segment */

	descr_id = mach_read_from_8(descr + XDES_ID);
	seg_id = mach_read_from_8(seg_inode + FSEG_ID);

	if (UNIV_UNLIKELY(descr_id != seg_id)) {
		fputs("InnoDB: Dump of the tablespace extent descriptor: ",
		      stderr);
		ut_print_buf(stderr, descr, 40);
		fputs("\nInnoDB: Dump of the segment inode: ", stderr);
		ut_print_buf(stderr, seg_inode, 40);
		putc('\n', stderr);

		ib::error() << "InnoDB is trying to free page " << page_id
			<< ", which does not belong to segment " << descr_id
			<< " but belongs to segment " << seg_id << ".";
		goto crash;
	}

	not_full_n_used = mtr_read_ulint(seg_inode + FSEG_NOT_FULL_N_USED,
					 MLOG_4BYTES, mtr);
	if (xdes_is_full(descr, mtr)) {
		/* The fragment is full: move it to another list */
		flst_remove(seg_inode + FSEG_FULL,
			    descr + XDES_FLST_NODE, mtr);
		flst_add_last(seg_inode + FSEG_NOT_FULL,
			      descr + XDES_FLST_NODE, mtr);
		mlog_write_ulint(seg_inode + FSEG_NOT_FULL_N_USED,
				 not_full_n_used + FSP_EXTENT_SIZE - 1,
				 MLOG_4BYTES, mtr);
	} else {
		ut_a(not_full_n_used > 0);
		mlog_write_ulint(seg_inode + FSEG_NOT_FULL_N_USED,
				 not_full_n_used - 1, MLOG_4BYTES, mtr);
	}

	const ulint	bit = page_id.page_no() % FSP_EXTENT_SIZE;

	xdes_set_bit(descr, XDES_FREE_BIT, bit, TRUE, mtr);
	xdes_set_bit(descr, XDES_CLEAN_BIT, bit, TRUE, mtr);

	if (xdes_is_free(descr, mtr)) {
		/* The extent has become free: free it to space */
		flst_remove(seg_inode + FSEG_NOT_FULL,
			    descr + XDES_FLST_NODE, mtr);
		fsp_free_extent(page_id, page_size, mtr);
	}
}

/**********************************************************************//**
Frees a single page of a segment. */
void
fseg_free_page(
/*===========*/
	fseg_header_t*	seg_header, /*!< in: segment header */
	ulint		space_id,/*!< in: space id */
	ulint		page,	/*!< in: page offset */
	bool		ahi,	/*!< in: whether we may need to drop
				the adaptive hash index */
	mtr_t*		mtr)	/*!< in/out: mini-transaction */
{
	fseg_inode_t*	seg_inode;

	const fil_space_t*	space = mtr_x_lock_space(space_id, mtr);
	const page_size_t	page_size(space->flags);

	seg_inode = fseg_inode_get(seg_header, space_id, page_size, mtr);

	const page_id_t	page_id(space_id, page);

	fseg_free_page_low(seg_inode, page_id, page_size, ahi, mtr);

#if defined UNIV_DEBUG_FILE_ACCESSES || defined UNIV_DEBUG
	buf_page_set_file_page_was_freed(page_id);
#endif /* UNIV_DEBUG_FILE_ACCESSES || UNIV_DEBUG */
}

/**********************************************************************//**
Checks if a single page of a segment is free.
@return true if free */
bool
fseg_page_is_free(
/*==============*/
	fseg_header_t*	seg_header,	/*!< in: segment header */
	ulint		space_id,	/*!< in: space id */
	ulint		page)		/*!< in: page offset */
{
	mtr_t		mtr;
	ibool		is_free;
	xdes_t*		descr;
	fseg_inode_t*	seg_inode;

	mtr_start(&mtr);
	const fil_space_t*	space = mtr_x_lock_space(space_id, &mtr);
	const page_size_t	page_size(space->flags);

	seg_inode = fseg_inode_get(seg_header, space_id, page_size, &mtr);

	ut_a(seg_inode);
	ut_ad(mach_read_from_4(seg_inode + FSEG_MAGIC_N)
	      == FSEG_MAGIC_N_VALUE);
	ut_ad(!((page_offset(seg_inode) - FSEG_ARR_OFFSET) % FSEG_INODE_SIZE));

	descr = xdes_get_descriptor(space_id, page, page_size, &mtr);
	ut_a(descr);

	is_free = xdes_mtr_get_bit(
		descr, XDES_FREE_BIT, page % FSP_EXTENT_SIZE, &mtr);

	mtr_commit(&mtr);

	return(is_free);
}

/**********************************************************************//**
Frees an extent of a segment to the space free list. */
static __attribute__((nonnull))
void
fseg_free_extent(
/*=============*/
	fseg_inode_t*	seg_inode, /*!< in: segment inode */
	ulint		space,	/*!< in: space id */
	const page_size_t&	page_size,
	ulint		page,	/*!< in: a page in the extent */
	bool		ahi,	/*!< in: whether we may need to drop
				the adaptive hash index */
	mtr_t*		mtr)	/*!< in/out: mini-transaction */
{
	ulint	first_page_in_extent;
	xdes_t*	descr;
	ulint	not_full_n_used;
	ulint	descr_n_used;
	ulint	i;

	ut_ad(seg_inode && mtr);

	descr = xdes_get_descriptor(space, page, page_size, mtr);

	ut_a(xdes_get_state(descr, mtr) == XDES_FSEG);
	ut_a(!memcmp(descr + XDES_ID, seg_inode + FSEG_ID, 8));
	ut_ad(mach_read_from_4(seg_inode + FSEG_MAGIC_N)
	      == FSEG_MAGIC_N_VALUE);
	ut_d(fsp_space_modify_check(space, mtr));

	first_page_in_extent = page - (page % FSP_EXTENT_SIZE);

	if (ahi) {
		for (i = 0; i < FSP_EXTENT_SIZE; i++) {
			if (!xdes_mtr_get_bit(descr, XDES_FREE_BIT, i, mtr)) {

				/* Drop search system page hash index
				if the page is found in the pool and
				is hashed */

				btr_search_drop_page_hash_when_freed(
					page_id_t(space,
						  first_page_in_extent + i),
					page_size);
			}
		}
	}

	if (xdes_is_full(descr, mtr)) {
		flst_remove(seg_inode + FSEG_FULL,
			    descr + XDES_FLST_NODE, mtr);
	} else if (xdes_is_free(descr, mtr)) {
		flst_remove(seg_inode + FSEG_FREE,
			    descr + XDES_FLST_NODE, mtr);
	} else {
		flst_remove(seg_inode + FSEG_NOT_FULL,
			    descr + XDES_FLST_NODE, mtr);

		not_full_n_used = mtr_read_ulint(
			seg_inode + FSEG_NOT_FULL_N_USED, MLOG_4BYTES, mtr);

		descr_n_used = xdes_get_n_used(descr, mtr);
		ut_a(not_full_n_used >= descr_n_used);
		mlog_write_ulint(seg_inode + FSEG_NOT_FULL_N_USED,
				 not_full_n_used - descr_n_used,
				 MLOG_4BYTES, mtr);
	}

	fsp_free_extent(page_id_t(space, page), page_size, mtr);

#if defined UNIV_DEBUG_FILE_ACCESSES || defined UNIV_DEBUG
	for (i = 0; i < FSP_EXTENT_SIZE; i++) {

		buf_page_set_file_page_was_freed(
			page_id_t(space, first_page_in_extent + i));
	}
#endif /* UNIV_DEBUG_FILE_ACCESSES || UNIV_DEBUG */
}

/**********************************************************************//**
Frees part of a segment. This function can be used to free a segment by
repeatedly calling this function in different mini-transactions. Doing
the freeing in a single mini-transaction might result in too big a
mini-transaction.
@return TRUE if freeing completed */
ibool
fseg_free_step(
/*===========*/
	fseg_header_t*	header,	/*!< in, own: segment header; NOTE: if the header
				resides on the first page of the frag list
				of the segment, this pointer becomes obsolete
				after the last freeing step */
	bool		ahi,	/*!< in: whether we may need to drop
				the adaptive hash index */
	mtr_t*		mtr)	/*!< in/out: mini-transaction */
{
	ulint		n;
	ulint		page;
	xdes_t*		descr;
	fseg_inode_t*	inode;
	ulint		space_id;
	ulint		header_page;

	space_id = page_get_space_id(page_align(header));
	header_page = page_get_page_no(page_align(header));

	const fil_space_t*	space = mtr_x_lock_space(space_id, mtr);
	const page_size_t	page_size(space->flags);

	descr = xdes_get_descriptor(space_id, header_page, page_size, mtr);

	/* Check that the header resides on a page which has not been
	freed yet */

	ut_a(xdes_mtr_get_bit(descr, XDES_FREE_BIT,
			      header_page % FSP_EXTENT_SIZE, mtr) == FALSE);

	inode = fseg_inode_try_get(header, space_id, page_size, mtr);

	if (inode == NULL) {
		ib::info() << "Double free of inode from "
			<< page_id_t(space_id, header_page);
		return(TRUE);
	}

	descr = fseg_get_first_extent(inode, space_id, page_size, mtr);

	if (descr != NULL) {
		/* Free the extent held by the segment */
		page = xdes_get_offset(descr);

		fseg_free_extent(inode, space_id, page_size, page, ahi, mtr);

		return(FALSE);
	}

	/* Free a frag page */
	n = fseg_find_last_used_frag_page_slot(inode, mtr);

	if (n == ULINT_UNDEFINED) {
		/* Freeing completed: free the segment inode */
		fsp_free_seg_inode(space_id, page_size, inode, mtr);

		return(TRUE);
	}

	fseg_free_page_low(
		inode,
		page_id_t(space_id, fseg_get_nth_frag_page_no(inode, n, mtr)),
		page_size, ahi, mtr);

	n = fseg_find_last_used_frag_page_slot(inode, mtr);

	if (n == ULINT_UNDEFINED) {
		/* Freeing completed: free the segment inode */
		fsp_free_seg_inode(space_id, page_size, inode, mtr);

		return(TRUE);
	}

	return(FALSE);
}

/**********************************************************************//**
Frees part of a segment. Differs from fseg_free_step because this function
leaves the header page unfreed.
@return TRUE if freeing completed, except the header page */
ibool
fseg_free_step_not_header(
/*======================*/
	fseg_header_t*	header,	/*!< in: segment header which must reside on
				the first fragment page of the segment */
	bool		ahi,	/*!< in: whether we may need to drop
				the adaptive hash index */
	mtr_t*		mtr)	/*!< in/out: mini-transaction */
{
	ulint		n;
	ulint		page;
	xdes_t*		descr;
	fseg_inode_t*	inode;
	ulint		space_id;
	ulint		page_no;
<<<<<<< HEAD
	rw_lock_t*	latch;

	space = page_get_space_id(page_align(header));
	ut_ad(mtr->is_named_space(space));

	latch = fil_space_get_latch(space, &flags);
=======
>>>>>>> c0c72692

	space_id = page_get_space_id(page_align(header));
	ut_ad(mtr->is_named_space(space_id));

	const fil_space_t*	space = mtr_x_lock_space(space_id, mtr);
	const page_size_t	page_size(space->flags);

	inode = fseg_inode_get(header, space_id, page_size, mtr);

	descr = fseg_get_first_extent(inode, space_id, page_size, mtr);

	if (descr != NULL) {
		/* Free the extent held by the segment */
		page = xdes_get_offset(descr);

		fseg_free_extent(inode, space_id, page_size, page, ahi, mtr);

		return(FALSE);
	}

	/* Free a frag page */

	n = fseg_find_last_used_frag_page_slot(inode, mtr);

	if (n == ULINT_UNDEFINED) {
		ut_error;
	}

	page_no = fseg_get_nth_frag_page_no(inode, n, mtr);

	if (page_no == page_get_page_no(page_align(header))) {

		return(TRUE);
	}

	fseg_free_page_low(inode, page_id_t(space_id, page_no), page_size, ahi,
			   mtr);

	return(FALSE);
}

/** Returns the first extent descriptor for a segment.
We think of the extent lists of the segment catenated in the order
FSEG_FULL -> FSEG_NOT_FULL -> FSEG_FREE.
@param[in]	inode		segment inode
@param[in]	space_id	space id
@param[in]	page_size	page size
@param[in,out]	mtr		mini-transaction
@return the first extent descriptor, or NULL if none */
static
xdes_t*
fseg_get_first_extent(
	fseg_inode_t*		inode,
	ulint			space_id,
	const page_size_t&	page_size,
	mtr_t*			mtr)
{
	fil_addr_t	first;
	xdes_t*		descr;

	ut_ad(inode && mtr);

	ut_ad(space_id == page_get_space_id(page_align(inode)));
	ut_ad(mach_read_from_4(inode + FSEG_MAGIC_N) == FSEG_MAGIC_N_VALUE);

	first = fil_addr_null;

	if (flst_get_len(inode + FSEG_FULL, mtr) > 0) {

		first = flst_get_first(inode + FSEG_FULL, mtr);

	} else if (flst_get_len(inode + FSEG_NOT_FULL, mtr) > 0) {

		first = flst_get_first(inode + FSEG_NOT_FULL, mtr);

	} else if (flst_get_len(inode + FSEG_FREE, mtr) > 0) {

		first = flst_get_first(inode + FSEG_FREE, mtr);
	}

	if (first.page == FIL_NULL) {

		return(NULL);
	}
	descr = xdes_lst_get_descriptor(space_id, page_size, first, mtr);

	return(descr);
}

#ifdef UNIV_DEBUG
/*******************************************************************//**
Validates a segment.
@return TRUE if ok */
static
ibool
fseg_validate_low(
/*==============*/
	fseg_inode_t*	inode, /*!< in: segment inode */
	mtr_t*		mtr2)	/*!< in/out: mini-transaction */
{
	ulint		space_id;
	ib_id_t		seg_id;
	mtr_t		mtr;
	xdes_t*		descr;
	fil_addr_t	node_addr;
	ulint		n_used		= 0;
	ulint		n_used2		= 0;

	ut_ad(mtr_memo_contains_page(mtr2, inode, MTR_MEMO_PAGE_SX_FIX));
	ut_ad(mach_read_from_4(inode + FSEG_MAGIC_N) == FSEG_MAGIC_N_VALUE);

	space_id = page_get_space_id(page_align(inode));

	seg_id = mach_read_from_8(inode + FSEG_ID);
	n_used = mtr_read_ulint(inode + FSEG_NOT_FULL_N_USED,
				MLOG_4BYTES, mtr2);
	flst_validate(inode + FSEG_FREE, mtr2);
	flst_validate(inode + FSEG_NOT_FULL, mtr2);
	flst_validate(inode + FSEG_FULL, mtr2);

	/* Validate FSEG_FREE list */
	node_addr = flst_get_first(inode + FSEG_FREE, mtr2);

	while (!fil_addr_is_null(node_addr)) {
		mtr_start(&mtr);
		const fil_space_t*	space = mtr_x_lock_space(
			space_id, &mtr);

		const page_size_t	page_size(space->flags);

		descr = xdes_lst_get_descriptor(space_id, page_size,
						node_addr, &mtr);

		ut_a(xdes_get_n_used(descr, &mtr) == 0);
		ut_a(xdes_get_state(descr, &mtr) == XDES_FSEG);
		ut_a(mach_read_from_8(descr + XDES_ID) == seg_id);

		node_addr = flst_get_next_addr(descr + XDES_FLST_NODE, &mtr);
		mtr_commit(&mtr);
	}

	/* Validate FSEG_NOT_FULL list */

	node_addr = flst_get_first(inode + FSEG_NOT_FULL, mtr2);

	while (!fil_addr_is_null(node_addr)) {
		mtr_start(&mtr);
		const fil_space_t*	space = mtr_x_lock_space(
			space_id, &mtr);
		const page_size_t	page_size(space->flags);

		descr = xdes_lst_get_descriptor(space_id, page_size,
						node_addr, &mtr);

		ut_a(xdes_get_n_used(descr, &mtr) > 0);
		ut_a(xdes_get_n_used(descr, &mtr) < FSP_EXTENT_SIZE);
		ut_a(xdes_get_state(descr, &mtr) == XDES_FSEG);
		ut_a(mach_read_from_8(descr + XDES_ID) == seg_id);

		n_used2 += xdes_get_n_used(descr, &mtr);

		node_addr = flst_get_next_addr(descr + XDES_FLST_NODE, &mtr);
		mtr_commit(&mtr);
	}

	/* Validate FSEG_FULL list */

	node_addr = flst_get_first(inode + FSEG_FULL, mtr2);

	while (!fil_addr_is_null(node_addr)) {
		mtr_start(&mtr);
		const fil_space_t*	space = mtr_x_lock_space(
			space_id, &mtr);
		const page_size_t	page_size(space->flags);

		descr = xdes_lst_get_descriptor(space_id, page_size,
						node_addr, &mtr);

		ut_a(xdes_get_n_used(descr, &mtr) == FSP_EXTENT_SIZE);
		ut_a(xdes_get_state(descr, &mtr) == XDES_FSEG);
		ut_a(mach_read_from_8(descr + XDES_ID) == seg_id);

		node_addr = flst_get_next_addr(descr + XDES_FLST_NODE, &mtr);
		mtr_commit(&mtr);
	}

	ut_a(n_used == n_used2);

	return(TRUE);
}

/*******************************************************************//**
Validates a segment.
@return TRUE if ok */
ibool
fseg_validate(
/*==========*/
	fseg_header_t*	header, /*!< in: segment header */
	mtr_t*		mtr)	/*!< in/out: mini-transaction */
{
	fseg_inode_t*	inode;
	ibool		ret;
	ulint		space_id;

	space_id = page_get_space_id(page_align(header));

	const fil_space_t*	space = mtr_x_lock_space(space_id, mtr);
	const page_size_t	page_size(space->flags);

	inode = fseg_inode_get(header, space_id, page_size, mtr);

	ret = fseg_validate_low(inode, mtr);

	return(ret);
}
#endif /* UNIV_DEBUG */

#ifdef UNIV_BTR_PRINT
/*******************************************************************//**
Writes info of a segment. */
static
void
fseg_print_low(
/*===========*/
	fseg_inode_t*	inode, /*!< in: segment inode */
	mtr_t*		mtr)	/*!< in/out: mini-transaction */
{
	ulint	space;
	ulint	n_used;
	ulint	n_frag;
	ulint	n_free;
	ulint	n_not_full;
	ulint	n_full;
	ulint	reserved;
	ulint	used;
	ulint	page_no;
	ib_id_t	seg_id;

	ut_ad(mtr_memo_contains_page(mtr, inode, MTR_MEMO_PAGE_SX_FIX));
	space = page_get_space_id(page_align(inode));
	page_no = page_get_page_no(page_align(inode));

	reserved = fseg_n_reserved_pages_low(inode, &used, mtr);

	seg_id = mach_read_from_8(inode + FSEG_ID);

	n_used = mtr_read_ulint(inode + FSEG_NOT_FULL_N_USED,
				MLOG_4BYTES, mtr);
	n_frag = fseg_get_n_frag_pages(inode, mtr);
	n_free = flst_get_len(inode + FSEG_FREE, mtr);
	n_not_full = flst_get_len(inode + FSEG_NOT_FULL, mtr);
	n_full = flst_get_len(inode + FSEG_FULL, mtr);

	ib::info() << "SEGMENT id " << seg_id
		<< " space " << space << ";"
		<< " page " << page_no << ";"
		<< " res " << reserved << " used " << used << ";"
		<< " full ext " << n_full << ";"
		<< " fragm pages " << n_frag << ";"
		<< " free extents " << n_free << ";"
		<< " not full extents " << n_not_full << ": pages " << n_used;

	ut_ad(mach_read_from_4(inode + FSEG_MAGIC_N) == FSEG_MAGIC_N_VALUE);
}

/*******************************************************************//**
Writes info of a segment. */
void
fseg_print(
/*=======*/
	fseg_header_t*	header, /*!< in: segment header */
	mtr_t*		mtr)	/*!< in/out: mini-transaction */
{
	fseg_inode_t*	inode;
	ulint		space_id;

	space_id = page_get_space_id(page_align(header));
	const fil_space_t*	space = mtr_x_lock_space(space_id, mtr);
	const page_size_t	page_size(space->flags);

	inode = fseg_inode_get(header, space_id, page_size, mtr);

	fseg_print_low(inode, mtr);
}
#endif /* UNIV_BTR_PRINT */
#endif /* !UNIV_HOTBACKUP */<|MERGE_RESOLUTION|>--- conflicted
+++ resolved
@@ -3478,15 +3478,6 @@
 	fseg_inode_t*	inode;
 	ulint		space_id;
 	ulint		page_no;
-<<<<<<< HEAD
-	rw_lock_t*	latch;
-
-	space = page_get_space_id(page_align(header));
-	ut_ad(mtr->is_named_space(space));
-
-	latch = fil_space_get_latch(space, &flags);
-=======
->>>>>>> c0c72692
 
 	space_id = page_get_space_id(page_align(header));
 	ut_ad(mtr->is_named_space(space_id));
