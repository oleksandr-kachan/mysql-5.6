--- conflicted
+++ resolved
@@ -491,10 +491,6 @@
 
 	ut_a(!trx->read_only);
 
-<<<<<<< HEAD
-=======
-	UT_LIST_REMOVE(trx_sys->rw_trx_list, trx);
->>>>>>> 597123b6
 	ut_d(trx->in_rw_trx_list = FALSE);
 
 	trx->state = TRX_STATE_NOT_STARTED;
