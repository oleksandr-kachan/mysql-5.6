/*****************************************************************************

<<<<<<< HEAD
Copyright (c) 1996, 2011, Oracle and/or its affiliates. All Rights Reserved.
=======
Copyright (c) 1996, 2011, Innobase Oy. All Rights Reserved.
>>>>>>> 9d6d1902

This program is free software; you can redistribute it and/or modify it under
the terms of the GNU General Public License as published by the Free Software
Foundation; version 2 of the License.

This program is distributed in the hope that it will be useful, but WITHOUT
ANY WARRANTY; without even the implied warranty of MERCHANTABILITY or FITNESS
FOR A PARTICULAR PURPOSE. See the GNU General Public License for more details.

You should have received a copy of the GNU General Public License along with
this program; if not, write to the Free Software Foundation, Inc., 59 Temple
Place, Suite 330, Boston, MA 02111-1307 USA

*****************************************************************************/

/**************************************************//**
@file trx/trx0sys.c
Transaction system

Created 3/26/1996 Heikki Tuuri
*******************************************************/

#include "trx0sys.h"

#ifdef UNIV_NONINL
#include "trx0sys.ic"
#endif

#ifndef UNIV_HOTBACKUP
#include "fsp0fsp.h"
#include "mtr0log.h"
#include "mtr0log.h"
#include "trx0trx.h"
#include "trx0rseg.h"
#include "trx0undo.h"
#include "srv0srv.h"
#include "trx0purge.h"
#include "log0log.h"
#include "log0recv.h"
#include "os0file.h"
#include "read0read.h"

/** The file format tag structure with id and name. */
struct file_format_struct {
	ulint		id;		/*!< id of the file format */
	const char*	name;		/*!< text representation of the
					file format */
	mutex_t		mutex;		/*!< covers changes to the above
					fields */
};

/** The file format tag */
typedef struct file_format_struct	file_format_t;

/** The transaction system */
UNIV_INTERN trx_sys_t*		trx_sys		= NULL;
/** The doublewrite buffer */
UNIV_INTERN trx_doublewrite_t*	trx_doublewrite = NULL;

/** The following is set to TRUE when we are upgrading from pre-4.1
format data files to the multiple tablespaces format data files */
UNIV_INTERN ibool	trx_doublewrite_must_reset_space_ids	= FALSE;
/** Set to TRUE when the doublewrite buffer is being created */
UNIV_INTERN ibool	trx_doublewrite_buf_is_being_created = FALSE;

/** The following is TRUE when we are using the database in the
post-4.1 format, i.e., we have successfully upgraded, or have created
a new database installation */
UNIV_INTERN ibool	trx_sys_multiple_tablespace_format	= FALSE;

/** In a MySQL replication slave, in crash recovery we store the master log
file name and position here. */
/* @{ */
/** Master binlog file name */
UNIV_INTERN char	trx_sys_mysql_master_log_name[TRX_SYS_MYSQL_LOG_NAME_LEN];
/** Master binlog file position.  We have successfully got the updates
up to this position.  -1 means that no crash recovery was needed, or
there was no master log position info inside InnoDB.*/
UNIV_INTERN ib_int64_t	trx_sys_mysql_master_log_pos	= -1;
/* @} */

/** If this MySQL server uses binary logging, after InnoDB has been inited
and if it has done a crash recovery, we store the binlog file name and position
here. */
/* @{ */
/** Binlog file name */
UNIV_INTERN char	trx_sys_mysql_bin_log_name[TRX_SYS_MYSQL_LOG_NAME_LEN];
/** Binlog file position, or -1 if unknown */
UNIV_INTERN ib_int64_t	trx_sys_mysql_bin_log_pos	= -1;
/* @} */
#endif /* !UNIV_HOTBACKUP */

/** List of animal names representing file format. */
static const char*	file_format_name_map[] = {
	"Antelope",
	"Barracuda",
	"Cheetah",
	"Dragon",
	"Elk",
	"Fox",
	"Gazelle",
	"Hornet",
	"Impala",
	"Jaguar",
	"Kangaroo",
	"Leopard",
	"Moose",
	"Nautilus",
	"Ocelot",
	"Porpoise",
	"Quail",
	"Rabbit",
	"Shark",
	"Tiger",
	"Urchin",
	"Viper",
	"Whale",
	"Xenops",
	"Yak",
	"Zebra"
};

/** The number of elements in the file format name array. */
static const ulint	FILE_FORMAT_NAME_N
	= sizeof(file_format_name_map) / sizeof(file_format_name_map[0]);

#ifdef UNIV_PFS_MUTEX
/* Key to register the mutex with performance schema */
UNIV_INTERN mysql_pfs_key_t	trx_doublewrite_mutex_key;
UNIV_INTERN mysql_pfs_key_t	file_format_max_mutex_key;
/* Key to register the trx_sys->lock with performance schema */
UNIV_INTERN mysql_pfs_key_t	trx_sys_rw_lock_key;
/* Key to register the trx_sys->read_view_mutex with performance schema */
UNIV_INTERN mysql_pfs_key_t	read_view_mutex_key;
#endif /* UNIV_PFS_MUTEX */

#ifndef UNIV_HOTBACKUP
/** This is used to track the maximum file format id known to InnoDB. It's
updated via SET GLOBAL innodb_file_format_max = 'x' or when we open
or create a table. */
static	file_format_t	file_format_max;

/****************************************************************//**
Determines if a page number is located inside the doublewrite buffer.
@return TRUE if the location is inside the two blocks of the
doublewrite buffer */
UNIV_INTERN
ibool
trx_doublewrite_page_inside(
/*========================*/
	ulint	page_no)	/*!< in: page number */
{
	if (trx_doublewrite == NULL) {

		return(FALSE);
	}

	if (page_no >= trx_doublewrite->block1
	    && page_no < trx_doublewrite->block1
	    + TRX_SYS_DOUBLEWRITE_BLOCK_SIZE) {
		return(TRUE);
	}

	if (page_no >= trx_doublewrite->block2
	    && page_no < trx_doublewrite->block2
	    + TRX_SYS_DOUBLEWRITE_BLOCK_SIZE) {
		return(TRUE);
	}

	return(FALSE);
}

/****************************************************************//**
Creates or initialializes the doublewrite buffer at a database start. */
static
void
trx_doublewrite_init(
/*=================*/
	byte*	doublewrite)	/*!< in: pointer to the doublewrite buf
				header on trx sys page */
{
	trx_doublewrite = mem_alloc(sizeof(trx_doublewrite_t));

	/* Since we now start to use the doublewrite buffer, no need to call
	fsync() after every write to a data file */
#ifdef UNIV_DO_FLUSH
	os_do_not_call_flush_at_each_write = TRUE;
#endif /* UNIV_DO_FLUSH */

	mutex_create(trx_doublewrite_mutex_key,
		     &trx_doublewrite->mutex, SYNC_DOUBLEWRITE);

	trx_doublewrite->first_free = 0;

	trx_doublewrite->block1 = mach_read_from_4(
		doublewrite + TRX_SYS_DOUBLEWRITE_BLOCK1);
	trx_doublewrite->block2 = mach_read_from_4(
		doublewrite + TRX_SYS_DOUBLEWRITE_BLOCK2);
	trx_doublewrite->write_buf_unaligned = ut_malloc(
		(1 + 2 * TRX_SYS_DOUBLEWRITE_BLOCK_SIZE) * UNIV_PAGE_SIZE);

	trx_doublewrite->write_buf = ut_align(
		trx_doublewrite->write_buf_unaligned, UNIV_PAGE_SIZE);
	trx_doublewrite->buf_block_arr = mem_alloc(
		2 * TRX_SYS_DOUBLEWRITE_BLOCK_SIZE * sizeof(void*));
}

/****************************************************************//**
Marks the trx sys header when we have successfully upgraded to the >= 4.1.x
multiple tablespace format. */
UNIV_INTERN
void
trx_sys_mark_upgraded_to_multiple_tablespaces(void)
/*===============================================*/
{
	buf_block_t*	block;
	byte*		doublewrite;
	mtr_t		mtr;

	/* We upgraded to 4.1.x and reset the space id fields in the
	doublewrite buffer. Let us mark to the trx_sys header that the upgrade
	has been done. */

	mtr_start(&mtr);

	block = buf_page_get(TRX_SYS_SPACE, 0, TRX_SYS_PAGE_NO,
			     RW_X_LATCH, &mtr);
	buf_block_dbg_add_level(block, SYNC_NO_ORDER_CHECK);

	doublewrite = buf_block_get_frame(block) + TRX_SYS_DOUBLEWRITE;

	mlog_write_ulint(doublewrite + TRX_SYS_DOUBLEWRITE_SPACE_ID_STORED,
			 TRX_SYS_DOUBLEWRITE_SPACE_ID_STORED_N,
			 MLOG_4BYTES, &mtr);
	mtr_commit(&mtr);

	/* Flush the modified pages to disk and make a checkpoint */
	log_make_checkpoint_at(IB_ULONGLONG_MAX, TRUE);

	trx_sys_multiple_tablespace_format = TRUE;
}

/****************************************************************//**
Creates the doublewrite buffer to a new InnoDB installation. The header of the
doublewrite buffer is placed on the trx system header page. */
UNIV_INTERN
void
trx_sys_create_doublewrite_buf(void)
/*================================*/
{
	buf_block_t*	block;
	buf_block_t*	block2;
#ifdef UNIV_SYNC_DEBUG
	buf_block_t*	new_block;
#endif /* UNIV_SYNC_DEBUG */
	byte*	doublewrite;
	byte*	fseg_header;
	ulint	page_no;
	ulint	prev_page_no;
	ulint	i;
	mtr_t	mtr;

	if (trx_doublewrite) {
		/* Already inited */

		return;
	}

start_again:
	mtr_start(&mtr);
	trx_doublewrite_buf_is_being_created = TRUE;

	block = buf_page_get(TRX_SYS_SPACE, 0, TRX_SYS_PAGE_NO,
			     RW_X_LATCH, &mtr);
	buf_block_dbg_add_level(block, SYNC_NO_ORDER_CHECK);

	doublewrite = buf_block_get_frame(block) + TRX_SYS_DOUBLEWRITE;

	if (mach_read_from_4(doublewrite + TRX_SYS_DOUBLEWRITE_MAGIC)
	    == TRX_SYS_DOUBLEWRITE_MAGIC_N) {
		/* The doublewrite buffer has already been created:
		just read in some numbers */

		trx_doublewrite_init(doublewrite);

		mtr_commit(&mtr);
		trx_doublewrite_buf_is_being_created = FALSE;
	} else {
		fprintf(stderr,
			"InnoDB: Doublewrite buffer not found:"
			" creating new\n");

		if (buf_pool_get_curr_size()
		    < ((2 * TRX_SYS_DOUBLEWRITE_BLOCK_SIZE
			+ FSP_EXTENT_SIZE / 2 + 100)
		       * UNIV_PAGE_SIZE)) {
			fprintf(stderr,
				"InnoDB: Cannot create doublewrite buffer:"
				" you must\n"
				"InnoDB: increase your buffer pool size.\n"
				"InnoDB: Cannot continue operation.\n");

			exit(1);
		}

		block2 = fseg_create(TRX_SYS_SPACE, TRX_SYS_PAGE_NO,
				     TRX_SYS_DOUBLEWRITE
				     + TRX_SYS_DOUBLEWRITE_FSEG, &mtr);

		/* fseg_create acquires a second latch on the page,
		therefore we must declare it: */

		buf_block_dbg_add_level(block2, SYNC_NO_ORDER_CHECK);

		if (block2 == NULL) {
			fprintf(stderr,
				"InnoDB: Cannot create doublewrite buffer:"
				" you must\n"
				"InnoDB: increase your tablespace size.\n"
				"InnoDB: Cannot continue operation.\n");

			/* We exit without committing the mtr to prevent
			its modifications to the database getting to disk */

			exit(1);
		}

		fseg_header = buf_block_get_frame(block)
			+ TRX_SYS_DOUBLEWRITE + TRX_SYS_DOUBLEWRITE_FSEG;
		prev_page_no = 0;

		for (i = 0; i < 2 * TRX_SYS_DOUBLEWRITE_BLOCK_SIZE
			     + FSP_EXTENT_SIZE / 2; i++) {
			page_no = fseg_alloc_free_page(fseg_header,
						       prev_page_no + 1,
						       FSP_UP, &mtr);
			if (page_no == FIL_NULL) {
				fprintf(stderr,
					"InnoDB: Cannot create doublewrite"
					" buffer: you must\n"
					"InnoDB: increase your"
					" tablespace size.\n"
					"InnoDB: Cannot continue operation.\n"
					);

				exit(1);
			}

			/* We read the allocated pages to the buffer pool;
			when they are written to disk in a flush, the space
			id and page number fields are also written to the
			pages. When we at database startup read pages
			from the doublewrite buffer, we know that if the
			space id and page number in them are the same as
			the page position in the tablespace, then the page
			has not been written to in doublewrite. */

#ifdef UNIV_SYNC_DEBUG
			new_block =
#endif /* UNIV_SYNC_DEBUG */
			buf_page_get(TRX_SYS_SPACE, 0, page_no,
				     RW_X_LATCH, &mtr);
			buf_block_dbg_add_level(new_block,
						SYNC_NO_ORDER_CHECK);

			if (i == FSP_EXTENT_SIZE / 2) {
				ut_a(page_no == FSP_EXTENT_SIZE);
				mlog_write_ulint(doublewrite
						 + TRX_SYS_DOUBLEWRITE_BLOCK1,
						 page_no, MLOG_4BYTES, &mtr);
				mlog_write_ulint(doublewrite
						 + TRX_SYS_DOUBLEWRITE_REPEAT
						 + TRX_SYS_DOUBLEWRITE_BLOCK1,
						 page_no, MLOG_4BYTES, &mtr);
			} else if (i == FSP_EXTENT_SIZE / 2
				   + TRX_SYS_DOUBLEWRITE_BLOCK_SIZE) {
				ut_a(page_no == 2 * FSP_EXTENT_SIZE);
				mlog_write_ulint(doublewrite
						 + TRX_SYS_DOUBLEWRITE_BLOCK2,
						 page_no, MLOG_4BYTES, &mtr);
				mlog_write_ulint(doublewrite
						 + TRX_SYS_DOUBLEWRITE_REPEAT
						 + TRX_SYS_DOUBLEWRITE_BLOCK2,
						 page_no, MLOG_4BYTES, &mtr);
			} else if (i > FSP_EXTENT_SIZE / 2) {
				ut_a(page_no == prev_page_no + 1);
			}

			prev_page_no = page_no;
		}

		mlog_write_ulint(doublewrite + TRX_SYS_DOUBLEWRITE_MAGIC,
				 TRX_SYS_DOUBLEWRITE_MAGIC_N,
				 MLOG_4BYTES, &mtr);
		mlog_write_ulint(doublewrite + TRX_SYS_DOUBLEWRITE_MAGIC
				 + TRX_SYS_DOUBLEWRITE_REPEAT,
				 TRX_SYS_DOUBLEWRITE_MAGIC_N,
				 MLOG_4BYTES, &mtr);

		mlog_write_ulint(doublewrite
				 + TRX_SYS_DOUBLEWRITE_SPACE_ID_STORED,
				 TRX_SYS_DOUBLEWRITE_SPACE_ID_STORED_N,
				 MLOG_4BYTES, &mtr);
		mtr_commit(&mtr);

		/* Flush the modified pages to disk and make a checkpoint */
		log_make_checkpoint_at(IB_ULONGLONG_MAX, TRUE);

		fprintf(stderr, "InnoDB: Doublewrite buffer created\n");

		trx_sys_multiple_tablespace_format = TRUE;

		goto start_again;
	}
}

/****************************************************************//**
At a database startup initializes the doublewrite buffer memory structure if
we already have a doublewrite buffer created in the data files. If we are
upgrading to an InnoDB version which supports multiple tablespaces, then this
function performs the necessary update operations. If we are in a crash
recovery, this function uses a possible doublewrite buffer to restore
half-written pages in the data files. */
UNIV_INTERN
void
trx_sys_doublewrite_init_or_restore_pages(
/*======================================*/
	ibool	restore_corrupt_pages)	/*!< in: TRUE=restore pages */
{
	byte*	buf;
	byte*	read_buf;
	byte*	unaligned_read_buf;
	ulint	block1;
	ulint	block2;
	ulint	source_page_no;
	byte*	page;
	byte*	doublewrite;
	ulint	space_id;
	ulint	page_no;
	ulint	i;

	/* We do the file i/o past the buffer pool */

	unaligned_read_buf = ut_malloc(2 * UNIV_PAGE_SIZE);
	read_buf = ut_align(unaligned_read_buf, UNIV_PAGE_SIZE);

	/* Read the trx sys header to check if we are using the doublewrite
	buffer */

	fil_io(OS_FILE_READ, TRUE, TRX_SYS_SPACE, 0, TRX_SYS_PAGE_NO, 0,
	       UNIV_PAGE_SIZE, read_buf, NULL);
	doublewrite = read_buf + TRX_SYS_DOUBLEWRITE;

	if (mach_read_from_4(doublewrite + TRX_SYS_DOUBLEWRITE_MAGIC)
	    == TRX_SYS_DOUBLEWRITE_MAGIC_N) {
		/* The doublewrite buffer has been created */

		trx_doublewrite_init(doublewrite);

		block1 = trx_doublewrite->block1;
		block2 = trx_doublewrite->block2;

		buf = trx_doublewrite->write_buf;
	} else {
		goto leave_func;
	}

	if (mach_read_from_4(doublewrite + TRX_SYS_DOUBLEWRITE_SPACE_ID_STORED)
	    != TRX_SYS_DOUBLEWRITE_SPACE_ID_STORED_N) {

		/* We are upgrading from a version < 4.1.x to a version where
		multiple tablespaces are supported. We must reset the space id
		field in the pages in the doublewrite buffer because starting
		from this version the space id is stored to
		FIL_PAGE_ARCH_LOG_NO_OR_SPACE_ID. */

		trx_doublewrite_must_reset_space_ids = TRUE;

		fprintf(stderr,
			"InnoDB: Resetting space id's in the"
			" doublewrite buffer\n");
	} else {
		trx_sys_multiple_tablespace_format = TRUE;
	}

	/* Read the pages from the doublewrite buffer to memory */

	fil_io(OS_FILE_READ, TRUE, TRX_SYS_SPACE, 0, block1, 0,
	       TRX_SYS_DOUBLEWRITE_BLOCK_SIZE * UNIV_PAGE_SIZE,
	       buf, NULL);
	fil_io(OS_FILE_READ, TRUE, TRX_SYS_SPACE, 0, block2, 0,
	       TRX_SYS_DOUBLEWRITE_BLOCK_SIZE * UNIV_PAGE_SIZE,
	       buf + TRX_SYS_DOUBLEWRITE_BLOCK_SIZE * UNIV_PAGE_SIZE,
	       NULL);
	/* Check if any of these pages is half-written in data files, in the
	intended position */

	page = buf;

	for (i = 0; i < TRX_SYS_DOUBLEWRITE_BLOCK_SIZE * 2; i++) {

		page_no = mach_read_from_4(page + FIL_PAGE_OFFSET);

		if (trx_doublewrite_must_reset_space_ids) {

			space_id = 0;
			mach_write_to_4(page
					+ FIL_PAGE_ARCH_LOG_NO_OR_SPACE_ID, 0);
			/* We do not need to calculate new checksums for the
			pages because the field .._SPACE_ID does not affect
			them. Write the page back to where we read it from. */

			if (i < TRX_SYS_DOUBLEWRITE_BLOCK_SIZE) {
				source_page_no = block1 + i;
			} else {
				source_page_no = block2
					+ i - TRX_SYS_DOUBLEWRITE_BLOCK_SIZE;
			}

			fil_io(OS_FILE_WRITE, TRUE, 0, 0, source_page_no, 0,
			       UNIV_PAGE_SIZE, page, NULL);
			/* printf("Resetting space id in page %lu\n",
			source_page_no); */
		} else {
			space_id = mach_read_from_4(
				page + FIL_PAGE_ARCH_LOG_NO_OR_SPACE_ID);
		}

		if (!restore_corrupt_pages) {
			/* The database was shut down gracefully: no need to
			restore pages */

		} else if (!fil_tablespace_exists_in_mem(space_id)) {
			/* Maybe we have dropped the single-table tablespace
			and this page once belonged to it: do nothing */

		} else if (!fil_check_adress_in_tablespace(space_id,
							   page_no)) {
			fprintf(stderr,
				"InnoDB: Warning: a page in the"
				" doublewrite buffer is not within space\n"
				"InnoDB: bounds; space id %lu"
				" page number %lu, page %lu in"
				" doublewrite buf.\n",
				(ulong) space_id, (ulong) page_no, (ulong) i);

		} else if (space_id == TRX_SYS_SPACE
			   && ((page_no >= block1
				&& page_no
				< block1 + TRX_SYS_DOUBLEWRITE_BLOCK_SIZE)
			       || (page_no >= block2
				   && page_no
				   < (block2
				      + TRX_SYS_DOUBLEWRITE_BLOCK_SIZE)))) {

			/* It is an unwritten doublewrite buffer page:
			do nothing */
		} else {
			ulint	zip_size = fil_space_get_zip_size(space_id);

			/* Read in the actual page from the file */
			fil_io(OS_FILE_READ, TRUE, space_id, zip_size,
			       page_no, 0,
			       zip_size ? zip_size : UNIV_PAGE_SIZE,
			       read_buf, NULL);

			/* Check if the page is corrupt */

			if (UNIV_UNLIKELY
			    (buf_page_is_corrupted(read_buf, zip_size))) {

				fprintf(stderr,
					"InnoDB: Warning: database page"
					" corruption or a failed\n"
					"InnoDB: file read of"
					" space %lu page %lu.\n"
					"InnoDB: Trying to recover it from"
					" the doublewrite buffer.\n",
					(ulong) space_id, (ulong) page_no);

				if (buf_page_is_corrupted(page, zip_size)) {
					fprintf(stderr,
						"InnoDB: Dump of the page:\n");
					buf_page_print(read_buf, zip_size);
					fprintf(stderr,
						"InnoDB: Dump of"
						" corresponding page"
						" in doublewrite buffer:\n");
					buf_page_print(page, zip_size);

					fprintf(stderr,
						"InnoDB: Also the page in the"
						" doublewrite buffer"
						" is corrupt.\n"
						"InnoDB: Cannot continue"
						" operation.\n"
						"InnoDB: You can try to"
						" recover the database"
						" with the my.cnf\n"
						"InnoDB: option:\n"
						"InnoDB:"
						" innodb_force_recovery=6\n");
					exit(1);
				}

				/* Write the good page from the
				doublewrite buffer to the intended
				position */

				fil_io(OS_FILE_WRITE, TRUE, space_id,
				       zip_size, page_no, 0,
				       zip_size ? zip_size : UNIV_PAGE_SIZE,
				       page, NULL);
				fprintf(stderr,
					"InnoDB: Recovered the page from"
					" the doublewrite buffer.\n");
			}
		}

		page += UNIV_PAGE_SIZE;
	}

	fil_flush_file_spaces(FIL_TABLESPACE);

leave_func:
	ut_free(unaligned_read_buf);
}

#ifdef UNIV_DEBUG
/****************************************************************//**
Checks that trx is in the trx list.
@return	TRUE if is in */
UNIV_INTERN
ibool
trx_in_trx_list(
/*============*/
	const trx_t*	in_trx)	/*!< in: transaction */
{
	const trx_t*	trx;

#ifdef UNIV_SYNC_DEBUG
	ut_ad(rw_lock_own(&trx_sys->lock, RW_LOCK_SHARED));
#endif /* UNIV_SYNC_DEBUG */

	ut_ad(trx_assert_started(in_trx));

	for (trx = UT_LIST_GET_FIRST(trx_sys->trx_list);
	     trx != NULL && trx != in_trx;
	     trx = UT_LIST_GET_NEXT(trx_list, trx)) {

		ut_ad(trx->in_trx_list);
	}

	return(trx != NULL);
}
#endif /* UNIV_DEBUG */

/*****************************************************************//**
Writes the value of max_trx_id to the file based trx system header. */
UNIV_INTERN
void
trx_sys_flush_max_trx_id(void)
/*==========================*/
{
	mtr_t		mtr;
	trx_sysf_t*	sys_header;

#ifdef UNIV_SYNC_DEBUG
	ut_ad(rw_lock_own(&trx_sys->lock, RW_LOCK_SHARED)
	      || rw_lock_own(&trx_sys->lock, RW_LOCK_EX));
#endif /* UNIV_SYNC_DEBUG */

	mtr_start(&mtr);

	sys_header = trx_sysf_get(&mtr);

	mlog_write_ull(sys_header + TRX_SYS_TRX_ID_STORE,
		       trx_sys->max_trx_id, &mtr);
	mtr_commit(&mtr);
}

/*****************************************************************//**
Updates the offset information about the end of the MySQL binlog entry
which corresponds to the transaction just being committed. In a MySQL
replication slave updates the latest master binlog position up to which
replication has proceeded. */
UNIV_INTERN
void
trx_sys_update_mysql_binlog_offset(
/*===============================*/
	const char*	file_name,/*!< in: MySQL log file name */
	ib_int64_t	offset,	/*!< in: position in that log file */
	ulint		field,	/*!< in: offset of the MySQL log info field in
				the trx sys header */
	mtr_t*		mtr)	/*!< in: mtr */
{
	trx_sysf_t*	sys_header;

	if (ut_strlen(file_name) >= TRX_SYS_MYSQL_LOG_NAME_LEN) {

		/* We cannot fit the name to the 512 bytes we have reserved */

		return;
	}

	sys_header = trx_sysf_get(mtr);

	if (mach_read_from_4(sys_header + field
			     + TRX_SYS_MYSQL_LOG_MAGIC_N_FLD)
	    != TRX_SYS_MYSQL_LOG_MAGIC_N) {

		mlog_write_ulint(sys_header + field
				 + TRX_SYS_MYSQL_LOG_MAGIC_N_FLD,
				 TRX_SYS_MYSQL_LOG_MAGIC_N,
				 MLOG_4BYTES, mtr);
	}

	if (0 != strcmp((char*) (sys_header + field + TRX_SYS_MYSQL_LOG_NAME),
			file_name)) {

		mlog_write_string(sys_header + field
				  + TRX_SYS_MYSQL_LOG_NAME,
				  (byte*) file_name, 1 + ut_strlen(file_name),
				  mtr);
	}

	if (mach_read_from_4(sys_header + field
			     + TRX_SYS_MYSQL_LOG_OFFSET_HIGH) > 0
	    || (offset >> 32) > 0) {

		mlog_write_ulint(sys_header + field
				 + TRX_SYS_MYSQL_LOG_OFFSET_HIGH,
				 (ulint)(offset >> 32),
				 MLOG_4BYTES, mtr);
	}

	mlog_write_ulint(sys_header + field
			 + TRX_SYS_MYSQL_LOG_OFFSET_LOW,
			 (ulint)(offset & 0xFFFFFFFFUL),
			 MLOG_4BYTES, mtr);
}

/*****************************************************************//**
Stores the MySQL binlog offset info in the trx system header if
the magic number shows it valid, and print the info to stderr */
UNIV_INTERN
void
trx_sys_print_mysql_binlog_offset(void)
/*===================================*/
{
	trx_sysf_t*	sys_header;
	mtr_t		mtr;
	ulint		trx_sys_mysql_bin_log_pos_high;
	ulint		trx_sys_mysql_bin_log_pos_low;

	mtr_start(&mtr);

	sys_header = trx_sysf_get(&mtr);

	if (mach_read_from_4(sys_header + TRX_SYS_MYSQL_LOG_INFO
			     + TRX_SYS_MYSQL_LOG_MAGIC_N_FLD)
	    != TRX_SYS_MYSQL_LOG_MAGIC_N) {

		mtr_commit(&mtr);

		return;
	}

	trx_sys_mysql_bin_log_pos_high = mach_read_from_4(
		sys_header + TRX_SYS_MYSQL_LOG_INFO
		+ TRX_SYS_MYSQL_LOG_OFFSET_HIGH);
	trx_sys_mysql_bin_log_pos_low = mach_read_from_4(
		sys_header + TRX_SYS_MYSQL_LOG_INFO
		+ TRX_SYS_MYSQL_LOG_OFFSET_LOW);

	trx_sys_mysql_bin_log_pos
		= (((ib_int64_t)trx_sys_mysql_bin_log_pos_high) << 32)
		+ (ib_int64_t)trx_sys_mysql_bin_log_pos_low;

	ut_memcpy(trx_sys_mysql_bin_log_name,
		  sys_header + TRX_SYS_MYSQL_LOG_INFO
		  + TRX_SYS_MYSQL_LOG_NAME, TRX_SYS_MYSQL_LOG_NAME_LEN);

	fprintf(stderr,
		"InnoDB: Last MySQL binlog file position %lu %lu,"
		" file name %s\n",
		trx_sys_mysql_bin_log_pos_high, trx_sys_mysql_bin_log_pos_low,
		trx_sys_mysql_bin_log_name);

	mtr_commit(&mtr);
}

/*****************************************************************//**
Prints to stderr the MySQL master log offset info in the trx system header if
the magic number shows it valid. */
UNIV_INTERN
void
trx_sys_print_mysql_master_log_pos(void)
/*====================================*/
{
	trx_sysf_t*	sys_header;
	mtr_t		mtr;

	mtr_start(&mtr);

	sys_header = trx_sysf_get(&mtr);

	if (mach_read_from_4(sys_header + TRX_SYS_MYSQL_MASTER_LOG_INFO
			     + TRX_SYS_MYSQL_LOG_MAGIC_N_FLD)
	    != TRX_SYS_MYSQL_LOG_MAGIC_N) {

		mtr_commit(&mtr);

		return;
	}

	fprintf(stderr,
		"InnoDB: In a MySQL replication slave the last"
		" master binlog file\n"
		"InnoDB: position %lu %lu, file name %s\n",
		(ulong) mach_read_from_4(sys_header
					 + TRX_SYS_MYSQL_MASTER_LOG_INFO
					 + TRX_SYS_MYSQL_LOG_OFFSET_HIGH),
		(ulong) mach_read_from_4(sys_header
					 + TRX_SYS_MYSQL_MASTER_LOG_INFO
					 + TRX_SYS_MYSQL_LOG_OFFSET_LOW),
		sys_header + TRX_SYS_MYSQL_MASTER_LOG_INFO
		+ TRX_SYS_MYSQL_LOG_NAME);
	/* Copy the master log position info to global variables we can
	use in ha_innobase.cc to initialize glob_mi to right values */

	ut_memcpy(trx_sys_mysql_master_log_name,
		  sys_header + TRX_SYS_MYSQL_MASTER_LOG_INFO
		  + TRX_SYS_MYSQL_LOG_NAME,
		  TRX_SYS_MYSQL_LOG_NAME_LEN);

	trx_sys_mysql_master_log_pos
		= (((ib_int64_t) mach_read_from_4(
			    sys_header + TRX_SYS_MYSQL_MASTER_LOG_INFO
			    + TRX_SYS_MYSQL_LOG_OFFSET_HIGH)) << 32)
		+ ((ib_int64_t) mach_read_from_4(
			   sys_header + TRX_SYS_MYSQL_MASTER_LOG_INFO
			   + TRX_SYS_MYSQL_LOG_OFFSET_LOW));
	mtr_commit(&mtr);
}

/****************************************************************//**
Looks for a free slot for a rollback segment in the trx system file copy.
@return	slot index or ULINT_UNDEFINED if not found */
UNIV_INTERN
ulint
trx_sysf_rseg_find_free(
/*====================*/
	mtr_t*	mtr)	/*!< in: mtr */
{
	ulint		i;
	trx_sysf_t*	sys_header;

	sys_header = trx_sysf_get(mtr);

	for (i = 0; i < TRX_SYS_N_RSEGS; i++) {
		ulint	page_no;

		page_no = trx_sysf_rseg_get_page_no(sys_header, i, mtr);

		if (page_no == FIL_NULL) {

			return(i);
		}
	}

	return(ULINT_UNDEFINED);
}

/*****************************************************************//**
Creates the file page for the transaction system. This function is called only
at the database creation, before trx_sys_init. */
static
void
trx_sysf_create(
/*============*/
	mtr_t*	mtr)	/*!< in: mtr */
{
	trx_sysf_t*	sys_header;
	ulint		slot_no;
	buf_block_t*	block;
	page_t*		page;
	ulint		page_no;
	byte*		ptr;
	ulint		len;

	ut_ad(mtr);

	/* Note that below we first reserve the file space x-latch, and
	then enter the kernel: we must do it in this order to conform
	to the latching order rules. */

	mtr_x_lock(fil_space_get_latch(TRX_SYS_SPACE, NULL), mtr);

	/* Create the trx sys file block in a new allocated file segment */
	block = fseg_create(TRX_SYS_SPACE, 0, TRX_SYS + TRX_SYS_FSEG_HEADER,
			    mtr);
	buf_block_dbg_add_level(block, SYNC_TRX_SYS_HEADER);

	ut_a(buf_block_get_page_no(block) == TRX_SYS_PAGE_NO);

	page = buf_block_get_frame(block);

	mlog_write_ulint(page + FIL_PAGE_TYPE, FIL_PAGE_TYPE_TRX_SYS,
			 MLOG_2BYTES, mtr);

	/* Reset the doublewrite buffer magic number to zero so that we
	know that the doublewrite buffer has not yet been created (this
	suppresses a Valgrind warning) */

	mlog_write_ulint(page + TRX_SYS_DOUBLEWRITE
			 + TRX_SYS_DOUBLEWRITE_MAGIC, 0, MLOG_4BYTES, mtr);

	sys_header = trx_sysf_get(mtr);

	/* Start counting transaction ids from number 1 up */
	mach_write_to_8(sys_header + TRX_SYS_TRX_ID_STORE, 1);

	/* Reset the rollback segment slots.  Old versions of InnoDB
	define TRX_SYS_N_RSEGS as 256 (TRX_SYS_OLD_N_RSEGS) and expect
	that the whole array is initialized. */
	ptr = TRX_SYS_RSEGS + sys_header;
	len = ut_max(TRX_SYS_OLD_N_RSEGS, TRX_SYS_N_RSEGS)
		* TRX_SYS_RSEG_SLOT_SIZE;
	memset(ptr, 0xff, len);
	ptr += len;
	ut_a(ptr <= page + (UNIV_PAGE_SIZE - FIL_PAGE_DATA_END));

	/* Initialize all of the page.  This part used to be uninitialized. */
	memset(ptr, 0, UNIV_PAGE_SIZE - FIL_PAGE_DATA_END + page - ptr);

	mlog_log_string(sys_header, UNIV_PAGE_SIZE - FIL_PAGE_DATA_END
			+ page - sys_header, mtr);

	/* Create the first rollback segment in the SYSTEM tablespace */
	slot_no = trx_sysf_rseg_find_free(mtr);
	page_no = trx_rseg_header_create(TRX_SYS_SPACE, 0, ULINT_MAX, slot_no,
					 mtr);

	ut_a(slot_no == TRX_SYS_SYSTEM_RSEG_ID);
	ut_a(page_no == FSP_FIRST_RSEG_PAGE_NO);
}

/*****************************************************************//**
Compare two trx_rseg_t instances on last_trx_no. */
static
int
trx_rseg_compare_last_trx_no(
/*=========================*/
	const void*	p1,		/*!< in: elem to compare */
	const void*	p2)		/*!< in: elem to compare */
{
	ib_int64_t	cmp;

	const rseg_queue_t*	rseg_q1 = (const rseg_queue_t*) p1;
	const rseg_queue_t*	rseg_q2 = (const rseg_queue_t*) p2;

	cmp = rseg_q1->trx_no - rseg_q2->trx_no;

	if (cmp < 0) {
		return(-1);
	} else if (cmp > 0) {
		return(1);
	}

	return(0);
}

/*****************************************************************//**
Creates and initializes the central memory structures for the transaction
system. This is called when the database is started. */
UNIV_INTERN
void
trx_sys_init_at_db_start(void)
/*==========================*/
{
	trx_sysf_t*	sys_header;
	ib_uint64_t	rows_to_undo	= 0;
	const char*	unit		= "";
	mtr_t		mtr;
	ib_bh_t*	ib_bh;

	mtr_start(&mtr);

<<<<<<< HEAD
	sys_header = trx_sysf_get(&mtr);

	trx_rseg_array_init(sys_header, &mtr);
=======
	ut_ad(trx_sys == NULL);

	mutex_enter(&kernel_mutex);

	/* We create the min binary heap here and pass ownership to
	purge when we init the purge sub-system. Purge is responsible
	for freeing the binary heap. */

	ib_bh = ib_bh_create(
		trx_rseg_compare_last_trx_no,
		sizeof(rseg_queue_t), TRX_SYS_N_RSEGS);

	trx_sys = mem_zalloc(sizeof(*trx_sys));

	sys_header = trx_sysf_get(&mtr);

	trx_rseg_list_and_array_init(sys_header, ib_bh, &mtr);

	trx_sys->latest_rseg = UT_LIST_GET_FIRST(trx_sys->rseg_list);
>>>>>>> 9d6d1902

	/* VERY important: after the database is started, max_trx_id value is
	divisible by TRX_SYS_TRX_ID_WRITE_MARGIN, and the 'if' in
	trx_sys_get_new_trx_id will evaluate to TRUE when the function
	is first time called, and the value for trx id will be written
	to the disk-based header! Thus trx id values will not overlap when
	the database is repeatedly started! */

	trx_sys->max_trx_id = 2 * TRX_SYS_TRX_ID_WRITE_MARGIN
		+ ut_uint64_align_up(mach_read_from_8(sys_header
						   + TRX_SYS_TRX_ID_STORE),
				     TRX_SYS_TRX_ID_WRITE_MARGIN);

	UT_LIST_INIT(trx_sys->mysql_trx_list);

	trx_dummy_sess = sess_open();

	trx_lists_init_at_db_start();

	rw_lock_s_lock(&trx_sys->lock);

	if (UT_LIST_GET_LEN(trx_sys->trx_list) > 0) {
		const trx_t*	trx;

		for (trx = UT_LIST_GET_FIRST(trx_sys->trx_list);
		     trx != NULL;
		     trx = UT_LIST_GET_NEXT(trx_list, trx)) {
			ut_ad(trx->is_recovered);

			if (trx_state_eq(trx, TRX_STATE_ACTIVE)) {
				rows_to_undo += trx->undo_no;
			}
		}

		if (rows_to_undo > 1000000000) {
			unit = "M";
			rows_to_undo = rows_to_undo / 1000000;
		}

		fprintf(stderr,
			"InnoDB: %lu transaction(s) which must be"
			" rolled back or cleaned up\n"
			"InnoDB: in total %lu%s row operations to undo\n",
			(ulong) UT_LIST_GET_LEN(trx_sys->trx_list),
			(ulong) rows_to_undo, unit);

		fprintf(stderr, "InnoDB: Trx id counter is " TRX_ID_FMT "\n",
			(ullint) trx_sys->max_trx_id);
	}

	rw_lock_s_unlock(&trx_sys->lock);

	UT_LIST_INIT(trx_sys->view_list);

<<<<<<< HEAD
	mtr_commit(&mtr);
}
=======
	/* Transfer ownership to purge. */
	trx_purge_sys_create(ib_bh);
>>>>>>> 9d6d1902

/*****************************************************************//**
Compare two trx_rseg_t instances on last_trx_no. */
static
int
trx_rseg_compare_last_trx_no(
/*=========================*/
	const void*	p1,		/*!< in: elem to compare */
	const void*	p2)		/*!< in: elem to compare */
{
	ib_int64_t	cmp;

	const rseg_queue_t*	rseg_q1 = (const rseg_queue_t*) p1;
	const rseg_queue_t*	rseg_q2 = (const rseg_queue_t*) p2;

	cmp = rseg_q1->trx_no - rseg_q2->trx_no;

	if (cmp < 0) {
		return(-1);
	} else if (cmp > 0) {
		return(1);
	}

	return(0);
}

/*****************************************************************//**
Creates the trx_sys instance and initializes ib_bh, lock and
read_view_mutex. */
UNIV_INTERN
void
trx_sys_create(void)
/*================*/
{
	ut_ad(trx_sys == NULL);

	trx_sys = mem_zalloc(sizeof(*trx_sys));

	trx_sys->ib_bh = ib_bh_create(
		trx_rseg_compare_last_trx_no,
	       	sizeof(rseg_queue_t), TRX_SYS_N_RSEGS * 128);

	rw_lock_create(trx_sys_rw_lock_key, &trx_sys->lock, SYNC_TRX_SYS);

	mutex_create(
		read_view_mutex_key, &trx_sys->read_view_mutex, SYNC_READ_VIEW);
}

/*****************************************************************//**
Creates and initializes the transaction system at the database creation. */
UNIV_INTERN
void
trx_sys_create_sys_pages(void)
/*==========================*/
{
	mtr_t	mtr;

	mtr_start(&mtr);

	trx_sysf_create(&mtr);

	mtr_commit(&mtr);
}

/*****************************************************************//**
Update the file format tag.
@return	always TRUE */
static
ibool
trx_sys_file_format_max_write(
/*==========================*/
	ulint		format_id,	/*!< in: file format id */
	const char**	name)		/*!< out: max file format name, can
					be NULL */
{
	mtr_t		mtr;
	byte*		ptr;
	buf_block_t*	block;
	ib_uint64_t	tag_value;

	mtr_start(&mtr);

	block = buf_page_get(
		TRX_SYS_SPACE, 0, TRX_SYS_PAGE_NO, RW_X_LATCH, &mtr);

	file_format_max.id = format_id;
	file_format_max.name = trx_sys_file_format_id_to_name(format_id);

	ptr = buf_block_get_frame(block) + TRX_SYS_FILE_FORMAT_TAG;
	tag_value = format_id + TRX_SYS_FILE_FORMAT_TAG_MAGIC_N;

	if (name) {
		*name = file_format_max.name;
	}

	mlog_write_ull(ptr, tag_value, &mtr);

	mtr_commit(&mtr);

	return(TRUE);
}

/*****************************************************************//**
Read the file format tag.
@return	the file format or ULINT_UNDEFINED if not set. */
static
ulint
trx_sys_file_format_max_read(void)
/*==============================*/
{
	mtr_t			mtr;
	const byte*		ptr;
	const buf_block_t*	block;
	ib_id_t			file_format_id;

	/* Since this is called during the startup phase it's safe to
	read the value without a covering mutex. */
	mtr_start(&mtr);

	block = buf_page_get(
		TRX_SYS_SPACE, 0, TRX_SYS_PAGE_NO, RW_X_LATCH, &mtr);

	ptr = buf_block_get_frame(block) + TRX_SYS_FILE_FORMAT_TAG;
	file_format_id = mach_read_from_8(ptr);

	mtr_commit(&mtr);

	file_format_id -= TRX_SYS_FILE_FORMAT_TAG_MAGIC_N;

	if (file_format_id >= FILE_FORMAT_NAME_N) {

		/* Either it has never been tagged, or garbage in it. */
		return(ULINT_UNDEFINED);
	}

	return((ulint) file_format_id);
}

/*****************************************************************//**
Get the name representation of the file format from its id.
@return	pointer to the name */
UNIV_INTERN
const char*
trx_sys_file_format_id_to_name(
/*===========================*/
	const ulint	id)	/*!< in: id of the file format */
{
	ut_a(id < FILE_FORMAT_NAME_N);

	return(file_format_name_map[id]);
}

/*****************************************************************//**
Check for the max file format tag stored on disk. Note: If max_format_id
is == DICT_TF_FORMAT_MAX + 1 then we only print a warning.
@return	DB_SUCCESS or error code */
UNIV_INTERN
ulint
trx_sys_file_format_max_check(
/*==========================*/
	ulint	max_format_id)	/*!< in: max format id to check */
{
	ulint	format_id;

	/* Check the file format in the tablespace. Do not try to
	recover if the file format is not supported by the engine
	unless forced by the user. */
	format_id = trx_sys_file_format_max_read();
	if (format_id == ULINT_UNDEFINED) {
		/* Format ID was not set. Set it to minimum possible
		value. */
		format_id = DICT_TF_FORMAT_MIN;
	}

	ut_print_timestamp(stderr);
	fprintf(stderr,
		" InnoDB: highest supported file format is %s.\n",
		trx_sys_file_format_id_to_name(DICT_TF_FORMAT_MAX));

	if (format_id > DICT_TF_FORMAT_MAX) {

		ut_a(format_id < FILE_FORMAT_NAME_N);

		ut_print_timestamp(stderr);
		fprintf(stderr,
			" InnoDB: %s: the system tablespace is in a file "
			"format that this version doesn't support - %s\n",
			((max_format_id <= DICT_TF_FORMAT_MAX)
				? "Error" : "Warning"),
			trx_sys_file_format_id_to_name(format_id));

		if (max_format_id <= DICT_TF_FORMAT_MAX) {
			return(DB_ERROR);
		}
	}

	format_id = (format_id > max_format_id) ? format_id : max_format_id;

	/* We don't need a mutex here, as this function should only
	be called once at start up. */
	file_format_max.id = format_id;
	file_format_max.name = trx_sys_file_format_id_to_name(format_id);

	return(DB_SUCCESS);
}

/*****************************************************************//**
Set the file format id unconditionally except if it's already the
same value.
@return	TRUE if value updated */
UNIV_INTERN
ibool
trx_sys_file_format_max_set(
/*========================*/
	ulint		format_id,	/*!< in: file format id */
	const char**	name)		/*!< out: max file format name or
					NULL if not needed. */
{
	ibool		ret = FALSE;

	ut_a(format_id <= DICT_TF_FORMAT_MAX);

	mutex_enter(&file_format_max.mutex);

	/* Only update if not already same value. */
	if (format_id != file_format_max.id) {

		ret = trx_sys_file_format_max_write(format_id, name);
	}

	mutex_exit(&file_format_max.mutex);

	return(ret);
}

/********************************************************************//**
Tags the system table space with minimum format id if it has not been
tagged yet.
WARNING: This function is only called during the startup and AFTER the
redo log application during recovery has finished. */
UNIV_INTERN
void
trx_sys_file_format_tag_init(void)
/*==============================*/
{
	ulint	format_id;

	format_id = trx_sys_file_format_max_read();

	/* If format_id is not set then set it to the minimum. */
	if (format_id == ULINT_UNDEFINED) {
		trx_sys_file_format_max_set(DICT_TF_FORMAT_MIN, NULL);
	}
}

/********************************************************************//**
Update the file format tag in the system tablespace only if the given
format id is greater than the known max id.
@return	TRUE if format_id was bigger than the known max id */
UNIV_INTERN
ibool
trx_sys_file_format_max_upgrade(
/*============================*/
	const char**	name,		/*!< out: max file format name */
	ulint		format_id)	/*!< in: file format identifier */
{
	ibool		ret = FALSE;

	ut_a(name);
	ut_a(file_format_max.name != NULL);
	ut_a(format_id <= DICT_TF_FORMAT_MAX);

	mutex_enter(&file_format_max.mutex);

	if (format_id > file_format_max.id) {

		ret = trx_sys_file_format_max_write(format_id, name);
	}

	mutex_exit(&file_format_max.mutex);

	return(ret);
}

/*****************************************************************//**
Get the name representation of the file format from its id.
@return	pointer to the max format name */
UNIV_INTERN
const char*
trx_sys_file_format_max_get(void)
/*=============================*/
{
	return(file_format_max.name);
}

/*****************************************************************//**
Initializes the tablespace tag system. */
UNIV_INTERN
void
trx_sys_file_format_init(void)
/*==========================*/
{
	mutex_create(file_format_max_mutex_key,
		     &file_format_max.mutex, SYNC_FILE_FORMAT_TAG);

	/* We don't need a mutex here, as this function should only
	be called once at start up. */
	file_format_max.id = DICT_TF_FORMAT_MIN;

	file_format_max.name = trx_sys_file_format_id_to_name(
		file_format_max.id);
}

/*****************************************************************//**
Closes the tablespace tag system. */
UNIV_INTERN
void
trx_sys_file_format_close(void)
/*===========================*/
{
	/* Does nothing at the moment */
}

/*********************************************************************
Creates the rollback segments */
UNIV_INTERN
void
trx_sys_create_rsegs(
/*=================*/
	ulint	n_rsegs)	/*!< number of rollback segments to create */
{
	ulint	new_rsegs = 0;

	/* Do not create additional rollback segments if
	innodb_force_recovery has been set and the database
	was not shutdown cleanly. */
	if (!srv_force_recovery && !recv_needed_recovery) {
		ulint	i;

		for (i = 0;  i < n_rsegs; ++i) {

			if (trx_rseg_create() != NULL) {
				++new_rsegs;
			} else {
				break;
			}
		}
	}

	if (new_rsegs > 0) {
		fprintf(stderr,
			"InnoDB: %lu rollback segment(s) active.\n",
		       	new_rsegs);
	}
}

#else /* !UNIV_HOTBACKUP */
/*****************************************************************//**
Prints to stderr the MySQL binlog info in the system header if the
magic number shows it valid. */
UNIV_INTERN
void
trx_sys_print_mysql_binlog_offset_from_page(
/*========================================*/
	const byte*	page)	/*!< in: buffer containing the trx
				system header page, i.e., page number
				TRX_SYS_PAGE_NO in the tablespace */
{
	const trx_sysf_t*	sys_header;

	sys_header = page + TRX_SYS;

	if (mach_read_from_4(sys_header + TRX_SYS_MYSQL_LOG_INFO
			     + TRX_SYS_MYSQL_LOG_MAGIC_N_FLD)
	    == TRX_SYS_MYSQL_LOG_MAGIC_N) {

		fprintf(stderr,
			"ibbackup: Last MySQL binlog file position %lu %lu,"
			" file name %s\n",
			(ulong) mach_read_from_4(
				sys_header + TRX_SYS_MYSQL_LOG_INFO
				+ TRX_SYS_MYSQL_LOG_OFFSET_HIGH),
			(ulong) mach_read_from_4(
				sys_header + TRX_SYS_MYSQL_LOG_INFO
				+ TRX_SYS_MYSQL_LOG_OFFSET_LOW),
			sys_header + TRX_SYS_MYSQL_LOG_INFO
			+ TRX_SYS_MYSQL_LOG_NAME);
	}
}


/* THESE ARE COPIED FROM NON-HOTBACKUP PART OF THE INNODB SOURCE TREE
   (This code duplicaton should be fixed at some point!)
*/

#define	TRX_SYS_SPACE	0	/* the SYSTEM tablespace */
/* The offset of the file format tag on the trx system header page */
#define TRX_SYS_FILE_FORMAT_TAG		(UNIV_PAGE_SIZE - 16)
/* We use these random constants to reduce the probability of reading
garbage (from previous versions) that maps to an actual format id. We
use these as bit masks at the time of  reading and writing from/to disk. */
#define TRX_SYS_FILE_FORMAT_TAG_MAGIC_N_LOW	3645922177UL
#define TRX_SYS_FILE_FORMAT_TAG_MAGIC_N_HIGH	2745987765UL

/* END OF COPIED DEFINITIONS */


/*****************************************************************//**
Reads the file format id from the first system table space file.
Even if the call succeeds and returns TRUE, the returned format id
may be ULINT_UNDEFINED signalling that the format id was not present
in the data file.
@return TRUE if call succeeds */
UNIV_INTERN
ibool
trx_sys_read_file_format_id(
/*========================*/
	const char *pathname,  /*!< in: pathname of the first system
				        table space file */
	ulint *format_id)      /*!< out: file format of the system table
				         space */
{
	os_file_t	file;
	ibool		success;
	byte		buf[UNIV_PAGE_SIZE * 2];
	page_t*		page = ut_align(buf, UNIV_PAGE_SIZE);
	const byte*	ptr;
	ib_id_t		file_format_id;

	*format_id = ULINT_UNDEFINED;

	file = os_file_create_simple_no_error_handling(
		innodb_file_data_key,
		pathname,
		OS_FILE_OPEN,
		OS_FILE_READ_ONLY,
		&success
	);
	if (!success) {
		/* The following call prints an error message */
		os_file_get_last_error(TRUE);

		ut_print_timestamp(stderr);

		fprintf(stderr,
"  ibbackup: Error: trying to read system tablespace file format,\n"
"  ibbackup: but could not open the tablespace file %s!\n",
			pathname
		);
		return(FALSE);
	}

	/* Read the page on which file format is stored */

	success = os_file_read_no_error_handling(
		file, page, TRX_SYS_PAGE_NO * UNIV_PAGE_SIZE, 0, UNIV_PAGE_SIZE
	);
	if (!success) {
		/* The following call prints an error message */
		os_file_get_last_error(TRUE);

		ut_print_timestamp(stderr);

		fprintf(stderr,
"  ibbackup: Error: trying to read system table space file format,\n"
"  ibbackup: but failed to read the tablespace file %s!\n",
			pathname
		);
		os_file_close(file);
		return(FALSE);
	}
	os_file_close(file);

	/* get the file format from the page */
	ptr = page + TRX_SYS_FILE_FORMAT_TAG;
	file_format_id = mach_read_from_8(ptr);
	file_format_id -= TRX_SYS_FILE_FORMAT_TAG_MAGIC_N;

	if (file_format_id >= FILE_FORMAT_NAME_N) {

		/* Either it has never been tagged, or garbage in it. */
		return(TRUE);
	}

	*format_id = (ulint) file_format_id;

	return(TRUE);
}


/*****************************************************************//**
Reads the file format id from the given per-table data file.
@return TRUE if call succeeds */
UNIV_INTERN
ibool
trx_sys_read_pertable_file_format_id(
/*=================================*/
	const char *pathname,  /*!< in: pathname of a per-table
				        datafile */
	ulint *format_id)      /*!< out: file format of the per-table
				         data file */
{
	os_file_t	file;
	ibool		success;
	byte		buf[UNIV_PAGE_SIZE * 2];
	page_t*		page = ut_align(buf, UNIV_PAGE_SIZE);
	const byte*	ptr;
	ib_uint32_t	flags;

	*format_id = ULINT_UNDEFINED;

	file = os_file_create_simple_no_error_handling(
		innodb_file_data_key,
		pathname,
		OS_FILE_OPEN,
		OS_FILE_READ_ONLY,
		&success
	);
	if (!success) {
		/* The following call prints an error message */
		os_file_get_last_error(TRUE);
        
		ut_print_timestamp(stderr);
        
		fprintf(stderr,
"  ibbackup: Error: trying to read per-table tablespace format,\n"
"  ibbackup: but could not open the tablespace file %s!\n",
			pathname
		);
		return(FALSE);
	}

	/* Read the first page of the per-table datafile */

	success = os_file_read_no_error_handling(
		file, page, 0, 0, UNIV_PAGE_SIZE
	);
	if (!success) {
		/* The following call prints an error message */
		os_file_get_last_error(TRUE);
        
		ut_print_timestamp(stderr);
        
		fprintf(stderr,
"  ibbackup: Error: trying to per-table data file format,\n"
"  ibbackup: but failed to read the tablespace file %s!\n",
			pathname
		);
		os_file_close(file);
		return(FALSE);
	}
	os_file_close(file);

	/* get the file format from the page */
	ptr = page + 54;
	flags = mach_read_from_4(ptr);
	if (flags == 0) {
		/* file format is Antelope */
		*format_id = 0;
		return (TRUE);
	} else if (flags & 1) {
		/* tablespace flags are ok */
		*format_id = (flags / 32) % 128;
		return (TRUE);
	} else {
		/* bad tablespace flags */
		return(FALSE);
	}
}


/*****************************************************************//**
Get the name representation of the file format from its id.
@return	pointer to the name */
UNIV_INTERN
const char*
trx_sys_file_format_id_to_name(
/*===========================*/
	const ulint	id)	/*!< in: id of the file format */
{
	if (!(id < FILE_FORMAT_NAME_N)) {
		/* unknown id */
		return ("Unknown");
	}

	return(file_format_name_map[id]);
}

#endif /* !UNIV_HOTBACKUP */

#ifndef UNIV_HOTBACKUP
/*********************************************************************
Shutdown/Close the transaction system. */
UNIV_INTERN
void
trx_sys_close(void)
/*===============*/
{
	ulint		i;
	read_view_t*	view;

	ut_ad(trx_sys != NULL);

	/* Check that all read views are closed except read view owned
	by a purge. */

	mutex_enter(&trx_sys->read_view_mutex);

	if (UT_LIST_GET_LEN(trx_sys->view_list) > 1) {
		fprintf(stderr,
			"InnoDB: Error: all read views were not closed"
			" before shutdown:\n"
			"InnoDB: %lu read views open \n",
			UT_LIST_GET_LEN(trx_sys->view_list) - 1);
	}

	mutex_exit(&trx_sys->read_view_mutex);

	sess_close(trx_dummy_sess);
	trx_dummy_sess = NULL;

	trx_purge_sys_close();

	/* Free the double write data structures. */
	ut_a(trx_doublewrite != NULL);
	ut_free(trx_doublewrite->write_buf_unaligned);
	trx_doublewrite->write_buf_unaligned = NULL;

	mem_free(trx_doublewrite->buf_block_arr);
	trx_doublewrite->buf_block_arr = NULL;

	mutex_free(&trx_doublewrite->mutex);
	mem_free(trx_doublewrite);
	trx_doublewrite = NULL;

	rw_lock_x_lock(&trx_sys->lock);
	mutex_free(&trx_sys->read_view_mutex);

	/* There can't be any active transactions. */
	for (i = 0; i < TRX_SYS_N_RSEGS; ++i) {
		trx_rseg_t*	rseg;

		rseg = trx_sys->rseg_array[i];

		if (rseg != NULL) {
			trx_rseg_mem_free(rseg);
		} else {
			break;
		}
	}

	view = UT_LIST_GET_FIRST(trx_sys->view_list);

	while (view != NULL) {
		read_view_t*	prev_view = view;

		view = UT_LIST_GET_NEXT(view_list, prev_view);

		/* Views are allocated from the trx_sys->global_read_view_heap.
		So, we simply remove the element here. */
		UT_LIST_REMOVE(view_list, trx_sys->view_list, prev_view);
	}

	ut_a(UT_LIST_GET_LEN(trx_sys->trx_list) == 0);
	ut_a(UT_LIST_GET_LEN(trx_sys->view_list) == 0);
	ut_a(UT_LIST_GET_LEN(trx_sys->mysql_trx_list) == 0);

	rw_lock_x_unlock(&trx_sys->lock);

	rw_lock_free(&trx_sys->lock);

	ib_bh_free(trx_sys->ib_bh);

	mem_free(trx_sys);

	trx_sys = NULL;
}
#endif /* !UNIV_HOTBACKUP */

/*********************************************************************
Check if there are any active transactions.
@return total number of active transactions or 0 if none */
UNIV_INTERN
ulint
trx_sys_any_active_transactions(void)
/*=================================*/
{
	ulint	total_trx = 0;

	rw_lock_s_lock(&trx_sys->lock);

	total_trx = UT_LIST_GET_LEN(trx_sys->trx_list)
	       	  + trx_n_mysql_transactions;

	rw_lock_s_unlock(&trx_sys->lock);

	return(total_trx);
}

#ifdef UNIV_DEBUG
/*************************************************************//**
Validate the trx_sys_t::trx_list. */
UNIV_INTERN
ibool
trx_sys_validate_trx_list(void)
/*===========================*/
{
	const trx_t*	trx;
	const trx_t*	prev_trx = NULL;

#ifdef UNIV_SYNC_DEBUG
	ut_ad(rw_lock_own(&trx_sys->lock, RW_LOCK_EX)
	      || rw_lock_own(&trx_sys->lock, RW_LOCK_SHARED));
#endif /* UNIV_SYNC_DEBUG */

	for (trx = UT_LIST_GET_FIRST(trx_sys->trx_list);
	     trx != NULL;
	     prev_trx = trx, trx = UT_LIST_GET_NEXT(trx_list, prev_trx)) {

		ut_ad(trx->in_trx_list);
		ut_a(prev_trx == NULL || prev_trx->id > trx->id);
	}

	return(TRUE);
}
#endif /* UNIV_DEBUG */<|MERGE_RESOLUTION|>--- conflicted
+++ resolved
@@ -1,10 +1,6 @@
 /*****************************************************************************
 
-<<<<<<< HEAD
 Copyright (c) 1996, 2011, Oracle and/or its affiliates. All Rights Reserved.
-=======
-Copyright (c) 1996, 2011, Innobase Oy. All Rights Reserved.
->>>>>>> 9d6d1902
 
 This program is free software; you can redistribute it and/or modify it under
 the terms of the GNU General Public License as published by the Free Software
@@ -980,28 +976,18 @@
 
 /*****************************************************************//**
 Creates and initializes the central memory structures for the transaction
-system. This is called when the database is started. */
-UNIV_INTERN
-void
+system. This is called when the database is started.
+@return min binary heap of rsegs to purge */
+UNIV_INTERN
+ib_bh_t*
 trx_sys_init_at_db_start(void)
 /*==========================*/
 {
+	mtr_t		mtr;
+	ib_bh_t*	ib_bh;
 	trx_sysf_t*	sys_header;
 	ib_uint64_t	rows_to_undo	= 0;
 	const char*	unit		= "";
-	mtr_t		mtr;
-	ib_bh_t*	ib_bh;
-
-	mtr_start(&mtr);
-
-<<<<<<< HEAD
-	sys_header = trx_sysf_get(&mtr);
-
-	trx_rseg_array_init(sys_header, &mtr);
-=======
-	ut_ad(trx_sys == NULL);
-
-	mutex_enter(&kernel_mutex);
 
 	/* We create the min binary heap here and pass ownership to
 	purge when we init the purge sub-system. Purge is responsible
@@ -1011,14 +997,11 @@
 		trx_rseg_compare_last_trx_no,
 		sizeof(rseg_queue_t), TRX_SYS_N_RSEGS);
 
-	trx_sys = mem_zalloc(sizeof(*trx_sys));
+	mtr_start(&mtr);
 
 	sys_header = trx_sysf_get(&mtr);
 
-	trx_rseg_list_and_array_init(sys_header, ib_bh, &mtr);
-
-	trx_sys->latest_rseg = UT_LIST_GET_FIRST(trx_sys->rseg_list);
->>>>>>> 9d6d1902
+	trx_rseg_array_init(sys_header, ib_bh, &mtr);
 
 	/* VERY important: after the database is started, max_trx_id value is
 	divisible by TRX_SYS_TRX_ID_WRITE_MARGIN, and the 'if' in
@@ -1038,6 +1021,10 @@
 
 	trx_lists_init_at_db_start();
 
+	/* This S lock is not strictly required, it is here only to satisfy
+	the debug code (assertions). We are still running in single threaded
+	bootstrap mode. */
+
 	rw_lock_s_lock(&trx_sys->lock);
 
 	if (UT_LIST_GET_LEN(trx_sys->trx_list) > 0) {
@@ -1073,37 +1060,9 @@
 
 	UT_LIST_INIT(trx_sys->view_list);
 
-<<<<<<< HEAD
 	mtr_commit(&mtr);
-}
-=======
-	/* Transfer ownership to purge. */
-	trx_purge_sys_create(ib_bh);
->>>>>>> 9d6d1902
-
-/*****************************************************************//**
-Compare two trx_rseg_t instances on last_trx_no. */
-static
-int
-trx_rseg_compare_last_trx_no(
-/*=========================*/
-	const void*	p1,		/*!< in: elem to compare */
-	const void*	p2)		/*!< in: elem to compare */
-{
-	ib_int64_t	cmp;
-
-	const rseg_queue_t*	rseg_q1 = (const rseg_queue_t*) p1;
-	const rseg_queue_t*	rseg_q2 = (const rseg_queue_t*) p2;
-
-	cmp = rseg_q1->trx_no - rseg_q2->trx_no;
-
-	if (cmp < 0) {
-		return(-1);
-	} else if (cmp > 0) {
-		return(1);
-	}
-
-	return(0);
+
+	return(ib_bh);
 }
 
 /*****************************************************************//**
@@ -1117,10 +1076,6 @@
 	ut_ad(trx_sys == NULL);
 
 	trx_sys = mem_zalloc(sizeof(*trx_sys));
-
-	trx_sys->ib_bh = ib_bh_create(
-		trx_rseg_compare_last_trx_no,
-	       	sizeof(rseg_queue_t), TRX_SYS_N_RSEGS * 128);
 
 	rw_lock_create(trx_sys_rw_lock_key, &trx_sys->lock, SYNC_TRX_SYS);
 
@@ -1751,8 +1706,6 @@
 
 	rw_lock_free(&trx_sys->lock);
 
-	ib_bh_free(trx_sys->ib_bh);
-
 	mem_free(trx_sys);
 
 	trx_sys = NULL;
