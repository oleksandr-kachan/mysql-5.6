/*****************************************************************************

Copyright (c) 1995, 2015, Oracle and/or its affiliates. All Rights Reserved.
Copyright (c) 2008, Google Inc.

Portions of this file contain modifications contributed and copyrighted by
Google, Inc. Those modifications are gratefully acknowledged and are described
briefly in the InnoDB documentation. The contributions by Google are
incorporated with their permission, and subject to the conditions contained in
the file COPYING.Google.

This program is free software; you can redistribute it and/or modify it under
the terms of the GNU General Public License as published by the Free Software
Foundation; version 2 of the License.

This program is distributed in the hope that it will be useful, but WITHOUT
ANY WARRANTY; without even the implied warranty of MERCHANTABILITY or FITNESS
FOR A PARTICULAR PURPOSE. See the GNU General Public License for more details.

You should have received a copy of the GNU General Public License along with
this program; if not, write to the Free Software Foundation, Inc.,
51 Franklin Street, Suite 500, Boston, MA 02110-1335 USA

*****************************************************************************/

/**************************************************//**
@file buf/buf0buf.cc
The database buffer buf_pool

Created 11/5/1995 Heikki Tuuri
*******************************************************/

#include "ha_prototypes.h"

#include "page0size.h"
#include "buf0buf.h"

#ifdef UNIV_NONINL
#include "buf0buf.ic"
#endif
#ifdef UNIV_INNOCHECKSUM
#include "string.h"
#include "mach0data.h"
#endif /* UNIV_INNOCHECKSUM */
#ifndef UNIV_INNOCHECKSUM
#include "mem0mem.h"
#include "btr0btr.h"
#include "fil0fil.h"
#include "fsp0sysspace.h"
#ifndef UNIV_HOTBACKUP
#include "buf0buddy.h"
#include "lock0lock.h"
#include "sync0rw.h"
#include "btr0sea.h"
#include "ibuf0ibuf.h"
#include "trx0undo.h"
#include "trx0purge.h"
#include "log0log.h"
#include "dict0stats_bg.h"
#endif /* !UNIV_HOTBACKUP */
#include "srv0srv.h"
#include "srv0start.h"
#include "dict0dict.h"
#include "log0recv.h"
#include "srv0mon.h"
#include "fsp0sysspace.h"
#endif /* !UNIV_INNOCHECKSUM */
#include "page0zip.h"
#include "buf0checksum.h"
#include "sync0sync.h"
#include "buf0dump.h"
#include "ut0new.h"

#include <new>
#include <map>

/*
		IMPLEMENTATION OF THE BUFFER POOL
		=================================

Performance improvement:
------------------------
Thread scheduling in NT may be so slow that the OS wait mechanism should
not be used even in waiting for disk reads to complete.
Rather, we should put waiting query threads to the queue of
waiting jobs, and let the OS thread do something useful while the i/o
is processed. In this way we could remove most OS thread switches in
an i/o-intensive benchmark like TPC-C.

A possibility is to put a user space thread library between the database
and NT. User space thread libraries might be very fast.

SQL Server 7.0 can be configured to use 'fibers' which are lightweight
threads in NT. These should be studied.

		Buffer frames and blocks
		------------------------
Following the terminology of Gray and Reuter, we call the memory
blocks where file pages are loaded buffer frames. For each buffer
frame there is a control block, or shortly, a block, in the buffer
control array. The control info which does not need to be stored
in the file along with the file page, resides in the control block.

		Buffer pool struct
		------------------
The buffer buf_pool contains a single mutex which protects all the
control data structures of the buf_pool. The content of a buffer frame is
protected by a separate read-write lock in its control block, though.
These locks can be locked and unlocked without owning the buf_pool->mutex.
The OS events in the buf_pool struct can be waited for without owning the
buf_pool->mutex.

The buf_pool->mutex is a hot-spot in main memory, causing a lot of
memory bus traffic on multiprocessor systems when processors
alternately access the mutex. On our Pentium, the mutex is accessed
maybe every 10 microseconds. We gave up the solution to have mutexes
for each control block, for instance, because it seemed to be
complicated.

A solution to reduce mutex contention of the buf_pool->mutex is to
create a separate mutex for the page hash table. On Pentium,
accessing the hash table takes 2 microseconds, about half
of the total buf_pool->mutex hold time.

		Control blocks
		--------------

The control block contains, for instance, the bufferfix count
which is incremented when a thread wants a file page to be fixed
in a buffer frame. The bufferfix operation does not lock the
contents of the frame, however. For this purpose, the control
block contains a read-write lock.

The buffer frames have to be aligned so that the start memory
address of a frame is divisible by the universal page size, which
is a power of two.

We intend to make the buffer buf_pool size on-line reconfigurable,
that is, the buf_pool size can be changed without closing the database.
Then the database administarator may adjust it to be bigger
at night, for example. The control block array must
contain enough control blocks for the maximum buffer buf_pool size
which is used in the particular database.
If the buf_pool size is cut, we exploit the virtual memory mechanism of
the OS, and just refrain from using frames at high addresses. Then the OS
can swap them to disk.

The control blocks containing file pages are put to a hash table
according to the file address of the page.
We could speed up the access to an individual page by using
"pointer swizzling": we could replace the page references on
non-leaf index pages by direct pointers to the page, if it exists
in the buf_pool. We could make a separate hash table where we could
chain all the page references in non-leaf pages residing in the buf_pool,
using the page reference as the hash key,
and at the time of reading of a page update the pointers accordingly.
Drawbacks of this solution are added complexity and,
possibly, extra space required on non-leaf pages for memory pointers.
A simpler solution is just to speed up the hash table mechanism
in the database, using tables whose size is a power of 2.

		Lists of blocks
		---------------

There are several lists of control blocks.

The free list (buf_pool->free) contains blocks which are currently not
used.

The common LRU list contains all the blocks holding a file page
except those for which the bufferfix count is non-zero.
The pages are in the LRU list roughly in the order of the last
access to the page, so that the oldest pages are at the end of the
list. We also keep a pointer to near the end of the LRU list,
which we can use when we want to artificially age a page in the
buf_pool. This is used if we know that some page is not needed
again for some time: we insert the block right after the pointer,
causing it to be replaced sooner than would normally be the case.
Currently this aging mechanism is used for read-ahead mechanism
of pages, and it can also be used when there is a scan of a full
table which cannot fit in the memory. Putting the pages near the
end of the LRU list, we make sure that most of the buf_pool stays
in the main memory, undisturbed.

The unzip_LRU list contains a subset of the common LRU list.  The
blocks on the unzip_LRU list hold a compressed file page and the
corresponding uncompressed page frame.  A block is in unzip_LRU if and
only if the predicate buf_page_belongs_to_unzip_LRU(&block->page)
holds.  The blocks in unzip_LRU will be in same order as they are in
the common LRU list.  That is, each manipulation of the common LRU
list will result in the same manipulation of the unzip_LRU list.

The chain of modified blocks (buf_pool->flush_list) contains the blocks
holding file pages that have been modified in the memory
but not written to disk yet. The block with the oldest modification
which has not yet been written to disk is at the end of the chain.
The access to this list is protected by buf_pool->flush_list_mutex.

The chain of unmodified compressed blocks (buf_pool->zip_clean)
contains the control blocks (buf_page_t) of those compressed pages
that are not in buf_pool->flush_list and for which no uncompressed
page has been allocated in the buffer pool.  The control blocks for
uncompressed pages are accessible via buf_block_t objects that are
reachable via buf_pool->chunks[].

The chains of free memory blocks (buf_pool->zip_free[]) are used by
the buddy allocator (buf0buddy.cc) to keep track of currently unused
memory blocks of size sizeof(buf_page_t)..UNIV_PAGE_SIZE / 2.  These
blocks are inside the UNIV_PAGE_SIZE-sized memory blocks of type
BUF_BLOCK_MEMORY that the buddy allocator requests from the buffer
pool.  The buddy allocator is solely used for allocating control
blocks for compressed pages (buf_page_t) and compressed page frames.

		Loading a file page
		-------------------

First, a victim block for replacement has to be found in the
buf_pool. It is taken from the free list or searched for from the
end of the LRU-list. An exclusive lock is reserved for the frame,
the io_fix field is set in the block fixing the block in buf_pool,
and the io-operation for loading the page is queued. The io-handler thread
releases the X-lock on the frame and resets the io_fix field
when the io operation completes.

A thread may request the above operation using the function
buf_page_get(). It may then continue to request a lock on the frame.
The lock is granted when the io-handler releases the x-lock.

		Read-ahead
		----------

The read-ahead mechanism is intended to be intelligent and
isolated from the semantically higher levels of the database
index management. From the higher level we only need the
information if a file page has a natural successor or
predecessor page. On the leaf level of a B-tree index,
these are the next and previous pages in the natural
order of the pages.

Let us first explain the read-ahead mechanism when the leafs
of a B-tree are scanned in an ascending or descending order.
When a read page is the first time referenced in the buf_pool,
the buffer manager checks if it is at the border of a so-called
linear read-ahead area. The tablespace is divided into these
areas of size 64 blocks, for example. So if the page is at the
border of such an area, the read-ahead mechanism checks if
all the other blocks in the area have been accessed in an
ascending or descending order. If this is the case, the system
looks at the natural successor or predecessor of the page,
checks if that is at the border of another area, and in this case
issues read-requests for all the pages in that area. Maybe
we could relax the condition that all the pages in the area
have to be accessed: if data is deleted from a table, there may
appear holes of unused pages in the area.

A different read-ahead mechanism is used when there appears
to be a random access pattern to a file.
If a new page is referenced in the buf_pool, and several pages
of its random access area (for instance, 32 consecutive pages
in a tablespace) have recently been referenced, we may predict
that the whole area may be needed in the near future, and issue
the read requests for the whole area.
*/

#if (!(defined(UNIV_HOTBACKUP) || defined(UNIV_INNOCHECKSUM)))
/** Value in microseconds */
static const int WAIT_FOR_READ	= 100;
static const int WAIT_FOR_WRITE = 100;
/** Number of attempts made to read in a page in the buffer pool */
static const ulint	BUF_PAGE_READ_MAX_RETRIES = 100;
/** Number of pages to read ahead */
static const ulint	BUF_READ_AHEAD_PAGES = 64;
/** The maximum portion of the buffer pool that can be used for the
read-ahead buffer.  (Divide buf_pool size by this amount) */
static const ulint	BUF_READ_AHEAD_PORTION = 32;

/** The buffer pools of the database */
buf_pool_t*	buf_pool_ptr;

/** true when resizing buffer pool is in the critical path. */
volatile bool	buf_pool_resizing;

/** true when withdrawing buffer pool pages might cause page relocation */
volatile bool	buf_pool_withdrawing;

/** the clock is incremented every time a pointer to a page may become obsolete;
if the withdrwa clock has not changed, the pointer is still valid in buffer
pool. if changed, the pointer might not be in buffer pool any more. */
volatile ulint	buf_withdraw_clock;

/** Map of buffer pool chunks by its first frame address
This is newly made by initialization of buffer pool and buf_resize_thread.
Currently, no need mutex protection for update. */
typedef std::map<
	const byte*,
	buf_chunk_t*,
	std::less<const byte*>,
	ut_allocator<std::pair<const byte*, buf_chunk_t*> > >
	buf_pool_chunk_map_t;

static buf_pool_chunk_map_t*			buf_chunk_map_reg;

/** Chunk map to be used to lookup.
The map pointed by this should not be updated */
static buf_pool_chunk_map_t*	buf_chunk_map_ref = NULL;

#ifdef UNIV_DEBUG
/** Protect reference for buf_chunk_map_ref from deleting map,
because the reference can be caused by debug assertion code. */
static rw_lock_t	buf_chunk_map_latch;

/** Disable resizing buffer pool to make assertion code not expensive. */
my_bool			buf_disable_resize_buffer_pool_debug = TRUE;
#endif /* UNIV_DEBUG */

/** Container for how much pages from each index are contained in the buffer
pool(s). */
buf_stat_per_index_t*	buf_stat_per_index;

#if defined UNIV_DEBUG || defined UNIV_BUF_DEBUG
/** This is used to insert validation operations in execution
in the debug version */
static ulint	buf_dbg_counter	= 0;
#endif /* UNIV_DEBUG || UNIV_BUF_DEBUG */

#if defined UNIV_PFS_MUTEX || defined UNIV_PFS_RWLOCK
# ifndef PFS_SKIP_BUFFER_MUTEX_RWLOCK

/* Buffer block mutexes and rwlocks can be registered
in one group rather than individually. If PFS_GROUP_BUFFER_SYNC
is defined, register buffer block mutex and rwlock
in one group after their initialization. */
#  define PFS_GROUP_BUFFER_SYNC

/* This define caps the number of mutexes/rwlocks can
be registered with performance schema. Developers can
modify this define if necessary. Please note, this would
be effective only if PFS_GROUP_BUFFER_SYNC is defined. */
#  define PFS_MAX_BUFFER_MUTEX_LOCK_REGISTER	ULINT_MAX

# endif /* !PFS_SKIP_BUFFER_MUTEX_RWLOCK */
#endif /* UNIV_PFS_MUTEX || UNIV_PFS_RWLOCK */

/** Macro to determine whether the read of write counter is used depending
on the io_type */
#define MONITOR_RW_COUNTER(io_type, counter)		\
	((io_type == BUF_IO_READ)			\
	 ? (counter##_READ)				\
	 : (counter##_WRITTEN))

/** Registers a chunk to buf_pool_chunk_map
@param[in]	chunk	chunk of buffers */
static
void
buf_pool_register_chunk(
	buf_chunk_t*	chunk)
{
	buf_chunk_map_reg->insert(buf_pool_chunk_map_t::value_type(
		chunk->blocks->frame, chunk));
}

/********************************************************************//**
Gets the smallest oldest_modification lsn for any page in the pool. Returns
zero if all modified pages have been flushed to disk.
@return oldest modification in pool, zero if none */
lsn_t
buf_pool_get_oldest_modification(void)
/*==================================*/
{
	lsn_t		lsn = 0;
	lsn_t		oldest_lsn = 0;

	/* When we traverse all the flush lists we don't want another
	thread to add a dirty page to any flush list. */
	log_flush_order_mutex_enter();

	for (ulint i = 0; i < srv_buf_pool_instances; i++) {
		buf_pool_t*	buf_pool;

		buf_pool = buf_pool_from_array(i);

		buf_flush_list_mutex_enter(buf_pool);

		buf_page_t*	bpage;

		/* We don't let log-checkpoint halt because pages from system
		temporary are not yet flushed to the disk. Anyway, object
		residing in system temporary doesn't generate REDO logging. */
		for (bpage = UT_LIST_GET_LAST(buf_pool->flush_list);
		     bpage != NULL
			&& fsp_is_system_temporary(bpage->id.space());
		     bpage = UT_LIST_GET_PREV(list, bpage)) {
			/* Do nothing. */
		}

		if (bpage != NULL) {
			ut_ad(bpage->in_flush_list);
			lsn = bpage->oldest_modification;
		}

		buf_flush_list_mutex_exit(buf_pool);

		if (!oldest_lsn || oldest_lsn > lsn) {
			oldest_lsn = lsn;
		}
	}

	log_flush_order_mutex_exit();

	/* The returned answer may be out of date: the flush_list can
	change after the mutex has been released. */

	return(oldest_lsn);
}

/********************************************************************//**
Get total buffer pool statistics. */
void
buf_get_total_list_len(
/*===================*/
	ulint*		LRU_len,	/*!< out: length of all LRU lists */
	ulint*		free_len,	/*!< out: length of all free lists */
	ulint*		flush_list_len)	/*!< out: length of all flush lists */
{
	ulint		i;

	*LRU_len = 0;
	*free_len = 0;
	*flush_list_len = 0;

	for (i = 0; i < srv_buf_pool_instances; i++) {
		buf_pool_t*	buf_pool;

		buf_pool = buf_pool_from_array(i);

		*LRU_len += UT_LIST_GET_LEN(buf_pool->LRU);
		*free_len += UT_LIST_GET_LEN(buf_pool->free);
		*flush_list_len += UT_LIST_GET_LEN(buf_pool->flush_list);
	}
}

/********************************************************************//**
Get total list size in bytes from all buffer pools. */
void
buf_get_total_list_size_in_bytes(
/*=============================*/
	buf_pools_list_size_t*	buf_pools_list_size)	/*!< out: list sizes
							in all buffer pools */
{
	ut_ad(buf_pools_list_size);
	memset(buf_pools_list_size, 0, sizeof(*buf_pools_list_size));

	for (ulint i = 0; i < srv_buf_pool_instances; i++) {
		buf_pool_t*	buf_pool;

		buf_pool = buf_pool_from_array(i);
		/* We don't need mutex protection since this is
		for statistics purpose */
		buf_pools_list_size->LRU_bytes += buf_pool->stat.LRU_bytes;
		buf_pools_list_size->unzip_LRU_bytes +=
			UT_LIST_GET_LEN(buf_pool->unzip_LRU) * UNIV_PAGE_SIZE;
		buf_pools_list_size->flush_list_bytes +=
			buf_pool->stat.flush_list_bytes;
	}
}

/********************************************************************//**
Get total buffer pool statistics. */
void
buf_get_total_stat(
/*===============*/
	buf_pool_stat_t*	tot_stat)	/*!< out: buffer pool stats */
{
	ulint			i;

	memset(tot_stat, 0, sizeof(*tot_stat));

	for (i = 0; i < srv_buf_pool_instances; i++) {
		buf_pool_stat_t*buf_stat;
		buf_pool_t*	buf_pool;

		buf_pool = buf_pool_from_array(i);

		buf_stat = &buf_pool->stat;
		tot_stat->n_page_gets += buf_stat->n_page_gets;
		tot_stat->n_pages_read += buf_stat->n_pages_read;
		tot_stat->n_pages_written += buf_stat->n_pages_written;
		tot_stat->n_pages_created += buf_stat->n_pages_created;
		tot_stat->n_ra_pages_read_rnd += buf_stat->n_ra_pages_read_rnd;
		tot_stat->n_ra_pages_read += buf_stat->n_ra_pages_read;
		tot_stat->n_ra_pages_evicted += buf_stat->n_ra_pages_evicted;
		tot_stat->n_pages_made_young += buf_stat->n_pages_made_young;

		tot_stat->n_pages_not_made_young +=
			buf_stat->n_pages_not_made_young;
	}
}

/********************************************************************//**
Allocates a buffer block.
@return own: the allocated block, in state BUF_BLOCK_MEMORY */
buf_block_t*
buf_block_alloc(
/*============*/
	buf_pool_t*	buf_pool)	/*!< in/out: buffer pool instance,
					or NULL for round-robin selection
					of the buffer pool */
{
	buf_block_t*	block;
	ulint		index;
	static ulint	buf_pool_index;

	if (buf_pool == NULL) {
		/* We are allocating memory from any buffer pool, ensure
		we spread the grace on all buffer pool instances. */
		index = buf_pool_index++ % srv_buf_pool_instances;
		buf_pool = buf_pool_from_array(index);
	}

	block = buf_LRU_get_free_block(buf_pool);

	buf_block_set_state(block, BUF_BLOCK_MEMORY);

	return(block);
}
#endif /* !UNIV_HOTBACKUP && !UNIV_INNOCHECKSUM */

/** Checks if a page contains only zeroes.
@param[in]	read_buf	database page
@param[in]	page_size	page size
@return true if page is filled with zeroes */
bool
buf_page_is_zeroes(
	const byte*		read_buf,
	const page_size_t&	page_size)
{
	for (ulint i = 0; i < page_size.logical(); i++) {
		if (read_buf[i] != 0) {
			return(false);
		}
	}
	return(true);
}


/** Checks if a page is corrupt.
@param[in]	check_lsn	true if we need to check and complain about
the LSN
@param[in]	read_buf	database page
@param[in]	page_size	page size
@param[in]	skip_checksum	if true, skip checksum
@param[in]	page_no		page number of given read_buf
@param[in]	strict_check	true if strict-check option is enabled
@param[in]	is_log_enabled	true if log option is enabled
@param[in]	log_file	file pointer to log_file
@return TRUE if corrupted */
ibool
buf_page_is_corrupted(
	bool			check_lsn,
	const byte*		read_buf,
	const page_size_t&	page_size,
	bool			skip_checksum
#ifdef UNIV_INNOCHECKSUM
	,uintmax_t		page_no,
	bool			strict_check,
	bool			is_log_enabled,
	FILE*			log_file
#endif /* UNIV_INNOCHECKSUM */
)
{
	ulint		checksum_field1;
	ulint		checksum_field2;
	ibool		crc32_inited = FALSE;
	ib_uint32_t	crc32 = ULINT32_UNDEFINED;

	if (!page_size.is_compressed()
	    && memcmp(read_buf + FIL_PAGE_LSN + 4,
		      read_buf + page_size.logical()
		      - FIL_PAGE_END_LSN_OLD_CHKSUM + 4, 4)) {

		/* Stored log sequence numbers at the start and the end
		of page do not match */

		return(TRUE);
	}

#if !defined(UNIV_HOTBACKUP) && !defined(UNIV_INNOCHECKSUM)
	if (check_lsn && recv_lsn_checks_on) {
		lsn_t		current_lsn;
		const lsn_t	page_lsn
			= mach_read_from_8(read_buf + FIL_PAGE_LSN);

		/* Since we are going to reset the page LSN during the import
		phase it makes no sense to spam the log with error messages. */

		if (log_peek_lsn(&current_lsn) && current_lsn < page_lsn) {

			const ulint	space_id = mach_read_from_4(
				read_buf + FIL_PAGE_SPACE_ID);
			const ulint	page_no = mach_read_from_4(
				read_buf + FIL_PAGE_OFFSET);

			ib::error() << "Page " << page_id_t(space_id, page_no)
				<< " log sequence number " << page_lsn
				<< " is in the future! Current system"
				<< " log sequence number "
				<< current_lsn << ".";

			ib::error() << "Your database may be corrupt or"
				" you may have copied the InnoDB"
				" tablespace but not the InnoDB"
				" log files. "
				<< FORCE_RECOVERY_MSG;

		}
	}
#endif /* !UNIV_HOTBACKUP && !UNIV_INNOCHECKSUM */

	/* Check whether the checksum fields have correct values */

	if (srv_checksum_algorithm == SRV_CHECKSUM_ALGORITHM_NONE
	    || skip_checksum) {
		return(FALSE);
	}

	if (page_size.is_compressed()) {
#ifdef UNIV_INNOCHECKSUM
		return(!page_zip_verify_checksum(read_buf,
						 page_size.physical(),
						 page_no, strict_check,
						 is_log_enabled, log_file));
#else
		return(!page_zip_verify_checksum(read_buf,
						 page_size.physical()));
#endif /* UNIV_INNOCHECKSUM */
	}

	checksum_field1 = mach_read_from_4(
		read_buf + FIL_PAGE_SPACE_OR_CHKSUM);

	checksum_field2 = mach_read_from_4(
		read_buf + page_size.logical() - FIL_PAGE_END_LSN_OLD_CHKSUM);

#if FIL_PAGE_LSN % 8
#error "FIL_PAGE_LSN must be 64 bit aligned"
#endif

	/* declare empty pages non-corrupted */
	if (checksum_field1 == 0 && checksum_field2 == 0
	    && *reinterpret_cast<const ib_uint64_t*>(read_buf +
						     FIL_PAGE_LSN) == 0) {
		/* make sure that the page is really empty */

#ifdef UNIV_INNOCHECKSUM
		ulint	i;

		for (i = 0; i < page_size.logical(); i++) {
			if (read_buf[i] != 0)
				break;
		}

		if (i >= page_size.logical()) {
			if (is_log_enabled) {
				fprintf(log_file, "Page::%" PRIuMAX
					" is empty and uncorrupted\n",
					page_no);
			}
			return(FALSE);
		}
#else
		for (ulint i = 0; i < page_size.logical(); i++) {
			if (read_buf[i] != 0) {
				return(TRUE);
			}
		}

		return(FALSE);
#endif /* UNIV_INNOCHECKSUM */

	}

	switch ((srv_checksum_algorithm_t) srv_checksum_algorithm) {
	case SRV_CHECKSUM_ALGORITHM_STRICT_CRC32:

		crc32 = buf_calc_page_crc32(read_buf);
#ifdef UNIV_INNOCHECKSUM
		if (is_log_enabled) {
			fprintf(log_file, "page::%" PRIuMAX ";"
				" crc32 calculated = %u;"
				" recorded checksum field1 = %lu recorded"
				" checksum field2 =%lu\n", page_no, crc32,
				checksum_field1, checksum_field2);
		}
#endif /* UNIV_INNOCHECKSUM */

		return(checksum_field1 != crc32 || checksum_field2 != crc32);

	case SRV_CHECKSUM_ALGORITHM_STRICT_INNODB:
#ifdef UNIV_INNOCHECKSUM
		if (is_log_enabled) {
			fprintf(log_file, "page::%" PRIuMAX ";"
				" old style: calculated ="
				" %lu; recorded checksum = %lu\n",
				page_no, buf_calc_page_old_checksum(read_buf),
				checksum_field2);
			fprintf(log_file, "page::%" PRIuMAX ";"
				" new style: calculated ="
				" %lu; recorded checksum  = %lu\n",
				page_no, buf_calc_page_new_checksum(read_buf),
				checksum_field1);
		}
#endif /* UNIV_INNOCHECKSUM */

		return(checksum_field1
		       != buf_calc_page_new_checksum(read_buf)
		       || checksum_field2
		       != buf_calc_page_old_checksum(read_buf));

	case SRV_CHECKSUM_ALGORITHM_STRICT_NONE:
#ifdef UNIV_INNOCHECKSUM
		if (is_log_enabled) {
			fprintf(log_file,
				"page::%" PRIuMAX "; none checksum: calculated"
				" = %lu; recorded checksum_field1 = %lu"
				" recorded checksum_field2 = %lu\n",
				page_no, BUF_NO_CHECKSUM_MAGIC,
				checksum_field1, checksum_field2);
		}
#endif /* UNIV_INNOCHECKSUM */

		return(checksum_field1 != BUF_NO_CHECKSUM_MAGIC
		       || checksum_field2 != BUF_NO_CHECKSUM_MAGIC);

	case SRV_CHECKSUM_ALGORITHM_CRC32:
	case SRV_CHECKSUM_ALGORITHM_INNODB:
		/* There are 3 valid formulas for
		checksum_field2 (old checksum field):

		1. Very old versions of InnoDB only stored 8 byte lsn to the
		start and the end of the page.

		2. InnoDB versions before MySQL 5.6.3 store the old formula
		checksum (buf_calc_page_old_checksum()).

		3. InnoDB versions 5.6.3 and newer with
		innodb_checksum_algorithm=strict_crc32|crc32 store CRC32. */

		/* since innodb_checksum_algorithm is not strict_* allow
		any of the algos to match for the old field */

		if (checksum_field2
		    != mach_read_from_4(read_buf + FIL_PAGE_LSN)
		    && checksum_field2 != BUF_NO_CHECKSUM_MAGIC) {

			/* The checksum does not match any of the
			fast to check. First check the selected algorithm
			for writing checksums because we assume that the
			chance of it matching is higher. */

			if (srv_checksum_algorithm
			    == SRV_CHECKSUM_ALGORITHM_CRC32) {

				crc32 = buf_calc_page_crc32(read_buf);
				crc32_inited = TRUE;

				if (checksum_field2 != crc32
				    && checksum_field2
				    != buf_calc_page_old_checksum(read_buf)) {

					return(TRUE);
				}
			} else {
				ut_ad(srv_checksum_algorithm
				     == SRV_CHECKSUM_ALGORITHM_INNODB);
#ifdef UNIV_INNOCHECKSUM
				if (is_log_enabled) {
					fprintf(log_file, "page::%" PRIuMAX ";"
						" old style: calculated = %lu;"
						" recorded = %lu\n", page_no,
						buf_calc_page_old_checksum(
							read_buf),
						checksum_field2);
				}
#endif /* UNIV_INNOCHECKSUM */
				if (checksum_field2
				    != buf_calc_page_old_checksum(read_buf)) {

					crc32 = buf_calc_page_crc32(read_buf);
					crc32_inited = TRUE;

					if (checksum_field2 != crc32) {
#ifdef UNIV_INNOCHECKSUM
						if (is_log_enabled) {
							fprintf(log_file, "Fail"
								"; page %"
								PRIuMAX
								" invalid (fails"
								" old style"
								" checksum)\n",
								page_no);
						}
#endif /* UNIV_INNOCHECKSUM */
						return(TRUE);
					}
				}
			}
		}

		/* old field is fine, check the new field */

		/* InnoDB versions < 4.0.14 and < 4.1.1 stored the space id
		(always equal to 0), to FIL_PAGE_SPACE_OR_CHKSUM */

		if (checksum_field1 != 0
		    && checksum_field1 != BUF_NO_CHECKSUM_MAGIC) {

			/* The checksum does not match any of the
			fast to check. First check the selected algorithm
			for writing checksums because we assume that the
			chance of it matching is higher. */

			if (srv_checksum_algorithm
			    == SRV_CHECKSUM_ALGORITHM_CRC32) {

				if (!crc32_inited) {
					crc32 = buf_calc_page_crc32(read_buf);
					crc32_inited = TRUE;
				}

				if (checksum_field1 != crc32
				    && checksum_field1
				    != buf_calc_page_new_checksum(read_buf)) {

					return(TRUE);
				}
			} else {
				ut_ad(srv_checksum_algorithm
				     == SRV_CHECKSUM_ALGORITHM_INNODB);
#ifdef UNIV_INNOCHECKSUM
				if (is_log_enabled) {
					fprintf(log_file, "page::%" PRIuMAX ";"
						" new style: calculated = %lu;"
						" crc32 = %u; recorded = %lu\n",
						page_no,
						buf_calc_page_new_checksum(
							read_buf),
						buf_calc_page_crc32(read_buf),
						checksum_field1);
				}
#endif /* UNIV_INNOCHECKSUM */
				if (checksum_field1
				    != buf_calc_page_new_checksum(read_buf)) {

					if (!crc32_inited) {
						crc32 = buf_calc_page_crc32(
							read_buf);
						crc32_inited = TRUE;
					}

					if (checksum_field1 != crc32) {
#ifdef UNIV_INNOCHECKSUM
					if (is_log_enabled) {
						fprintf(log_file,"Fail;"
							" page %" PRIuMAX
							" invalid (fails"
							" innodb and"
							" crc32 checksum\n",
							page_no);
					}
#endif /* UNIV_INNOCHECKSUM */

						return(TRUE);
					}
				}
			}
		}

#ifdef UNIV_INNOCHECKSUM
		if (is_log_enabled
			&& (checksum_field1 == BUF_NO_CHECKSUM_MAGIC
			|| checksum_field2 == BUF_NO_CHECKSUM_MAGIC)) {

			fprintf(log_file, "page::%" PRIuMAX "; old style:"
				" calculated = %lu; recorded ="
				" %lu\n", page_no,
				buf_calc_page_old_checksum(read_buf),
				checksum_field2);
			fprintf(log_file, "page::%" PRIuMAX "; new style:"
				" calculated = %lu; crc32 = %u;"
				" recorded = %lu\n", page_no,
				buf_calc_page_new_checksum(read_buf),
				buf_calc_page_crc32(read_buf),
				checksum_field1);
		}
#endif /* UNIV_INNOCHECKSUM */

		/* If CRC32 is stored in at least one of the fields, then the
		other field must also be CRC32 */
		if (crc32_inited
		    && ((checksum_field1 == crc32
			 && checksum_field2 != crc32)
			|| (checksum_field1 != crc32
			    && checksum_field2 == crc32))) {
#ifdef UNIV_INNOCHECKSUM
			if (is_log_enabled) {
				fprintf(log_file, "Fail; page %" PRIuMAX
					" invalid (fails crc32 checksum)\n",
					page_no);
			}
#endif /* UNIV_INNOCHECKSUM */

			return(TRUE);
		}

		break;
	case SRV_CHECKSUM_ALGORITHM_NONE:
		/* should have returned FALSE earlier */
		ut_error;
	/* no default so the compiler will emit a warning if new enum
	is added and not handled here */
	}

	DBUG_EXECUTE_IF("buf_page_import_corrupt_failure", return(TRUE); );

	return(FALSE);
}

#ifndef UNIV_INNOCHECKSUM

/** Prints a page to stderr.
@param[in]	read_buf	a database page
@param[in]	page_size	page size
@param[in]	flags		0 or BUF_PAGE_PRINT_NO_CRASH or
BUF_PAGE_PRINT_NO_FULL */
void
buf_page_print(
	const byte*		read_buf,
	const page_size_t&	page_size,
	ulint			flags)
{
	if (!(flags & BUF_PAGE_PRINT_NO_FULL)) {

		ib::info() << "Page dump in ascii and hex ("
			<< page_size.physical() << " bytes):";

		ut_print_buf(stderr, read_buf, page_size.physical());
		fputs("\nInnoDB: End of page dump\n", stderr);
	}

	if (page_size.is_compressed()) {
		/* Print compressed page. */
		ib::info() << "Compressed page type ("
			<< fil_page_get_type(read_buf)
			<< "); stored checksum in field1 "
			<< mach_read_from_4(
				read_buf + FIL_PAGE_SPACE_OR_CHKSUM)
			<< "; calculated checksums for field1: "
			<< buf_checksum_algorithm_name(
				SRV_CHECKSUM_ALGORITHM_CRC32)
			<< " "
			<< page_zip_calc_checksum(
				read_buf, page_size.physical(),
				SRV_CHECKSUM_ALGORITHM_CRC32)
			<< ", "
			<< buf_checksum_algorithm_name(
				SRV_CHECKSUM_ALGORITHM_INNODB)
			<< " "
			<< page_zip_calc_checksum(
				read_buf, page_size.physical(),
				SRV_CHECKSUM_ALGORITHM_INNODB)
			<< ", "
			<< buf_checksum_algorithm_name(
				SRV_CHECKSUM_ALGORITHM_NONE)
			<< " "
			<< page_zip_calc_checksum(
				read_buf, page_size.physical(),
				SRV_CHECKSUM_ALGORITHM_NONE)
			<< "; page LSN "
			<< mach_read_from_8(read_buf + FIL_PAGE_LSN)
			<< "; page number (if stored to page"
			<< " already) "
			<< mach_read_from_4(read_buf + FIL_PAGE_OFFSET)
			<< "; space id (if stored to page already) "
			<< mach_read_from_4(
				read_buf + FIL_PAGE_ARCH_LOG_NO_OR_SPACE_ID);

	} else {
		ib::info() << "Uncompressed page, stored checksum in field1 "
			<< mach_read_from_4(
				read_buf + FIL_PAGE_SPACE_OR_CHKSUM)
			<< ", calculated checksums for field1: "
			<< buf_checksum_algorithm_name(
				SRV_CHECKSUM_ALGORITHM_CRC32) << " "
			<< buf_calc_page_crc32(read_buf) << ", "
			<< buf_checksum_algorithm_name(
				SRV_CHECKSUM_ALGORITHM_INNODB) << " "
			<< buf_calc_page_new_checksum(read_buf)
			<< ", "
			<< buf_checksum_algorithm_name(
				SRV_CHECKSUM_ALGORITHM_NONE) << " "
			<< BUF_NO_CHECKSUM_MAGIC
			<< ", stored checksum in field2 "
			<< mach_read_from_4(read_buf + page_size.logical()
					    - FIL_PAGE_END_LSN_OLD_CHKSUM)
			<< ", calculated checksums for field2: "
			<< buf_checksum_algorithm_name(
				SRV_CHECKSUM_ALGORITHM_CRC32) << " "
			<< buf_calc_page_crc32(read_buf)
			<< ", "
			<< buf_checksum_algorithm_name(
				SRV_CHECKSUM_ALGORITHM_INNODB) << " "
			<< buf_calc_page_old_checksum(read_buf)
			<< ", "
			<< buf_checksum_algorithm_name(
				SRV_CHECKSUM_ALGORITHM_NONE) << " "
			<< BUF_NO_CHECKSUM_MAGIC
			<< ",  page LSN "
			<< mach_read_from_4(read_buf + FIL_PAGE_LSN)
			<< " "
			<< mach_read_from_4(read_buf + FIL_PAGE_LSN + 4)
			<< ", low 4 bytes of LSN at page end "
			<< mach_read_from_4(read_buf + page_size.logical()
					    - FIL_PAGE_END_LSN_OLD_CHKSUM + 4)
			<< ", page number (if stored to page already) "
			<< mach_read_from_4(read_buf + FIL_PAGE_OFFSET)
			<< ", space id (if created with >= MySQL-4.1.1"
			   " and stored already) "
			<< mach_read_from_4(
				read_buf + FIL_PAGE_ARCH_LOG_NO_OR_SPACE_ID);
	}

#ifndef UNIV_HOTBACKUP
	if (mach_read_from_2(read_buf + TRX_UNDO_PAGE_HDR + TRX_UNDO_PAGE_TYPE)
	    == TRX_UNDO_INSERT) {
		fprintf(stderr,
			"InnoDB: Page may be an insert undo log page\n");
	} else if (mach_read_from_2(read_buf + TRX_UNDO_PAGE_HDR
				    + TRX_UNDO_PAGE_TYPE)
		   == TRX_UNDO_UPDATE) {
		fprintf(stderr,
			"InnoDB: Page may be an update undo log page\n");
	}
#endif /* !UNIV_HOTBACKUP */

	switch (fil_page_get_type(read_buf)) {
		space_index_t	index_id;
	case FIL_PAGE_INDEX:
	case FIL_PAGE_RTREE:
		index_id = btr_page_get_index_id(read_buf);
		fprintf(stderr,
			"InnoDB: Page may be an index page where"
			" index id is " IB_ID_FMT "\n",
			index_id);
		break;
	case FIL_PAGE_INODE:
		fputs("InnoDB: Page may be an 'inode' page\n", stderr);
		break;
	case FIL_PAGE_IBUF_FREE_LIST:
		fputs("InnoDB: Page may be an insert buffer free list page\n",
		      stderr);
		break;
	case FIL_PAGE_TYPE_ALLOCATED:
		fputs("InnoDB: Page may be a freshly allocated page\n",
		      stderr);
		break;
	case FIL_PAGE_IBUF_BITMAP:
		fputs("InnoDB: Page may be an insert buffer bitmap page\n",
		      stderr);
		break;
	case FIL_PAGE_TYPE_SYS:
		fputs("InnoDB: Page may be a system page\n",
		      stderr);
		break;
	case FIL_PAGE_TYPE_TRX_SYS:
		fputs("InnoDB: Page may be a transaction system page\n",
		      stderr);
		break;
	case FIL_PAGE_TYPE_FSP_HDR:
		fputs("InnoDB: Page may be a file space header page\n",
		      stderr);
		break;
	case FIL_PAGE_TYPE_XDES:
		fputs("InnoDB: Page may be an extent descriptor page\n",
		      stderr);
		break;
	case FIL_PAGE_TYPE_BLOB:
		fputs("InnoDB: Page may be a BLOB page\n",
		      stderr);
		break;
	case FIL_PAGE_TYPE_ZBLOB:
	case FIL_PAGE_TYPE_ZBLOB2:
		fputs("InnoDB: Page may be a compressed BLOB page\n",
		      stderr);
		break;
	}

	ut_ad(flags & BUF_PAGE_PRINT_NO_CRASH);
}

#ifndef UNIV_HOTBACKUP

# ifdef PFS_GROUP_BUFFER_SYNC
extern mysql_pfs_key_t	buffer_block_mutex_key;

/********************************************************************//**
This function registers mutexes and rwlocks in buffer blocks with
performance schema. If PFS_MAX_BUFFER_MUTEX_LOCK_REGISTER is
defined to be a value less than chunk->size, then only mutexes
and rwlocks in the first PFS_MAX_BUFFER_MUTEX_LOCK_REGISTER
blocks are registered. */
static
void
pfs_register_buffer_block(
/*======================*/
	buf_chunk_t*	chunk)		/*!< in/out: chunk of buffers */
{
	buf_block_t*    block;
	ulint		num_to_register;

	block = chunk->blocks;

	num_to_register = ut_min(
		chunk->size, PFS_MAX_BUFFER_MUTEX_LOCK_REGISTER);

	for (ulint i = 0; i < num_to_register; i++) {
#  ifdef UNIV_PFS_MUTEX
		BPageMutex*	mutex;

		mutex = &block->mutex;
		mutex->pfs_add(buffer_block_mutex_key);
#  endif /* UNIV_PFS_MUTEX */

		rw_lock_t*	rwlock;

#  ifdef UNIV_PFS_RWLOCK
		rwlock = &block->lock;
		ut_a(!rwlock->pfs_psi);
		rwlock->pfs_psi = (PSI_server)
			? PSI_server->init_rwlock(buf_block_lock_key, rwlock)
			: NULL;

#   ifdef UNIV_SYNC_DEBUG
		rwlock = &block->debug_latch;
		ut_a(!rwlock->pfs_psi);
		rwlock->pfs_psi = (PSI_server)
			? PSI_server->init_rwlock(buf_block_debug_latch_key,
						  rwlock)
			: NULL;
#   endif /* UNIV_SYNC_DEBUG */

#  endif /* UNIV_PFS_RWLOCK */
		block++;
	}
}
# endif /* PFS_GROUP_BUFFER_SYNC */

/********************************************************************//**
Initializes a buffer control block when the buf_pool is created. */
static
void
buf_block_init(
/*===========*/
	buf_pool_t*	buf_pool,	/*!< in: buffer pool instance */
	buf_block_t*	block,		/*!< in: pointer to control block */
	byte*		frame)		/*!< in: pointer to buffer frame */
{
	UNIV_MEM_DESC(frame, UNIV_PAGE_SIZE);

	block->frame = frame;

	block->page.buf_pool_index = buf_pool_index(buf_pool);
	block->page.state = BUF_BLOCK_NOT_USED;
	block->page.buf_fix_count = 0;
	block->page.io_fix = BUF_IO_NONE;

	block->modify_clock = 0;

#if defined UNIV_DEBUG_FILE_ACCESSES || defined UNIV_DEBUG
	block->page.file_page_was_freed = FALSE;
#endif /* UNIV_DEBUG_FILE_ACCESSES || UNIV_DEBUG */

	block->index = NULL;
	block->made_dirty_with_no_latch = false;
	block->skip_flush_check = false;

#ifdef UNIV_DEBUG
	block->page.in_page_hash = FALSE;
	block->page.in_zip_hash = FALSE;
	block->page.in_flush_list = FALSE;
	block->page.in_free_list = FALSE;
	block->page.in_LRU_list = FALSE;
	block->in_unzip_LRU_list = FALSE;
	block->in_withdraw_list = FALSE;
#endif /* UNIV_DEBUG */
#if defined UNIV_AHI_DEBUG || defined UNIV_DEBUG
	block->n_pointers = 0;
#endif /* UNIV_AHI_DEBUG || UNIV_DEBUG */
	page_zip_des_init(&block->page.zip);

	mutex_create("buf_block_mutex", &block->mutex);

#if defined PFS_SKIP_BUFFER_MUTEX_RWLOCK || defined PFS_GROUP_BUFFER_SYNC
	/* If PFS_SKIP_BUFFER_MUTEX_RWLOCK is defined, skip registration
	of buffer block rwlock with performance schema.

	If PFS_GROUP_BUFFER_SYNC is defined, skip the registration
	since buffer block rwlock will be registered later in
	pfs_register_buffer_block(). */

	rw_lock_create(PFS_NOT_INSTRUMENTED, &block->lock, SYNC_LEVEL_VARYING);

# ifdef UNIV_SYNC_DEBUG
	rw_lock_create(
		PFS_NOT_INSTRUMENTED,
		&block->debug_latch, SYNC_NO_ORDER_CHECK);
# endif /* UNIV_SYNC_DEBUG */

#else /* PFS_SKIP_BUFFER_MUTEX_RWLOCK || PFS_GROUP_BUFFER_SYNC */

	rw_lock_create(buf_block_lock_key, &block->lock, SYNC_LEVEL_VARYING);

# ifdef UNIV_SYNC_DEBUG

	rw_lock_create(buf_block_debug_latch_key,
		       &block->debug_latch, SYNC_NO_ORDER_CHECK);
# endif /* UNIV_SYNC_DEBUG */

#endif /* PFS_SKIP_BUFFER_MUTEX_RWLOCK || PFS_GROUP_BUFFER_SYNC */

	ut_ad(rw_lock_validate(&(block->lock)));
}

/********************************************************************//**
Allocates a chunk of buffer frames.
@return chunk, or NULL on failure */
static
buf_chunk_t*
buf_chunk_init(
/*===========*/
	buf_pool_t*	buf_pool,	/*!< in: buffer pool instance */
	buf_chunk_t*	chunk,		/*!< out: chunk of buffers */
	ulint		mem_size)	/*!< in: requested size in bytes */
{
	buf_block_t*	block;
	byte*		frame;
	ulint		i;

	/* Round down to a multiple of page size,
	although it already should be. */
	mem_size = ut_2pow_round(mem_size, UNIV_PAGE_SIZE);
	/* Reserve space for the block descriptors. */
	mem_size += ut_2pow_round((mem_size / UNIV_PAGE_SIZE) * (sizeof *block)
				  + (UNIV_PAGE_SIZE - 1), UNIV_PAGE_SIZE);

	DBUG_EXECUTE_IF("ib_buf_chunk_init_fails", return(NULL););

	chunk->mem = buf_pool->allocator.allocate_large(mem_size,
							&chunk->mem_pfx);

	if (UNIV_UNLIKELY(chunk->mem == NULL)) {

		return(NULL);
	}

	/* Allocate the block descriptors from
	the start of the memory block. */
	chunk->blocks = (buf_block_t*) chunk->mem;

	/* Align a pointer to the first frame.  Note that when
	os_large_page_size is smaller than UNIV_PAGE_SIZE,
	we may allocate one fewer block than requested.  When
	it is bigger, we may allocate more blocks than requested. */

	frame = (byte*) ut_align(chunk->mem, UNIV_PAGE_SIZE);
	chunk->size = chunk->mem_pfx.m_size / UNIV_PAGE_SIZE
		- (frame != chunk->mem);

	/* Subtract the space needed for block descriptors. */
	{
		ulint	size = chunk->size;

		while (frame < (byte*) (chunk->blocks + size)) {
			frame += UNIV_PAGE_SIZE;
			size--;
		}

		chunk->size = size;
	}

	/* Init block structs and assign frames for them. Then we
	assign the frames to the first blocks (we already mapped the
	memory above). */

	block = chunk->blocks;

	for (i = chunk->size; i--; ) {

		buf_block_init(buf_pool, block, frame);
		UNIV_MEM_INVALID(block->frame, UNIV_PAGE_SIZE);

		/* Add the block to the free list */
		UT_LIST_ADD_LAST(buf_pool->free, &block->page);

		ut_d(block->page.in_free_list = TRUE);
		ut_ad(buf_pool_from_block(block) == buf_pool);

		block++;
		frame += UNIV_PAGE_SIZE;
	}

	buf_pool_register_chunk(chunk);

#ifdef PFS_GROUP_BUFFER_SYNC
	pfs_register_buffer_block(chunk);
#endif /* PFS_GROUP_BUFFER_SYNC */
	return(chunk);
}

#ifdef UNIV_DEBUG
/*********************************************************************//**
Finds a block in the given buffer chunk that points to a
given compressed page.
@return buffer block pointing to the compressed page, or NULL */
static
buf_block_t*
buf_chunk_contains_zip(
/*===================*/
	buf_chunk_t*	chunk,	/*!< in: chunk being checked */
	const void*	data)	/*!< in: pointer to compressed page */
{
	buf_block_t*	block;
	ulint		i;

	block = chunk->blocks;

	for (i = chunk->size; i--; block++) {
		if (block->page.zip.data == data) {

			return(block);
		}
	}

	return(NULL);
}

/*********************************************************************//**
Finds a block in the buffer pool that points to a
given compressed page.
@return buffer block pointing to the compressed page, or NULL */
buf_block_t*
buf_pool_contains_zip(
/*==================*/
	buf_pool_t*	buf_pool,	/*!< in: buffer pool instance */
	const void*	data)		/*!< in: pointer to compressed page */
{
	ulint		n;
	buf_chunk_t*	chunk = buf_pool->chunks;

	ut_ad(buf_pool);
	ut_ad(buf_pool_mutex_own(buf_pool));
	for (n = buf_pool->n_chunks; n--; chunk++) {

		buf_block_t* block = buf_chunk_contains_zip(chunk, data);

		if (block) {
			return(block);
		}
	}

	return(NULL);
}
#endif /* UNIV_DEBUG */

/*********************************************************************//**
Checks that all file pages in the buffer chunk are in a replaceable state.
@return address of a non-free block, or NULL if all freed */
static
const buf_block_t*
buf_chunk_not_freed(
/*================*/
	buf_chunk_t*	chunk)	/*!< in: chunk being checked */
{
	buf_block_t*	block;
	ulint		i;

	block = chunk->blocks;

	for (i = chunk->size; i--; block++) {
		ibool	ready;

		switch (buf_block_get_state(block)) {
		case BUF_BLOCK_POOL_WATCH:
		case BUF_BLOCK_ZIP_PAGE:
		case BUF_BLOCK_ZIP_DIRTY:
			/* The uncompressed buffer pool should never
			contain compressed block descriptors. */
			ut_error;
			break;
		case BUF_BLOCK_NOT_USED:
		case BUF_BLOCK_READY_FOR_USE:
		case BUF_BLOCK_MEMORY:
		case BUF_BLOCK_REMOVE_HASH:
			/* Skip blocks that are not being used for
			file pages. */
			break;
		case BUF_BLOCK_FILE_PAGE:
			buf_page_mutex_enter(block);
			ready = buf_flush_ready_for_replace(&block->page);
			buf_page_mutex_exit(block);

			if (!ready) {

				return(block);
			}

			break;
		}
	}

	return(NULL);
}

/********************************************************************//**
Set buffer pool size variables after resizing it */
static
void
buf_pool_set_sizes(void)
/*====================*/
{
	ulint	i;
	ulint	curr_size = 0;

	buf_pool_mutex_enter_all();

	for (i = 0; i < srv_buf_pool_instances; i++) {
		buf_pool_t*	buf_pool;

		buf_pool = buf_pool_from_array(i);
		curr_size += buf_pool->curr_pool_size;
	}

	srv_buf_pool_curr_size = curr_size;
	srv_buf_pool_old_size = srv_buf_pool_size;
	srv_buf_pool_base_size = srv_buf_pool_size;

	buf_pool_mutex_exit_all();
}

/********************************************************************//**
Initialize a buffer pool instance.
@return DB_SUCCESS if all goes well. */
ulint
buf_pool_init_instance(
/*===================*/
	buf_pool_t*	buf_pool,	/*!< in: buffer pool instance */
	ulint		buf_pool_size,	/*!< in: size in bytes */
	ulint		instance_no)	/*!< in: id of the instance */
{
	ulint		i;
	ulint		chunk_size;
	buf_chunk_t*	chunk;

	ut_ad(buf_pool_size % srv_buf_pool_chunk_unit == 0);

	/* 1. Initialize general fields
	------------------------------- */
	mutex_create("buf_pool", &buf_pool->mutex);

	mutex_create("buf_pool_zip", &buf_pool->zip_mutex);

	new(&buf_pool->allocator)
		ut_allocator<unsigned char>(mem_key_buf_buf_pool);

	buf_pool_mutex_enter(buf_pool);

	if (buf_pool_size > 0) {
		buf_pool->n_chunks
			= buf_pool_size / srv_buf_pool_chunk_unit;
		chunk_size = srv_buf_pool_chunk_unit;

		buf_pool->chunks =
			reinterpret_cast<buf_chunk_t*>(ut_zalloc_nokey(
				buf_pool->n_chunks * sizeof(*chunk)));
		buf_pool->chunks_old = NULL;

		UT_LIST_INIT(buf_pool->LRU, &buf_page_t::LRU);
		UT_LIST_INIT(buf_pool->free, &buf_page_t::list);
		UT_LIST_INIT(buf_pool->withdraw, &buf_page_t::list);
		buf_pool->withdraw_target = 0;
		UT_LIST_INIT(buf_pool->flush_list, &buf_page_t::list);
		UT_LIST_INIT(buf_pool->unzip_LRU, &buf_block_t::unzip_LRU);

#if defined UNIV_DEBUG || defined UNIV_BUF_DEBUG
		UT_LIST_INIT(buf_pool->zip_clean, &buf_page_t::list);
#endif /* UNIV_DEBUG || UNIV_BUF_DEBUG */

		for (i = 0; i < UT_ARR_SIZE(buf_pool->zip_free); ++i) {
			UT_LIST_INIT(
				buf_pool->zip_free[i], &buf_buddy_free_t::list);
		}

		buf_pool->curr_size = 0;
		chunk = buf_pool->chunks;

		do {
			if (!buf_chunk_init(buf_pool, chunk, chunk_size)) {
				while (--chunk >= buf_pool->chunks) {
					buf_block_t*	block = chunk->blocks;

					for (i = chunk->size; i--; block++) {
						mutex_free(&block->mutex);
						rw_lock_free(&block->lock);
#ifdef UNIV_SYNC_DEBUG
						rw_lock_free(&block->debug_latch);
#endif /* UNIV_SYNC_DEBUG */
					}

					buf_pool->allocator.deallocate_large(
						chunk->mem, &chunk->mem_pfx);
				}
				ut_free(buf_pool->chunks);
				buf_pool_mutex_exit(buf_pool);

				return(DB_ERROR);
			}

			buf_pool->curr_size += chunk->size;
		} while (++chunk < buf_pool->chunks + buf_pool->n_chunks);

		buf_pool->instance_no = instance_no;
		buf_pool->read_ahead_area =
			ut_min(BUF_READ_AHEAD_PAGES,
			       ut_2_power_up(buf_pool->curr_size /
					     BUF_READ_AHEAD_PORTION));
		buf_pool->curr_pool_size = buf_pool->curr_size * UNIV_PAGE_SIZE;

		buf_pool->old_size = buf_pool->curr_size;
		buf_pool->n_chunks_new = buf_pool->n_chunks;

		/* Number of locks protecting page_hash must be a
		power of two */
		srv_n_page_hash_locks = static_cast<ulong>(
			 ut_2_power_up(srv_n_page_hash_locks));
		ut_a(srv_n_page_hash_locks != 0);
		ut_a(srv_n_page_hash_locks <= MAX_PAGE_HASH_LOCKS);

		buf_pool->page_hash = ib_create(
			2 * buf_pool->curr_size, "hash_table_rw_lock",
			srv_n_page_hash_locks, MEM_HEAP_FOR_PAGE_HASH);

		buf_pool->page_hash_old = NULL;

		buf_pool->zip_hash = hash_create(2 * buf_pool->curr_size);

		buf_pool->last_printout_time = ut_time();
	}
	/* 2. Initialize flushing fields
	-------------------------------- */

	mutex_create("flush_list", &buf_pool->flush_list_mutex);

	for (i = BUF_FLUSH_LRU; i < BUF_FLUSH_N_TYPES; i++) {
		buf_pool->no_flush[i] = os_event_create(0);
	}

	buf_pool->watch = (buf_page_t*) ut_zalloc_nokey(
		sizeof(*buf_pool->watch) * BUF_POOL_WATCH_SIZE);
	for (i = 0; i < BUF_POOL_WATCH_SIZE; i++) {
		buf_pool->watch[i].buf_pool_index = buf_pool->instance_no;
	}

	/* All fields are initialized by ut_zalloc_nokey(). */

	buf_pool->try_LRU_scan = TRUE;

	/* Initialize the hazard pointer for flush_list batches */
	new(&buf_pool->flush_hp)
		FlushHp(buf_pool, &buf_pool->flush_list_mutex);

	/* Initialize the hazard pointer for LRU batches */
	new(&buf_pool->lru_hp) LRUHp(buf_pool, &buf_pool->mutex);

	/* Initialize the iterator for LRU scan search */
	new(&buf_pool->lru_scan_itr) LRUItr(buf_pool, &buf_pool->mutex);

	/* Initialize the iterator for single page scan search */
	new(&buf_pool->single_scan_itr) LRUItr(buf_pool, &buf_pool->mutex);

	buf_pool_mutex_exit(buf_pool);

	return(DB_SUCCESS);
}

/********************************************************************//**
free one buffer pool instance */
static
void
buf_pool_free_instance(
/*===================*/
	buf_pool_t*	buf_pool)	/* in,own: buffer pool instance
					to free */
{
	buf_chunk_t*	chunk;
	buf_chunk_t*	chunks;
	buf_page_t*	bpage;
	buf_page_t*	prev_bpage = 0;

	mutex_free(&buf_pool->mutex);
	mutex_free(&buf_pool->zip_mutex);
	mutex_free(&buf_pool->flush_list_mutex);

	for (bpage = UT_LIST_GET_LAST(buf_pool->LRU);
	     bpage != NULL;
	     bpage = prev_bpage) {

		prev_bpage = UT_LIST_GET_PREV(LRU, bpage);
		buf_page_state	state = buf_page_get_state(bpage);

		ut_ad(buf_page_in_file(bpage));
		ut_ad(bpage->in_LRU_list);

		if (state != BUF_BLOCK_FILE_PAGE) {
			/* We must not have any dirty block except
			when doing a fast shutdown. */
			ut_ad(state == BUF_BLOCK_ZIP_PAGE
			      || srv_fast_shutdown == 2);
			buf_page_free_descriptor(bpage);
		}
	}

	ut_free(buf_pool->watch);
	buf_pool->watch = NULL;

	chunks = buf_pool->chunks;
	chunk = chunks + buf_pool->n_chunks;

	while (--chunk >= chunks) {
		buf_block_t*	block = chunk->blocks;

		for (ulint i = chunk->size; i--; block++) {
			mutex_free(&block->mutex);
			rw_lock_free(&block->lock);
#ifdef UNIV_SYNC_DEBUG
			rw_lock_free(&block->debug_latch);
# endif /* UNIV_SYNC_DEBUG */
		}

		buf_pool->allocator.deallocate_large(
			chunk->mem, &chunk->mem_pfx);
	}

	for (ulint i = BUF_FLUSH_LRU; i < BUF_FLUSH_N_TYPES; ++i) {
		os_event_destroy(buf_pool->no_flush[i]);
	}

	ut_free(buf_pool->chunks);
	ha_clear(buf_pool->page_hash);
	hash_table_free(buf_pool->page_hash);
	hash_table_free(buf_pool->zip_hash);

	buf_pool->allocator.~ut_allocator();
}

/********************************************************************//**
Creates the buffer pool.
@return DB_SUCCESS if success, DB_ERROR if not enough memory or error */
dberr_t
buf_pool_init(
/*==========*/
	ulint	total_size,	/*!< in: size of the total pool in bytes */
	ulint	n_instances)	/*!< in: number of instances */
{
	ulint		i;
	const ulint	size	= total_size / n_instances;

	ut_ad(n_instances > 0);
	ut_ad(n_instances <= MAX_BUFFER_POOLS);
	ut_ad(n_instances == srv_buf_pool_instances);

	buf_pool_resizing = false;
	buf_pool_withdrawing = false;
	buf_withdraw_clock = 0;

	buf_pool_ptr = (buf_pool_t*) ut_zalloc_nokey(
		n_instances * sizeof *buf_pool_ptr);

	buf_chunk_map_reg = UT_NEW_NOKEY(buf_pool_chunk_map_t());

#ifdef UNIV_DEBUG
	rw_lock_create(buf_chunk_map_latch_key, &buf_chunk_map_latch,
		       SYNC_ANY_LATCH);
#endif /* UNIV_DEBUG */

	for (i = 0; i < n_instances; i++) {
		buf_pool_t*	ptr	= &buf_pool_ptr[i];

		if (buf_pool_init_instance(ptr, size, i) != DB_SUCCESS) {

			/* Free all the instances created so far. */
			buf_pool_free(i);

			return(DB_ERROR);
		}
	}

	buf_chunk_map_ref = buf_chunk_map_reg;

	buf_pool_set_sizes();
	buf_LRU_old_ratio_update(100 * 3/ 8, FALSE);

	btr_search_sys_create(buf_pool_get_curr_size() / sizeof(void*) / 64);

	buf_stat_per_index = UT_NEW(buf_stat_per_index_t(),
				    mem_key_buf_stat_per_index_t);

	return(DB_SUCCESS);
}

/********************************************************************//**
Frees the buffer pool at shutdown.  This must not be invoked before
freeing all mutexes. */
void
buf_pool_free(
/*==========*/
	ulint	n_instances)	/*!< in: numbere of instances to free */
{
	UT_DELETE(buf_stat_per_index);

	for (ulint i = 0; i < n_instances; i++) {
		buf_pool_free_instance(buf_pool_from_array(i));
	}

#ifdef UNIV_DEBUG
	rw_lock_free(&buf_chunk_map_latch);
#endif /* UNIV_DEBUG */

	UT_DELETE(buf_chunk_map_reg);
	buf_chunk_map_reg = buf_chunk_map_ref = NULL;

	ut_free(buf_pool_ptr);
	buf_pool_ptr = NULL;
}

/** Reallocate a control block.
@param[in]	buf_pool	buffer pool instance
@param[in]	block		pointer to control block
@retval false	if failed because of no free blocks. */
static
bool
buf_page_realloc(
	buf_pool_t*	buf_pool,
	buf_block_t*	block)
{
	buf_block_t*	new_block;

	ut_ad(buf_pool_withdrawing);
	ut_ad(buf_pool_mutex_own(buf_pool));
	ut_ad(buf_block_get_state(block) == BUF_BLOCK_FILE_PAGE);

	new_block = buf_LRU_get_free_only(buf_pool);

	if (new_block == NULL) {
		return(false); /* free_list was not enough */
	}

	rw_lock_t*	hash_lock = buf_page_hash_lock_get(buf_pool, block->page.id);

	rw_lock_x_lock(hash_lock);
	mutex_enter(&block->mutex);

	if (buf_page_can_relocate(&block->page)) {
		mutex_enter(&new_block->mutex);

		memcpy(new_block->frame, block->frame, UNIV_PAGE_SIZE);
		memcpy(&new_block->page, &block->page, sizeof block->page);

		/* relocate LRU list */
		ut_ad(block->page.in_LRU_list);
		ut_ad(!block->page.in_zip_hash);
		ut_d(block->page.in_LRU_list = FALSE);

		buf_LRU_adjust_hp(buf_pool, &block->page);

		buf_page_t*	prev_b = UT_LIST_GET_PREV(LRU, &block->page);
		UT_LIST_REMOVE(buf_pool->LRU, &block->page);

		if (prev_b != NULL) {
			UT_LIST_INSERT_AFTER(buf_pool->LRU, prev_b, &new_block->page);
		} else {
			UT_LIST_ADD_FIRST(buf_pool->LRU, &new_block->page);
		}

		if (buf_pool->LRU_old == &block->page) {
			buf_pool->LRU_old = &new_block->page;
		}

		ut_ad(new_block->page.in_LRU_list);

		/* relocate unzip_LRU list */
		if (block->page.zip.data != NULL) {
			ut_ad(block->in_unzip_LRU_list);
			ut_d(new_block->in_unzip_LRU_list = TRUE);
			UNIV_MEM_DESC(&new_block->page.zip.data,
				      page_zip_get_size(&new_block->page.zip));

			buf_block_t*	prev_block = UT_LIST_GET_PREV(unzip_LRU, block);
			UT_LIST_REMOVE(buf_pool->unzip_LRU, block);

			ut_d(block->in_unzip_LRU_list = FALSE);
			block->page.zip.data = NULL;
			page_zip_set_size(&block->page.zip, 0);

			if (prev_block != NULL) {
				UT_LIST_INSERT_AFTER(buf_pool->unzip_LRU, prev_block, new_block);
			} else {
				UT_LIST_ADD_FIRST(buf_pool->unzip_LRU, new_block);
			}
		} else {
			ut_ad(!block->in_unzip_LRU_list);
			ut_d(new_block->in_unzip_LRU_list = FALSE);
		}

		/* relocate buf_pool->page_hash */
		ut_ad(block->page.in_page_hash);
		ut_ad(&block->page == buf_page_hash_get_low(buf_pool,
							    block->page.id));
		ut_d(block->page.in_page_hash = FALSE);
		ulint	fold = block->page.id.fold();
		ut_ad(fold == new_block->page.id.fold());
		HASH_DELETE(buf_page_t, hash, buf_pool->page_hash, fold, (&block->page));
		HASH_INSERT(buf_page_t, hash, buf_pool->page_hash, fold, (&new_block->page));

		ut_ad(new_block->page.in_page_hash);

		buf_block_modify_clock_inc(block);
		memset(block->frame + FIL_PAGE_OFFSET, 0xff, 4);
		memset(block->frame + FIL_PAGE_ARCH_LOG_NO_OR_SPACE_ID, 0xff, 4);
		UNIV_MEM_INVALID(block->frame, UNIV_PAGE_SIZE);
		buf_block_set_state(block, BUF_BLOCK_REMOVE_HASH);
		block->page.id.reset(ULINT32_UNDEFINED, ULINT32_UNDEFINED);

		/* Relocate buf_pool->flush_list. */
		if (block->page.oldest_modification) {
			buf_flush_relocate_on_flush_list(
				&block->page, &new_block->page);
		}

		/* set other flags of buf_block_t */

		ut_ad(!block->index);
		new_block->index	= NULL;
		new_block->n_hash_helps	= 0;
		new_block->n_fields	= 1;
		new_block->left_side	= TRUE;

		new_block->lock_hash_val = block->lock_hash_val;
		ut_ad(new_block->lock_hash_val == lock_rec_hash(
			new_block->page.id.space(),
			new_block->page.id.page_no()));

		rw_lock_x_unlock(hash_lock);
		mutex_exit(&new_block->mutex);

		/* free block */
		buf_block_set_state(block, BUF_BLOCK_MEMORY);
		buf_LRU_block_free_non_file_page(block);

		mutex_exit(&block->mutex);
	} else {
		rw_lock_x_unlock(hash_lock);
		mutex_exit(&block->mutex);

		/* free new_block */
		mutex_enter(&new_block->mutex);
		buf_LRU_block_free_non_file_page(new_block);
		mutex_exit(&new_block->mutex);
	}

	return(true); /* free_list was enough */
}

/** Sets the global variable that feeds MySQL's innodb_buffer_pool_resize_status
to the specified string. The format and the following parameters are the
same as the ones used for printf(3).
@param[in]	fmt	format
@param[in]	...	extra parameters according to fmt */
static
void
buf_resize_status(
	const char*	fmt,
	...)
{
	va_list	ap;

	va_start(ap, fmt);

	ut_vsnprintf(
		export_vars.innodb_buffer_pool_resize_status,
		sizeof(export_vars.innodb_buffer_pool_resize_status),
		fmt, ap);

	va_end(ap);
}

/** Determines if a block is intended to be withdrawn.
@param[in]	buf_pool	buffer pool instance
@param[in]	block		pointer to control block
@retval true	if will be withdrawn */
bool
buf_block_will_withdrawn(
	buf_pool_t*		buf_pool,
	const buf_block_t*	block)
{
	ut_ad(buf_pool->curr_size < buf_pool->old_size);
	ut_ad(!buf_pool_resizing || buf_pool_mutex_own(buf_pool));

	const buf_chunk_t*	chunk
		= buf_pool->chunks + buf_pool->n_chunks_new;
	const buf_chunk_t*	echunk
		= buf_pool->chunks + buf_pool->n_chunks;

	while (chunk < echunk) {
		if (block >= chunk->blocks
		    && block < chunk->blocks + chunk->size) {
			return(true);
		}
		++chunk;
	}

	return(false);
}

/** Determines if a frame is intended to be withdrawn.
@param[in]	buf_pool	buffer pool instance
@param[in]	ptr		pointer to a frame
@retval true	if will be withdrawn */
bool
buf_frame_will_withdrawn(
	buf_pool_t*	buf_pool,
	const byte*	ptr)
{
	ut_ad(buf_pool->curr_size < buf_pool->old_size);
	ut_ad(!buf_pool_resizing || buf_pool_mutex_own(buf_pool));

	const buf_chunk_t*	chunk
		= buf_pool->chunks + buf_pool->n_chunks_new;
	const buf_chunk_t*	echunk
		= buf_pool->chunks + buf_pool->n_chunks;

	while (chunk < echunk) {
		if (ptr >= chunk->blocks->frame
		    && ptr < (chunk->blocks + chunk->size - 1)->frame
			     + UNIV_PAGE_SIZE) {
			return(true);
		}
		++chunk;
	}

	return(false);
}

/** Withdraw the buffer pool blocks from end of the buffer pool instance
until withdrawn by buf_pool->withdraw_target.
@param[in]	buf_pool	buffer pool instance
@retval true	if retry is needed */
static
bool
buf_pool_withdraw_blocks(
	buf_pool_t*	buf_pool)
{
	buf_block_t*	block;
	ulint		loop_count = 0;
	ulint		i = buf_pool_index(buf_pool);

	ib::info() << "buffer pool " << i
		<< " : start to withdraw the last "
		<< buf_pool->withdraw_target << " blocks.";

	/* Minimize buf_pool->zip_free[i] lists */
	buf_pool_mutex_enter(buf_pool);
	buf_buddy_condense_free(buf_pool);
	buf_pool_mutex_exit(buf_pool);

	while (UT_LIST_GET_LEN(buf_pool->withdraw)
	       < buf_pool->withdraw_target) {

		/* try to withdraw from free_list */
		ulint	count1 = 0;

		buf_pool_mutex_enter(buf_pool);
		block = reinterpret_cast<buf_block_t*>(
			UT_LIST_GET_FIRST(buf_pool->free));
		while (block != NULL
		       && UT_LIST_GET_LEN(buf_pool->withdraw)
			  < buf_pool->withdraw_target) {
			ut_ad(block->page.in_free_list);
			ut_ad(!block->page.in_flush_list);
			ut_ad(!block->page.in_LRU_list);
			ut_a(!buf_page_in_file(&block->page));

			buf_block_t*	next_block;
			next_block = reinterpret_cast<buf_block_t*>(
				UT_LIST_GET_NEXT(
					list, &block->page));

			if (buf_block_will_withdrawn(buf_pool, block)) {
				/* This should be withdrawn */
				UT_LIST_REMOVE(
					buf_pool->free,
					&block->page);
				UT_LIST_ADD_LAST(
					buf_pool->withdraw,
					&block->page);
				ut_d(block->in_withdraw_list = TRUE);
				count1++;
			}

			block = next_block;
		}
		buf_pool_mutex_exit(buf_pool);

		/* reserve free_list length */
		if (UT_LIST_GET_LEN(buf_pool->withdraw)
		    < buf_pool->withdraw_target) {
			ulint	scan_depth;
			ulint	n_flushed = 0;

			/* cap scan_depth with current LRU size. */
			buf_pool_mutex_enter(buf_pool);
			scan_depth = UT_LIST_GET_LEN(buf_pool->LRU);
			buf_pool_mutex_exit(buf_pool);

			scan_depth = ut_min(
				ut_max(buf_pool->withdraw_target
				       - UT_LIST_GET_LEN(buf_pool->withdraw),
				       static_cast<ulint>(srv_LRU_scan_depth)),
				scan_depth);

			buf_flush_do_batch(buf_pool, BUF_FLUSH_LRU,
				scan_depth, 0, &n_flushed);
			buf_flush_wait_batch_end(buf_pool, BUF_FLUSH_LRU);

			if (n_flushed) {
				MONITOR_INC_VALUE_CUMULATIVE(
					MONITOR_LRU_BATCH_FLUSH_TOTAL_PAGE,
					MONITOR_LRU_BATCH_FLUSH_COUNT,
					MONITOR_LRU_BATCH_FLUSH_PAGES,
					n_flushed);
			}
		}

		/* relocate blocks/buddies in withdrawn area */
		ulint	count2 = 0;

		buf_pool_mutex_enter(buf_pool);
		buf_page_t*	bpage;
		bpage = UT_LIST_GET_FIRST(buf_pool->LRU);
		while (bpage != NULL) {
			BPageMutex*	block_mutex;
			buf_page_t*	next_bpage;

			block_mutex = buf_page_get_mutex(bpage);
			mutex_enter(block_mutex);

			next_bpage = UT_LIST_GET_NEXT(LRU, bpage);

			if (bpage->zip.data != NULL
			    && buf_frame_will_withdrawn(
				buf_pool,
				static_cast<byte*>(bpage->zip.data))) {

				if (buf_page_can_relocate(bpage)) {
					mutex_exit(block_mutex);
					buf_pool_mutex_exit_forbid(buf_pool);
					if(!buf_buddy_realloc(
						buf_pool, bpage->zip.data,
						page_zip_get_size(
							&bpage->zip))) {

						/* failed to allocate block */
						buf_pool_mutex_exit_allow(
							buf_pool);
						break;
					}
					buf_pool_mutex_exit_allow(buf_pool);
					mutex_enter(block_mutex);
					count2++;
				}
				/* NOTE: if the page is in use,
				not reallocated yet */
			}

			if (buf_page_get_state(bpage)
			    == BUF_BLOCK_FILE_PAGE
			    && buf_block_will_withdrawn(
				buf_pool,
				reinterpret_cast<buf_block_t*>(bpage))) {

				if (buf_page_can_relocate(bpage)) {
					mutex_exit(block_mutex);
					buf_pool_mutex_exit_forbid(buf_pool);
					if(!buf_page_realloc(
						buf_pool,
						reinterpret_cast<buf_block_t*>(
							bpage))) {
						/* failed to allocate block */
						buf_pool_mutex_exit_allow(
							buf_pool);
						break;
					}
					buf_pool_mutex_exit_allow(buf_pool);
					count2++;
				} else {
					mutex_exit(block_mutex);
				}
				/* NOTE: if the page is in use,
				not reallocated yet */
			} else {
				mutex_exit(block_mutex);
			}

			bpage = next_bpage;
		}
		buf_pool_mutex_exit(buf_pool);

		buf_resize_status(
			"buffer pool %lu : withdrawing blocks. (%lu/%lu)",
			i, UT_LIST_GET_LEN(buf_pool->withdraw),
			buf_pool->withdraw_target);

		ib::info() << "buffer pool " << i << " : withdrew "
			<< count1 << " blocks from free list."
			<< " Tried to relocate " << count2 << " pages ("
			<< UT_LIST_GET_LEN(buf_pool->withdraw) << "/"
			<< buf_pool->withdraw_target << ").";

		if (++loop_count >= 10) {
			/* give up for now.
			retried after user threads paused. */

			ib::info() << "buffer pool " << i
				<< " : will retry to withdraw later.";

			/* need retry later */
			return(true);
		}
	}

	/* confirm withdrawn enough */
	const buf_chunk_t*	chunk
		= buf_pool->chunks + buf_pool->n_chunks_new;
	const buf_chunk_t*	echunk
		= buf_pool->chunks + buf_pool->n_chunks;

	while (chunk < echunk) {
		block = chunk->blocks;
		for (ulint j = chunk->size; j--; block++) {
			/* If !=BUF_BLOCK_NOT_USED block in the
			withdrawn area, it means corruption
			something */
			ut_a(buf_block_get_state(block)
				== BUF_BLOCK_NOT_USED);
			ut_ad(block->in_withdraw_list);
		}
		++chunk;
	}

	ib::info() << "buffer pool " << i << " : withdrawn target "
		<< UT_LIST_GET_LEN(buf_pool->withdraw) << " blocks.";

	/* retry is not needed */
	++buf_withdraw_clock;
	os_wmb;

	return(false);
}

/** resize page_hash and zip_hash for a buffer pool instance.
@param[in]	buf_pool	buffer pool instance */
static
void
buf_pool_resize_hash(
	buf_pool_t*	buf_pool)
{
	hash_table_t*	new_hash_table;

	ut_ad(buf_pool->page_hash_old == NULL);

	/* recreate page_hash */
	new_hash_table = ib_recreate(
		buf_pool->page_hash, 2 * buf_pool->curr_size);

	for (ulint i = 0; i < hash_get_n_cells(buf_pool->page_hash); i++) {
		buf_page_t*	bpage;

		bpage = static_cast<buf_page_t*>(
			HASH_GET_FIRST(
				buf_pool->page_hash, i));

		while (bpage) {
			buf_page_t*	prev_bpage = bpage;
			ulint		fold;

			bpage = static_cast<buf_page_t*>(
				HASH_GET_NEXT(
					hash, prev_bpage));

			fold = prev_bpage->id.fold();

			HASH_DELETE(buf_page_t, hash,
				buf_pool->page_hash, fold,
				prev_bpage);

			HASH_INSERT(buf_page_t, hash,
				new_hash_table, fold,
				prev_bpage);
		}
	}

	buf_pool->page_hash_old = buf_pool->page_hash;
	buf_pool->page_hash = new_hash_table;

	/* recreate zip_hash */
	new_hash_table = hash_create(2 * buf_pool->curr_size);

	for (ulint i = 0; i < hash_get_n_cells(buf_pool->zip_hash); i++) {
		buf_page_t*	bpage;

		bpage = static_cast<buf_page_t*>(
			HASH_GET_FIRST(buf_pool->zip_hash, i));

		while (bpage) {
			buf_page_t*	prev_bpage = bpage;
			ulint		fold;

			bpage = static_cast<buf_page_t*>(
				HASH_GET_NEXT(
					hash, prev_bpage));

			fold = BUF_POOL_ZIP_FOLD(
				reinterpret_cast<buf_block_t*>(
					prev_bpage));

			HASH_DELETE(buf_page_t, hash,
				buf_pool->zip_hash, fold,
				prev_bpage);

			HASH_INSERT(buf_page_t, hash,
				new_hash_table, fold,
				prev_bpage);
		}
	}

	hash_table_free(buf_pool->zip_hash);
	buf_pool->zip_hash = new_hash_table;
}

/** Resize the buffer pool based on srv_buf_pool_size from
srv_buf_pool_old_size. */
void
buf_pool_resize()
{
	buf_pool_t*	buf_pool;
	ulint		new_instance_size;
	bool		warning = false;

	ut_ad(!buf_pool_resizing);
	ut_ad(!buf_pool_withdrawing);
	ut_ad(srv_buf_pool_chunk_unit > 0);

	new_instance_size = srv_buf_pool_size / srv_buf_pool_instances;
	new_instance_size /= UNIV_PAGE_SIZE;

	buf_resize_status("Resizing buffer pool from " ULINTPF " to "
			  ULINTPF " (unit=" ULINTPF ").",
			  srv_buf_pool_old_size, srv_buf_pool_size,
			  srv_buf_pool_chunk_unit);

	ib::info() << "Resizing buffer pool from " << srv_buf_pool_old_size
		<< " to " << srv_buf_pool_size << ". (unit="
		<< srv_buf_pool_chunk_unit << ")";

	/* set new limit for all buffer pool for resizing */
	for (ulint i = 0; i < srv_buf_pool_instances; i++) {
		buf_pool = buf_pool_from_array(i);
		buf_pool_mutex_enter(buf_pool);

		ut_ad(buf_pool->curr_size == buf_pool->old_size);
		ut_ad(buf_pool->n_chunks_new == buf_pool->n_chunks);
		ut_ad(UT_LIST_GET_LEN(buf_pool->withdraw) == 0);
		ut_ad(buf_pool->flush_rbt == NULL);

		buf_pool->curr_size = new_instance_size;

		buf_pool->n_chunks_new = new_instance_size * UNIV_PAGE_SIZE
			/ srv_buf_pool_chunk_unit;

		buf_pool_mutex_exit(buf_pool);
	}

	/* disable AHI if needed */
	bool	btr_search_disabled = false;

	buf_resize_status("Disabling adaptive hash index.");

	rw_lock_s_lock(&btr_search_latch);
	if (btr_search_enabled) {
		rw_lock_s_unlock(&btr_search_latch);
		btr_search_disabled = true;
	} else {
		rw_lock_s_unlock(&btr_search_latch);
	}

	btr_search_disable();

	if (btr_search_disabled) {
		ib::info() << "disabled adaptive hash index.";
	}

	/* set withdraw target */
	for (ulint i = 0; i < srv_buf_pool_instances; i++) {
		buf_pool = buf_pool_from_array(i);
		if (buf_pool->curr_size < buf_pool->old_size) {
			ulint	withdraw_target = 0;

			const buf_chunk_t*	chunk
				= buf_pool->chunks + buf_pool->n_chunks_new;
			const buf_chunk_t*	echunk
				= buf_pool->chunks + buf_pool->n_chunks;

			while (chunk < echunk) {
				withdraw_target += chunk->size;
				++chunk;
			}

			ut_ad(buf_pool->withdraw_target == 0);
			buf_pool->withdraw_target = withdraw_target;
			buf_pool_withdrawing = true;
		}
	}

	buf_resize_status("Withdrawing blocks to be shrunken.");

	ib_time_t	withdraw_started = ut_time();
	ulint		message_interval = 60;
	ulint		retry_interval = 1;

withdraw_retry:
	bool	should_retry_withdraw = false;

	/* wait for the number of blocks fit to the new size (if needed)*/
	for (ulint i = 0; i < srv_buf_pool_instances; i++) {
		buf_pool = buf_pool_from_array(i);
		if (buf_pool->curr_size < buf_pool->old_size) {

			should_retry_withdraw |=
				buf_pool_withdraw_blocks(buf_pool);
		}
	}

	if (srv_shutdown_state != SRV_SHUTDOWN_NONE) {
		/* abort to resize for shutdown. */
		buf_pool_withdrawing = false;
		return;
	}

	/* abort buffer pool load */
	buf_load_abort();

	if (should_retry_withdraw
	    && ut_difftime(ut_time(), withdraw_started) >= message_interval) {

		if (message_interval > 900) {
			message_interval = 1800;
		} else {
			message_interval *= 2;
		}

		lock_mutex_enter();
		trx_sys_mutex_enter();
		bool	found = false;
		for (trx_t* trx = UT_LIST_GET_FIRST(trx_sys->mysql_trx_list);
		     trx != NULL;
		     trx = UT_LIST_GET_NEXT(mysql_trx_list, trx)) {
			if (trx->state != TRX_STATE_NOT_STARTED
			    && trx->mysql_thd != NULL
			    && ut_difftime(withdraw_started,
					   trx->start_time) > 0) {
				if (!found) {
					ib::warn() <<
						"The following trx might hold"
						" the blocks in buffer pool to"
					        " be withdrawn. Buffer pool"
						" resizing can complete only"
						" after all the transactions"
						" below release the blocks.";
					found = true;
				}

				lock_trx_print_wait_and_mvcc_state(
					stderr, trx);
			}
		}
		trx_sys_mutex_exit();
		lock_mutex_exit();

		withdraw_started = ut_time();
	}

	if (should_retry_withdraw) {
		ib::info() << "Will retry to withdraw " << retry_interval
			<< " seconds later.";
		os_thread_sleep(retry_interval * 1000000);

		if (retry_interval > 5) {
			retry_interval = 10;
		} else {
			retry_interval *= 2;
		}

		goto withdraw_retry;
	}

	buf_pool_withdrawing = false;

	buf_resize_status("Latching whole of buffer pool.");

#ifndef DBUG_OFF
	{
		bool	should_wait = true;

		while (should_wait) {
			should_wait = false;
			DBUG_EXECUTE_IF(
				"ib_buf_pool_resize_wait_before_resize",
				should_wait = true; os_thread_sleep(10000););
		}
	}
#endif /* !DBUG_OFF */

	if (srv_shutdown_state != SRV_SHUTDOWN_NONE) {
		return;
	}

	/* Indicate critical path */
	buf_pool_resizing = true;

	/* Acquire all buf_pool_mutex/hash_lock */
	for (ulint i = 0; i < srv_buf_pool_instances; ++i) {
		buf_pool_t*	buf_pool = buf_pool_from_array(i);

		buf_pool_mutex_enter(buf_pool);
	}
	for (ulint i = 0; i < srv_buf_pool_instances; ++i) {
		buf_pool_t*	buf_pool = buf_pool_from_array(i);

		hash_lock_x_all(buf_pool->page_hash);
	}

	buf_chunk_map_reg = UT_NEW_NOKEY(buf_pool_chunk_map_t());

	/* add/delete chunks */
	for (ulint i = 0; i < srv_buf_pool_instances; ++i) {
		buf_pool_t*	buf_pool = buf_pool_from_array(i);
		buf_chunk_t*	chunk;
		buf_chunk_t*	echunk;

		buf_resize_status("buffer pool %lu :"
			" resizing with chunks %lu to %lu.",
			i, buf_pool->n_chunks, buf_pool->n_chunks_new);

		if (buf_pool->n_chunks_new < buf_pool->n_chunks) {
			/* delete chunks */
			chunk = buf_pool->chunks
				+ buf_pool->n_chunks_new;
			echunk = buf_pool->chunks + buf_pool->n_chunks;

			ulint	sum_freed = 0;

			while (chunk < echunk) {
				buf_block_t*	block = chunk->blocks;

				for (ulint j = chunk->size;
				     j--; block++) {
					mutex_free(&block->mutex);
					rw_lock_free(&block->lock);
#ifdef UNIV_SYNC_DEBUG
					rw_lock_free(
						&block->debug_latch);
#endif /* UNIV_SYNC_DEBUG */
				}

				buf_pool->allocator.deallocate_large(
					chunk->mem, &chunk->mem_pfx);

				sum_freed += chunk->size;

				++chunk;
			}

			/* discard withdraw list */
			UT_LIST_INIT(buf_pool->withdraw,
				     &buf_page_t::list);
			buf_pool->withdraw_target = 0;

			ib::info() << "buffer pool " << i << " : "
				<< buf_pool->n_chunks - buf_pool->n_chunks_new
				<< " chunks (" << sum_freed
				<< " blocks) were freed.";

			buf_pool->n_chunks = buf_pool->n_chunks_new;
		}

		{
			/* reallocate buf_pool->chunks */
			buf_chunk_t*	new_chunks;
			new_chunks =
				reinterpret_cast<buf_chunk_t*>(
					ut_zalloc_nokey(
						buf_pool->n_chunks_new
						* sizeof(*chunk)));

			ulint	n_chunks_copy = ut_min(buf_pool->n_chunks_new,
						       buf_pool->n_chunks);

			memcpy(new_chunks, buf_pool->chunks,
			       n_chunks_copy * sizeof(*chunk));

			for (ulint j = 0; j < n_chunks_copy; j++) {
				buf_pool_register_chunk(&new_chunks[j]);
			}

			buf_pool->chunks_old = buf_pool->chunks;
			buf_pool->chunks = new_chunks;
		}

		if (buf_pool->n_chunks_new > buf_pool->n_chunks) {
			/* add chunks */
			chunk = buf_pool->chunks + buf_pool->n_chunks;
			echunk = buf_pool->chunks
				+ buf_pool->n_chunks_new;

			ulint	sum_added = 0;
			ulint	n_chunks = buf_pool->n_chunks;

			while (chunk < echunk) {
				ulong	unit = srv_buf_pool_chunk_unit;

				if (!buf_chunk_init(buf_pool, chunk, unit)) {

					ib::error() << "buffer pool " << i
						<< " : failed to allocate"
						" new memory.";

					warning = true;

					buf_pool->n_chunks_new
						= n_chunks;

					break;
				}

				sum_added += chunk->size;

				++n_chunks;
				++chunk;
			}

			ib::info() << "buffer pool " << i << " : "
				<< buf_pool->n_chunks_new - buf_pool->n_chunks
				<< " chunks (" << sum_added
				<< " blocks) were added.";

			buf_pool->n_chunks = n_chunks;
		}

		/* recalc buf_pool->curr_size */
		ulint	new_size = 0;

		chunk = buf_pool->chunks;
		do {
			new_size += chunk->size;
		} while (++chunk < buf_pool->chunks
				   + buf_pool->n_chunks);

		buf_pool->curr_size = new_size;
	}

	buf_pool_chunk_map_t*	chunk_map_old = buf_chunk_map_ref;
	buf_chunk_map_ref = buf_chunk_map_reg;

	/* set instance sizes */
	{
		ulint	curr_size = 0;

		for (ulint i = 0; i < srv_buf_pool_instances; i++) {
			buf_pool = buf_pool_from_array(i);

			ut_ad(UT_LIST_GET_LEN(buf_pool->withdraw) == 0);

			buf_pool->read_ahead_area =
				ut_min(BUF_READ_AHEAD_PAGES,
				       ut_2_power_up(buf_pool->curr_size /
						      BUF_READ_AHEAD_PORTION));
			buf_pool->curr_pool_size
				= buf_pool->curr_size * UNIV_PAGE_SIZE;
			curr_size += buf_pool->curr_pool_size;
			buf_pool->old_size = buf_pool->curr_size;
		}
		srv_buf_pool_curr_size = curr_size;
	}

	/* Normalize page_hash and zip_hash,
	if the new size is too different */
	if (srv_buf_pool_base_size > srv_buf_pool_size * 2
	    || srv_buf_pool_base_size * 2 < srv_buf_pool_size) {

		buf_resize_status("Resizing hash tables.");

		for (ulint i = 0; i < srv_buf_pool_instances; ++i) {
			buf_pool_t*	buf_pool = buf_pool_from_array(i);

			buf_pool_resize_hash(buf_pool);

			ib::info() << "buffer pool " << i
				<< " : hash tables were resized.";
		}
	}

	/* Release all buf_pool_mutex/page_hash */
	for (ulint i = 0; i < srv_buf_pool_instances; ++i) {
		buf_pool_t*	buf_pool = buf_pool_from_array(i);

		hash_unlock_x_all(buf_pool->page_hash);
		buf_pool_mutex_exit(buf_pool);

		ut_free(buf_pool->chunks_old);
		buf_pool->chunks_old = NULL;

		if (buf_pool->page_hash_old != NULL) {
			hash_table_free(buf_pool->page_hash_old);
			buf_pool->page_hash_old = NULL;
		}
	}

#ifdef UNIV_DEBUG
	rw_lock_x_lock(&buf_chunk_map_latch);
#endif /* UNIV_DEBUG */
	UT_DELETE(chunk_map_old);
#ifdef UNIV_DEBUG
	rw_lock_x_unlock(&buf_chunk_map_latch);
#endif /* UNIV_DEBUG */

	buf_pool_resizing = false;

	/* Normalize other components, if the new size is too different */
	if (srv_buf_pool_base_size > srv_buf_pool_size * 2
	    || srv_buf_pool_base_size * 2 < srv_buf_pool_size) {
		srv_buf_pool_base_size = srv_buf_pool_size;

		buf_resize_status("Resizing also other hash tables.");

		/* normalize lock_sys */
		srv_lock_table_size = 5 * (srv_buf_pool_size / UNIV_PAGE_SIZE);
		lock_sys_resize(srv_lock_table_size);

		/* normalize btr_search_sys */
		btr_search_sys_resize(
			buf_pool_get_curr_size() / sizeof(void*) / 64);

		/* normalize dict_sys */
		dict_resize();

		ib::info() << "Resized hash tables at lock_sys,"
			" adaptive hash index, dictionary.";
	}

	/* normalize ibuf->max_size */
	ibuf_max_size_update(srv_change_buffer_max_size);

	if (srv_buf_pool_old_size != srv_buf_pool_size) {

		ib::info() << "Completed to resize buffer pool from "
			<< srv_buf_pool_old_size
			<< " to " << srv_buf_pool_size << ".";
		srv_buf_pool_old_size = srv_buf_pool_size;
	}

	/* enable AHI if needed */
	if (btr_search_disabled) {
		btr_search_enable();
		ib::info() << "Re-enabled adaptive hash index.";
	}

	char	now[32];

	ut_sprintf_timestamp(now);
	if (!warning) {
		buf_resize_status("Completed resizing buffer pool at %s.",
			now);
	} else {
		buf_resize_status("Resizing buffer pool was failed,"
			" finished resizing at %s.", now);
	}

#if defined UNIV_DEBUG || defined UNIV_BUF_DEBUG
	ut_a(buf_validate());
#endif /* UNIV_DEBUG || UNIV_BUF_DEBUG */

	return;
}

/** This is the thread for resizing buffer pool. It waits for an event and
when waked up either performs a resizing and sleeps again.
@param[in]	arg	a dummy parameter required by os_thread_create.
@return	this function does not return, calls os_thread_exit()
*/
extern "C"
os_thread_ret_t
DECLARE_THREAD(buf_resize_thread)(
	void*	arg __attribute__((unused)))
{
	my_thread_init();

	srv_buf_resize_thread_active = true;

	buf_resize_status("not started");

	while (srv_shutdown_state == SRV_SHUTDOWN_NONE) {
		os_event_wait(srv_buf_resize_event);
		os_event_reset(srv_buf_resize_event);

		if (srv_shutdown_state != SRV_SHUTDOWN_NONE) {
			break;
		}

		buf_pool_mutex_enter_all();
		if (srv_buf_pool_old_size == srv_buf_pool_size) {
			buf_pool_mutex_exit_all();
			/* nothing to do */
			continue;
		}
		buf_pool_mutex_exit_all();

		buf_pool_resize();
	}

	srv_buf_resize_thread_active = false;

	my_thread_end();
	os_thread_exit(NULL);

	OS_THREAD_DUMMY_RETURN;
}

/********************************************************************//**
Clears the adaptive hash index on all pages in the buffer pool. */
void
buf_pool_clear_hash_index(void)
/*===========================*/
{
	ulint	p;

#ifdef UNIV_SYNC_DEBUG
	ut_ad(rw_lock_own(&btr_search_latch, RW_LOCK_X));
#endif /* UNIV_SYNC_DEBUG */
	ut_ad(!buf_pool_resizing);
	ut_ad(!btr_search_enabled);

	for (p = 0; p < srv_buf_pool_instances; p++) {
		buf_pool_t*	buf_pool = buf_pool_from_array(p);
		buf_chunk_t*	chunks	= buf_pool->chunks;
		buf_chunk_t*	chunk	= chunks + buf_pool->n_chunks;

		while (--chunk >= chunks) {
			buf_block_t*	block	= chunk->blocks;
			ulint		i	= chunk->size;

			for (; i--; block++) {
				dict_index_t*	index	= block->index;

				/* We can set block->index = NULL
				when we have an x-latch on btr_search_latch;
				see the comment in buf0buf.h */

				if (!index) {
					/* Not hashed */
					continue;
				}

				block->index = NULL;
# if defined UNIV_AHI_DEBUG || defined UNIV_DEBUG
				block->n_pointers = 0;
# endif /* UNIV_AHI_DEBUG || UNIV_DEBUG */
			}
		}
	}
}

/********************************************************************//**
Relocate a buffer control block.  Relocates the block on the LRU list
and in buf_pool->page_hash.  Does not relocate bpage->list.
The caller must take care of relocating bpage->list. */
static
void
buf_relocate(
/*=========*/
	buf_page_t*	bpage,	/*!< in/out: control block being relocated;
				buf_page_get_state(bpage) must be
				BUF_BLOCK_ZIP_DIRTY or BUF_BLOCK_ZIP_PAGE */
	buf_page_t*	dpage)	/*!< in/out: destination control block */
{
	buf_page_t*	b;
	buf_pool_t*	buf_pool = buf_pool_from_bpage(bpage);

	ut_ad(buf_pool_mutex_own(buf_pool));
	ut_ad(buf_page_hash_lock_held_x(buf_pool, bpage));
	ut_ad(mutex_own(buf_page_get_mutex(bpage)));
	ut_a(buf_page_get_io_fix(bpage) == BUF_IO_NONE);
	ut_a(bpage->buf_fix_count == 0);
	ut_ad(bpage->in_LRU_list);
	ut_ad(!bpage->in_zip_hash);
	ut_ad(bpage->in_page_hash);
	ut_ad(bpage == buf_page_hash_get_low(buf_pool, bpage->id));

	ut_ad(!buf_pool_watch_is_sentinel(buf_pool, bpage));
#ifdef UNIV_DEBUG
	switch (buf_page_get_state(bpage)) {
	case BUF_BLOCK_POOL_WATCH:
	case BUF_BLOCK_NOT_USED:
	case BUF_BLOCK_READY_FOR_USE:
	case BUF_BLOCK_FILE_PAGE:
	case BUF_BLOCK_MEMORY:
	case BUF_BLOCK_REMOVE_HASH:
		ut_error;
	case BUF_BLOCK_ZIP_DIRTY:
	case BUF_BLOCK_ZIP_PAGE:
		break;
	}
#endif /* UNIV_DEBUG */

	memcpy(dpage, bpage, sizeof *dpage);

	/* Important that we adjust the hazard pointer before
	removing bpage from LRU list. */
	buf_LRU_adjust_hp(buf_pool, bpage);

	ut_d(bpage->in_LRU_list = FALSE);
	ut_d(bpage->in_page_hash = FALSE);

	/* relocate buf_pool->LRU */
	b = UT_LIST_GET_PREV(LRU, bpage);
	UT_LIST_REMOVE(buf_pool->LRU, bpage);

	if (b != NULL) {
		UT_LIST_INSERT_AFTER(buf_pool->LRU, b, dpage);
	} else {
		UT_LIST_ADD_FIRST(buf_pool->LRU, dpage);
	}

	if (UNIV_UNLIKELY(buf_pool->LRU_old == bpage)) {
		buf_pool->LRU_old = dpage;
#ifdef UNIV_LRU_DEBUG
		/* buf_pool->LRU_old must be the first item in the LRU list
		whose "old" flag is set. */
		ut_a(buf_pool->LRU_old->old);
		ut_a(!UT_LIST_GET_PREV(LRU, buf_pool->LRU_old)
		     || !UT_LIST_GET_PREV(LRU, buf_pool->LRU_old)->old);
		ut_a(!UT_LIST_GET_NEXT(LRU, buf_pool->LRU_old)
		     || UT_LIST_GET_NEXT(LRU, buf_pool->LRU_old)->old);
	} else {
		/* Check that the "old" flag is consistent in
		the block and its neighbours. */
		buf_page_set_old(dpage, buf_page_is_old(dpage));
#endif /* UNIV_LRU_DEBUG */
	}

        ut_d(CheckInLRUList::validate(buf_pool));

	/* relocate buf_pool->page_hash */
	ulint	fold = bpage->id.fold();
	ut_ad(fold == dpage->id.fold());
	HASH_DELETE(buf_page_t, hash, buf_pool->page_hash, fold, bpage);
	HASH_INSERT(buf_page_t, hash, buf_pool->page_hash, fold, dpage);
}

/** Hazard Pointer implementation. */

/** Set current value
@param bpage	buffer block to be set as hp */
void
HazardPointer::set(buf_page_t* bpage)
{
	ut_ad(mutex_own(m_mutex));
	ut_ad(!bpage || buf_pool_from_bpage(bpage) == m_buf_pool);
	ut_ad(!bpage || buf_page_in_file(bpage));

	m_hp = bpage;
}

/** Checks if a bpage is the hp
@param bpage    buffer block to be compared
@return true if it is hp */

bool
HazardPointer::is_hp(const buf_page_t* bpage)
{
	ut_ad(mutex_own(m_mutex));
	ut_ad(!m_hp || buf_pool_from_bpage(m_hp) == m_buf_pool);
	ut_ad(!bpage || buf_pool_from_bpage(bpage) == m_buf_pool);

	return(bpage == m_hp);
}

/** Adjust the value of hp. This happens when some other thread working
on the same list attempts to remove the hp from the list.
@param bpage	buffer block to be compared */

void
FlushHp::adjust(const buf_page_t* bpage)
{
	ut_ad(bpage != NULL);

	/** We only support reverse traversal for now. */
	if (is_hp(bpage)) {
		m_hp = UT_LIST_GET_PREV(list, m_hp);
	}

	ut_ad(!m_hp || m_hp->in_flush_list);
}

/** Adjust the value of hp. This happens when some other thread working
on the same list attempts to remove the hp from the list.
@param bpage	buffer block to be compared */

void
LRUHp::adjust(const buf_page_t* bpage)
{
	ut_ad(bpage);

	/** We only support reverse traversal for now. */
	if (is_hp(bpage)) {
		m_hp = UT_LIST_GET_PREV(LRU, m_hp);
	}

	ut_ad(!m_hp || m_hp->in_LRU_list);
}

/** Selects from where to start a scan. If we have scanned too deep into
the LRU list it resets the value to the tail of the LRU list.
@return buf_page_t from where to start scan. */

buf_page_t*
LRUItr::start()
{
	ut_ad(mutex_own(m_mutex));

	if (!m_hp || m_hp->old) {
		m_hp = UT_LIST_GET_LAST(m_buf_pool->LRU);
	}

	return(m_hp);
}

/** Determine if a block is a sentinel for a buffer pool watch.
@param[in]	buf_pool	buffer pool instance
@param[in]	bpage		block
@return TRUE if a sentinel for a buffer pool watch, FALSE if not */
ibool
buf_pool_watch_is_sentinel(
	const buf_pool_t*	buf_pool,
	const buf_page_t*	bpage)
{
	/* We must also own the appropriate hash lock. */
	ut_ad(buf_page_hash_lock_held_s_or_x(buf_pool, bpage));
	ut_ad(buf_page_in_file(bpage));

	if (bpage < &buf_pool->watch[0]
	    || bpage >= &buf_pool->watch[BUF_POOL_WATCH_SIZE]) {

		ut_ad(buf_page_get_state(bpage) != BUF_BLOCK_ZIP_PAGE
		      || bpage->zip.data != NULL);

		return(FALSE);
	}

	ut_ad(buf_page_get_state(bpage) == BUF_BLOCK_ZIP_PAGE);
	ut_ad(!bpage->in_zip_hash);
	ut_ad(bpage->in_page_hash);
	ut_ad(bpage->zip.data == NULL);
	return(TRUE);
}

/** Add watch for the given page to be read in. Caller must have
appropriate hash_lock for the bpage. This function may release the
hash_lock and reacquire it.
@param[in]	page_id		page id
@param[in,out]	hash_lock	hash_lock currently latched
@return NULL if watch set, block if the page is in the buffer pool */
buf_page_t*
buf_pool_watch_set(
	const page_id_t&	page_id,
	rw_lock_t**		hash_lock)
{
	buf_page_t*	bpage;
	ulint		i;
	buf_pool_t*	buf_pool = buf_pool_get(page_id);

	ut_ad(*hash_lock == buf_page_hash_lock_get(buf_pool, page_id));

#ifdef UNIV_SYNC_DEBUG
	ut_ad(rw_lock_own(*hash_lock, RW_LOCK_X));
#endif /* UNIV_SYNC_DEBUG */

	bpage = buf_page_hash_get_low(buf_pool, page_id);

	if (bpage != NULL) {
page_found:
		if (!buf_pool_watch_is_sentinel(buf_pool, bpage)) {
			/* The page was loaded meanwhile. */
			return(bpage);
		}

		/* Add to an existing watch. */
		buf_block_fix(bpage);
		return(NULL);
	}

	/* From this point this function becomes fairly heavy in terms
	of latching. We acquire the buf_pool mutex as well as all the
	hash_locks. buf_pool mutex is needed because any changes to
	the page_hash must be covered by it and hash_locks are needed
	because we don't want to read any stale information in
	buf_pool->watch[]. However, it is not in the critical code path
	as this function will be called only by the purge thread. */


	/* To obey latching order first release the hash_lock. */
	rw_lock_x_unlock(*hash_lock);

	buf_pool_mutex_enter(buf_pool);
	hash_lock_x_all(buf_pool->page_hash);

	/* If not own buf_pool_mutex, page_hash can be changed. */
	*hash_lock = buf_page_hash_lock_get(buf_pool, page_id);

	/* We have to recheck that the page
	was not loaded or a watch set by some other
	purge thread. This is because of the small
	time window between when we release the
	hash_lock to acquire buf_pool mutex above. */

	bpage = buf_page_hash_get_low(buf_pool, page_id);
	if (UNIV_LIKELY_NULL(bpage)) {
		buf_pool_mutex_exit(buf_pool);
		hash_unlock_x_all_but(buf_pool->page_hash, *hash_lock);
		goto page_found;
	}

	/* The maximum number of purge threads should never exceed
	BUF_POOL_WATCH_SIZE. So there is no way for purge thread
	instance to hold a watch when setting another watch. */
	for (i = 0; i < BUF_POOL_WATCH_SIZE; i++) {
		bpage = &buf_pool->watch[i];

		ut_ad(bpage->access_time == 0);
		ut_ad(bpage->newest_modification == 0);
		ut_ad(bpage->oldest_modification == 0);
		ut_ad(bpage->zip.data == NULL);
		ut_ad(!bpage->in_zip_hash);

		switch (bpage->state) {
		case BUF_BLOCK_POOL_WATCH:
			ut_ad(!bpage->in_page_hash);
			ut_ad(bpage->buf_fix_count == 0);

			/* bpage is pointing to buf_pool->watch[],
			which is protected by buf_pool->mutex.
			Normally, buf_page_t objects are protected by
			buf_block_t::mutex or buf_pool->zip_mutex or both. */

			bpage->state = BUF_BLOCK_ZIP_PAGE;
			bpage->id.copy_from(page_id);
			bpage->buf_fix_count = 1;

			ut_d(bpage->in_page_hash = TRUE);
			HASH_INSERT(buf_page_t, hash, buf_pool->page_hash,
				    page_id.fold(), bpage);

			buf_pool_mutex_exit(buf_pool);
			/* Once the sentinel is in the page_hash we can
			safely release all locks except just the
			relevant hash_lock */
			hash_unlock_x_all_but(buf_pool->page_hash,
						*hash_lock);

			return(NULL);
		case BUF_BLOCK_ZIP_PAGE:
			ut_ad(bpage->in_page_hash);
			ut_ad(bpage->buf_fix_count > 0);
			break;
		default:
			ut_error;
		}
	}

	/* Allocation failed.  Either the maximum number of purge
	threads should never exceed BUF_POOL_WATCH_SIZE, or this code
	should be modified to return a special non-NULL value and the
	caller should purge the record directly. */
	ut_error;

	/* Fix compiler warning */
	return(NULL);
}

/** Remove the sentinel block for the watch before replacing it with a
real block. buf_page_watch_clear() or buf_page_watch_occurred() will notice
that the block has been replaced with the real block.
@param[in,out]	buf_pool	buffer pool instance
@param[in,out]	watch		sentinel for watch
@return reference count, to be added to the replacement block */
static
void
buf_pool_watch_remove(
	buf_pool_t*	buf_pool,
	buf_page_t*	watch)
{
#ifdef UNIV_SYNC_DEBUG
	/* We must also own the appropriate hash_bucket mutex. */
	rw_lock_t* hash_lock = buf_page_hash_lock_get(buf_pool, watch->id);
	ut_ad(rw_lock_own(hash_lock, RW_LOCK_X));
#endif /* UNIV_SYNC_DEBUG */

	ut_ad(buf_pool_mutex_own(buf_pool));

	HASH_DELETE(buf_page_t, hash, buf_pool->page_hash, watch->id.fold(),
		    watch);
	ut_d(watch->in_page_hash = FALSE);
	watch->buf_fix_count = 0;
	watch->state = BUF_BLOCK_POOL_WATCH;
}

/** Stop watching if the page has been read in.
buf_pool_watch_set(same_page_id) must have returned NULL before.
@param[in]	page_id	page id */
void
buf_pool_watch_unset(
	const page_id_t&	page_id)
{
	buf_page_t*	bpage;
	buf_pool_t*	buf_pool = buf_pool_get(page_id);

	/* We only need to have buf_pool mutex in case where we end
	up calling buf_pool_watch_remove but to obey latching order
	we acquire it here before acquiring hash_lock. This should
	not cause too much grief as this function is only ever
	called from the purge thread. */
	buf_pool_mutex_enter(buf_pool);

	rw_lock_t*	hash_lock = buf_page_hash_lock_get(buf_pool, page_id);
	rw_lock_x_lock(hash_lock);

	/* The page must exist because buf_pool_watch_set()
	increments buf_fix_count. */
	bpage = buf_page_hash_get_low(buf_pool, page_id);

	if (buf_block_unfix(bpage) == 0
	    && buf_pool_watch_is_sentinel(buf_pool, bpage)) {
		buf_pool_watch_remove(buf_pool, bpage);
	}

	buf_pool_mutex_exit(buf_pool);
	rw_lock_x_unlock(hash_lock);
}

/** Check if the page has been read in.
This may only be called after buf_pool_watch_set(same_page_id)
has returned NULL and before invoking buf_pool_watch_unset(same_page_id).
@param[in]	page_id	page id
@return FALSE if the given page was not read in, TRUE if it was */
ibool
buf_pool_watch_occurred(
	const page_id_t&	page_id)
{
	ibool		ret;
	buf_page_t*	bpage;
	buf_pool_t*	buf_pool = buf_pool_get(page_id);
	rw_lock_t*	hash_lock = buf_page_hash_lock_get(buf_pool, page_id);

	rw_lock_s_lock(hash_lock);

	/* If not own buf_pool_mutex, page_hash can be changed. */
	hash_lock = buf_page_hash_lock_s_confirm(hash_lock, buf_pool, page_id);

	/* The page must exist because buf_pool_watch_set()
	increments buf_fix_count. */
	bpage = buf_page_hash_get_low(buf_pool, page_id);

	ret = !buf_pool_watch_is_sentinel(buf_pool, bpage);
	rw_lock_s_unlock(hash_lock);

	return(ret);
}

/********************************************************************//**
Moves a page to the start of the buffer pool LRU list. This high-level
function can be used to prevent an important page from slipping out of
the buffer pool. */
void
buf_page_make_young(
/*================*/
	buf_page_t*	bpage)	/*!< in: buffer block of a file page */
{
	buf_pool_t*	buf_pool = buf_pool_from_bpage(bpage);

	buf_pool_mutex_enter(buf_pool);

	ut_a(buf_page_in_file(bpage));

	buf_LRU_make_block_young(bpage);

	buf_pool_mutex_exit(buf_pool);
}

/********************************************************************//**
Moves a page to the start of the buffer pool LRU list if it is too old.
This high-level function can be used to prevent an important page from
slipping out of the buffer pool. */
static
void
buf_page_make_young_if_needed(
/*==========================*/
	buf_page_t*	bpage)		/*!< in/out: buffer block of a
					file page */
{
#ifdef UNIV_DEBUG
	buf_pool_t*	buf_pool = buf_pool_from_bpage(bpage);
	ut_ad(!buf_pool_mutex_own(buf_pool));
#endif /* UNIV_DEBUG */
	ut_a(buf_page_in_file(bpage));

	if (buf_page_peek_if_too_old(bpage)) {
		buf_page_make_young(bpage);
	}
}

#if defined UNIV_DEBUG_FILE_ACCESSES || defined UNIV_DEBUG

/** Sets file_page_was_freed TRUE if the page is found in the buffer pool.
This function should be called when we free a file page and want the
debug version to check that it is not accessed any more unless
reallocated.
@param[in]	page_id	page id
@return control block if found in page hash table, otherwise NULL */
buf_page_t*
buf_page_set_file_page_was_freed(
	const page_id_t&	page_id)
{
	buf_page_t*	bpage;
	buf_pool_t*	buf_pool = buf_pool_get(page_id);
	rw_lock_t*	hash_lock;

	bpage = buf_page_hash_get_s_locked(buf_pool, page_id, &hash_lock);

	if (bpage) {
		BPageMutex*	block_mutex = buf_page_get_mutex(bpage);
		ut_ad(!buf_pool_watch_is_sentinel(buf_pool, bpage));
		mutex_enter(block_mutex);
		rw_lock_s_unlock(hash_lock);
		/* bpage->file_page_was_freed can already hold
		when this code is invoked from dict_drop_index_tree() */
		bpage->file_page_was_freed = TRUE;
		mutex_exit(block_mutex);
	}

	return(bpage);
}

/** Sets file_page_was_freed FALSE if the page is found in the buffer pool.
This function should be called when we free a file page and want the
debug version to check that it is not accessed any more unless
reallocated.
@param[in]	page_id	page id
@return control block if found in page hash table, otherwise NULL */
buf_page_t*
buf_page_reset_file_page_was_freed(
	const page_id_t&	page_id)
{
	buf_page_t*	bpage;
	buf_pool_t*	buf_pool = buf_pool_get(page_id);
	rw_lock_t*	hash_lock;

	bpage = buf_page_hash_get_s_locked(buf_pool, page_id, &hash_lock);
	if (bpage) {
		BPageMutex*	block_mutex = buf_page_get_mutex(bpage);
		ut_ad(!buf_pool_watch_is_sentinel(buf_pool, bpage));
		mutex_enter(block_mutex);
		rw_lock_s_unlock(hash_lock);
		bpage->file_page_was_freed = FALSE;
		mutex_exit(block_mutex);
	}

	return(bpage);
}
#endif /* UNIV_DEBUG_FILE_ACCESSES || UNIV_DEBUG */

/** Attempts to discard the uncompressed frame of a compressed page.
The caller should not be holding any mutexes when this function is called.
@param[in]	page_id	page id
@return TRUE if successful, FALSE otherwise. */
static
void
buf_block_try_discard_uncompressed(
	const page_id_t&	page_id)
{
	buf_page_t*	bpage;
	buf_pool_t*	buf_pool = buf_pool_get(page_id);

	/* Since we need to acquire buf_pool mutex to discard
	the uncompressed frame and because page_hash mutex resides
	below buf_pool mutex in sync ordering therefore we must
	first release the page_hash mutex. This means that the
	block in question can move out of page_hash. Therefore
	we need to check again if the block is still in page_hash. */
	buf_pool_mutex_enter(buf_pool);

	bpage = buf_page_hash_get(buf_pool, page_id);

	if (bpage) {
		buf_LRU_free_page(bpage, false);
	}

	buf_pool_mutex_exit(buf_pool);
}

/** Get read access to a compressed page (usually of type
FIL_PAGE_TYPE_ZBLOB or FIL_PAGE_TYPE_ZBLOB2).
The page must be released with buf_page_release_zip().
NOTE: the page is not protected by any latch.  Mutual exclusion has to
be implemented at a higher level.  In other words, all possible
accesses to a given page through this function must be protected by
the same set of mutexes or latches.
@param[in]	page_id		page id
@param[in]	page_size	page size
@return pointer to the block */
buf_page_t*
buf_page_get_zip(
	const page_id_t&	page_id,
	const page_size_t&	page_size)
{
	buf_page_t*	bpage;
	BPageMutex*	block_mutex;
	rw_lock_t*	hash_lock;
	ibool		discard_attempted = FALSE;
	ibool		must_read;
	buf_pool_t*	buf_pool = buf_pool_get(page_id);

	buf_pool->stat.n_page_gets++;

	for (;;) {
lookup:

		/* The following call will also grab the page_hash
		mutex if the page is found. */
		bpage = buf_page_hash_get_s_locked(buf_pool, page_id,
						   &hash_lock);
		if (bpage) {
			ut_ad(!buf_pool_watch_is_sentinel(buf_pool, bpage));
			break;
		}

		/* Page not in buf_pool: needs to be read from file */

		ut_ad(!hash_lock);
		buf_read_page(page_id, page_size);

#if defined UNIV_DEBUG || defined UNIV_BUF_DEBUG
		ut_a(++buf_dbg_counter % 5771 || buf_validate());
#endif /* UNIV_DEBUG || UNIV_BUF_DEBUG */
	}

	ut_ad(buf_page_hash_lock_held_s(buf_pool, bpage));

	if (!bpage->zip.data) {
		/* There is no compressed page. */
err_exit:
		rw_lock_s_unlock(hash_lock);
		return(NULL);
	}

	ut_ad(!buf_pool_watch_is_sentinel(buf_pool, bpage));

	switch (buf_page_get_state(bpage)) {
	case BUF_BLOCK_POOL_WATCH:
	case BUF_BLOCK_NOT_USED:
	case BUF_BLOCK_READY_FOR_USE:
	case BUF_BLOCK_MEMORY:
	case BUF_BLOCK_REMOVE_HASH:
		ut_error;

	case BUF_BLOCK_ZIP_PAGE:
	case BUF_BLOCK_ZIP_DIRTY:
		buf_block_fix(bpage);
		block_mutex = &buf_pool->zip_mutex;
		mutex_enter(block_mutex);
		goto got_block;
	case BUF_BLOCK_FILE_PAGE:
		/* Discard the uncompressed page frame if possible. */
		if (!discard_attempted) {
			rw_lock_s_unlock(hash_lock);
			buf_block_try_discard_uncompressed(page_id);
			discard_attempted = TRUE;
			goto lookup;
		}

		buf_block_buf_fix_inc((buf_block_t*) bpage,
				      __FILE__, __LINE__);

		block_mutex = &((buf_block_t*) bpage)->mutex;

		mutex_enter(block_mutex);

		goto got_block;
	}

	ut_error;
	goto err_exit;

got_block:
	must_read = buf_page_get_io_fix(bpage) == BUF_IO_READ;

	rw_lock_s_unlock(hash_lock);
#if defined UNIV_DEBUG_FILE_ACCESSES || defined UNIV_DEBUG
	ut_a(!bpage->file_page_was_freed);
#endif /* defined UNIV_DEBUG_FILE_ACCESSES || defined UNIV_DEBUG */

	buf_page_set_accessed(bpage);

	mutex_exit(block_mutex);

	buf_page_make_young_if_needed(bpage);

#if defined UNIV_DEBUG || defined UNIV_BUF_DEBUG
	ut_a(++buf_dbg_counter % 5771 || buf_validate());
	ut_a(bpage->buf_fix_count > 0);
	ut_a(buf_page_in_file(bpage));
#endif /* UNIV_DEBUG || UNIV_BUF_DEBUG */

	if (must_read) {
		/* Let us wait until the read operation
		completes */

		for (;;) {
			enum buf_io_fix	io_fix;

			mutex_enter(block_mutex);
			io_fix = buf_page_get_io_fix(bpage);
			mutex_exit(block_mutex);

			if (io_fix == BUF_IO_READ) {

				os_thread_sleep(WAIT_FOR_READ);
			} else {
				break;
			}
		}
	}

#ifdef UNIV_IBUF_COUNT_DEBUG
	ut_a(ibuf_count_get(page_id) == 0);
#endif
	return(bpage);
}

/********************************************************************//**
Initialize some fields of a control block. */
UNIV_INLINE
void
buf_block_init_low(
/*===============*/
	buf_block_t*	block)	/*!< in: block to init */
{
	block->index		= NULL;
	block->made_dirty_with_no_latch = false;
	block->skip_flush_check = false;

	block->n_hash_helps	= 0;
	block->n_fields		= 1;
	block->left_side	= TRUE;
}
#endif /* !UNIV_HOTBACKUP */

/********************************************************************//**
Decompress a block.
@return TRUE if successful */
ibool
buf_zip_decompress(
/*===============*/
	buf_block_t*	block,	/*!< in/out: block */
	ibool		check)	/*!< in: TRUE=verify the page checksum */
{
	const byte*	frame = block->page.zip.data;
	ulint		size = page_zip_get_size(&block->page.zip);

	ut_ad(block->page.size.is_compressed());
	ut_a(block->page.id.space() != 0);

	if (UNIV_UNLIKELY(check && !page_zip_verify_checksum(frame, size))) {

		ib::error() << "Compressed page checksum mismatch "
			<< block->page.id << "): stored: "
			<< mach_read_from_4(frame + FIL_PAGE_SPACE_OR_CHKSUM)
			<< ", crc32: "
			<< page_zip_calc_checksum(
				frame, size, SRV_CHECKSUM_ALGORITHM_CRC32)
			<< " innodb: "
			<< page_zip_calc_checksum(
				frame, size, SRV_CHECKSUM_ALGORITHM_INNODB)
			<< ", none: "
			<< page_zip_calc_checksum(
				frame, size, SRV_CHECKSUM_ALGORITHM_NONE);

		return(FALSE);
	}

	switch (fil_page_get_type(frame)) {
	case FIL_PAGE_INDEX:
	case FIL_PAGE_RTREE:
		if (page_zip_decompress(&block->page.zip,
					block->frame, TRUE)) {
			return(TRUE);
		}

		ib::error() << "Unable to decompress space "
			<< block->page.id.space()
			<< " page " << block->page.id.page_no();

		return(FALSE);

	case FIL_PAGE_TYPE_ALLOCATED:
	case FIL_PAGE_INODE:
	case FIL_PAGE_IBUF_BITMAP:
	case FIL_PAGE_TYPE_FSP_HDR:
	case FIL_PAGE_TYPE_XDES:
	case FIL_PAGE_TYPE_ZBLOB:
	case FIL_PAGE_TYPE_ZBLOB2:
		/* Copy to uncompressed storage. */
		memcpy(block->frame, frame, block->page.size.physical());
		return(TRUE);
	}

	ib::error() << "Unknown compressed page type "
		<< fil_page_get_type(frame);

	return(FALSE);
}

#ifndef UNIV_HOTBACKUP
/*******************************************************************//**
Gets the block to whose frame the pointer is pointing to.
@return pointer to block, never NULL */
buf_block_t*
buf_block_align(
/*============*/
	const byte*	ptr)	/*!< in: pointer to a frame */
{
	buf_pool_chunk_map_t::iterator it;

	ut_ad(srv_buf_pool_chunk_unit > 0);

	/* TODO: This might be still optimistic treatment.
	buf_pool_resize() needs all buf_pool_mutex and all
	buf_pool->page_hash x-latched until actual modification.
	It should block the other user threads and should take while
	which is enough to done the buf_pool_chunk_map access. */
	while (buf_pool_resizing) {
		/* buf_pool_chunk_map is being modified */
		os_thread_sleep(100000); /* 0.1 sec */
	}

	ulint	counter = 0;
retry:
#ifdef UNIV_DEBUG
	bool resize_disabled = (buf_disable_resize_buffer_pool_debug != FALSE);
	if (!resize_disabled) {
		rw_lock_s_lock(&buf_chunk_map_latch);
	}
#endif /* UNIV_DEBUG */
	buf_pool_chunk_map_t*	chunk_map = buf_chunk_map_ref;

	if (ptr < reinterpret_cast<byte*>(srv_buf_pool_chunk_unit)) {
		it = chunk_map->upper_bound(0);
	} else {
		it = chunk_map->upper_bound(
			ptr - srv_buf_pool_chunk_unit);
	}

	if (it == chunk_map->end()) {
#ifdef UNIV_DEBUG
		if (!resize_disabled) {
			rw_lock_s_unlock(&buf_chunk_map_latch);
		}
#endif /* UNIV_DEBUG */
		/* The block should always be found. */
		++counter;
		ut_a(counter < 10);
		os_thread_sleep(100000); /* 0.1 sec */
		goto retry;
	}

	buf_chunk_t*	chunk = it->second;
#ifdef UNIV_DEBUG
	if (!resize_disabled) {
		rw_lock_s_unlock(&buf_chunk_map_latch);
	}
#endif /* UNIV_DEBUG */

	ulint		offs = ptr - chunk->blocks->frame;

	offs >>= UNIV_PAGE_SIZE_SHIFT;

	if (offs < chunk->size) {
		buf_block_t*	block = &chunk->blocks[offs];

		/* The function buf_chunk_init() invokes
		buf_block_init() so that block[n].frame ==
		block->frame + n * UNIV_PAGE_SIZE.  Check it. */
		ut_ad(block->frame == page_align(ptr));
#ifdef UNIV_DEBUG
		/* A thread that updates these fields must
		hold buf_pool->mutex and block->mutex.  Acquire
		only the latter. */
		buf_page_mutex_enter(block);

		switch (buf_block_get_state(block)) {
		case BUF_BLOCK_POOL_WATCH:
		case BUF_BLOCK_ZIP_PAGE:
		case BUF_BLOCK_ZIP_DIRTY:
			/* These types should only be used in
			the compressed buffer pool, whose
			memory is allocated from
			buf_pool->chunks, in UNIV_PAGE_SIZE
			blocks flagged as BUF_BLOCK_MEMORY. */
			ut_error;
			break;
		case BUF_BLOCK_NOT_USED:
		case BUF_BLOCK_READY_FOR_USE:
		case BUF_BLOCK_MEMORY:
			/* Some data structures contain
			"guess" pointers to file pages.  The
			file pages may have been freed and
			reused.  Do not complain. */
			break;
		case BUF_BLOCK_REMOVE_HASH:
			/* buf_LRU_block_remove_hashed_page()
			will overwrite the FIL_PAGE_OFFSET and
			FIL_PAGE_ARCH_LOG_NO_OR_SPACE_ID with
			0xff and set the state to
			BUF_BLOCK_REMOVE_HASH. */
# ifndef UNIV_DEBUG_VALGRIND
			/* In buf_LRU_block_remove_hashed() we
			explicitly set those values to 0xff and
			declare them uninitialized with
			UNIV_MEM_INVALID() after that. */
			ut_ad(page_get_space_id(page_align(ptr))
			      == 0xffffffff);
			ut_ad(page_get_page_no(page_align(ptr))
			      == 0xffffffff);
# endif /* UNIV_DEBUG_VALGRIND */
			break;
		case BUF_BLOCK_FILE_PAGE:
			ut_ad(block->page.id.space()
			      == page_get_space_id(page_align(ptr)));
			ut_ad(block->page.id.page_no()
			      == page_get_page_no(page_align(ptr)));
			break;
		}

		buf_page_mutex_exit(block);
#endif /* UNIV_DEBUG */

		return(block);
	}

	/* The block should always be found. */
	++counter;
	ut_a(counter < 10);
	os_thread_sleep(100000); /* 0.1 sec */
	goto retry;
}

/********************************************************************//**
Find out if a pointer belongs to a buf_block_t. It can be a pointer to
the buf_block_t itself or a member of it. This functions checks one of
the buffer pool instances.
@return TRUE if ptr belongs to a buf_block_t struct */
static
ibool
buf_pointer_is_block_field_instance(
/*================================*/
	buf_pool_t*	buf_pool,	/*!< in: buffer pool instance */
	const void*	ptr)		/*!< in: pointer not dereferenced */
{
	const buf_chunk_t*		chunk	= buf_pool->chunks;
	const buf_chunk_t* const	echunk	= chunk + ut_min(
		buf_pool->n_chunks, buf_pool->n_chunks_new);

	/* TODO: protect buf_pool->chunks with a mutex (the older pointer will
	currently remain while during buf_pool_resize()) */
	while (chunk < echunk) {
		if (ptr >= (void*) chunk->blocks
		    && ptr < (void*) (chunk->blocks + chunk->size)) {

			return(TRUE);
		}

		chunk++;
	}

	return(FALSE);
}

/********************************************************************//**
Find out if a pointer belongs to a buf_block_t. It can be a pointer to
the buf_block_t itself or a member of it
@return TRUE if ptr belongs to a buf_block_t struct */
ibool
buf_pointer_is_block_field(
/*=======================*/
	const void*	ptr)	/*!< in: pointer not dereferenced */
{
	ulint	i;

	for (i = 0; i < srv_buf_pool_instances; i++) {
		ibool	found;

		found = buf_pointer_is_block_field_instance(
			buf_pool_from_array(i), ptr);
		if (found) {
			return(TRUE);
		}
	}

	return(FALSE);
}

/********************************************************************//**
Find out if a buffer block was created by buf_chunk_init().
@return TRUE if "block" has been added to buf_pool->free by buf_chunk_init() */
static
ibool
buf_block_is_uncompressed(
/*======================*/
	buf_pool_t*		buf_pool,	/*!< in: buffer pool instance */
	const buf_block_t*	block)		/*!< in: pointer to block,
						not dereferenced */
{
	if ((((ulint) block) % sizeof *block) != 0) {
		/* The pointer should be aligned. */
		return(FALSE);
	}

	return(buf_pointer_is_block_field_instance(buf_pool, (void*) block));
}

#if defined UNIV_DEBUG || defined UNIV_IBUF_DEBUG
/********************************************************************//**
Return true if probe is enabled.
@return true if probe enabled. */
static
bool
buf_debug_execute_is_force_flush()
/*==============================*/
{
	DBUG_EXECUTE_IF("ib_buf_force_flush", return(true); );

	/* This is used during queisce testing, we want to ensure maximum
	buffering by the change buffer. */

	if (srv_ibuf_disable_background_merge) {
		return(true);
	}

	return(false);
}
#endif /* UNIV_DEBUG || UNIV_IBUF_DEBUG */

/** Wait for the block to be read in.
@param[in]	block	The block to check */
static
void
buf_wait_for_read(
	buf_block_t*	block)
{
	/* Note:

	We are using the block->lock to check for IO state (and a dirty read).
	We set the IO_READ state under the protection of the hash_lock
	(and block->mutex). This is safe because another thread can only
	access the block (and check for IO state) after the block has been
	added to the page hashtable. */

	if (buf_block_get_io_fix(block) == BUF_IO_READ) {

		/* Wait until the read operation completes */

		BPageMutex*	mutex = buf_page_get_mutex(&block->page);

		for (;;) {
			buf_io_fix	io_fix;

			mutex_enter(mutex);

			io_fix = buf_block_get_io_fix(block);

			mutex_exit(mutex);

			if (io_fix == BUF_IO_READ) {
				/* Wait by temporaly s-latch */
				rw_lock_s_lock(&block->lock);
				rw_lock_s_unlock(&block->lock);
			} else {
				break;
			}
		}
	}
}

/** This is the general function used to get access to a database page.
@param[in]	page_id		page id
@param[in]	rw_latch	RW_S_LATCH, RW_X_LATCH, RW_NO_LATCH
@param[in]	guess		guessed block or NULL
@param[in]	mode		BUF_GET, BUF_GET_IF_IN_POOL,
BUF_PEEK_IF_IN_POOL, BUF_GET_NO_LATCH, or BUF_GET_IF_IN_POOL_OR_WATCH
@param[in]	file		file name
@param[in]	line		line where called
@param[in]	mtr		mini-transaction
@param[in]	dirty_with_no_latch
				mark page as dirty even if page
				is being pinned without any latch
@return pointer to the block or NULL */
buf_block_t*
buf_page_get_gen(
	const page_id_t&	page_id,
	const page_size_t&	page_size,
	ulint			rw_latch,
	buf_block_t*		guess,
	ulint			mode,
	const char*		file,
	ulint			line,
	mtr_t*			mtr,
	bool			dirty_with_no_latch)
{
	buf_block_t*	block;
	unsigned	access_time;
	rw_lock_t*	hash_lock;
	buf_block_t*	fix_block;
	ulint		retries = 0;
	buf_pool_t*	buf_pool = buf_pool_get(page_id);

	ut_ad(mtr->is_active());
	ut_ad((rw_latch == RW_S_LATCH)
	      || (rw_latch == RW_X_LATCH)
	      || (rw_latch == RW_SX_LATCH)
	      || (rw_latch == RW_NO_LATCH));
#ifdef UNIV_DEBUG
	switch (mode) {
	case BUF_GET_NO_LATCH:
		ut_ad(rw_latch == RW_NO_LATCH);
		break;
	case BUF_GET:
	case BUF_GET_IF_IN_POOL:
	case BUF_PEEK_IF_IN_POOL:
	case BUF_GET_IF_IN_POOL_OR_WATCH:
	case BUF_GET_POSSIBLY_FREED:
		break;
	default:
		ut_error;
	}

	bool			found;
	const page_size_t&	space_page_size
		= fil_space_get_page_size(page_id.space(), &found);

	ut_ad(found);

	ut_ad(page_size.equals_to(space_page_size));
#endif /* UNIV_DEBUG */

	ut_ad(!ibuf_inside(mtr)
	      || ibuf_page_low(page_id, page_size, FALSE, file, line, NULL));

	buf_pool->stat.n_page_gets++;
	hash_lock = buf_page_hash_lock_get(buf_pool, page_id);
loop:
	block = guess;

	rw_lock_s_lock(hash_lock);

	/* If not own buf_pool_mutex, page_hash can be changed. */
	hash_lock = buf_page_hash_lock_s_confirm(hash_lock, buf_pool, page_id);

	if (block != NULL) {

		/* If the guess is a compressed page descriptor that
		has been allocated by buf_page_alloc_descriptor(),
		it may have been freed by buf_relocate(). */

		if (!buf_block_is_uncompressed(buf_pool, block)
		    || !page_id.equals_to(block->page.id)
		    || buf_block_get_state(block) != BUF_BLOCK_FILE_PAGE) {

			/* Our guess was bogus or things have changed
			since. */
			block = guess = NULL;
		} else {
			ut_ad(!block->page.in_zip_hash);
		}
	}

	if (block == NULL) {
		block = (buf_block_t*) buf_page_hash_get_low(buf_pool, page_id);
	}

	if (!block || buf_pool_watch_is_sentinel(buf_pool, &block->page)) {
		rw_lock_s_unlock(hash_lock);
		block = NULL;
	}

	if (block == NULL) {
		/* Page not in buf_pool: needs to be read from file */

		if (mode == BUF_GET_IF_IN_POOL_OR_WATCH) {
			rw_lock_x_lock(hash_lock);

			/* If not own buf_pool_mutex,
			page_hash can be changed. */
			hash_lock = buf_page_hash_lock_x_confirm(
				hash_lock, buf_pool, page_id);

			block = (buf_block_t*) buf_pool_watch_set(
				page_id, &hash_lock);

			if (block) {
				/* We can release hash_lock after we
				increment the fix count to make
				sure that no state change takes place. */
				fix_block = block;

				if (fsp_is_system_temporary(page_id.space())) {
					/* For temporary tablespace,
					the mutex is being used for
					synchronization between user
					thread and flush thread,
					instead of block->lock. See
					buf_flush_page() for the flush
					thread counterpart. */

					BPageMutex*	fix_mutex
						= buf_page_get_mutex(
							&fix_block->page);
					mutex_enter(fix_mutex);
					buf_block_fix(fix_block);
					mutex_exit(fix_mutex);
				} else {
					buf_block_fix(fix_block);
				}

				/* Now safe to release page_hash mutex */
				rw_lock_x_unlock(hash_lock);
				goto got_block;
			}

			rw_lock_x_unlock(hash_lock);
		}

		if (mode == BUF_GET_IF_IN_POOL
		    || mode == BUF_PEEK_IF_IN_POOL
		    || mode == BUF_GET_IF_IN_POOL_OR_WATCH) {
#ifdef UNIV_SYNC_DEBUG
			ut_ad(!rw_lock_own(hash_lock, RW_LOCK_X));
			ut_ad(!rw_lock_own(hash_lock, RW_LOCK_S));
#endif /* UNIV_SYNC_DEBUG */
			return(NULL);
		}

		if (buf_read_page(page_id, page_size)) {
			buf_read_ahead_random(page_id, page_size,
					      ibuf_inside(mtr));

			retries = 0;
		} else if (retries < BUF_PAGE_READ_MAX_RETRIES) {
			++retries;
			DBUG_EXECUTE_IF(
				"innodb_page_corruption_retries",
				retries = BUF_PAGE_READ_MAX_RETRIES;
			);
		} else {
			ib::fatal() << "Unable to read page " << page_id
				<< " into the buffer pool after "
				<< BUF_PAGE_READ_MAX_RETRIES << " attempts."
				" The most probable cause of this error may"
				" be that the table has been corrupted."
				" You can try to fix this problem by using"
				" innodb_force_recovery."
				" Please see " REFMAN " for more"
				" details. Aborting...";
		}

#if defined UNIV_DEBUG || defined UNIV_BUF_DEBUG
		ut_a(fsp_skip_sanity_check(page_id.space())
		     || ++buf_dbg_counter % 5771
		     || buf_validate());
#endif /* UNIV_DEBUG || UNIV_BUF_DEBUG */
		goto loop;
	} else {
		fix_block = block;
	}

	if (fsp_is_system_temporary(page_id.space())) {
		/* For temporary tablespace, the mutex is being used
		for synchronization between user thread and flush
		thread, instead of block->lock. See buf_flush_page()
		for the flush thread counterpart. */
		BPageMutex*	fix_mutex = buf_page_get_mutex(
			&fix_block->page);
		mutex_enter(fix_mutex);
		buf_block_fix(fix_block);
		mutex_exit(fix_mutex);
	} else {
		buf_block_fix(fix_block);
	}

	/* Now safe to release page_hash mutex */
	rw_lock_s_unlock(hash_lock);

got_block:

	if (mode == BUF_GET_IF_IN_POOL || mode == BUF_PEEK_IF_IN_POOL) {

		buf_page_t*	fix_page = &fix_block->page;
		BPageMutex*	fix_mutex = buf_page_get_mutex(fix_page);
		mutex_enter(fix_mutex);
		const bool	must_read
			= (buf_page_get_io_fix(fix_page) == BUF_IO_READ);
		mutex_exit(fix_mutex);

		if (must_read) {
			/* The page is being read to buffer pool,
			but we cannot wait around for the read to
			complete. */
			buf_block_unfix(fix_block);

			return(NULL);
		}
	}

	switch (buf_block_get_state(fix_block)) {
		buf_page_t*	bpage;

	case BUF_BLOCK_FILE_PAGE:
		bpage = &block->page;
		if (fsp_is_system_temporary(page_id.space())
		    && buf_page_get_io_fix(bpage) != BUF_IO_NONE) {
			/* This suggest that page is being flushed.
			Avoid returning reference to this page.
			Instead wait for flush action to complete.
			For normal page this sync is done using SX
			lock but for intrinsic there is no latching. */
			buf_block_unfix(fix_block);
			os_thread_sleep(WAIT_FOR_WRITE);
			goto loop;
		}
		break;

	case BUF_BLOCK_ZIP_PAGE:
	case BUF_BLOCK_ZIP_DIRTY:
		if (mode == BUF_PEEK_IF_IN_POOL) {
			/* This mode is only used for dropping an
			adaptive hash index.  There cannot be an
			adaptive hash index for a compressed-only
			page, so do not bother decompressing the page. */
			buf_block_unfix(fix_block);

			return(NULL);
		}

		bpage = &block->page;

		/* Note: We have already buffer fixed this block. */
		if (bpage->buf_fix_count > 1
		    || buf_page_get_io_fix(bpage) != BUF_IO_NONE) {

			/* This condition often occurs when the buffer
			is not buffer-fixed, but I/O-fixed by
			buf_page_init_for_read(). */
			buf_block_unfix(fix_block);

			/* The block is buffer-fixed or I/O-fixed.
			Try again later. */
			os_thread_sleep(WAIT_FOR_READ);

			goto loop;
		}

		/* Buffer-fix the block so that it cannot be evicted
		or relocated while we are attempting to allocate an
		uncompressed page. */

		block = buf_LRU_get_free_block(buf_pool);

		buf_pool_mutex_enter(buf_pool);

		/* If not own buf_pool_mutex, page_hash can be changed. */
		hash_lock = buf_page_hash_lock_get(buf_pool, page_id);

		rw_lock_x_lock(hash_lock);

		/* Buffer-fixing prevents the page_hash from changing. */
		ut_ad(bpage == buf_page_hash_get_low(buf_pool, page_id));

		buf_block_unfix(fix_block);

		buf_page_mutex_enter(block);
		mutex_enter(&buf_pool->zip_mutex);

		fix_block = block;

		if (bpage->buf_fix_count > 0
		    || buf_page_get_io_fix(bpage) != BUF_IO_NONE) {

			mutex_exit(&buf_pool->zip_mutex);
			/* The block was buffer-fixed or I/O-fixed while
			buf_pool->mutex was not held by this thread.
			Free the block that was allocated and retry.
			This should be extremely unlikely, for example,
			if buf_page_get_zip() was invoked. */

			buf_LRU_block_free_non_file_page(block);
			buf_pool_mutex_exit(buf_pool);
			rw_lock_x_unlock(hash_lock);
			buf_page_mutex_exit(block);

			/* Try again */
			goto loop;
		}

		/* Move the compressed page from bpage to block,
		and uncompress it. */

		/* Note: this is the uncompressed block and it is not
		accessible by other threads yet because it is not in
		any list or hash table */
		buf_relocate(bpage, &block->page);

		buf_block_init_low(block);

		/* Set after buf_relocate(). */
		block->page.buf_fix_count = 1;

		block->lock_hash_val = lock_rec_hash(page_id.space(),
						     page_id.page_no());

		UNIV_MEM_DESC(&block->page.zip.data,
			      page_zip_get_size(&block->page.zip));

		if (buf_page_get_state(&block->page) == BUF_BLOCK_ZIP_PAGE) {
#if defined UNIV_DEBUG || defined UNIV_BUF_DEBUG
			UT_LIST_REMOVE(buf_pool->zip_clean, &block->page);
#endif /* UNIV_DEBUG || UNIV_BUF_DEBUG */
			ut_ad(!block->page.in_flush_list);
		} else {
			/* Relocate buf_pool->flush_list. */
			buf_flush_relocate_on_flush_list(bpage, &block->page);
		}

		/* Buffer-fix, I/O-fix, and X-latch the block
		for the duration of the decompression.
		Also add the block to the unzip_LRU list. */
		block->page.state = BUF_BLOCK_FILE_PAGE;

		/* Insert at the front of unzip_LRU list */
		buf_unzip_LRU_add_block(block, FALSE);

		buf_block_set_io_fix(block, BUF_IO_READ);
		rw_lock_x_lock_inline(&block->lock, 0, file, line);

		UNIV_MEM_INVALID(bpage, sizeof *bpage);

		rw_lock_x_unlock(hash_lock);
		buf_pool->n_pend_unzip++;
		mutex_exit(&buf_pool->zip_mutex);
		buf_pool_mutex_exit(buf_pool);

		access_time = buf_page_is_accessed(&block->page);

		buf_page_mutex_exit(block);

		buf_page_free_descriptor(bpage);

		/* Decompress the page while not holding
		buf_pool->mutex or block->mutex. */

		/* Page checksum verification is already done when
		the page is read from disk. Hence page checksum
		verification is not necessary when decompressing the page. */
		{
			bool	success = buf_zip_decompress(block, FALSE);
			ut_a(success);
		}

		if (!recv_no_ibuf_operations) {
			if (access_time) {
#ifdef UNIV_IBUF_COUNT_DEBUG
				ut_a(ibuf_count_get(page_id) == 0);
#endif /* UNIV_IBUF_COUNT_DEBUG */
			} else {
				ibuf_merge_or_delete_for_page(
					block, page_id, &page_size, TRUE);
			}
		}

		buf_pool_mutex_enter(buf_pool);

		buf_page_mutex_enter(fix_block);

		buf_block_set_io_fix(fix_block, BUF_IO_NONE);

		buf_page_mutex_exit(fix_block);

		--buf_pool->n_pend_unzip;

		buf_pool_mutex_exit(buf_pool);

		rw_lock_x_unlock(&block->lock);

		break;

	case BUF_BLOCK_POOL_WATCH:
	case BUF_BLOCK_NOT_USED:
	case BUF_BLOCK_READY_FOR_USE:
	case BUF_BLOCK_MEMORY:
	case BUF_BLOCK_REMOVE_HASH:
		ut_error;
		break;
	}

	ut_ad(block == fix_block);
	ut_ad(fix_block->page.buf_fix_count > 0);

#ifdef UNIV_SYNC_DEBUG
	ut_ad(!rw_lock_own(hash_lock, RW_LOCK_X));
	ut_ad(!rw_lock_own(hash_lock, RW_LOCK_S));
#endif /* UNIV_SYNC_DEBUG */

	ut_ad(buf_block_get_state(fix_block) == BUF_BLOCK_FILE_PAGE);

#if defined UNIV_DEBUG || defined UNIV_IBUF_DEBUG

	if ((mode == BUF_GET_IF_IN_POOL || mode == BUF_GET_IF_IN_POOL_OR_WATCH)
	    && (ibuf_debug || buf_debug_execute_is_force_flush())) {

		/* Try to evict the block from the buffer pool, to use the
		insert buffer (change buffer) as much as possible. */

		buf_pool_mutex_enter(buf_pool);

		buf_block_unfix(fix_block);

		/* Now we are only holding the buf_pool->mutex,
		not block->mutex or hash_lock. Blocks cannot be
		relocated or enter or exit the buf_pool while we
		are holding the buf_pool->mutex. */

		if (buf_LRU_free_page(&fix_block->page, true)) {

			buf_pool_mutex_exit(buf_pool);

			/* If not own buf_pool_mutex,
			page_hash can be changed. */
			hash_lock = buf_page_hash_lock_get(buf_pool, page_id);

			rw_lock_x_lock(hash_lock);

			/* If not own buf_pool_mutex,
			page_hash can be changed. */
			hash_lock = buf_page_hash_lock_x_confirm(
				hash_lock, buf_pool, page_id);

			if (mode == BUF_GET_IF_IN_POOL_OR_WATCH) {
				/* Set the watch, as it would have
				been set if the page were not in the
				buffer pool in the first place. */
				block = (buf_block_t*) buf_pool_watch_set(
					page_id, &hash_lock);
			} else {
				block = (buf_block_t*) buf_page_hash_get_low(
					buf_pool, page_id);
			}

			rw_lock_x_unlock(hash_lock);

			if (block != NULL) {
				/* Either the page has been read in or
				a watch was set on that in the window
				where we released the buf_pool::mutex
				and before we acquire the hash_lock
				above. Try again. */
				guess = block;

				goto loop;
			}

			ib::info() << "innodb_change_buffering_debug evict "
				<< page_id;

			return(NULL);
		}

		buf_page_mutex_enter(fix_block);

		if (buf_flush_page_try(buf_pool, fix_block)) {

			ib::info() << "innodb_change_buffering_debug flush "
				<< page_id;

			guess = fix_block;

			goto loop;
		}

		buf_page_mutex_exit(fix_block);

		buf_block_fix(fix_block);

		/* Failed to evict the page; change it directly */

		buf_pool_mutex_exit(buf_pool);
	}
#endif /* UNIV_DEBUG || UNIV_IBUF_DEBUG */

	ut_ad(fix_block->page.buf_fix_count > 0);

#ifdef UNIV_SYNC_DEBUG
	/* We have already buffer fixed the page, and we are committed to
	returning this page to the caller. Register for debugging.
	Avoid debug latching if page/block belongs to system temporary
	tablespace (Not much needed for table with single threaded access.). */
	if (!fsp_is_system_temporary(page_id.space())) {
		ibool   ret;
		ret = rw_lock_s_lock_nowait(
			&fix_block->debug_latch, file, line);
		ut_a(ret);
	}
#endif /* UNIV_SYNC_DEBUG */

#if defined UNIV_DEBUG_FILE_ACCESSES || defined UNIV_DEBUG
	ut_a(mode == BUF_GET_POSSIBLY_FREED
	     || !fix_block->page.file_page_was_freed);
#endif

	/* Check if this is the first access to the page */
	access_time = buf_page_is_accessed(&fix_block->page);

	/* This is a heuristic and we don't care about ordering issues. */
	if (access_time == 0) {
		buf_page_mutex_enter(fix_block);

		buf_page_set_accessed(&fix_block->page);

		buf_page_mutex_exit(fix_block);
	}

	if (mode != BUF_PEEK_IF_IN_POOL) {
		buf_page_make_young_if_needed(&fix_block->page);
	}

#if defined UNIV_DEBUG || defined UNIV_BUF_DEBUG
	ut_a(fsp_skip_sanity_check(page_id.space())
	     || ++buf_dbg_counter % 5771
	     || buf_validate());
	ut_a(buf_block_get_state(fix_block) == BUF_BLOCK_FILE_PAGE);
#endif /* UNIV_DEBUG || UNIV_BUF_DEBUG */

	/* We have to wait here because the IO_READ state was set
	under the protection of the hash_lock and not the block->mutex
	and block->lock. */
	buf_wait_for_read(fix_block);

	/* Mark block as dirty if requested by caller. If not requested (false)
	then we avoid updating the dirty state of the block and retain the
	original one. This is reason why ?
	Same block can be shared/pinned by 2 different mtrs. If first mtr
	set the dirty state to true and second mtr mark it as false the last
	updated dirty state is retained. Which means we can loose flushing of
	a modified block. */
	if (dirty_with_no_latch) {
		fix_block->made_dirty_with_no_latch = dirty_with_no_latch;
	}

	mtr_memo_type_t	fix_type;

	switch (rw_latch) {
	case RW_NO_LATCH:

		fix_type = MTR_MEMO_BUF_FIX;
		break;

	case RW_S_LATCH:
		rw_lock_s_lock_inline(&fix_block->lock, 0, file, line);

		fix_type = MTR_MEMO_PAGE_S_FIX;
		break;

	case RW_SX_LATCH:
		rw_lock_sx_lock_inline(&fix_block->lock, 0, file, line);

		fix_type = MTR_MEMO_PAGE_SX_FIX;
		break;

	default:
		ut_ad(rw_latch == RW_X_LATCH);
		rw_lock_x_lock_inline(&fix_block->lock, 0, file, line);

		fix_type = MTR_MEMO_PAGE_X_FIX;
		break;
	}

	mtr_memo_push(mtr, fix_block, fix_type);

	if (mode != BUF_PEEK_IF_IN_POOL && !access_time) {
		/* In the case of a first access, try to apply linear
		read-ahead */

		buf_read_ahead_linear(page_id, page_size, ibuf_inside(mtr));
	}

#ifdef UNIV_IBUF_COUNT_DEBUG
	ut_a(ibuf_count_get(fix_block->page.id) == 0);
#endif
#ifdef UNIV_SYNC_DEBUG
	ut_ad(!rw_lock_own(hash_lock, RW_LOCK_X));
	ut_ad(!rw_lock_own(hash_lock, RW_LOCK_S));
#endif /* UNIV_SYNC_DEBUG */
	return(fix_block);
}

/********************************************************************//**
This is the general function used to get optimistic access to a database
page.
@return TRUE if success */
ibool
buf_page_optimistic_get(
/*====================*/
	ulint		rw_latch,/*!< in: RW_S_LATCH, RW_X_LATCH */
	buf_block_t*	block,	/*!< in: guessed buffer block */
	ib_uint64_t	modify_clock,/*!< in: modify clock value */
	const char*	file,	/*!< in: file name */
	ulint		line,	/*!< in: line where called */
	mtr_t*		mtr)	/*!< in: mini-transaction */
{
	buf_pool_t*	buf_pool;
	unsigned	access_time;
	ibool		success;

	ut_ad(block);
	ut_ad(mtr);
	ut_ad(mtr->is_active());
	ut_ad((rw_latch == RW_S_LATCH) || (rw_latch == RW_X_LATCH));

	buf_page_mutex_enter(block);

	if (UNIV_UNLIKELY(buf_block_get_state(block) != BUF_BLOCK_FILE_PAGE)) {

		buf_page_mutex_exit(block);

		return(FALSE);
	}

	buf_block_buf_fix_inc(block, file, line);

	access_time = buf_page_is_accessed(&block->page);

	buf_page_set_accessed(&block->page);

	buf_page_mutex_exit(block);

	buf_page_make_young_if_needed(&block->page);

	ut_ad(!ibuf_inside(mtr)
	      || ibuf_page(block->page.id, block->page.size, NULL));

	mtr_memo_type_t	fix_type;

	switch (rw_latch) {
	case RW_S_LATCH:
		success = rw_lock_s_lock_nowait(&block->lock, file, line);

		fix_type = MTR_MEMO_PAGE_S_FIX;
		break;
	case RW_X_LATCH:
		success = rw_lock_x_lock_func_nowait_inline(
			&block->lock, file, line);

		fix_type = MTR_MEMO_PAGE_X_FIX;
		break;
	default:
		ut_error; /* RW_SX_LATCH is not implemented yet */
	}

	if (!success) {
		buf_page_mutex_enter(block);
		buf_block_buf_fix_dec(block);
		buf_page_mutex_exit(block);

		return(FALSE);
	}

	if (modify_clock != block->modify_clock) {

		buf_block_dbg_add_level(block, SYNC_NO_ORDER_CHECK);

		if (rw_latch == RW_S_LATCH) {
			rw_lock_s_unlock(&block->lock);
		} else {
			rw_lock_x_unlock(&block->lock);
		}

		buf_page_mutex_enter(block);
		buf_block_buf_fix_dec(block);
		buf_page_mutex_exit(block);

		return(FALSE);
	}

	mtr_memo_push(mtr, block, fix_type);

#if defined UNIV_DEBUG || defined UNIV_BUF_DEBUG
	ut_a(fsp_skip_sanity_check(block->page.id.space())
	     || ++buf_dbg_counter % 5771
	     || buf_validate());
	ut_a(block->page.buf_fix_count > 0);
	ut_a(buf_block_get_state(block) == BUF_BLOCK_FILE_PAGE);
#endif /* UNIV_DEBUG || UNIV_BUF_DEBUG */

#if defined UNIV_DEBUG_FILE_ACCESSES || defined UNIV_DEBUG
	buf_page_mutex_enter(block);
	ut_a(!block->page.file_page_was_freed);
	buf_page_mutex_exit(block);
#endif /* defined UNIV_DEBUG_FILE_ACCESSES || defined UNIV_DEBUG */

	if (!access_time) {
		/* In the case of a first access, try to apply linear
		read-ahead */
		buf_read_ahead_linear(block->page.id, block->page.size,
				      ibuf_inside(mtr));
	}

#ifdef UNIV_IBUF_COUNT_DEBUG
	ut_a(ibuf_count_get(block->page.id) == 0);
#endif
	buf_pool = buf_pool_from_block(block);
	buf_pool->stat.n_page_gets++;

	return(TRUE);
}

/********************************************************************//**
This is used to get access to a known database page, when no waiting can be
done. For example, if a search in an adaptive hash index leads us to this
frame.
@return TRUE if success */
ibool
buf_page_get_known_nowait(
/*======================*/
	ulint		rw_latch,/*!< in: RW_S_LATCH, RW_X_LATCH */
	buf_block_t*	block,	/*!< in: the known page */
	ulint		mode,	/*!< in: BUF_MAKE_YOUNG or BUF_KEEP_OLD */
	const char*	file,	/*!< in: file name */
	ulint		line,	/*!< in: line where called */
	mtr_t*		mtr)	/*!< in: mini-transaction */
{
	buf_pool_t*	buf_pool;
	ibool		success;

	ut_ad(mtr->is_active());
	ut_ad((rw_latch == RW_S_LATCH) || (rw_latch == RW_X_LATCH));

	buf_page_mutex_enter(block);

	if (buf_block_get_state(block) == BUF_BLOCK_REMOVE_HASH) {
		/* Another thread is just freeing the block from the LRU list
		of the buffer pool: do not try to access this page; this
		attempt to access the page can only come through the hash
		index because when the buffer block state is ..._REMOVE_HASH,
		we have already removed it from the page address hash table
		of the buffer pool. */

		buf_page_mutex_exit(block);

		return(FALSE);
	}

	ut_a(buf_block_get_state(block) == BUF_BLOCK_FILE_PAGE);

	buf_block_buf_fix_inc(block, file, line);

	buf_page_set_accessed(&block->page);

	buf_page_mutex_exit(block);

	buf_pool = buf_pool_from_block(block);

	if (mode == BUF_MAKE_YOUNG) {
		buf_page_make_young_if_needed(&block->page);
	}

	ut_ad(!ibuf_inside(mtr) || mode == BUF_KEEP_OLD);

	mtr_memo_type_t	fix_type;

	switch (rw_latch) {
	case RW_S_LATCH:
		success = rw_lock_s_lock_nowait(&block->lock, file, line);
		fix_type = MTR_MEMO_PAGE_S_FIX;
		break;
	case RW_X_LATCH:
		success = rw_lock_x_lock_func_nowait_inline(
			&block->lock, file, line);

		fix_type = MTR_MEMO_PAGE_X_FIX;
		break;
	default:
		ut_error; /* RW_SX_LATCH is not implemented yet */
	}

	if (!success) {
		buf_page_mutex_enter(block);
		buf_block_buf_fix_dec(block);
		buf_page_mutex_exit(block);

		return(FALSE);
	}

	mtr_memo_push(mtr, block, fix_type);

#if defined UNIV_DEBUG || defined UNIV_BUF_DEBUG
	ut_a(++buf_dbg_counter % 5771 || buf_validate());
	ut_a(block->page.buf_fix_count > 0);
	ut_a(buf_block_get_state(block) == BUF_BLOCK_FILE_PAGE);
#endif /* UNIV_DEBUG || UNIV_BUF_DEBUG */
#if defined UNIV_DEBUG_FILE_ACCESSES || defined UNIV_DEBUG
	if (mode != BUF_KEEP_OLD) {
		/* If mode == BUF_KEEP_OLD, we are executing an I/O
		completion routine.  Avoid a bogus assertion failure
		when ibuf_merge_or_delete_for_page() is processing a
		page that was just freed due to DROP INDEX, or
		deleting a record from SYS_INDEXES. This check will be
		skipped in recv_recover_page() as well. */

		buf_page_mutex_enter(block);
		ut_a(!block->page.file_page_was_freed);
		buf_page_mutex_exit(block);
	}
#endif

#ifdef UNIV_IBUF_COUNT_DEBUG
	ut_a((mode == BUF_KEEP_OLD) || ibuf_count_get(block->page.id) == 0);
#endif
	buf_pool->stat.n_page_gets++;

	return(TRUE);
}

/** Given a tablespace id and page number tries to get that page. If the
page is not in the buffer pool it is not loaded and NULL is returned.
Suitable for using when holding the lock_sys_t::mutex.
@param[in]	page_id	page id
@param[in]	file	file name
@param[in]	line	line where called
@param[in]	mtr	mini-transaction
@return pointer to a page or NULL */
const buf_block_t*
buf_page_try_get_func(
	const page_id_t&	page_id,
	const char*		file,
	ulint			line,
	mtr_t*			mtr)
{
	buf_block_t*	block;
	ibool		success;
	buf_pool_t*	buf_pool = buf_pool_get(page_id);
	rw_lock_t*	hash_lock;

	ut_ad(mtr);
	ut_ad(mtr->is_active());

	block = buf_block_hash_get_s_locked(buf_pool, page_id, &hash_lock);

	if (!block || buf_block_get_state(block) != BUF_BLOCK_FILE_PAGE) {
		if (block) {
			rw_lock_s_unlock(hash_lock);
		}
		return(NULL);
	}

	ut_ad(!buf_pool_watch_is_sentinel(buf_pool, &block->page));

	buf_page_mutex_enter(block);
	rw_lock_s_unlock(hash_lock);

#if defined UNIV_DEBUG || defined UNIV_BUF_DEBUG
	ut_a(buf_block_get_state(block) == BUF_BLOCK_FILE_PAGE);
	ut_a(page_id.equals_to(block->page.id));
#endif /* UNIV_DEBUG || UNIV_BUF_DEBUG */

	buf_block_buf_fix_inc(block, file, line);
	buf_page_mutex_exit(block);

	mtr_memo_type_t	fix_type = MTR_MEMO_PAGE_S_FIX;
	success = rw_lock_s_lock_nowait(&block->lock, file, line);

	if (!success) {
		/* Let us try to get an X-latch. If the current thread
		is holding an X-latch on the page, we cannot get an
		S-latch. */

		fix_type = MTR_MEMO_PAGE_X_FIX;
		success = rw_lock_x_lock_func_nowait_inline(&block->lock,
							    file, line);
	}

	if (!success) {
		buf_page_mutex_enter(block);
		buf_block_buf_fix_dec(block);
		buf_page_mutex_exit(block);

		return(NULL);
	}

	mtr_memo_push(mtr, block, fix_type);
#if defined UNIV_DEBUG || defined UNIV_BUF_DEBUG
	ut_a(fsp_skip_sanity_check(block->page.id.space())
	     || ++buf_dbg_counter % 5771
	     || buf_validate());
	ut_a(block->page.buf_fix_count > 0);
	ut_a(buf_block_get_state(block) == BUF_BLOCK_FILE_PAGE);
#endif /* UNIV_DEBUG || UNIV_BUF_DEBUG */
#if defined UNIV_DEBUG_FILE_ACCESSES || defined UNIV_DEBUG
	buf_page_mutex_enter(block);
	ut_a(!block->page.file_page_was_freed);
	buf_page_mutex_exit(block);
#endif /* UNIV_DEBUG_FILE_ACCESSES || UNIV_DEBUG */
	buf_block_dbg_add_level(block, SYNC_NO_ORDER_CHECK);

	buf_pool->stat.n_page_gets++;

#ifdef UNIV_IBUF_COUNT_DEBUG
	ut_a(ibuf_count_get(block->page.id) == 0);
#endif

	return(block);
}

/********************************************************************//**
Initialize some fields of a control block. */
UNIV_INLINE
void
buf_page_init_low(
/*==============*/
	buf_page_t*	bpage)	/*!< in: block to init */
{
	bpage->flush_type = BUF_FLUSH_LRU;
	bpage->io_fix = BUF_IO_NONE;
	bpage->buf_fix_count = 0;
	bpage->freed_page_clock = 0;
	bpage->access_time = 0;
	bpage->newest_modification = 0;
	bpage->oldest_modification = 0;
	HASH_INVALIDATE(bpage, hash);
#if defined UNIV_DEBUG_FILE_ACCESSES || defined UNIV_DEBUG
	bpage->file_page_was_freed = FALSE;
#endif /* UNIV_DEBUG_FILE_ACCESSES || UNIV_DEBUG */
}

/** Inits a page to the buffer buf_pool.
@param[in,out]	buf_pool	buffer pool
@param[in]	page_id		page id
@param[in,out]	block		block to init */
static
void
buf_page_init(
	buf_pool_t*		buf_pool,
	const page_id_t&	page_id,
	const page_size_t&	page_size,
	buf_block_t*		block)
{
	buf_page_t*	hash_page;

	ut_ad(buf_pool == buf_pool_get(page_id));
	ut_ad(buf_pool_mutex_own(buf_pool));

	ut_ad(buf_page_mutex_own(block));
	ut_a(buf_block_get_state(block) != BUF_BLOCK_FILE_PAGE);

#ifdef UNIV_SYNC_DEBUG
	ut_ad(rw_lock_own(buf_page_hash_lock_get(buf_pool, page_id),
			  RW_LOCK_X));
#endif /* UNIV_SYNC_DEBUG */

	/* Set the state of the block */
	buf_block_set_file_page(block, page_id);

#ifdef UNIV_DEBUG_VALGRIND
	if (is_system_tablespace(page_id.space())) {
		/* Silence valid Valgrind warnings about uninitialized
		data being written to data files.  There are some unused
		bytes on some pages that InnoDB does not initialize. */
		UNIV_MEM_VALID(block->frame, UNIV_PAGE_SIZE);
	}
#endif /* UNIV_DEBUG_VALGRIND */

	buf_block_init_low(block);

	block->lock_hash_val = lock_rec_hash(page_id.space(),
					     page_id.page_no());

	buf_page_init_low(&block->page);

	/* Insert into the hash table of file pages */

	hash_page = buf_page_hash_get_low(buf_pool, page_id);

	if (hash_page == NULL) {
		/* Block not found in hash table */
	} else if (buf_pool_watch_is_sentinel(buf_pool, hash_page)) {
		/* Preserve the reference count. */
		ib_uint32_t	buf_fix_count = hash_page->buf_fix_count;

		ut_a(buf_fix_count > 0);

		os_atomic_increment_uint32(&block->page.buf_fix_count,
					   buf_fix_count);

		buf_pool_watch_remove(buf_pool, hash_page);
	} else {

		ib::error() << "Page " << page_id
			<< " already found in the hash table: "
			<< hash_page << ", " << block;

#if defined UNIV_DEBUG || defined UNIV_BUF_DEBUG
		buf_page_mutex_exit(block);
		buf_pool_mutex_exit(buf_pool);
		buf_print();
		buf_LRU_print();
		buf_validate();
		buf_LRU_validate();
#endif /* UNIV_DEBUG || UNIV_BUF_DEBUG */
		ut_error;
	}

	ut_ad(!block->page.in_zip_hash);
	ut_ad(!block->page.in_page_hash);
	ut_d(block->page.in_page_hash = TRUE);

	block->page.id.copy_from(page_id);
	block->page.size.copy_from(page_size);

	HASH_INSERT(buf_page_t, hash, buf_pool->page_hash,
		    page_id.fold(), &block->page);

	if (page_size.is_compressed()) {
		page_zip_set_size(&block->page.zip, page_size.physical());
	}
}

/** Inits a page for read to the buffer buf_pool. If the page is
(1) already in buf_pool, or
(2) if we specify to read only ibuf pages and the page is not an ibuf page, or
(3) if the space is deleted or being deleted,
then this function does nothing.
Sets the io_fix flag to BUF_IO_READ and sets a non-recursive exclusive lock
on the buffer frame. The io-handler must take care that the flag is cleared
and the lock released later.
@param[out]	err			DB_SUCCESS or DB_TABLESPACE_DELETED
@param[in]	mode			BUF_READ_IBUF_PAGES_ONLY, ...
@param[in]	page_id			page id
@param[in]	unzip			TRUE=request uncompressed page
@return pointer to the block or NULL */
buf_page_t*
buf_page_init_for_read(
	dberr_t*		err,
	ulint			mode,
	const page_id_t&	page_id,
	const page_size_t&	page_size,
	ibool			unzip)
{
	buf_block_t*	block;
	buf_page_t*	bpage	= NULL;
	buf_page_t*	watch_page;
	rw_lock_t*	hash_lock;
	mtr_t		mtr;
	ibool		lru	= FALSE;
	void*		data;
	buf_pool_t*	buf_pool = buf_pool_get(page_id);

	ut_ad(buf_pool);

	*err = DB_SUCCESS;

	if (mode == BUF_READ_IBUF_PAGES_ONLY) {
		/* It is a read-ahead within an ibuf routine */

		ut_ad(!ibuf_bitmap_page(page_id, page_size));

		ibuf_mtr_start(&mtr);

		if (!recv_no_ibuf_operations &&
		    !ibuf_page(page_id, page_size, &mtr)) {

			ibuf_mtr_commit(&mtr);

			return(NULL);
		}
	} else {
		ut_ad(mode == BUF_READ_ANY_PAGE);
	}

	if (page_size.is_compressed() && !unzip && !recv_recovery_is_on()) {
		block = NULL;
	} else {
		block = buf_LRU_get_free_block(buf_pool);
		ut_ad(block);
		ut_ad(buf_pool_from_block(block) == buf_pool);
	}

	buf_pool_mutex_enter(buf_pool);

	hash_lock = buf_page_hash_lock_get(buf_pool, page_id);
	rw_lock_x_lock(hash_lock);

	watch_page = buf_page_hash_get_low(buf_pool, page_id);
	if (watch_page && !buf_pool_watch_is_sentinel(buf_pool, watch_page)) {
		/* The page is already in the buffer pool. */
		watch_page = NULL;
		rw_lock_x_unlock(hash_lock);
		if (block) {
			buf_page_mutex_enter(block);
			buf_LRU_block_free_non_file_page(block);
			buf_page_mutex_exit(block);
		}

		bpage = NULL;
		goto func_exit;
	}

	if (block) {
		bpage = &block->page;

		buf_page_mutex_enter(block);

		ut_ad(buf_pool_from_bpage(bpage) == buf_pool);

		buf_page_init(buf_pool, page_id, page_size, block);

		/* Note: We are using the hash_lock for protection. This is
		safe because no other thread can lookup the block from the
		page hashtable yet. */

		buf_page_set_io_fix(bpage, BUF_IO_READ);

		rw_lock_x_unlock(hash_lock);

		/* The block must be put to the LRU list, to the old blocks */
		buf_LRU_add_block(bpage, TRUE/* to old blocks */);

		/* We set a pass-type x-lock on the frame because then
		the same thread which called for the read operation
		(and is running now at this point of code) can wait
		for the read to complete by waiting for the x-lock on
		the frame; if the x-lock were recursive, the same
		thread would illegally get the x-lock before the page
		read is completed.  The x-lock is cleared by the
		io-handler thread. */

		rw_lock_x_lock_gen(&block->lock, BUF_IO_READ);

		if (page_size.is_compressed()) {
			/* buf_pool->mutex may be released and
			reacquired by buf_buddy_alloc().  Thus, we
			must release block->mutex in order not to
			break the latching order in the reacquisition
			of buf_pool->mutex.  We also must defer this
			operation until after the block descriptor has
			been added to buf_pool->LRU and
			buf_pool->page_hash. */
			buf_page_mutex_exit(block);
			data = buf_buddy_alloc(buf_pool, page_size.physical(),
					       &lru);
			buf_page_mutex_enter(block);
			block->page.zip.data = (page_zip_t*) data;

			/* To maintain the invariant
			block->in_unzip_LRU_list
			== buf_page_belongs_to_unzip_LRU(&block->page)
			we have to add this block to unzip_LRU
			after block->page.zip.data is set. */
			ut_ad(buf_page_belongs_to_unzip_LRU(&block->page));
			buf_unzip_LRU_add_block(block, TRUE);
		}

		buf_page_mutex_exit(block);
	} else {
		rw_lock_x_unlock(hash_lock);

		/* The compressed page must be allocated before the
		control block (bpage), in order to avoid the
		invocation of buf_buddy_relocate_block() on
		uninitialized data. */
		data = buf_buddy_alloc(buf_pool, page_size.physical(), &lru);

		rw_lock_x_lock(hash_lock);

		/* If buf_buddy_alloc() allocated storage from the LRU list,
		it released and reacquired buf_pool->mutex.  Thus, we must
		check the page_hash again, as it may have been modified. */
		if (UNIV_UNLIKELY(lru)) {

			watch_page = buf_page_hash_get_low(buf_pool, page_id);

			if (UNIV_UNLIKELY(watch_page
			    && !buf_pool_watch_is_sentinel(buf_pool,
							   watch_page))) {

				/* The block was added by some other thread. */
				rw_lock_x_unlock(hash_lock);
				watch_page = NULL;
				buf_buddy_free(buf_pool, data,
					       page_size.physical());

				bpage = NULL;
				goto func_exit;
			}
		}

		bpage = buf_page_alloc_descriptor();

		/* Initialize the buf_pool pointer. */
		bpage->buf_pool_index = buf_pool_index(buf_pool);

		page_zip_des_init(&bpage->zip);
		page_zip_set_size(&bpage->zip, page_size.physical());
		bpage->zip.data = (page_zip_t*) data;

		bpage->size.copy_from(page_size);

		mutex_enter(&buf_pool->zip_mutex);
		UNIV_MEM_DESC(bpage->zip.data, bpage->size.physical());

		buf_page_init_low(bpage);

		bpage->state = BUF_BLOCK_ZIP_PAGE;
		bpage->id.copy_from(page_id);

#ifdef UNIV_DEBUG
		bpage->in_page_hash = FALSE;
		bpage->in_zip_hash = FALSE;
		bpage->in_flush_list = FALSE;
		bpage->in_free_list = FALSE;
		bpage->in_LRU_list = FALSE;
#endif /* UNIV_DEBUG */

		ut_d(bpage->in_page_hash = TRUE);

		if (watch_page != NULL) {

			/* Preserve the reference count. */
			ib_uint32_t	buf_fix_count;

			buf_fix_count = watch_page->buf_fix_count;

			ut_a(buf_fix_count > 0);

			os_atomic_increment_uint32(
				&bpage->buf_fix_count, buf_fix_count);

			ut_ad(buf_pool_watch_is_sentinel(buf_pool, watch_page));
			buf_pool_watch_remove(buf_pool, watch_page);
		}

		HASH_INSERT(buf_page_t, hash, buf_pool->page_hash,
			    bpage->id.fold(), bpage);

		rw_lock_x_unlock(hash_lock);

		/* The block must be put to the LRU list, to the old blocks.
		The zip size is already set into the page zip */
		buf_LRU_add_block(bpage, TRUE/* to old blocks */);
#if defined UNIV_DEBUG || defined UNIV_BUF_DEBUG
		buf_LRU_insert_zip_clean(bpage);
#endif /* UNIV_DEBUG || UNIV_BUF_DEBUG */

		buf_page_set_io_fix(bpage, BUF_IO_READ);

		mutex_exit(&buf_pool->zip_mutex);
	}

	buf_pool->n_pend_reads++;
func_exit:
	buf_pool_mutex_exit(buf_pool);

	if (mode == BUF_READ_IBUF_PAGES_ONLY) {

		ibuf_mtr_commit(&mtr);
	}


#ifdef UNIV_SYNC_DEBUG
	ut_ad(!rw_lock_own(hash_lock, RW_LOCK_X));
	ut_ad(!rw_lock_own(hash_lock, RW_LOCK_S));
#endif /* UNIV_SYNC_DEBUG */

	ut_ad(!bpage || buf_page_in_file(bpage));
	return(bpage);
}

/** Initializes a page to the buffer buf_pool. The page is usually not read
from a file even if it cannot be found in the buffer buf_pool. This is one
of the functions which perform to a block a state transition NOT_USED =>
FILE_PAGE (the other is buf_page_get_gen).
@param[in]	page_id		page id
@param[in]	page_size	page size
@param[in]	mtr		mini-transaction
@return pointer to the block, page bufferfixed */
buf_block_t*
buf_page_create(
	const page_id_t&	page_id,
	const page_size_t&	page_size,
	mtr_t*			mtr)
{
	buf_frame_t*	frame;
	buf_block_t*	block;
	buf_block_t*	free_block	= NULL;
	buf_pool_t*	buf_pool = buf_pool_get(page_id);
	rw_lock_t*	hash_lock;

	ut_ad(mtr->is_active());
	ut_ad(page_id.space() != 0 || !page_size.is_compressed());

	free_block = buf_LRU_get_free_block(buf_pool);

	buf_pool_mutex_enter(buf_pool);

	hash_lock = buf_page_hash_lock_get(buf_pool, page_id);
	rw_lock_x_lock(hash_lock);

	block = (buf_block_t*) buf_page_hash_get_low(buf_pool, page_id);

	if (block
	    && buf_page_in_file(&block->page)
	    && !buf_pool_watch_is_sentinel(buf_pool, &block->page)) {
#ifdef UNIV_IBUF_COUNT_DEBUG
		ut_a(ibuf_count_get(page_id) == 0);
#endif
#if defined UNIV_DEBUG_FILE_ACCESSES || defined UNIV_DEBUG
		block->page.file_page_was_freed = FALSE;
#endif /* UNIV_DEBUG_FILE_ACCESSES || UNIV_DEBUG */

		/* Page can be found in buf_pool */
		buf_pool_mutex_exit(buf_pool);
		rw_lock_x_unlock(hash_lock);

		buf_block_free(free_block);

		return(buf_page_get_with_no_latch(page_id, page_size, mtr));
	}

	/* If we get here, the page was not in buf_pool: init it there */

	DBUG_PRINT("ib_buf", ("create page " UINT32PF ":" UINT32PF,
			      page_id.space(), page_id.page_no()));

	block = free_block;

	buf_page_mutex_enter(block);

	buf_page_init(buf_pool, page_id, page_size, block);

	rw_lock_x_unlock(hash_lock);

	/* The block must be put to the LRU list */
	buf_LRU_add_block(&block->page, FALSE);

	buf_block_buf_fix_inc(block, __FILE__, __LINE__);
	buf_pool->stat.n_pages_created++;

	if (page_size.is_compressed()) {
		void*	data;
		ibool	lru;

		/* Prevent race conditions during buf_buddy_alloc(),
		which may release and reacquire buf_pool->mutex,
		by IO-fixing and X-latching the block. */

		buf_page_set_io_fix(&block->page, BUF_IO_READ);
		rw_lock_x_lock(&block->lock);

		buf_page_mutex_exit(block);
		/* buf_pool->mutex may be released and reacquired by
		buf_buddy_alloc().  Thus, we must release block->mutex
		in order not to break the latching order in
		the reacquisition of buf_pool->mutex.  We also must
		defer this operation until after the block descriptor
		has been added to buf_pool->LRU and buf_pool->page_hash. */
		data = buf_buddy_alloc(buf_pool, page_size.physical(), &lru);
		buf_page_mutex_enter(block);
		block->page.zip.data = (page_zip_t*) data;

		/* To maintain the invariant
		block->in_unzip_LRU_list
		== buf_page_belongs_to_unzip_LRU(&block->page)
		we have to add this block to unzip_LRU after
		block->page.zip.data is set. */
		ut_ad(buf_page_belongs_to_unzip_LRU(&block->page));
		buf_unzip_LRU_add_block(block, FALSE);

		buf_page_set_io_fix(&block->page, BUF_IO_NONE);
		rw_lock_x_unlock(&block->lock);
	}

	buf_pool_mutex_exit(buf_pool);

	mtr_memo_push(mtr, block, MTR_MEMO_BUF_FIX);

	buf_page_set_accessed(&block->page);

	buf_page_mutex_exit(block);

	/* Delete possible entries for the page from the insert buffer:
	such can exist if the page belonged to an index which was dropped */
	ibuf_merge_or_delete_for_page(NULL, page_id, &page_size, TRUE);

	frame = block->frame;

	memset(frame + FIL_PAGE_PREV, 0xff, 4);
	memset(frame + FIL_PAGE_NEXT, 0xff, 4);
	mach_write_to_2(frame + FIL_PAGE_TYPE, FIL_PAGE_TYPE_ALLOCATED);
	/* FIL_PAGE_FILE_FLUSH_LSN is only used on the following pages:
	(1) The first page of the InnoDB system tablespace (page 0:0)
	(2) FIL_RTREE_SPLIT_SEQ_NUM on R-tree pages */
	memset(frame + FIL_PAGE_FILE_FLUSH_LSN, 0, 8);

#if defined UNIV_DEBUG || defined UNIV_BUF_DEBUG
	ut_a(++buf_dbg_counter % 5771 || buf_validate());
#endif /* UNIV_DEBUG || UNIV_BUF_DEBUG */
#ifdef UNIV_IBUF_COUNT_DEBUG
	ut_a(ibuf_count_get(block->page.id) == 0);
#endif
	return(block);
}

/********************************************************************//**
Monitor the buffer page read/write activity, and increment corresponding
counter value if MONITOR_MODULE_BUF_PAGE (module_buf_page) module is
enabled. */
static
void
buf_page_monitor(
/*=============*/
	const buf_page_t*	bpage,	/*!< in: pointer to the block */
	enum buf_io_fix		io_type)/*!< in: io_fix types */
{
	monitor_id_t	counter;

	ut_a(io_type == BUF_IO_READ || io_type == BUF_IO_WRITE);

	const space_index_t	ibuf_index_id = static_cast<space_index_t>(
		DICT_IBUF_ID_MIN + IBUF_SPACE_ID);

	const byte*		frame = bpage->zip.data != NULL
		? bpage->zip.data
		: ((buf_block_t*) bpage)->frame;

<<<<<<< HEAD
	const ulint		page_type = fil_page_get_type(frame);

	ulint			level;
	space_index_t		index_id;

	if (page_type == FIL_PAGE_INDEX || page_type == FIL_PAGE_RTREE) {

		level = btr_page_get_level_low(frame);

		index_id = btr_page_get_index_id(frame);

		/* Account reading of leaf pages into the buffer pool(s). */
		if (level == 0 && io_type == BUF_IO_READ
		    && index_id != ibuf_index_id) {
			ib::info() /* XXX */
				<< buf_stat_per_index->get(index_id)
				<< " inc (read) index_id=" << index_id
				<< " " << bpage->id;
			buf_stat_per_index->inc(index_id);
		}
	}

	if (!MONITOR_IS_ON(MONITOR_MODULE_BUF_PAGE)) {
		return;
	}

	switch (page_type) {
	case FIL_PAGE_INDEX:
	case FIL_PAGE_RTREE:
		/* Check if it is an index page for insert buffer */
		if (index_id == ibuf_index_id) {

			if (level == 0) {
=======
	switch (fil_page_get_type(frame)) {
	case FIL_PAGE_INDEX:
		/* Check if it is an index page for insert buffer */
		if (bpage->id.space() == IBUF_SPACE_ID
		    && btr_page_get_index_id(frame)
		    == static_cast<space_index_t>(
			    DICT_IBUF_ID_MIN + IBUF_SPACE_ID)) {
			if (page_is_leaf(frame)) {
>>>>>>> 9196a026
				counter = MONITOR_RW_COUNTER(
					io_type,
					MONITOR_INDEX_IBUF_LEAF_PAGE);
			} else {
				counter = MONITOR_RW_COUNTER(
					io_type,
					MONITOR_INDEX_IBUF_NON_LEAF_PAGE);
			}
			break;
		}
		/* fall through */
	case FIL_PAGE_RTREE:
		if (page_is_leaf(frame)) {
			counter = MONITOR_RW_COUNTER(
				io_type, MONITOR_INDEX_LEAF_PAGE);
		} else {
			counter = MONITOR_RW_COUNTER(
				io_type, MONITOR_INDEX_NON_LEAF_PAGE);
		}
		break;

	case FIL_PAGE_UNDO_LOG:
		counter = MONITOR_RW_COUNTER(io_type, MONITOR_UNDO_LOG_PAGE);
		break;

	case FIL_PAGE_INODE:
		counter = MONITOR_RW_COUNTER(io_type, MONITOR_INODE_PAGE);
		break;

	case FIL_PAGE_IBUF_FREE_LIST:
		counter = MONITOR_RW_COUNTER(io_type,
					     MONITOR_IBUF_FREELIST_PAGE);
		break;

	case FIL_PAGE_IBUF_BITMAP:
		counter = MONITOR_RW_COUNTER(io_type,
					     MONITOR_IBUF_BITMAP_PAGE);
		break;

	case FIL_PAGE_TYPE_SYS:
		counter = MONITOR_RW_COUNTER(io_type, MONITOR_SYSTEM_PAGE);
		break;

	case FIL_PAGE_TYPE_TRX_SYS:
		counter = MONITOR_RW_COUNTER(io_type, MONITOR_TRX_SYSTEM_PAGE);
		break;

	case FIL_PAGE_TYPE_FSP_HDR:
		counter = MONITOR_RW_COUNTER(io_type, MONITOR_FSP_HDR_PAGE);
		break;

	case FIL_PAGE_TYPE_XDES:
		counter = MONITOR_RW_COUNTER(io_type, MONITOR_XDES_PAGE);
		break;

	case FIL_PAGE_TYPE_BLOB:
		counter = MONITOR_RW_COUNTER(io_type, MONITOR_BLOB_PAGE);
		break;

	case FIL_PAGE_TYPE_ZBLOB:
		counter = MONITOR_RW_COUNTER(io_type, MONITOR_ZBLOB_PAGE);
		break;

	case FIL_PAGE_TYPE_ZBLOB2:
		counter = MONITOR_RW_COUNTER(io_type, MONITOR_ZBLOB2_PAGE);
		break;

	default:
		counter = MONITOR_RW_COUNTER(io_type, MONITOR_OTHER_PAGE);
	}

	MONITOR_INC_NOCHECK(counter);
}

/********************************************************************//**
Mark a table with the specified space pointed by bpage->id.space() corrupted.
Also remove the bpage from LRU list.
@return TRUE if successful */
static
ibool
buf_mark_space_corrupt(
/*===================*/
	buf_page_t*	bpage)	/*!< in: pointer to the block in question */
{
	buf_pool_t*	buf_pool = buf_pool_from_bpage(bpage);
	const ibool	uncompressed = (buf_page_get_state(bpage)
					== BUF_BLOCK_FILE_PAGE);
	ib_uint32_t	space = bpage->id.space();
	ibool		ret = TRUE;

	/* First unfix and release lock on the bpage */
	buf_pool_mutex_enter(buf_pool);
	mutex_enter(buf_page_get_mutex(bpage));
	ut_ad(buf_page_get_io_fix(bpage) == BUF_IO_READ);
	ut_ad(bpage->buf_fix_count == 0);

	/* Set BUF_IO_NONE before we remove the block from LRU list */
	buf_page_set_io_fix(bpage, BUF_IO_NONE);

	if (uncompressed) {
		rw_lock_x_unlock_gen(
			&((buf_block_t*) bpage)->lock,
			BUF_IO_READ);
	}

	mutex_exit(buf_page_get_mutex(bpage));

	/* Find the table with specified space id, and mark it corrupted */
	if (dict_set_corrupted_by_space(space)) {
		buf_LRU_free_one_page(bpage);
	} else {
		ret = FALSE;
	}

	ut_ad(buf_pool->n_pend_reads > 0);
	buf_pool->n_pend_reads--;

	buf_pool_mutex_exit(buf_pool);

	return(ret);
}

/********************************************************************//**
Completes an asynchronous read or write request of a file page to or from
the buffer pool.
@return true if successful */
bool
buf_page_io_complete(
/*=================*/
	buf_page_t*	bpage,	/*!< in: pointer to the block in question */
	bool		evict)	/*!< in: whether or not to evict the page
				from LRU list. */

{
	enum buf_io_fix	io_type;
	buf_pool_t*	buf_pool = buf_pool_from_bpage(bpage);
	const ibool	uncompressed = (buf_page_get_state(bpage)
					== BUF_BLOCK_FILE_PAGE);

	ut_a(buf_page_in_file(bpage));

	/* We do not need protect io_fix here by mutex to read
	it because this is the only function where we can change the value
	from BUF_IO_READ or BUF_IO_WRITE to some other value, and our code
	ensures that this is the only thread that handles the i/o for this
	block. */

	io_type = buf_page_get_io_fix(bpage);
	ut_ad(io_type == BUF_IO_READ || io_type == BUF_IO_WRITE);

	if (io_type == BUF_IO_READ) {
		ulint	read_page_no;
		ulint	read_space_id;
		byte*	frame;

		if (bpage->size.is_compressed()) {
			frame = bpage->zip.data;
			buf_pool->n_pend_unzip++;
			if (uncompressed
			    && !buf_zip_decompress((buf_block_t*) bpage,
						   FALSE)) {

				buf_pool->n_pend_unzip--;
				goto corrupt;
			}
			buf_pool->n_pend_unzip--;
		} else {
			ut_a(uncompressed);
			frame = ((buf_block_t*) bpage)->frame;
		}

		/* If this page is not uninitialized and not in the
		doublewrite buffer, then the page number and space id
		should be the same as in block. */
		read_page_no = mach_read_from_4(frame + FIL_PAGE_OFFSET);
		read_space_id = mach_read_from_4(
			frame + FIL_PAGE_ARCH_LOG_NO_OR_SPACE_ID);

		if (bpage->id.space() == TRX_SYS_SPACE
		    && buf_dblwr_page_inside(bpage->id.page_no())) {

			ib::error() << "Reading page " << bpage->id
				<< ", which is in the doublewrite buffer!";

		} else if (!read_space_id && !read_page_no) {
			/* This is likely an uninitialized page. */
		} else if ((bpage->id.space() != 0
			    && bpage->id.space() != read_space_id)
			   || bpage->id.page_no() != read_page_no) {
			/* We did not compare space_id to read_space_id
			if bpage->space == 0, because the field on the
			page may contain garbage in MySQL < 4.1.1,
			which only supported bpage->space == 0. */

			ib::error() << "Space id and page no stored in "
				"the page, read in are "
				<< page_id_t(read_space_id, read_page_no)
				<< ", should be " << bpage->id;
		}

		/* From version 3.23.38 up we store the page checksum
		to the 4 first bytes of the page end lsn field */
		if (buf_page_is_corrupted(true, frame, bpage->size,
					  fsp_is_checksum_disabled(
						bpage->id.space()))) {

			/* Not a real corruption if it was triggered by
			error injection */
			DBUG_EXECUTE_IF(
				"buf_page_import_corrupt_failure",
				if (bpage->id.space() > TRX_SYS_SPACE
				    && !Tablespace::is_undo_tablespace(
					    bpage->id.space())
				    && buf_mark_space_corrupt(bpage)) {
					ib::info() << "Simulated IMPORT "
						"corruption";
					return(true);
				}
				goto page_not_corrupt;
				;);
corrupt:
			ib::error() << "Database page corruption on disk"
				" or a failed file read of page " << bpage->id
				<< ". You may have to recover from a backup.";

			buf_page_print(frame, bpage->size,
				       BUF_PAGE_PRINT_NO_CRASH);

			ib::info() << "It is also possible that your operating"
				" system has corrupted its own file cache and"
				" rebooting your computer removes the error."
				" If the corrupt page is an index page."
				" You can also try to fix the corruption"
				" by dumping, dropping, and reimporting"
				" the corrupt table. You can use CHECK"
				" TABLE to scan your table for corruption. "
				<< FORCE_RECOVERY_MSG;

			if (srv_force_recovery < SRV_FORCE_IGNORE_CORRUPT) {
				/* If page space id is larger than TRX_SYS_SPACE
				(0), we will attempt to mark the corresponding
				table as corrupted instead of crashing server */
				if (bpage->id.space() > TRX_SYS_SPACE
				    && buf_mark_space_corrupt(bpage)) {
					return(false);
				} else {
					ib::fatal() << "Aborting because of a"
						" corrupt database page.";
				}
			}
		}

		DBUG_EXECUTE_IF("buf_page_import_corrupt_failure",
				page_not_corrupt:  bpage = bpage; );

		if (recv_recovery_is_on()) {
			/* Pages must be uncompressed for crash recovery. */
			ut_a(uncompressed);
			recv_recover_page(TRUE, (buf_block_t*) bpage);
		}

		/* If space is being truncated then avoid ibuf operation.
		During re-init we have already freed ibuf entries. */
		if (uncompressed
		    && !recv_no_ibuf_operations
		    && !Tablespace::is_undo_tablespace(bpage->id.space())
		    && bpage->id.space() != srv_tmp_space.space_id()
		    && !srv_is_tablespace_truncated(bpage->id.space())
		    && fil_page_get_type(frame) == FIL_PAGE_INDEX
		    && page_is_leaf(frame)) {

			ibuf_merge_or_delete_for_page(
				(buf_block_t*) bpage, bpage->id,
				&bpage->size, TRUE);
		}
	}

	buf_pool_mutex_enter(buf_pool);
	mutex_enter(buf_page_get_mutex(bpage));

#ifdef UNIV_IBUF_COUNT_DEBUG
	if (io_type == BUF_IO_WRITE || uncompressed) {
		/* For BUF_IO_READ of compressed-only blocks, the
		buffered operations will be merged by buf_page_get_gen()
		after the block has been uncompressed. */
		ut_a(ibuf_count_get(bpage->id) == 0);
	}
#endif
	/* Because this thread which does the unlocking is not the same that
	did the locking, we use a pass value != 0 in unlock, which simply
	removes the newest lock debug record, without checking the thread
	id. */

	buf_page_set_io_fix(bpage, BUF_IO_NONE);
	buf_page_monitor(bpage, io_type);

	switch (io_type) {
	case BUF_IO_READ:
		/* NOTE that the call to ibuf may have moved the ownership of
		the x-latch to this OS thread: do not let this confuse you in
		debugging! */

		ut_ad(buf_pool->n_pend_reads > 0);
		buf_pool->n_pend_reads--;
		buf_pool->stat.n_pages_read++;

		if (uncompressed) {
			rw_lock_x_unlock_gen(&((buf_block_t*) bpage)->lock,
					     BUF_IO_READ);
		}

		mutex_exit(buf_page_get_mutex(bpage));

		break;

	case BUF_IO_WRITE:
		/* Write means a flush operation: call the completion
		routine in the flush system */

		buf_flush_write_complete(bpage);

		if (uncompressed) {
			rw_lock_sx_unlock_gen(&((buf_block_t*) bpage)->lock,
					      BUF_IO_WRITE);
		}

		buf_pool->stat.n_pages_written++;

		/* We decide whether or not to evict the page from the
		LRU list based on the flush_type.
		* BUF_FLUSH_LIST: don't evict
		* BUF_FLUSH_LRU: always evict
		* BUF_FLUSH_SINGLE_PAGE: eviction preference is passed
		by the caller explicitly. */
		if (buf_page_get_flush_type(bpage) == BUF_FLUSH_LRU) {
			evict = true;
		}

		if (evict) {
			mutex_exit(buf_page_get_mutex(bpage));
			buf_LRU_free_page(bpage, true);
		} else {
			mutex_exit(buf_page_get_mutex(bpage));
		}

		break;

	default:
		ut_error;
	}


	DBUG_PRINT("ib_buf", ("%s page " UINT32PF ":" UINT32PF,
			      io_type == BUF_IO_READ ? "read" : "wrote",
			      bpage->id.space(), bpage->id.page_no()));

	buf_pool_mutex_exit(buf_pool);

	return(true);
}

/*********************************************************************//**
Asserts that all file pages in the buffer are in a replaceable state.
@return TRUE */
static
ibool
buf_all_freed_instance(
/*===================*/
	buf_pool_t*	buf_pool)	/*!< in: buffer pool instancce */
{
	ulint		i;
	buf_chunk_t*	chunk;

	ut_ad(buf_pool);

	buf_pool_mutex_enter(buf_pool);

	chunk = buf_pool->chunks;

	for (i = buf_pool->n_chunks; i--; chunk++) {

		const buf_block_t* block = buf_chunk_not_freed(chunk);

		if (UNIV_LIKELY_NULL(block)) {
			ib::fatal() << "Page " << block->page.id
				<< " still fixed or dirty";
		}
	}

	buf_pool_mutex_exit(buf_pool);

	return(TRUE);
}

/*********************************************************************//**
Invalidates file pages in one buffer pool instance */
static
void
buf_pool_invalidate_instance(
/*=========================*/
	buf_pool_t*	buf_pool)	/*!< in: buffer pool instance */
{
	ulint		i;

	buf_pool_mutex_enter(buf_pool);

	for (i = BUF_FLUSH_LRU; i < BUF_FLUSH_N_TYPES; i++) {

		/* As this function is called during startup and
		during redo application phase during recovery, InnoDB
		is single threaded (apart from IO helper threads) at
		this stage. No new write batch can be in intialization
		stage at this point. */
		ut_ad(buf_pool->init_flush[i] == FALSE);

		/* However, it is possible that a write batch that has
		been posted earlier is still not complete. For buffer
		pool invalidation to proceed we must ensure there is NO
		write activity happening. */
		if (buf_pool->n_flush[i] > 0) {
			buf_flush_t	type = static_cast<buf_flush_t>(i);

			buf_pool_mutex_exit(buf_pool);
			buf_flush_wait_batch_end(buf_pool, type);
			buf_pool_mutex_enter(buf_pool);
		}
	}

	buf_pool_mutex_exit(buf_pool);

	ut_ad(buf_all_freed_instance(buf_pool));

	buf_pool_mutex_enter(buf_pool);

	while (buf_LRU_scan_and_free_block(buf_pool, true)) {
	}

	ut_ad(UT_LIST_GET_LEN(buf_pool->LRU) == 0);
	ut_ad(UT_LIST_GET_LEN(buf_pool->unzip_LRU) == 0);

	buf_pool->freed_page_clock = 0;
	buf_pool->LRU_old = NULL;
	buf_pool->LRU_old_len = 0;

	memset(&buf_pool->stat, 0x00, sizeof(buf_pool->stat));
	buf_refresh_io_stats(buf_pool);

	buf_pool_mutex_exit(buf_pool);
}

/*********************************************************************//**
Invalidates the file pages in the buffer pool when an archive recovery is
completed. All the file pages buffered must be in a replaceable state when
this function is called: not latched and not modified. */
void
buf_pool_invalidate(void)
/*=====================*/
{
	ulint   i;

	for (i = 0; i < srv_buf_pool_instances; i++) {
		buf_pool_invalidate_instance(buf_pool_from_array(i));
	}
}

#if defined UNIV_DEBUG || defined UNIV_BUF_DEBUG
/*********************************************************************//**
Validates data in one buffer pool instance
@return TRUE */
static
ibool
buf_pool_validate_instance(
/*=======================*/
	buf_pool_t*	buf_pool)	/*!< in: buffer pool instance */
{
	buf_page_t*	b;
	buf_chunk_t*	chunk;
	ulint		i;
	ulint		n_lru_flush	= 0;
	ulint		n_page_flush	= 0;
	ulint		n_list_flush	= 0;
	ulint		n_lru		= 0;
	ulint		n_flush		= 0;
	ulint		n_free		= 0;
	ulint		n_zip		= 0;

	ut_ad(buf_pool);

	buf_pool_mutex_enter(buf_pool);
	hash_lock_x_all(buf_pool->page_hash);

	chunk = buf_pool->chunks;

	/* Check the uncompressed blocks. */

	for (i = buf_pool->n_chunks; i--; chunk++) {

		ulint		j;
		buf_block_t*	block = chunk->blocks;

		for (j = chunk->size; j--; block++) {

			buf_page_mutex_enter(block);

			switch (buf_block_get_state(block)) {
			case BUF_BLOCK_POOL_WATCH:
			case BUF_BLOCK_ZIP_PAGE:
			case BUF_BLOCK_ZIP_DIRTY:
				/* These should only occur on
				zip_clean, zip_free[], or flush_list. */
				ut_error;
				break;

			case BUF_BLOCK_FILE_PAGE:
				ut_a(buf_page_hash_get_low(
						buf_pool, block->page.id)
				     == &block->page);

#ifdef UNIV_IBUF_COUNT_DEBUG
				ut_a(buf_page_get_io_fix(&block->page)
				     == BUF_IO_READ
				     || !ibuf_count_get(block->page.id));
#endif
				switch (buf_page_get_io_fix(&block->page)) {
				case BUF_IO_NONE:
					break;

				case BUF_IO_WRITE:
					switch (buf_page_get_flush_type(
							&block->page)) {
					case BUF_FLUSH_LRU:
						n_lru_flush++;
						goto assert_s_latched;
					case BUF_FLUSH_SINGLE_PAGE:
						n_page_flush++;
assert_s_latched:
						ut_a(rw_lock_is_locked(
							     &block->lock,
								     RW_LOCK_S)
						     || rw_lock_is_locked(
								&block->lock,
								RW_LOCK_SX));
						break;
					case BUF_FLUSH_LIST:
						n_list_flush++;
						break;
					default:
						ut_error;
					}

					break;

				case BUF_IO_READ:

					ut_a(rw_lock_is_locked(&block->lock,
							       RW_LOCK_X));
					break;

				case BUF_IO_PIN:
					break;
				}

				n_lru++;
				break;

			case BUF_BLOCK_NOT_USED:
				n_free++;
				break;

			case BUF_BLOCK_READY_FOR_USE:
			case BUF_BLOCK_MEMORY:
			case BUF_BLOCK_REMOVE_HASH:
				/* do nothing */
				break;
			}

			buf_page_mutex_exit(block);
		}
	}

	mutex_enter(&buf_pool->zip_mutex);

	/* Check clean compressed-only blocks. */

	for (b = UT_LIST_GET_FIRST(buf_pool->zip_clean); b;
	     b = UT_LIST_GET_NEXT(list, b)) {
		ut_a(buf_page_get_state(b) == BUF_BLOCK_ZIP_PAGE);
		switch (buf_page_get_io_fix(b)) {
		case BUF_IO_NONE:
		case BUF_IO_PIN:
			/* All clean blocks should be I/O-unfixed. */
			break;
		case BUF_IO_READ:
			/* In buf_LRU_free_page(), we temporarily set
			b->io_fix = BUF_IO_READ for a newly allocated
			control block in order to prevent
			buf_page_get_gen() from decompressing the block. */
			break;
		default:
			ut_error;
			break;
		}

		/* It is OK to read oldest_modification here because
		we have acquired buf_pool->zip_mutex above which acts
		as the 'block->mutex' for these bpages. */
		ut_a(!b->oldest_modification);
		ut_a(buf_page_hash_get_low(buf_pool, b->id) == b);
		n_lru++;
		n_zip++;
	}

	/* Check dirty blocks. */

	buf_flush_list_mutex_enter(buf_pool);
	for (b = UT_LIST_GET_FIRST(buf_pool->flush_list); b;
	     b = UT_LIST_GET_NEXT(list, b)) {
		ut_ad(b->in_flush_list);
		ut_a(b->oldest_modification);
		n_flush++;

		switch (buf_page_get_state(b)) {
		case BUF_BLOCK_ZIP_DIRTY:
			n_lru++;
			n_zip++;
			switch (buf_page_get_io_fix(b)) {
			case BUF_IO_NONE:
			case BUF_IO_READ:
			case BUF_IO_PIN:
				break;
			case BUF_IO_WRITE:
				switch (buf_page_get_flush_type(b)) {
				case BUF_FLUSH_LRU:
					n_lru_flush++;
					break;
				case BUF_FLUSH_SINGLE_PAGE:
					n_page_flush++;
					break;
				case BUF_FLUSH_LIST:
					n_list_flush++;
					break;
				default:
					ut_error;
				}
				break;
			}
			break;
		case BUF_BLOCK_FILE_PAGE:
			/* uncompressed page */
			break;
		case BUF_BLOCK_POOL_WATCH:
		case BUF_BLOCK_ZIP_PAGE:
		case BUF_BLOCK_NOT_USED:
		case BUF_BLOCK_READY_FOR_USE:
		case BUF_BLOCK_MEMORY:
		case BUF_BLOCK_REMOVE_HASH:
			ut_error;
			break;
		}
		ut_a(buf_page_hash_get_low(buf_pool, b->id) == b);
	}

	ut_a(UT_LIST_GET_LEN(buf_pool->flush_list) == n_flush);

	hash_unlock_x_all(buf_pool->page_hash);
	buf_flush_list_mutex_exit(buf_pool);

	mutex_exit(&buf_pool->zip_mutex);

	if (buf_pool->curr_size == buf_pool->old_size
	    && n_lru + n_free > buf_pool->curr_size + n_zip) {

		ib::fatal() << "n_LRU " << n_lru << ", n_free " << n_free
			<< ", pool " << buf_pool->curr_size
			<< " zip " << n_zip << ". Aborting...";
	}

	ut_a(UT_LIST_GET_LEN(buf_pool->LRU) == n_lru);
	if (buf_pool->curr_size == buf_pool->old_size
	    && UT_LIST_GET_LEN(buf_pool->free) != n_free) {

		ib::fatal() << "Free list len "
			<< UT_LIST_GET_LEN(buf_pool->free)
			<< ", free blocks " << n_free << ". Aborting...";
	}

	ut_a(buf_pool->n_flush[BUF_FLUSH_LIST] == n_list_flush);
	ut_a(buf_pool->n_flush[BUF_FLUSH_LRU] == n_lru_flush);
	ut_a(buf_pool->n_flush[BUF_FLUSH_SINGLE_PAGE] == n_page_flush);

	buf_pool_mutex_exit(buf_pool);

	ut_a(buf_LRU_validate());
	ut_a(buf_flush_validate(buf_pool));

	return(TRUE);
}

/*********************************************************************//**
Validates the buffer buf_pool data structure.
@return TRUE */
ibool
buf_validate(void)
/*==============*/
{
	ulint	i;

	for (i = 0; i < srv_buf_pool_instances; i++) {
		buf_pool_t*	buf_pool;

		buf_pool = buf_pool_from_array(i);

		buf_pool_validate_instance(buf_pool);
	}
	return(TRUE);
}

#endif /* UNIV_DEBUG || UNIV_BUF_DEBUG */

#if defined UNIV_DEBUG_PRINT || defined UNIV_DEBUG || defined UNIV_BUF_DEBUG
/*********************************************************************//**
Prints info of the buffer buf_pool data structure for one instance. */
static
void
buf_print_instance(
/*===============*/
	buf_pool_t*	buf_pool)
{
	index_id_t*	index_ids;
	ulint*		counts;
	ulint		size;
	ulint		i;
	ulint		j;
	ulint		n_found;
	buf_chunk_t*	chunk;

	ut_ad(buf_pool);

	size = buf_pool->curr_size;

	index_ids = static_cast<index_id_t*>(
		ut_malloc_nokey(size * sizeof *index_ids));

	counts = static_cast<ulint*>(ut_malloc_nokey(sizeof(ulint) * size));

	buf_pool_mutex_enter(buf_pool);
	buf_flush_list_mutex_enter(buf_pool);

	ib::info() << *buf_pool;

	buf_flush_list_mutex_exit(buf_pool);

	/* Count the number of blocks belonging to each index in the buffer */

	n_found = 0;

	chunk = buf_pool->chunks;

	for (i = buf_pool->n_chunks; i--; chunk++) {
		buf_block_t*	block		= chunk->blocks;
		ulint		n_blocks	= chunk->size;

		for (; n_blocks--; block++) {
			const buf_frame_t* frame = block->frame;

			if (fil_page_index_page_check(frame)) {

				index_id_t	id(
					block->page.id.space(),
					btr_page_get_index_id(frame));

				/* Look for the id in the index_ids array */
				j = 0;

				while (j < n_found) {

					if (index_ids[j] == id) {
						counts[j]++;

						break;
					}
					j++;
				}

				if (j == n_found) {
					n_found++;
					index_ids[j] = id;
					counts[j] = 1;
				}
			}
		}
	}

	buf_pool_mutex_exit(buf_pool);

	for (i = 0; i < n_found; i++) {
		ib::info	info;

		info << "Block count for index "
		     << index_ids[i] << " in buffer is about "
		     << counts[i];
	}

	ut_free(index_ids);
	ut_free(counts);

	ut_a(buf_pool_validate_instance(buf_pool));
}

/*********************************************************************//**
Prints info of the buffer buf_pool data structure. */
void
buf_print(void)
/*===========*/
{
	ulint   i;

	for (i = 0; i < srv_buf_pool_instances; i++) {
		buf_pool_t*	buf_pool;

		buf_pool = buf_pool_from_array(i);
		buf_print_instance(buf_pool);
	}
}
#endif /* UNIV_DEBUG_PRINT || UNIV_DEBUG || UNIV_BUF_DEBUG */

#ifdef UNIV_DEBUG
/*********************************************************************//**
Returns the number of latched pages in the buffer pool.
@return number of latched pages */
ulint
buf_get_latched_pages_number_instance(
/*==================================*/
	buf_pool_t*	buf_pool)	/*!< in: buffer pool instance */
{
	buf_page_t*	b;
	ulint		i;
	buf_chunk_t*	chunk;
	ulint		fixed_pages_number = 0;

	buf_pool_mutex_enter(buf_pool);

	chunk = buf_pool->chunks;

	for (i = buf_pool->n_chunks; i--; chunk++) {
		buf_block_t*	block;
		ulint		j;

		block = chunk->blocks;

		for (j = chunk->size; j--; block++) {
			if (buf_block_get_state(block)
			    != BUF_BLOCK_FILE_PAGE) {

				continue;
			}

			buf_page_mutex_enter(block);

			if (block->page.buf_fix_count != 0
			    || buf_page_get_io_fix(&block->page)
			    != BUF_IO_NONE) {
				fixed_pages_number++;
			}

			buf_page_mutex_exit(block);
		}
	}

	mutex_enter(&buf_pool->zip_mutex);

	/* Traverse the lists of clean and dirty compressed-only blocks. */

	for (b = UT_LIST_GET_FIRST(buf_pool->zip_clean); b;
	     b = UT_LIST_GET_NEXT(list, b)) {
		ut_a(buf_page_get_state(b) == BUF_BLOCK_ZIP_PAGE);
		ut_a(buf_page_get_io_fix(b) != BUF_IO_WRITE);

		if (b->buf_fix_count != 0
		    || buf_page_get_io_fix(b) != BUF_IO_NONE) {
			fixed_pages_number++;
		}
	}

	buf_flush_list_mutex_enter(buf_pool);
	for (b = UT_LIST_GET_FIRST(buf_pool->flush_list); b;
	     b = UT_LIST_GET_NEXT(list, b)) {
		ut_ad(b->in_flush_list);

		switch (buf_page_get_state(b)) {
		case BUF_BLOCK_ZIP_DIRTY:
			if (b->buf_fix_count != 0
			    || buf_page_get_io_fix(b) != BUF_IO_NONE) {
				fixed_pages_number++;
			}
			break;
		case BUF_BLOCK_FILE_PAGE:
			/* uncompressed page */
			break;
		case BUF_BLOCK_POOL_WATCH:
		case BUF_BLOCK_ZIP_PAGE:
		case BUF_BLOCK_NOT_USED:
		case BUF_BLOCK_READY_FOR_USE:
		case BUF_BLOCK_MEMORY:
		case BUF_BLOCK_REMOVE_HASH:
			ut_error;
			break;
		}
	}

	buf_flush_list_mutex_exit(buf_pool);
	mutex_exit(&buf_pool->zip_mutex);
	buf_pool_mutex_exit(buf_pool);

	return(fixed_pages_number);
}

/*********************************************************************//**
Returns the number of latched pages in all the buffer pools.
@return number of latched pages */
ulint
buf_get_latched_pages_number(void)
/*==============================*/
{
	ulint	i;
	ulint	total_latched_pages = 0;

	for (i = 0; i < srv_buf_pool_instances; i++) {
		buf_pool_t*	buf_pool;

		buf_pool = buf_pool_from_array(i);

		total_latched_pages += buf_get_latched_pages_number_instance(
			buf_pool);
	}

	return(total_latched_pages);
}

#endif /* UNIV_DEBUG */

/*********************************************************************//**
Returns the number of pending buf pool read ios.
@return number of pending read I/O operations */
ulint
buf_get_n_pending_read_ios(void)
/*============================*/
{
	ulint	pend_ios = 0;

	for (ulint i = 0; i < srv_buf_pool_instances; i++) {
		pend_ios += buf_pool_from_array(i)->n_pend_reads;
	}

	return(pend_ios);
}

/*********************************************************************//**
Returns the ratio in percents of modified pages in the buffer pool /
database pages in the buffer pool.
@return modified page percentage ratio */
double
buf_get_modified_ratio_pct(void)
/*============================*/
{
	double		ratio;
	ulint		lru_len = 0;
	ulint		free_len = 0;
	ulint		flush_list_len = 0;

	buf_get_total_list_len(&lru_len, &free_len, &flush_list_len);

	ratio = static_cast<double>(100 * flush_list_len)
		/ (1 + lru_len + free_len);

	/* 1 + is there to avoid division by zero */

	return(ratio);
}

/*******************************************************************//**
Aggregates a pool stats information with the total buffer pool stats  */
static
void
buf_stats_aggregate_pool_info(
/*==========================*/
	buf_pool_info_t*	total_info,	/*!< in/out: the buffer pool
						info to store aggregated
						result */
	const buf_pool_info_t*	pool_info)	/*!< in: individual buffer pool
						stats info */
{
	ut_a(total_info && pool_info);

	/* Nothing to copy if total_info is the same as pool_info */
	if (total_info == pool_info) {
		return;
	}

	total_info->pool_size += pool_info->pool_size;
	total_info->lru_len += pool_info->lru_len;
	total_info->old_lru_len += pool_info->old_lru_len;
	total_info->free_list_len += pool_info->free_list_len;
	total_info->flush_list_len += pool_info->flush_list_len;
	total_info->n_pend_unzip += pool_info->n_pend_unzip;
	total_info->n_pend_reads += pool_info->n_pend_reads;
	total_info->n_pending_flush_lru += pool_info->n_pending_flush_lru;
	total_info->n_pending_flush_list += pool_info->n_pending_flush_list;
	total_info->n_pages_made_young += pool_info->n_pages_made_young;
	total_info->n_pages_not_made_young += pool_info->n_pages_not_made_young;
	total_info->n_pages_read += pool_info->n_pages_read;
	total_info->n_pages_created += pool_info->n_pages_created;
	total_info->n_pages_written += pool_info->n_pages_written;
	total_info->n_page_gets += pool_info->n_page_gets;
	total_info->n_ra_pages_read_rnd += pool_info->n_ra_pages_read_rnd;
	total_info->n_ra_pages_read += pool_info->n_ra_pages_read;
	total_info->n_ra_pages_evicted += pool_info->n_ra_pages_evicted;
	total_info->page_made_young_rate += pool_info->page_made_young_rate;
	total_info->page_not_made_young_rate +=
		pool_info->page_not_made_young_rate;
	total_info->pages_read_rate += pool_info->pages_read_rate;
	total_info->pages_created_rate += pool_info->pages_created_rate;
	total_info->pages_written_rate += pool_info->pages_written_rate;
	total_info->n_page_get_delta += pool_info->n_page_get_delta;
	total_info->page_read_delta += pool_info->page_read_delta;
	total_info->young_making_delta += pool_info->young_making_delta;
	total_info->not_young_making_delta += pool_info->not_young_making_delta;
	total_info->pages_readahead_rnd_rate += pool_info->pages_readahead_rnd_rate;
	total_info->pages_readahead_rate += pool_info->pages_readahead_rate;
	total_info->pages_evicted_rate += pool_info->pages_evicted_rate;
	total_info->unzip_lru_len += pool_info->unzip_lru_len;
	total_info->io_sum += pool_info->io_sum;
	total_info->io_cur += pool_info->io_cur;
	total_info->unzip_sum += pool_info->unzip_sum;
	total_info->unzip_cur += pool_info->unzip_cur;
}
/*******************************************************************//**
Collect buffer pool stats information for a buffer pool. Also
record aggregated stats if there are more than one buffer pool
in the server */
void
buf_stats_get_pool_info(
/*====================*/
	buf_pool_t*		buf_pool,	/*!< in: buffer pool */
	ulint			pool_id,	/*!< in: buffer pool ID */
	buf_pool_info_t*	all_pool_info)	/*!< in/out: buffer pool info
						to fill */
{
	buf_pool_info_t*        pool_info;
	time_t			current_time;
	double			time_elapsed;

	/* Find appropriate pool_info to store stats for this buffer pool */
	pool_info = &all_pool_info[pool_id];

	buf_pool_mutex_enter(buf_pool);
	buf_flush_list_mutex_enter(buf_pool);

	pool_info->pool_unique_id = pool_id;

	pool_info->pool_size = buf_pool->curr_size;

	pool_info->lru_len = UT_LIST_GET_LEN(buf_pool->LRU);

	pool_info->old_lru_len = buf_pool->LRU_old_len;

	pool_info->free_list_len = UT_LIST_GET_LEN(buf_pool->free);

	pool_info->flush_list_len = UT_LIST_GET_LEN(buf_pool->flush_list);

	pool_info->n_pend_unzip = UT_LIST_GET_LEN(buf_pool->unzip_LRU);

	pool_info->n_pend_reads = buf_pool->n_pend_reads;

	pool_info->n_pending_flush_lru =
		 (buf_pool->n_flush[BUF_FLUSH_LRU]
		  + buf_pool->init_flush[BUF_FLUSH_LRU]);

	pool_info->n_pending_flush_list =
		 (buf_pool->n_flush[BUF_FLUSH_LIST]
		  + buf_pool->init_flush[BUF_FLUSH_LIST]);

	pool_info->n_pending_flush_single_page =
		 (buf_pool->n_flush[BUF_FLUSH_SINGLE_PAGE]
		  + buf_pool->init_flush[BUF_FLUSH_SINGLE_PAGE]);

	buf_flush_list_mutex_exit(buf_pool);

	current_time = time(NULL);
	time_elapsed = 0.001 + difftime(current_time,
					buf_pool->last_printout_time);

	pool_info->n_pages_made_young = buf_pool->stat.n_pages_made_young;

	pool_info->n_pages_not_made_young =
		buf_pool->stat.n_pages_not_made_young;

	pool_info->n_pages_read = buf_pool->stat.n_pages_read;

	pool_info->n_pages_created = buf_pool->stat.n_pages_created;

	pool_info->n_pages_written = buf_pool->stat.n_pages_written;

	pool_info->n_page_gets = buf_pool->stat.n_page_gets;

	pool_info->n_ra_pages_read_rnd = buf_pool->stat.n_ra_pages_read_rnd;
	pool_info->n_ra_pages_read = buf_pool->stat.n_ra_pages_read;

	pool_info->n_ra_pages_evicted = buf_pool->stat.n_ra_pages_evicted;

	pool_info->page_made_young_rate =
		 (buf_pool->stat.n_pages_made_young
		  - buf_pool->old_stat.n_pages_made_young) / time_elapsed;

	pool_info->page_not_made_young_rate =
		 (buf_pool->stat.n_pages_not_made_young
		  - buf_pool->old_stat.n_pages_not_made_young) / time_elapsed;

	pool_info->pages_read_rate =
		(buf_pool->stat.n_pages_read
		  - buf_pool->old_stat.n_pages_read) / time_elapsed;

	pool_info->pages_created_rate =
		(buf_pool->stat.n_pages_created
		 - buf_pool->old_stat.n_pages_created) / time_elapsed;

	pool_info->pages_written_rate =
		(buf_pool->stat.n_pages_written
		 - buf_pool->old_stat.n_pages_written) / time_elapsed;

	pool_info->n_page_get_delta = buf_pool->stat.n_page_gets
				      - buf_pool->old_stat.n_page_gets;

	if (pool_info->n_page_get_delta) {
		pool_info->page_read_delta = buf_pool->stat.n_pages_read
					     - buf_pool->old_stat.n_pages_read;

		pool_info->young_making_delta =
			buf_pool->stat.n_pages_made_young
			- buf_pool->old_stat.n_pages_made_young;

		pool_info->not_young_making_delta =
			buf_pool->stat.n_pages_not_made_young
			- buf_pool->old_stat.n_pages_not_made_young;
	}
	pool_info->pages_readahead_rnd_rate =
		 (buf_pool->stat.n_ra_pages_read_rnd
		  - buf_pool->old_stat.n_ra_pages_read_rnd) / time_elapsed;


	pool_info->pages_readahead_rate =
		 (buf_pool->stat.n_ra_pages_read
		  - buf_pool->old_stat.n_ra_pages_read) / time_elapsed;

	pool_info->pages_evicted_rate =
		(buf_pool->stat.n_ra_pages_evicted
		 - buf_pool->old_stat.n_ra_pages_evicted) / time_elapsed;

	pool_info->unzip_lru_len = UT_LIST_GET_LEN(buf_pool->unzip_LRU);

	pool_info->io_sum = buf_LRU_stat_sum.io;

	pool_info->io_cur = buf_LRU_stat_cur.io;

	pool_info->unzip_sum = buf_LRU_stat_sum.unzip;

	pool_info->unzip_cur = buf_LRU_stat_cur.unzip;

	buf_refresh_io_stats(buf_pool);
	buf_pool_mutex_exit(buf_pool);
}

/*********************************************************************//**
Prints info of the buffer i/o. */
void
buf_print_io_instance(
/*==================*/
	buf_pool_info_t*pool_info,	/*!< in: buffer pool info */
	FILE*		file)		/*!< in/out: buffer where to print */
{
	ut_ad(pool_info);

	fprintf(file,
		"Buffer pool size   %lu\n"
		"Free buffers       %lu\n"
		"Database pages     %lu\n"
		"Old database pages %lu\n"
		"Modified db pages  %lu\n"
		"Pending reads %lu\n"
		"Pending writes: LRU %lu, flush list %lu, single page %lu\n",
		pool_info->pool_size,
		pool_info->free_list_len,
		pool_info->lru_len,
		pool_info->old_lru_len,
		pool_info->flush_list_len,
		pool_info->n_pend_reads,
		pool_info->n_pending_flush_lru,
		pool_info->n_pending_flush_list,
		pool_info->n_pending_flush_single_page);

	fprintf(file,
		"Pages made young %lu, not young %lu\n"
		"%.2f youngs/s, %.2f non-youngs/s\n"
		"Pages read %lu, created %lu, written %lu\n"
		"%.2f reads/s, %.2f creates/s, %.2f writes/s\n",
		pool_info->n_pages_made_young,
		pool_info->n_pages_not_made_young,
		pool_info->page_made_young_rate,
		pool_info->page_not_made_young_rate,
		pool_info->n_pages_read,
		pool_info->n_pages_created,
		pool_info->n_pages_written,
		pool_info->pages_read_rate,
		pool_info->pages_created_rate,
		pool_info->pages_written_rate);

	if (pool_info->n_page_get_delta) {
		fprintf(file,
			"Buffer pool hit rate %lu / 1000,"
			" young-making rate %lu / 1000 not %lu / 1000\n",
			(ulong) (1000 - (1000 * pool_info->page_read_delta
					 / pool_info->n_page_get_delta)),
			(ulong) (1000 * pool_info->young_making_delta
				 / pool_info->n_page_get_delta),
			(ulong) (1000 * pool_info->not_young_making_delta
				 / pool_info->n_page_get_delta));
	} else {
		fputs("No buffer pool page gets since the last printout\n",
		      file);
	}

	/* Statistics about read ahead algorithm */
	fprintf(file, "Pages read ahead %.2f/s,"
		" evicted without access %.2f/s,"
		" Random read ahead %.2f/s\n",

		pool_info->pages_readahead_rate,
		pool_info->pages_evicted_rate,
		pool_info->pages_readahead_rnd_rate);

	/* Print some values to help us with visualizing what is
	happening with LRU eviction. */
	fprintf(file,
		"LRU len: %lu, unzip_LRU len: %lu\n"
		"I/O sum[%lu]:cur[%lu], unzip sum[%lu]:cur[%lu]\n",
		pool_info->lru_len, pool_info->unzip_lru_len,
		pool_info->io_sum, pool_info->io_cur,
		pool_info->unzip_sum, pool_info->unzip_cur);
}

/*********************************************************************//**
Prints info of the buffer i/o. */
void
buf_print_io(
/*=========*/
	FILE*	file)	/*!< in/out: buffer where to print */
{
	ulint			i;
	buf_pool_info_t*	pool_info;
	buf_pool_info_t*	pool_info_total;

	/* If srv_buf_pool_instances is greater than 1, allocate
	one extra buf_pool_info_t, the last one stores
	aggregated/total values from all pools */
	if (srv_buf_pool_instances > 1) {
		pool_info = (buf_pool_info_t*) ut_zalloc_nokey((
			srv_buf_pool_instances + 1) * sizeof *pool_info);

		pool_info_total = &pool_info[srv_buf_pool_instances];
	} else {
		ut_a(srv_buf_pool_instances == 1);

		pool_info_total = pool_info =
			static_cast<buf_pool_info_t*>(
				ut_zalloc_nokey(sizeof *pool_info));
	}

	for (i = 0; i < srv_buf_pool_instances; i++) {
		buf_pool_t*	buf_pool;

		buf_pool = buf_pool_from_array(i);

		/* Fetch individual buffer pool info and calculate
		aggregated stats along the way */
		buf_stats_get_pool_info(buf_pool, i, pool_info);

		/* If we have more than one buffer pool, store
		the aggregated stats  */
		if (srv_buf_pool_instances > 1) {
			buf_stats_aggregate_pool_info(pool_info_total,
						      &pool_info[i]);
		}
	}

	/* Print the aggreate buffer pool info */
	buf_print_io_instance(pool_info_total, file);

	/* If there are more than one buffer pool, print each individual pool
	info */
	if (srv_buf_pool_instances > 1) {
		fputs("----------------------\n"
		"INDIVIDUAL BUFFER POOL INFO\n"
		"----------------------\n", file);

		for (i = 0; i < srv_buf_pool_instances; i++) {
			fprintf(file, "---BUFFER POOL %lu\n", i);
			buf_print_io_instance(&pool_info[i], file);
		}
	}

	ut_free(pool_info);
}

/**********************************************************************//**
Refreshes the statistics used to print per-second averages. */
void
buf_refresh_io_stats(
/*=================*/
	buf_pool_t*	buf_pool)	/*!< in: buffer pool instance */
{
	buf_pool->last_printout_time = ut_time();
	buf_pool->old_stat = buf_pool->stat;
}

/**********************************************************************//**
Refreshes the statistics used to print per-second averages. */
void
buf_refresh_io_stats_all(void)
/*==========================*/
{
	for (ulint i = 0; i < srv_buf_pool_instances; i++) {
		buf_pool_t*	buf_pool;

		buf_pool = buf_pool_from_array(i);

		buf_refresh_io_stats(buf_pool);
	}
}

/**********************************************************************//**
Check if all pages in all buffer pools are in a replacable state.
@return FALSE if not */
ibool
buf_all_freed(void)
/*===============*/
{
	for (ulint i = 0; i < srv_buf_pool_instances; i++) {
		buf_pool_t*	buf_pool;

		buf_pool = buf_pool_from_array(i);

		if (!buf_all_freed_instance(buf_pool)) {
			return(FALSE);
		}
	}

	return(TRUE);
}

/*********************************************************************//**
Checks that there currently are no pending i/o-operations for the buffer
pool.
@return number of pending i/o */
ulint
buf_pool_check_no_pending_io(void)
/*==============================*/
{
	ulint		i;
	ulint		pending_io = 0;

	buf_pool_mutex_enter_all();

	for (i = 0; i < srv_buf_pool_instances; i++) {
		const buf_pool_t*	buf_pool;

		buf_pool = buf_pool_from_array(i);

		pending_io += buf_pool->n_pend_reads
			      + buf_pool->n_flush[BUF_FLUSH_LRU]
			      + buf_pool->n_flush[BUF_FLUSH_SINGLE_PAGE]
			      + buf_pool->n_flush[BUF_FLUSH_LIST];

	}

	buf_pool_mutex_exit_all();

	return(pending_io);
}

#if 0
Code currently not used
/*********************************************************************//**
Gets the current length of the free list of buffer blocks.
@return length of the free list */
ulint
buf_get_free_list_len(void)
/*=======================*/
{
	ulint	len;

	buf_pool_mutex_enter(buf_pool);

	len = UT_LIST_GET_LEN(buf_pool->free);

	buf_pool_mutex_exit(buf_pool);

	return(len);
}
#endif

#else /* !UNIV_HOTBACKUP */

/** Inits a page to the buffer buf_pool, for use in mysqlbackup --restore.
@param[in]	page_id		page id
@param[in]	page_size	page size
@param[in,out]	block		block to init */
void
buf_page_init_for_backup_restore(
	const page_id_t&	page_id,
	const page_size_t&	page_size,
	buf_block_t*		block)
{
	block->page.state = BUF_BLOCK_FILE_PAGE;
	block->page.id = page_id;
	block->page.size.copy_from(page_size);

	page_zip_des_init(&block->page.zip);

	/* We assume that block->page.data has been allocated
	with page_size == univ_page_size. */
	if (page_size.is_compressed()) {
		page_zip_set_size(&block->page.zip, page_size.physical());
		block->page.zip.data = block->frame + page_size.logical();
	} else {
		page_zip_set_size(&block->page.zip, 0);
	}
}

#endif /* !UNIV_HOTBACKUP */

/** Print the given page_id_t object.
@param[in,out]	out	the output stream
@param[in]	page_id	the page_id_t object to be printed
@return the output stream */
std::ostream&
operator<<(
	std::ostream&		out,
	const page_id_t&	page_id)
{
	out << "[page id: space=" << page_id.m_space
		<< ", page number=" << page_id.m_page_no << "]";
	return(out);
}

/** Print the given buf_pool_t object.
@param[in,out]	out		the output stream
@param[in]	buf_pool	the buf_pool_t object to be printed
@return the output stream */
std::ostream&
operator<<(
        std::ostream&		out,
        const buf_pool_t&	buf_pool)
{
	out << "[buffer pool instance: "
		<< "buf_pool size=" << buf_pool.curr_size
		<< ", database pages=" << UT_LIST_GET_LEN(buf_pool.LRU)
		<< ", free pages=" << UT_LIST_GET_LEN(buf_pool.free)
		<< ", modified database pages="
		<< UT_LIST_GET_LEN(buf_pool.flush_list)
		<< ", n pending decompressions=" << buf_pool.n_pend_unzip
		<< ", n pending reads=" << buf_pool.n_pend_reads
		<< ", n pending flush LRU=" << buf_pool.n_flush[BUF_FLUSH_LRU]
		<< " list=" << buf_pool.n_flush[BUF_FLUSH_LIST]
		<< " single page=" << buf_pool.n_flush[BUF_FLUSH_SINGLE_PAGE]
		<< ", pages made young=" << buf_pool.stat.n_pages_made_young
		<< ", not young=" << buf_pool.stat.n_pages_not_made_young
		<< ", pages read=" << buf_pool.stat.n_pages_read
		<< ", created=" << buf_pool.stat.n_pages_created
		<< ", written=" << buf_pool.stat.n_pages_written << "]";
	return(out);
}
#endif /* !UNIV_INNOCHECKSUM */<|MERGE_RESOLUTION|>--- conflicted
+++ resolved
@@ -5283,21 +5283,24 @@
 		? bpage->zip.data
 		: ((buf_block_t*) bpage)->frame;
 
-<<<<<<< HEAD
 	const ulint		page_type = fil_page_get_type(frame);
 
-	ulint			level;
+	bool			is_leaf;
 	space_index_t		index_id;
+	bool			is_ibuf;
 
 	if (page_type == FIL_PAGE_INDEX || page_type == FIL_PAGE_RTREE) {
 
-		level = btr_page_get_level_low(frame);
+		is_leaf = page_is_leaf(frame);
 
 		index_id = btr_page_get_index_id(frame);
 
-		/* Account reading of leaf pages into the buffer pool(s). */
-		if (level == 0 && io_type == BUF_IO_READ
-		    && index_id != ibuf_index_id) {
+		is_ibuf = bpage->id.space() == IBUF_SPACE_ID
+			&& index_id == ibuf_index_id;
+
+		/* Account reading of leaf, non-ibuf, pages into the buffer
+		pool(s). */
+		if (is_leaf && io_type == BUF_IO_READ && !is_ibuf) {
 			ib::info() /* XXX */
 				<< buf_stat_per_index->get(index_id)
 				<< " inc (read) index_id=" << index_id
@@ -5312,21 +5315,9 @@
 
 	switch (page_type) {
 	case FIL_PAGE_INDEX:
-	case FIL_PAGE_RTREE:
 		/* Check if it is an index page for insert buffer */
-		if (index_id == ibuf_index_id) {
-
-			if (level == 0) {
-=======
-	switch (fil_page_get_type(frame)) {
-	case FIL_PAGE_INDEX:
-		/* Check if it is an index page for insert buffer */
-		if (bpage->id.space() == IBUF_SPACE_ID
-		    && btr_page_get_index_id(frame)
-		    == static_cast<space_index_t>(
-			    DICT_IBUF_ID_MIN + IBUF_SPACE_ID)) {
-			if (page_is_leaf(frame)) {
->>>>>>> 9196a026
+		if (is_ibuf) {
+			if (is_leaf) {
 				counter = MONITOR_RW_COUNTER(
 					io_type,
 					MONITOR_INDEX_IBUF_LEAF_PAGE);
@@ -5339,7 +5330,7 @@
 		}
 		/* fall through */
 	case FIL_PAGE_RTREE:
-		if (page_is_leaf(frame)) {
+		if (is_leaf) {
 			counter = MONITOR_RW_COUNTER(
 				io_type, MONITOR_INDEX_LEAF_PAGE);
 		} else {
