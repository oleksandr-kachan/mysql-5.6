--- conflicted
+++ resolved
@@ -178,14 +178,8 @@
                                     __LINE__, &mtr);
       }
 
-<<<<<<< HEAD
-      error =
-          btr_cur_optimistic_insert(flag, &ins_cur, &ins_offsets, &row_heap,
-                                    dtuple, &rec, &big_rec, 0, nullptr, &mtr);
-=======
       error = btr_cur_optimistic_insert(flag, &ins_cur, &ins_offsets, &row_heap,
-                                        dtuple, &rec, &big_rec, NULL, &mtr);
->>>>>>> 4188502f
+                                        dtuple, &rec, &big_rec, nullptr, &mtr);
 
       if (error == DB_FAIL) {
         ut_ad(!big_rec);
@@ -203,15 +197,9 @@
                                     BTR_MODIFY_TREE, &ins_cur, 0, __FILE__,
                                     __LINE__, &mtr);
 
-<<<<<<< HEAD
-        error = btr_cur_pessimistic_insert(flag, &ins_cur, &ins_offsets,
-                                           &row_heap, dtuple, &rec, &big_rec, 0,
-                                           nullptr, &mtr);
-=======
         error =
             btr_cur_pessimistic_insert(flag, &ins_cur, &ins_offsets, &row_heap,
-                                       dtuple, &rec, &big_rec, NULL, &mtr);
->>>>>>> 4188502f
+                                       dtuple, &rec, &big_rec, nullptr, &mtr);
       }
 
       DBUG_EXECUTE_IF("row_merge_ins_spatial_fail", error = DB_FAIL;);
