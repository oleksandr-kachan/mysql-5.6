/*****************************************************************************

Copyright (c) 2011, 2013, Oracle and/or its affiliates. All Rights Reserved.

This program is free software; you can redistribute it and/or modify it under
the terms of the GNU General Public License as published by the Free Software
Foundation; version 2 of the License.

This program is distributed in the hope that it will be useful, but WITHOUT
ANY WARRANTY; without even the implied warranty of MERCHANTABILITY or FITNESS
FOR A PARTICULAR PURPOSE. See the GNU General Public License for more details.

You should have received a copy of the GNU General Public License along with
this program; if not, write to the Free Software Foundation, Inc.,
51 Franklin Street, Suite 500, Boston, MA 02110-1335 USA

*****************************************************************************/

/**************************************************//**
@file row/row0log.cc
Modification log for online index creation and online table rebuild

Created 2011-05-26 Marko Makela
*******************************************************/

#include "row0log.h"

#ifdef UNIV_NONINL
#include "row0log.ic"
#endif

#include "row0row.h"
#include "row0ins.h"
#include "row0upd.h"
#include "row0merge.h"
#include "row0ext.h"
#include "data0data.h"
#include "que0que.h"
#include "srv0mon.h"
#include "handler0alter.h"

#include<map>

/** Table row modification operations during online table rebuild.
Delete-marked records are not copied to the rebuilt table. */
enum row_tab_op {
	/** Insert a record */
	ROW_T_INSERT = 0x41,
	/** Update a record in place */
	ROW_T_UPDATE,
	/** Delete (purge) a record */
	ROW_T_DELETE
};

/** Index record modification operations during online index creation */
enum row_op {
	/** Insert a record */
	ROW_OP_INSERT = 0x61,
	/** Delete a record */
	ROW_OP_DELETE
};

/** Size of the modification log entry header, in bytes */
#define ROW_LOG_HEADER_SIZE 2/*op, extra_size*/

/** Log block for modifications during online ALTER TABLE */
struct row_log_buf_t {
	byte*		block;	/*!< file block buffer */
	mrec_buf_t	buf;	/*!< buffer for accessing a record
				that spans two blocks */
	ulint		blocks; /*!< current position in blocks */
	ulint		bytes;	/*!< current position within buf */
	ulonglong	total;	/*!< logical position, in bytes from
				the start of the row_log_table log;
				0 for row_log_online_op() and
				row_log_apply(). */
};

/** Tracks BLOB allocation during online ALTER TABLE */
class row_log_table_blob_t {
public:
	/** Constructor (declaring a BLOB freed)
	@param offset_arg row_log_t::tail::total */
#ifdef UNIV_DEBUG
	row_log_table_blob_t(ulonglong offset_arg) :
		old_offset (0), free_offset (offset_arg),
		offset (BLOB_FREED) {}
#else /* UNIV_DEBUG */
	row_log_table_blob_t() :
		offset (BLOB_FREED) {}
#endif /* UNIV_DEBUG */

	/** Declare a BLOB freed again.
	@param offset_arg row_log_t::tail::total */
#ifdef UNIV_DEBUG
	void blob_free(ulonglong offset_arg)
#else /* UNIV_DEBUG */
	void blob_free()
#endif /* UNIV_DEBUG */
	{
		ut_ad(offset < offset_arg);
		ut_ad(offset != BLOB_FREED);
		ut_d(old_offset = offset);
		ut_d(free_offset = offset_arg);
		offset = BLOB_FREED;
	}
	/** Declare a freed BLOB reused.
	@param offset_arg row_log_t::tail::total */
	void blob_alloc(ulonglong offset_arg) {
		ut_ad(free_offset <= offset_arg);
		ut_d(old_offset = offset);
		offset = offset_arg;
	}
	/** Determine if a BLOB was freed at a given log position
	@param offset_arg row_log_t::head::total after the log record
	@return true if freed */
	bool is_freed(ulonglong offset_arg) const {
		/* This is supposed to be the offset at the end of the
		current log record. */
		ut_ad(offset_arg > 0);
		/* We should never get anywhere close the magic value. */
		ut_ad(offset_arg < BLOB_FREED);
		return(offset_arg < offset);
	}
private:
	/** Magic value for a freed BLOB */
	static const ulonglong BLOB_FREED = ~0ULL;
#ifdef UNIV_DEBUG
	/** Old offset, in case a page was freed, reused, freed, ... */
	ulonglong	old_offset;
	/** Offset of last blob_free() */
	ulonglong	free_offset;
#endif /* UNIV_DEBUG */
	/** Byte offset to the log file */
	ulonglong	offset;
};

/** @brief Map of off-page column page numbers to 0 or log byte offsets.

If there is no mapping for a page number, it is safe to access.
If a page number maps to 0, it is an off-page column that has been freed.
If a page number maps to a nonzero number, the number is a byte offset
into the index->online_log, indicating that the page is safe to access
when applying log records starting from that offset. */
typedef std::map<ulint, row_log_table_blob_t> page_no_map;

/** @brief Buffer for logging modifications during online index creation

All modifications to an index that is being created will be logged by
row_log_online_op() to this buffer.

All modifications to a table that is being rebuilt will be logged by
row_log_table_delete(), row_log_table_update(), row_log_table_insert()
to this buffer.

When head.blocks == tail.blocks, the reader will access tail.block
directly. When also head.bytes == tail.bytes, both counts will be
reset to 0 and the file will be truncated. */
struct row_log_t {
	int		fd;	/*!< file descriptor */
	ib_mutex_t	mutex;	/*!< mutex protecting error,
				max_trx and tail */
	page_no_map*	blobs;	/*!< map of page numbers of off-page columns
				that have been freed during table-rebuilding
				ALTER TABLE (row_log_table_*); protected by
				index->lock X-latch only */
	dict_table_t*	table;	/*!< table that is being rebuilt,
				or NULL when this is a secondary
				index that is being created online */
	bool		same_pk;/*!< whether the definition of the PRIMARY KEY
				has remained the same */
	const dtuple_t*	add_cols;
				/*!< default values of added columns, or NULL */
	const ulint*	col_map;/*!< mapping of old column numbers to
				new ones, or NULL if !table */
	dberr_t		error;	/*!< error that occurred during online
				table rebuild */
	trx_id_t	max_trx;/*!< biggest observed trx_id in
				row_log_online_op();
				protected by mutex and index->lock S-latch,
				or by index->lock X-latch only */
	row_log_buf_t	tail;	/*!< writer context;
				protected by mutex and index->lock S-latch,
				or by index->lock X-latch only */
	row_log_buf_t	head;	/*!< reader context; protected by MDL only;
				modifiable by row_log_apply_ops() */
	ulint		size;	/*!< allocated size */
};

/******************************************************//**
Logs an operation to a secondary index that is (or was) being created. */

void
row_log_online_op(
/*==============*/
	dict_index_t*	index,	/*!< in/out: index, S or X latched */
	const dtuple_t* tuple,	/*!< in: index tuple */
	trx_id_t	trx_id)	/*!< in: transaction ID for insert,
				or 0 for delete */
{
	byte*		b;
	ulint		extra_size;
	ulint		size;
	ulint		mrec_size;
	ulint		avail_size;
	row_log_t*	log;

	ut_ad(dtuple_validate(tuple));
	ut_ad(dtuple_get_n_fields(tuple) == dict_index_get_n_fields(index));
#ifdef UNIV_SYNC_DEBUG
	ut_ad(rw_lock_own(dict_index_get_lock(index), RW_LOCK_S)
	      || rw_lock_own(dict_index_get_lock(index), RW_LOCK_X));
#endif /* UNIV_SYNC_DEBUG */

	if (dict_index_is_corrupted(index)) {
		return;
	}

	ut_ad(dict_index_is_online_ddl(index));

	/* Compute the size of the record. This differs from
	row_merge_buf_encode(), because here we do not encode
	extra_size+1 (and reserve 0 as the end-of-chunk marker). */

	size = rec_get_converted_size_temp(
		index, tuple->fields, tuple->n_fields, &extra_size);
	ut_ad(size >= extra_size);
	ut_ad(size <= sizeof log->tail.buf);

	mrec_size = ROW_LOG_HEADER_SIZE
		+ (extra_size >= 0x80) + size
		+ (trx_id ? DATA_TRX_ID_LEN : 0);

	log = index->online_log;
	mutex_enter(&log->mutex);

	if (trx_id > log->max_trx) {
		log->max_trx = trx_id;
	}

	UNIV_MEM_INVALID(log->tail.buf, sizeof log->tail.buf);

	ut_ad(log->tail.bytes < srv_sort_buf_size);
	avail_size = srv_sort_buf_size - log->tail.bytes;

	if (mrec_size > avail_size) {
		b = log->tail.buf;
	} else {
		b = log->tail.block + log->tail.bytes;
	}

	if (trx_id != 0) {
		*b++ = ROW_OP_INSERT;
		trx_write_trx_id(b, trx_id);
		b += DATA_TRX_ID_LEN;
	} else {
		*b++ = ROW_OP_DELETE;
	}

	if (extra_size < 0x80) {
		*b++ = (byte) extra_size;
	} else {
		ut_ad(extra_size < 0x8000);
		*b++ = (byte) (0x80 | (extra_size >> 8));
		*b++ = (byte) extra_size;
	}

	rec_convert_dtuple_to_temp(
		b + extra_size, index, tuple->fields, tuple->n_fields);
	b += size;

	if (mrec_size >= avail_size) {
		const os_offset_t	byte_offset
			= (os_offset_t) log->tail.blocks
			* srv_sort_buf_size;
		ibool			ret;

		if (byte_offset + srv_sort_buf_size >= srv_online_max_size) {
			goto write_failed;
		}

		if (mrec_size == avail_size) {
			ut_ad(b == &log->tail.block[srv_sort_buf_size]);
		} else {
			ut_ad(b == log->tail.buf + mrec_size);
			memcpy(log->tail.block + log->tail.bytes,
			       log->tail.buf, avail_size);
		}
		UNIV_MEM_ASSERT_RW(log->tail.block, srv_sort_buf_size);
		ret = os_file_write(
			"(modification log)",
			OS_FILE_FROM_FD(log->fd),
			log->tail.block, byte_offset, srv_sort_buf_size);
		log->tail.blocks++;
		if (!ret) {
write_failed:
			/* We set the flag directly instead of invoking
			dict_set_corrupted_index_cache_only(index) here,
			because the index is not "public" yet. */
			index->type |= DICT_CORRUPT;
		}
		UNIV_MEM_INVALID(log->tail.block, srv_sort_buf_size);
		memcpy(log->tail.block, log->tail.buf + avail_size,
		       mrec_size - avail_size);
		log->tail.bytes = mrec_size - avail_size;
	} else {
		log->tail.bytes += mrec_size;
		ut_ad(b == log->tail.block + log->tail.bytes);
	}

	UNIV_MEM_INVALID(log->tail.buf, sizeof log->tail.buf);
	mutex_exit(&log->mutex);
}

/******************************************************//**
Gets the error status of the online index rebuild log.
@return DB_SUCCESS or error code */

dberr_t
row_log_table_get_error(
/*====================*/
	const dict_index_t*	index)	/*!< in: clustered index of a table
					that is being rebuilt online */
{
	ut_ad(dict_index_is_clust(index));
	ut_ad(dict_index_is_online_ddl(index));
	return(index->online_log->error);
}

/******************************************************//**
Starts logging an operation to a table that is being rebuilt.
@return pointer to log, or NULL if no logging is necessary */
static __attribute__((nonnull, warn_unused_result))
byte*
row_log_table_open(
/*===============*/
	row_log_t*	log,	/*!< in/out: online rebuild log */
	ulint		size,	/*!< in: size of log record */
	ulint*		avail)	/*!< out: available size for log record */
{
	mutex_enter(&log->mutex);

	UNIV_MEM_INVALID(log->tail.buf, sizeof log->tail.buf);

	if (log->error != DB_SUCCESS) {
		mutex_exit(&log->mutex);
		return(NULL);
	}

	ut_ad(log->tail.bytes < srv_sort_buf_size);
	*avail = srv_sort_buf_size - log->tail.bytes;

	if (size > *avail) {
		return(log->tail.buf);
	} else {
		return(log->tail.block + log->tail.bytes);
	}
}

/******************************************************//**
Stops logging an operation to a table that is being rebuilt. */
static __attribute__((nonnull))
void
row_log_table_close_func(
/*=====================*/
	row_log_t*	log,	/*!< in/out: online rebuild log */
#ifdef UNIV_DEBUG
	const byte*	b,	/*!< in: end of log record */
#endif /* UNIV_DEBUG */
	ulint		size,	/*!< in: size of log record */
	ulint		avail)	/*!< in: available size for log record */
{
	ut_ad(mutex_own(&log->mutex));

	if (size >= avail) {
		const os_offset_t	byte_offset
			= (os_offset_t) log->tail.blocks
			* srv_sort_buf_size;
		ibool			ret;

		if (byte_offset + srv_sort_buf_size >= srv_online_max_size) {
			goto write_failed;
		}

		if (size == avail) {
			ut_ad(b == &log->tail.block[srv_sort_buf_size]);
		} else {
			ut_ad(b == log->tail.buf + size);
			memcpy(log->tail.block + log->tail.bytes,
			       log->tail.buf, avail);
		}
		UNIV_MEM_ASSERT_RW(log->tail.block, srv_sort_buf_size);
		ret = os_file_write(
			"(modification log)",
			OS_FILE_FROM_FD(log->fd),
			log->tail.block, byte_offset, srv_sort_buf_size);
		log->tail.blocks++;
		if (!ret) {
write_failed:
			log->error = DB_ONLINE_LOG_TOO_BIG;
		}
		UNIV_MEM_INVALID(log->tail.block, srv_sort_buf_size);
		memcpy(log->tail.block, log->tail.buf + avail, size - avail);
		log->tail.bytes = size - avail;
	} else {
		log->tail.bytes += size;
		ut_ad(b == log->tail.block + log->tail.bytes);
	}

	log->tail.total += size;
	UNIV_MEM_INVALID(log->tail.buf, sizeof log->tail.buf);
	mutex_exit(&log->mutex);
}

#ifdef UNIV_DEBUG
# define row_log_table_close(log, b, size, avail)	\
	row_log_table_close_func(log, b, size, avail)
#else /* UNIV_DEBUG */
# define row_log_table_close(log, b, size, avail)	\
	row_log_table_close_func(log, size, avail)
#endif /* UNIV_DEBUG */

/******************************************************//**
Logs a delete operation to a table that is being rebuilt.
This will be merged in row_log_table_apply_delete(). */

void
row_log_table_delete(
/*=================*/
	const rec_t*	rec,	/*!< in: clustered index leaf page record,
				page X-latched */
	dict_index_t*	index,	/*!< in/out: clustered index, S-latched
				or X-latched */
	const ulint*	offsets,/*!< in: rec_get_offsets(rec,index) */
	bool		purge,	/*!< in: true=purging BLOBs */
	trx_id_t	trx_id)	/*!< in: DB_TRX_ID of the record before
				it was deleted */
{
	ulint		old_pk_extra_size;
	ulint		old_pk_size;
	ulint		ext_size = 0;
	ulint		mrec_size;
	ulint		avail_size;
	mem_heap_t*	heap		= NULL;
	const dtuple_t*	old_pk;
	row_ext_t*	ext;

	ut_ad(dict_index_is_clust(index));
	ut_ad(rec_offs_validate(rec, index, offsets));
	ut_ad(rec_offs_n_fields(offsets) == dict_index_get_n_fields(index));
	ut_ad(rec_offs_size(offsets) <= sizeof index->online_log->tail.buf);
#ifdef UNIV_SYNC_DEBUG
	ut_ad(rw_lock_own_flagged(
			&index->lock,
			RW_LOCK_FLAG_S | RW_LOCK_FLAG_X | RW_LOCK_FLAG_SX));
#endif /* UNIV_SYNC_DEBUG */

	if (dict_index_is_corrupted(index)
	    || !dict_index_is_online_ddl(index)
	    || index->online_log->error != DB_SUCCESS) {
		return;
	}

	dict_table_t* new_table = index->online_log->table;
	dict_index_t* new_index = dict_table_get_first_index(new_table);

	ut_ad(dict_index_is_clust(new_index));
	ut_ad(!dict_index_is_online_ddl(new_index));

	/* Create the tuple PRIMARY KEY, DB_TRX_ID in the new_table. */
	if (index->online_log->same_pk) {
		byte*		db_trx_id;
		dtuple_t*	tuple;
		ut_ad(new_index->n_uniq == index->n_uniq);

		/* The PRIMARY KEY and DB_TRX_ID are in the first
		fields of the record. */
		heap = mem_heap_create(
			DATA_TRX_ID_LEN
			+ DTUPLE_EST_ALLOC(new_index->n_uniq + 1));
		old_pk = tuple = dtuple_create(heap, new_index->n_uniq + 1);
		dict_index_copy_types(tuple, new_index, tuple->n_fields);
		dtuple_set_n_fields_cmp(tuple, new_index->n_uniq);

		for (ulint i = 0; i < new_index->n_uniq; i++) {
			ulint		len;
			const void*	field	= rec_get_nth_field(
				rec, offsets, i, &len);
			dfield_t*	dfield	= dtuple_get_nth_field(
				tuple, i);
			ut_ad(len != UNIV_SQL_NULL);
			ut_ad(!rec_offs_nth_extern(offsets, i));
			dfield_set_data(dfield, field, len);
		}

		db_trx_id = static_cast<byte*>(
			mem_heap_alloc(heap, DATA_TRX_ID_LEN));
		trx_write_trx_id(db_trx_id, trx_id);

		dfield_set_data(dtuple_get_nth_field(tuple, new_index->n_uniq),
				db_trx_id, DATA_TRX_ID_LEN);
	} else {
		/* The PRIMARY KEY has changed. Translate the tuple. */
		dfield_t*	dfield;

		old_pk = row_log_table_get_pk(rec, index, offsets, &heap);

		if (!old_pk) {
			ut_ad(index->online_log->error != DB_SUCCESS);
			return;
		}

		/* Remove DB_ROLL_PTR. */
		ut_ad(dtuple_get_n_fields_cmp(old_pk)
		      == dict_index_get_n_unique(new_index));
		ut_ad(dtuple_get_n_fields(old_pk)
		      == dict_index_get_n_unique(new_index) + 2);
		const_cast<ulint&>(old_pk->n_fields)--;

		/* Overwrite DB_TRX_ID with the old trx_id. */
		dfield = dtuple_get_nth_field(old_pk, new_index->n_uniq);
		ut_ad(dfield_get_type(dfield)->mtype == DATA_SYS);
		ut_ad(dfield_get_type(dfield)->prtype
		      == (DATA_NOT_NULL | DATA_TRX_ID));
		ut_ad(dfield_get_len(dfield) == DATA_TRX_ID_LEN);
		dfield_dup(dfield, heap);
		trx_write_trx_id(static_cast<byte*>(dfield->data), trx_id);
	}

	ut_ad(dtuple_get_n_fields(old_pk) > 1);
	ut_ad(DATA_TRX_ID_LEN == dtuple_get_nth_field(
		      old_pk, old_pk->n_fields - 1)->len);
	old_pk_size = rec_get_converted_size_temp(
		new_index, old_pk->fields, old_pk->n_fields,
		&old_pk_extra_size);
	ut_ad(old_pk_extra_size < 0x100);

	mrec_size = 4 + old_pk_size;

	/* Log enough prefix of the BLOB unless both the
	old and new table are in COMPACT or REDUNDANT format,
	which store the prefix in the clustered index record. */
	if (purge && rec_offs_any_extern(offsets)
	    && (dict_table_get_format(index->table) >= UNIV_FORMAT_B
		|| dict_table_get_format(new_table) >= UNIV_FORMAT_B)) {

		/* Build a cache of those off-page column prefixes
		that are referenced by secondary indexes. It can be
		that none of the off-page columns are needed. */
		row_build(ROW_COPY_DATA, index, rec,
			  offsets, NULL, NULL, NULL, &ext, heap);
		if (ext) {
			/* Log the row_ext_t, ext->ext and ext->buf */
			ext_size = ext->n_ext * ext->max_len
				+ sizeof(*ext)
				+ ext->n_ext * sizeof(ulint)
				+ (ext->n_ext - 1) * sizeof ext->len;
			mrec_size += ext_size;
		}
	}

	if (byte* b = row_log_table_open(index->online_log,
					 mrec_size, &avail_size)) {
		*b++ = ROW_T_DELETE;
		*b++ = static_cast<byte>(old_pk_extra_size);

		/* Log the size of external prefix we saved */
		mach_write_to_2(b, ext_size);
		b += 2;

		rec_convert_dtuple_to_temp(
			b + old_pk_extra_size, new_index,
			old_pk->fields, old_pk->n_fields);

		b += old_pk_size;

		if (ext_size) {
			ulint	cur_ext_size = sizeof(*ext)
				+ (ext->n_ext - 1) * sizeof ext->len;

			memcpy(b, ext, cur_ext_size);
			b += cur_ext_size;

			/* Check if we need to col_map to adjust the column
			number. If columns were added/removed/reordered,
			adjust the column number. */
			if (const ulint* col_map =
				index->online_log->col_map) {
				for (ulint i = 0; i < ext->n_ext; i++) {
					const_cast<ulint&>(ext->ext[i]) =
						col_map[ext->ext[i]];
				}
			}

			memcpy(b, ext->ext, ext->n_ext * sizeof(*ext->ext));
			b += ext->n_ext * sizeof(*ext->ext);

			ext_size -= cur_ext_size
				 + ext->n_ext * sizeof(*ext->ext);
			memcpy(b, ext->buf, ext_size);
			b += ext_size;
		}

		row_log_table_close(
			index->online_log, b, mrec_size, avail_size);
	}

	mem_heap_free(heap);
}

/******************************************************//**
Logs an insert or update to a table that is being rebuilt. */
static
void
row_log_table_low_redundant(
/*========================*/
	const rec_t*		rec,	/*!< in: clustered index leaf
					page record in ROW_FORMAT=REDUNDANT,
					page X-latched */
	dict_index_t*		index,	/*!< in/out: clustered index, S-latched
					or X-latched */
	bool			insert,	/*!< in: true if insert,
					false if update */
	const dtuple_t*		old_pk,	/*!< in: old PRIMARY KEY value
					(if !insert and a PRIMARY KEY
					is being created) */
	const dict_index_t*	new_index)
					/*!< in: clustered index of the
					new table, not latched */
{
	ulint		old_pk_size;
	ulint		old_pk_extra_size;
	ulint		size;
	ulint		extra_size;
	ulint		mrec_size;
	ulint		avail_size;
	mem_heap_t*	heap		= NULL;
	dtuple_t*	tuple;

	ut_ad(!page_is_comp(page_align(rec)));
	ut_ad(dict_index_get_n_fields(index) == rec_get_n_fields_old(rec));
	ut_ad(dict_tf_is_valid(index->table->flags));
	ut_ad(!dict_table_is_comp(index->table));  /* redundant row format */
	ut_ad(dict_index_is_clust(new_index));

	heap = mem_heap_create(DTUPLE_EST_ALLOC(index->n_fields));
	tuple = dtuple_create(heap, index->n_fields);
	dict_index_copy_types(tuple, index, index->n_fields);
	dtuple_set_n_fields_cmp(tuple, dict_index_get_n_unique(index));

	if (rec_get_1byte_offs_flag(rec)) {
		for (ulint i = 0; i < index->n_fields; i++) {
			dfield_t*	dfield;
			ulint		len;
			const void*	field;

			dfield = dtuple_get_nth_field(tuple, i);
			field = rec_get_nth_field_old(rec, i, &len);

			dfield_set_data(dfield, field, len);
		}
	} else {
		for (ulint i = 0; i < index->n_fields; i++) {
			dfield_t*	dfield;
			ulint		len;
			const void*	field;

			dfield = dtuple_get_nth_field(tuple, i);
			field = rec_get_nth_field_old(rec, i, &len);

			dfield_set_data(dfield, field, len);

			if (rec_2_is_field_extern(rec, i)) {
				dfield_set_ext(dfield);
			}
		}
	}

	size = rec_get_converted_size_temp(
		index, tuple->fields, tuple->n_fields, &extra_size);

	mrec_size = ROW_LOG_HEADER_SIZE + size + (extra_size >= 0x80);

	if (insert || index->online_log->same_pk) {
		ut_ad(!old_pk);
		old_pk_extra_size = old_pk_size = 0;
	} else {
		ut_ad(old_pk);
		ut_ad(old_pk->n_fields == 2 + old_pk->n_fields_cmp);
		ut_ad(DATA_TRX_ID_LEN == dtuple_get_nth_field(
			      old_pk, old_pk->n_fields - 2)->len);
		ut_ad(DATA_ROLL_PTR_LEN == dtuple_get_nth_field(
			      old_pk, old_pk->n_fields - 1)->len);

		old_pk_size = rec_get_converted_size_temp(
			new_index, old_pk->fields, old_pk->n_fields,
			&old_pk_extra_size);
		ut_ad(old_pk_extra_size < 0x100);
		mrec_size += 1/*old_pk_extra_size*/ + old_pk_size;
	}

	if (byte* b = row_log_table_open(index->online_log,
					 mrec_size, &avail_size)) {
		*b++ = insert ? ROW_T_INSERT : ROW_T_UPDATE;

		if (old_pk_size) {
			*b++ = static_cast<byte>(old_pk_extra_size);

			rec_convert_dtuple_to_temp(
				b + old_pk_extra_size, new_index,
				old_pk->fields, old_pk->n_fields);
			b += old_pk_size;
		}

		if (extra_size < 0x80) {
			*b++ = static_cast<byte>(extra_size);
		} else {
			ut_ad(extra_size < 0x8000);
			*b++ = static_cast<byte>(0x80 | (extra_size >> 8));
			*b++ = static_cast<byte>(extra_size);
		}

		rec_convert_dtuple_to_temp(
			b + extra_size, index, tuple->fields, tuple->n_fields);
		b += size;

		row_log_table_close(
			index->online_log, b, mrec_size, avail_size);
	}

	mem_heap_free(heap);
}

/******************************************************//**
Logs an insert or update to a table that is being rebuilt. */
static __attribute__((nonnull(1,2,3)))
void
row_log_table_low(
/*==============*/
	const rec_t*	rec,	/*!< in: clustered index leaf page record,
				page X-latched */
	dict_index_t*	index,	/*!< in/out: clustered index, S-latched
				or X-latched */
	const ulint*	offsets,/*!< in: rec_get_offsets(rec,index) */
	bool		insert,	/*!< in: true if insert, false if update */
	const dtuple_t*	old_pk)	/*!< in: old PRIMARY KEY value (if !insert
				and a PRIMARY KEY is being created) */
{
	ulint			omit_size;
	ulint			old_pk_size;
	ulint			old_pk_extra_size;
	ulint			extra_size;
	ulint			mrec_size;
	ulint			avail_size;
	const dict_index_t*	new_index = dict_table_get_first_index(
		index->online_log->table);
	ut_ad(dict_index_is_clust(index));
	ut_ad(dict_index_is_clust(new_index));
	ut_ad(!dict_index_is_online_ddl(new_index));
	ut_ad(rec_offs_validate(rec, index, offsets));
	ut_ad(rec_offs_n_fields(offsets) == dict_index_get_n_fields(index));
	ut_ad(rec_offs_size(offsets) <= sizeof index->online_log->tail.buf);
#ifdef UNIV_SYNC_DEBUG
	ut_ad(rw_lock_own_flagged(
			&index->lock,
			RW_LOCK_FLAG_S | RW_LOCK_FLAG_X | RW_LOCK_FLAG_SX));
#endif /* UNIV_SYNC_DEBUG */
	ut_ad(fil_page_get_type(page_align(rec)) == FIL_PAGE_INDEX);
	ut_ad(page_is_leaf(page_align(rec)));
	ut_ad(!page_is_comp(page_align(rec)) == !rec_offs_comp(offsets));

	if (dict_index_is_corrupted(index)
	    || !dict_index_is_online_ddl(index)
	    || index->online_log->error != DB_SUCCESS) {
		return;
	}

	if (!rec_offs_comp(offsets)) {
		row_log_table_low_redundant(
			rec, index, insert, old_pk, new_index);
		return;
	}

	ut_ad(page_is_comp(page_align(rec)));
	ut_ad(rec_get_status(rec) == REC_STATUS_ORDINARY);

	omit_size = REC_N_NEW_EXTRA_BYTES;

	extra_size = rec_offs_extra_size(offsets) - omit_size;

	mrec_size = ROW_LOG_HEADER_SIZE
		+ (extra_size >= 0x80) + rec_offs_size(offsets) - omit_size;

	if (insert || index->online_log->same_pk) {
		ut_ad(!old_pk);
		old_pk_extra_size = old_pk_size = 0;
	} else {
		ut_ad(old_pk);
		ut_ad(old_pk->n_fields == 2 + old_pk->n_fields_cmp);
		ut_ad(DATA_TRX_ID_LEN == dtuple_get_nth_field(
			      old_pk, old_pk->n_fields - 2)->len);
		ut_ad(DATA_ROLL_PTR_LEN == dtuple_get_nth_field(
			      old_pk, old_pk->n_fields - 1)->len);

		old_pk_size = rec_get_converted_size_temp(
			new_index, old_pk->fields, old_pk->n_fields,
			&old_pk_extra_size);
		ut_ad(old_pk_extra_size < 0x100);
		mrec_size += 1/*old_pk_extra_size*/ + old_pk_size;
	}

	if (byte* b = row_log_table_open(index->online_log,
					 mrec_size, &avail_size)) {
		*b++ = insert ? ROW_T_INSERT : ROW_T_UPDATE;

		if (old_pk_size) {
			*b++ = static_cast<byte>(old_pk_extra_size);

			rec_convert_dtuple_to_temp(
				b + old_pk_extra_size, new_index,
				old_pk->fields, old_pk->n_fields);
			b += old_pk_size;
		}

		if (extra_size < 0x80) {
			*b++ = static_cast<byte>(extra_size);
		} else {
			ut_ad(extra_size < 0x8000);
			*b++ = static_cast<byte>(0x80 | (extra_size >> 8));
			*b++ = static_cast<byte>(extra_size);
		}

		memcpy(b, rec - rec_offs_extra_size(offsets), extra_size);
		b += extra_size;
		memcpy(b, rec, rec_offs_data_size(offsets));
		b += rec_offs_data_size(offsets);

		row_log_table_close(
			index->online_log, b, mrec_size, avail_size);
	}
}

/******************************************************//**
Logs an update to a table that is being rebuilt.
This will be merged in row_log_table_apply_update(). */

void
row_log_table_update(
/*=================*/
	const rec_t*	rec,	/*!< in: clustered index leaf page record,
				page X-latched */
	dict_index_t*	index,	/*!< in/out: clustered index, S-latched
				or X-latched */
	const ulint*	offsets,/*!< in: rec_get_offsets(rec,index) */
	const dtuple_t*	old_pk)	/*!< in: row_log_table_get_pk()
				before the update */
{
	row_log_table_low(rec, index, offsets, false, old_pk);
}

/** Gets the old table column of a PRIMARY KEY column.
@param table old table (before ALTER TABLE)
@param col_map mapping of old column numbers to new ones
@param col_no column position in the new table
@return old table column, or NULL if this is an added column */
static
const dict_col_t*
row_log_table_get_pk_old_col(
/*=========================*/
	const dict_table_t*	table,
	const ulint*		col_map,
	ulint			col_no)
{
	for (ulint i = 0; i < table->n_cols; i++) {
		if (col_no == col_map[i]) {
			return(dict_table_get_nth_col(table, i));
		}
	}

	return(NULL);
}

/** Maps an old table column of a PRIMARY KEY column.
@param col old table column (before ALTER TABLE)
@param ifield clustered index field in the new table (after ALTER TABLE)
@param dfield clustered index tuple field in the new table
@param heap memory heap for allocating dfield contents
@param rec clustered index leaf page record in the old table
@param offsets rec_get_offsets(rec)
@param i rec field corresponding to col
@param zip_size compressed page size of the old table, or 0 for uncompressed
@param max_len maximum length of dfield
@retval DB_INVALID_NULL if a NULL value is encountered
@retval DB_TOO_BIG_INDEX_COL if the maximum prefix length is exceeded */
static
dberr_t
row_log_table_get_pk_col(
/*=====================*/
	const dict_col_t*	col,
	const dict_field_t*	ifield,
	dfield_t*		dfield,
	mem_heap_t*		heap,
	const rec_t*		rec,
	const ulint*		offsets,
	ulint			i,
	ulint			zip_size,
	ulint			max_len)
{
	const byte*	field;
	ulint		len;

	ut_ad(ut_is_2pow(zip_size));

	field = rec_get_nth_field(rec, offsets, i, &len);

	if (len == UNIV_SQL_NULL) {
		return(DB_INVALID_NULL);
	}

	if (rec_offs_nth_extern(offsets, i)) {
		ulint	field_len = ifield->prefix_len;
		byte*	blob_field;

		if (!field_len) {
			field_len = ifield->fixed_len;
			if (!field_len) {
				field_len = max_len + 1;
			}
		}

		blob_field = static_cast<byte*>(
			mem_heap_alloc(heap, field_len));

		len = btr_copy_externally_stored_field_prefix(
			blob_field, field_len, zip_size, field, len);
		if (len >= max_len + 1) {
			return(DB_TOO_BIG_INDEX_COL);
		}

		dfield_set_data(dfield, blob_field, len);
	} else {
		dfield_set_data(dfield, mem_heap_dup(heap, field, len), len);
	}

	return(DB_SUCCESS);
}

/******************************************************//**
Constructs the old PRIMARY KEY and DB_TRX_ID,DB_ROLL_PTR
of a table that is being rebuilt.
@return tuple of PRIMARY KEY,DB_TRX_ID,DB_ROLL_PTR in the rebuilt table,
or NULL if the PRIMARY KEY definition does not change */

const dtuple_t*
row_log_table_get_pk(
/*=================*/
	const rec_t*	rec,	/*!< in: clustered index leaf page record,
				page X-latched */
	dict_index_t*	index,	/*!< in/out: clustered index, S-latched
				or X-latched */
	const ulint*	offsets,/*!< in: rec_get_offsets(rec,index) */
	mem_heap_t**	heap)	/*!< in/out: memory heap where allocated */
{
	dtuple_t*	tuple	= NULL;
	row_log_t*	log	= index->online_log;

	ut_ad(dict_index_is_clust(index));
	ut_ad(dict_index_is_online_ddl(index));
	ut_ad(!offsets || rec_offs_validate(rec, index, offsets));
#ifdef UNIV_SYNC_DEBUG
	ut_ad(rw_lock_own_flagged(
			&index->lock,
			RW_LOCK_FLAG_S | RW_LOCK_FLAG_X | RW_LOCK_FLAG_SX));
#endif /* UNIV_SYNC_DEBUG */

	ut_ad(log);
	ut_ad(log->table);

	if (log->same_pk) {
		/* The PRIMARY KEY columns are unchanged. */
		return(NULL);
	}

	mutex_enter(&log->mutex);

	/* log->error is protected by log->mutex. */
	if (log->error == DB_SUCCESS) {
		dict_table_t*	new_table	= log->table;
		dict_index_t*	new_index
			= dict_table_get_first_index(new_table);
		const ulint	new_n_uniq
			= dict_index_get_n_unique(new_index);

		if (!*heap) {
			ulint	size = 0;

			if (!offsets) {
				size += (1 + REC_OFFS_HEADER_SIZE
					 + index->n_fields)
					* sizeof *offsets;
			}

			for (ulint i = 0; i < new_n_uniq; i++) {
				size += dict_col_get_min_size(
					dict_index_get_nth_col(new_index, i));
			}

			*heap = mem_heap_create(
				DTUPLE_EST_ALLOC(new_n_uniq + 2) + size);
		}

		if (!offsets) {
			offsets = rec_get_offsets(rec, index, NULL,
						  ULINT_UNDEFINED, heap);
		}

		tuple = dtuple_create(*heap, new_n_uniq + 2);
		dict_index_copy_types(tuple, new_index, tuple->n_fields);
		dtuple_set_n_fields_cmp(tuple, new_n_uniq);

		const ulint max_len = DICT_MAX_FIELD_LEN_BY_FORMAT(new_table);
		const ulint zip_size = dict_table_zip_size(index->table);

		for (ulint new_i = 0; new_i < new_n_uniq; new_i++) {
			dict_field_t*	ifield;
			dfield_t*	dfield;
			ulint		prtype;
			ulint		mbminmaxlen;

			ifield = dict_index_get_nth_field(new_index, new_i);
			dfield = dtuple_get_nth_field(tuple, new_i);

			const ulint	col_no
				= dict_field_get_col(ifield)->ind;

			if (const dict_col_t* col
			    = row_log_table_get_pk_old_col(
				    index->table, log->col_map, col_no)) {
				ulint	i = dict_col_get_clust_pos(col, index);

				if (i == ULINT_UNDEFINED) {
					ut_ad(0);
					log->error = DB_CORRUPTION;
					goto err_exit;
				}

				log->error = row_log_table_get_pk_col(
					col, ifield, dfield, *heap,
					rec, offsets, i, zip_size, max_len);

				if (log->error != DB_SUCCESS) {
err_exit:
					tuple = NULL;
					goto func_exit;
				}

				mbminmaxlen = col->mbminmaxlen;
				prtype = col->prtype;
			} else {
				/* No matching column was found in the old
				table, so this must be an added column.
				Copy the default value. */
				ut_ad(log->add_cols);

				dfield_copy(dfield, dtuple_get_nth_field(
						    log->add_cols, col_no));
				mbminmaxlen = dfield->type.mbminmaxlen;
				prtype = dfield->type.prtype;
			}

			ut_ad(!dfield_is_ext(dfield));
			ut_ad(!dfield_is_null(dfield));

			if (ifield->prefix_len) {
				ulint	len = dtype_get_at_most_n_mbchars(
					prtype, mbminmaxlen,
					ifield->prefix_len,
					dfield_get_len(dfield),
					static_cast<const char*>(
						dfield_get_data(dfield)));

				ut_ad(len <= dfield_get_len(dfield));
				dfield_set_len(dfield, len);
			}
		}

		const byte* trx_roll = rec
			+ row_get_trx_id_offset(index, offsets);

		dfield_set_data(dtuple_get_nth_field(tuple, new_n_uniq),
				trx_roll, DATA_TRX_ID_LEN);
		dfield_set_data(dtuple_get_nth_field(tuple, new_n_uniq + 1),
				trx_roll + DATA_TRX_ID_LEN, DATA_ROLL_PTR_LEN);
	}

func_exit:
	mutex_exit(&log->mutex);
	return(tuple);
}

/******************************************************//**
Logs an insert to a table that is being rebuilt.
This will be merged in row_log_table_apply_insert(). */

void
row_log_table_insert(
/*=================*/
	const rec_t*	rec,	/*!< in: clustered index leaf page record,
				page X-latched */
	dict_index_t*	index,	/*!< in/out: clustered index, S-latched
				or X-latched */
	const ulint*	offsets)/*!< in: rec_get_offsets(rec,index) */
{
	row_log_table_low(rec, index, offsets, true, NULL);
}

/******************************************************//**
Notes that a BLOB is being freed during online ALTER TABLE. */

void
row_log_table_blob_free(
/*====================*/
	dict_index_t*	index,	/*!< in/out: clustered index, X-latched */
	ulint		page_no)/*!< in: starting page number of the BLOB */
{
	ut_ad(dict_index_is_clust(index));
	ut_ad(dict_index_is_online_ddl(index));
#ifdef UNIV_SYNC_DEBUG
	ut_ad(rw_lock_own_flagged(
			&index->lock,
			RW_LOCK_FLAG_X | RW_LOCK_FLAG_SX));
#endif /* UNIV_SYNC_DEBUG */
	ut_ad(page_no != FIL_NULL);

	if (index->online_log->error != DB_SUCCESS) {
		return;
	}

	page_no_map*	blobs	= index->online_log->blobs;

	if (!blobs) {
		index->online_log->blobs = blobs = new page_no_map();
	}

#ifdef UNIV_DEBUG
	const ulonglong	log_pos = index->online_log->tail.total;
#else
# define log_pos /* empty */
#endif /* UNIV_DEBUG */

	const page_no_map::value_type v(page_no,
					row_log_table_blob_t(log_pos));

	std::pair<page_no_map::iterator,bool> p = blobs->insert(v);

	if (!p.second) {
		/* Update the existing mapping. */
		ut_ad(p.first->first == page_no);
		p.first->second.blob_free(log_pos);
	}
#undef log_pos
}

/******************************************************//**
Notes that a BLOB is being allocated during online ALTER TABLE. */

void
row_log_table_blob_alloc(
/*=====================*/
	dict_index_t*	index,	/*!< in/out: clustered index, X-latched */
	ulint		page_no)/*!< in: starting page number of the BLOB */
{
	ut_ad(dict_index_is_clust(index));
	ut_ad(dict_index_is_online_ddl(index));
#ifdef UNIV_SYNC_DEBUG
	ut_ad(rw_lock_own_flagged(
			&index->lock,
			RW_LOCK_FLAG_X | RW_LOCK_FLAG_SX));
#endif /* UNIV_SYNC_DEBUG */
	ut_ad(page_no != FIL_NULL);

	if (index->online_log->error != DB_SUCCESS) {
		return;
	}

	/* Only track allocations if the same page has been freed
	earlier. Double allocation without a free is not allowed. */
	if (page_no_map* blobs = index->online_log->blobs) {
		page_no_map::iterator p = blobs->find(page_no);

		if (p != blobs->end()) {
			ut_ad(p->first == page_no);
			p->second.blob_alloc(index->online_log->tail.total);
		}
	}
}

/******************************************************//**
Converts a log record to a table row.
@return converted row, or NULL if the conversion fails */
static __attribute__((nonnull, warn_unused_result))
const dtuple_t*
row_log_table_apply_convert_mrec(
/*=============================*/
	const mrec_t*		mrec,		/*!< in: merge record */
	dict_index_t*		index,		/*!< in: index of mrec */
	const ulint*		offsets,	/*!< in: offsets of mrec */
	const row_log_t*	log,		/*!< in: rebuild context */
	mem_heap_t*		heap,		/*!< in/out: memory heap */
	trx_id_t		trx_id,		/*!< in: DB_TRX_ID of mrec */
	dberr_t*		error)		/*!< out: DB_SUCCESS or
						reason of failure */
{
	dtuple_t*	row;

	/* This is based on row_build(). */
	if (log->add_cols) {
		row = dtuple_copy(log->add_cols, heap);
		/* dict_table_copy_types() would set the fields to NULL */
		for (ulint i = 0; i < dict_table_get_n_cols(log->table); i++) {
			dict_col_copy_type(
				dict_table_get_nth_col(log->table, i),
				dfield_get_type(dtuple_get_nth_field(row, i)));
		}
	} else {
		row = dtuple_create(heap, dict_table_get_n_cols(log->table));
		dict_table_copy_types(row, log->table);
	}

	for (ulint i = 0; i < rec_offs_n_fields(offsets); i++) {
		const dict_field_t*	ind_field
			= dict_index_get_nth_field(index, i);

		if (ind_field->prefix_len) {
			/* Column prefixes can only occur in key
			fields, which cannot be stored externally. For
			a column prefix, there should also be the full
			field in the clustered index tuple. The row
			tuple comprises full fields, not prefixes. */
			ut_ad(!rec_offs_nth_extern(offsets, i));
			continue;
		}

		const dict_col_t*	col
			= dict_field_get_col(ind_field);
		ulint			col_no
			= log->col_map[dict_col_get_no(col)];

		if (col_no == ULINT_UNDEFINED) {
			/* dropped column */
			continue;
		}

		dfield_t*		dfield
			= dtuple_get_nth_field(row, col_no);
		ulint			len;
		const byte*		data= NULL;

		if (rec_offs_nth_extern(offsets, i)) {
			ut_ad(rec_offs_any_extern(offsets));
			rw_lock_x_lock(dict_index_get_lock(index));

			if (const page_no_map* blobs = log->blobs) {
				data = rec_get_nth_field(
					mrec, offsets, i, &len);
				ut_ad(len >= BTR_EXTERN_FIELD_REF_SIZE);

				ulint	page_no = mach_read_from_4(
					data + len - (BTR_EXTERN_FIELD_REF_SIZE
						      - BTR_EXTERN_PAGE_NO));
				page_no_map::const_iterator p = blobs->find(
					page_no);
				if (p != blobs->end()
				    && p->second.is_freed(log->head.total)) {
					/* This BLOB has been freed.
					We must not access the row. */
					row = NULL;
				}
			}

			if (row) {
				data = btr_rec_copy_externally_stored_field(
					mrec, offsets,
					dict_table_zip_size(index->table),
					i, &len, heap);
				ut_a(data);
			}

			rw_lock_x_unlock(dict_index_get_lock(index));

			if (!row) {
				goto func_exit;
			}
		} else {
			data = rec_get_nth_field(mrec, offsets, i, &len);
		}

		dfield_set_data(dfield, data, len);

		/* See if any columns were changed to NULL or NOT NULL. */
		const dict_col_t*	new_col
			= dict_table_get_nth_col(log->table, col_no);
		ut_ad(new_col->mtype == col->mtype);

		/* Assert that prtype matches except for nullability. */
		ut_ad(!((new_col->prtype ^ col->prtype) & ~DATA_NOT_NULL));
		ut_ad(!((new_col->prtype ^ dfield_get_type(dfield)->prtype)
			& ~DATA_NOT_NULL));

		if (new_col->prtype == col->prtype) {
			continue;
		}

		if ((new_col->prtype & DATA_NOT_NULL)
		    && dfield_is_null(dfield)) {
			/* We got a NULL value for a NOT NULL column. */
			*error = DB_INVALID_NULL;
			return(NULL);
		}

		/* Adjust the DATA_NOT_NULL flag in the parsed row. */
		dfield_get_type(dfield)->prtype = new_col->prtype;

		ut_ad(dict_col_type_assert_equal(new_col,
						 dfield_get_type(dfield)));
	}

func_exit:
	*error = DB_SUCCESS;
	return(row);
}

/******************************************************//**
Replays an insert operation on a table that was rebuilt.
@return DB_SUCCESS or error code */
static __attribute__((nonnull, warn_unused_result))
dberr_t
row_log_table_apply_insert_low(
/*===========================*/
	que_thr_t*		thr,		/*!< in: query graph */
	const dtuple_t*		row,		/*!< in: table row
						in the old table definition */
	trx_id_t		trx_id,		/*!< in: trx_id of the row */
	mem_heap_t*		offsets_heap,	/*!< in/out: memory heap
						that can be emptied */
	mem_heap_t*		heap,		/*!< in/out: memory heap */
	row_merge_dup_t*	dup)		/*!< in/out: for reporting
						duplicate key errors */
{
	dberr_t		error;
	dtuple_t*	entry;
	const row_log_t*log	= dup->index->online_log;
	dict_index_t*	index	= dict_table_get_first_index(log->table);

	ut_ad(dtuple_validate(row));
	ut_ad(trx_id);

	DBUG_PRINT("ib_alter_table",
		   ("insert table " IB_ID_FMT "(index " IB_ID_FMT "): %s",
		    index->table->id, index->id,
		    rec_printer(row).str().c_str()));

	static const ulint	flags
		= (BTR_CREATE_FLAG
		   | BTR_NO_LOCKING_FLAG
		   | BTR_NO_UNDO_LOG_FLAG
		   | BTR_KEEP_SYS_FLAG);

	entry = row_build_index_entry(row, NULL, index, heap);

	error = row_ins_clust_index_entry_low(
		flags, BTR_MODIFY_TREE, index, index->n_uniq, entry, 0, thr);

	switch (error) {
	case DB_SUCCESS:
		break;
	case DB_SUCCESS_LOCKED_REC:
		/* The row had already been copied to the table. */
		return(DB_SUCCESS);
	default:
		return(error);
	}

	do {
		if (!(index = dict_table_get_next_index(index))) {
			break;
		}

		if (index->type & DICT_FTS) {
			continue;
		}

		entry = row_build_index_entry(row, NULL, index, heap);
		error = row_ins_sec_index_entry_low(
			flags, BTR_MODIFY_TREE,
			index, offsets_heap, heap, entry, trx_id, thr);
	} while (error == DB_SUCCESS);

	return(error);
}

/******************************************************//**
Replays an insert operation on a table that was rebuilt.
@return DB_SUCCESS or error code */
static __attribute__((nonnull, warn_unused_result))
dberr_t
row_log_table_apply_insert(
/*=======================*/
	que_thr_t*		thr,		/*!< in: query graph */
	const mrec_t*		mrec,		/*!< in: record to insert */
	const ulint*		offsets,	/*!< in: offsets of mrec */
	mem_heap_t*		offsets_heap,	/*!< in/out: memory heap
						that can be emptied */
	mem_heap_t*		heap,		/*!< in/out: memory heap */
	row_merge_dup_t*	dup,		/*!< in/out: for reporting
						duplicate key errors */
	trx_id_t		trx_id)		/*!< in: DB_TRX_ID of mrec */
{
	const row_log_t*log	= dup->index->online_log;
	dberr_t		error;
	const dtuple_t*	row	= row_log_table_apply_convert_mrec(
		mrec, dup->index, offsets, log, heap, trx_id, &error);

	ut_ad(error == DB_SUCCESS || !row);
	/* Handling of duplicate key error requires storing
	of offending key in a record buffer. */
	ut_ad(error != DB_DUPLICATE_KEY);

	if (error != DB_SUCCESS)
		return(error);

	if (row) {
		error = row_log_table_apply_insert_low(
			thr, row, trx_id, offsets_heap, heap, dup);
		if (error != DB_SUCCESS) {
			/* Report the erroneous row using the new
			version of the table. */
			innobase_row_to_mysql(dup->table, log->table, row);
		}
	}
	return(error);
}

/******************************************************//**
Deletes a record from a table that is being rebuilt.
@return DB_SUCCESS or error code */
static __attribute__((nonnull(1, 2, 4, 5), warn_unused_result))
dberr_t
row_log_table_apply_delete_low(
/*===========================*/
	btr_pcur_t*		pcur,		/*!< in/out: B-tree cursor,
						will be trashed */
	const ulint*		offsets,	/*!< in: offsets on pcur */
	const row_ext_t*	save_ext,	/*!< in: saved external field
						info, or NULL */
	mem_heap_t*		heap,		/*!< in/out: memory heap */
	mtr_t*			mtr)		/*!< in/out: mini-transaction,
						will be committed */
{
	dberr_t		error;
	row_ext_t*	ext;
	dtuple_t*	row;
	dict_index_t*	index	= btr_pcur_get_btr_cur(pcur)->index;

	ut_ad(dict_index_is_clust(index));

	DBUG_PRINT("ib_alter_table",
		   ("delete table " IB_ID_FMT "(index " IB_ID_FMT "): %s",
		    index->table->id, index->id,
		    rec_printer(btr_pcur_get_rec(pcur),
				offsets).str().c_str()));

	if (dict_table_get_next_index(index)) {
		/* Build a row template for purging secondary index entries. */
		row = row_build(
			ROW_COPY_DATA, index, btr_pcur_get_rec(pcur),
			offsets, NULL, NULL, NULL,
			save_ext ? NULL : &ext, heap);
		if (!save_ext) {
			save_ext = ext;
		}
	} else {
		row = NULL;
	}

	btr_cur_pessimistic_delete(&error, FALSE, btr_pcur_get_btr_cur(pcur),
				   BTR_CREATE_FLAG, false, mtr);
	mtr_commit(mtr);

	if (error != DB_SUCCESS) {
		return(error);
	}

	while ((index = dict_table_get_next_index(index)) != NULL) {
		if (index->type & DICT_FTS) {
			continue;
		}

		const dtuple_t*	entry = row_build_index_entry(
			row, save_ext, index, heap);
		mtr_start(mtr);
		btr_pcur_open(index, entry, PAGE_CUR_LE,
			      BTR_MODIFY_TREE | BTR_LATCH_FOR_DELETE,
			      pcur, mtr);
#ifdef UNIV_DEBUG
		switch (btr_pcur_get_btr_cur(pcur)->flag) {
		case BTR_CUR_DELETE_REF:
		case BTR_CUR_DEL_MARK_IBUF:
		case BTR_CUR_DELETE_IBUF:
		case BTR_CUR_INSERT_TO_IBUF:
			/* We did not request buffering. */
			break;
		case BTR_CUR_HASH:
		case BTR_CUR_HASH_FAIL:
		case BTR_CUR_BINARY:
			goto flag_ok;
		}
		ut_ad(0);
flag_ok:
#endif /* UNIV_DEBUG */

		if (page_rec_is_infimum(btr_pcur_get_rec(pcur))
		    || btr_pcur_get_low_match(pcur) < index->n_uniq) {
			/* All secondary index entries should be
			found, because new_table is being modified by
			this thread only, and all indexes should be
			updated in sync. */
			mtr_commit(mtr);
			return(DB_INDEX_CORRUPT);
		}

		btr_cur_pessimistic_delete(&error, FALSE,
					   btr_pcur_get_btr_cur(pcur),
					   BTR_CREATE_FLAG, false, mtr);
		mtr_commit(mtr);
	}

	return(error);
}

/******************************************************//**
Replays a delete operation on a table that was rebuilt.
@return DB_SUCCESS or error code */
static __attribute__((nonnull(1, 3, 4, 5, 6, 7), warn_unused_result))
dberr_t
row_log_table_apply_delete(
/*=======================*/
	que_thr_t*		thr,		/*!< in: query graph */
	ulint			trx_id_col,	/*!< in: position of
						DB_TRX_ID in the new
						clustered index */
	const mrec_t*		mrec,		/*!< in: merge record */
	const ulint*		moffsets,	/*!< in: offsets of mrec */
	mem_heap_t*		offsets_heap,	/*!< in/out: memory heap
						that can be emptied */
	mem_heap_t*		heap,		/*!< in/out: memory heap */
	dict_table_t*		new_table,	/*!< in: rebuilt table */
	const row_ext_t*	save_ext)	/*!< in: saved external field
						info, or NULL */
{
	dict_index_t*	index = dict_table_get_first_index(new_table);
	dtuple_t*	old_pk;
	mtr_t		mtr;
	btr_pcur_t	pcur;
	ulint*		offsets;

	ut_ad(rec_offs_n_fields(moffsets)
	      == dict_index_get_n_unique(index) + 1);
	ut_ad(!rec_offs_any_extern(moffsets));

	/* Convert the row to a search tuple. */
	old_pk = dtuple_create(heap, index->n_uniq + 1);
	dict_index_copy_types(old_pk, index, old_pk->n_fields);
	dtuple_set_n_fields_cmp(old_pk, index->n_uniq);

	for (ulint i = 0; i <= index->n_uniq; i++) {
		ulint		len;
		const void*	field;
		field = rec_get_nth_field(mrec, moffsets, i, &len);
		ut_ad(len != UNIV_SQL_NULL);
		dfield_set_data(dtuple_get_nth_field(old_pk, i),
				field, len);
	}

	mtr_start(&mtr);
	btr_pcur_open(index, old_pk, PAGE_CUR_LE,
		      BTR_MODIFY_TREE | BTR_LATCH_FOR_DELETE,
		      &pcur, &mtr);
#ifdef UNIV_DEBUG
	switch (btr_pcur_get_btr_cur(&pcur)->flag) {
	case BTR_CUR_DELETE_REF:
	case BTR_CUR_DEL_MARK_IBUF:
	case BTR_CUR_DELETE_IBUF:
	case BTR_CUR_INSERT_TO_IBUF:
		/* We did not request buffering. */
		break;
	case BTR_CUR_HASH:
	case BTR_CUR_HASH_FAIL:
	case BTR_CUR_BINARY:
		goto flag_ok;
	}
	ut_ad(0);
flag_ok:
#endif /* UNIV_DEBUG */

	if (page_rec_is_infimum(btr_pcur_get_rec(&pcur))
	    || btr_pcur_get_low_match(&pcur) < index->n_uniq) {
all_done:
		mtr_commit(&mtr);
		/* The record was not found. All done. */
		return(DB_SUCCESS);
	}

	offsets = rec_get_offsets(btr_pcur_get_rec(&pcur), index, NULL,
				  ULINT_UNDEFINED, &offsets_heap);
#if defined UNIV_DEBUG || defined UNIV_BLOB_LIGHT_DEBUG
	ut_a(!rec_offs_any_null_extern(btr_pcur_get_rec(&pcur), offsets));
#endif /* UNIV_DEBUG || UNIV_BLOB_LIGHT_DEBUG */

	/* Only remove the record if DB_TRX_ID matches what was
	buffered. */

	{
		ulint		len;
		const void*	mrec_trx_id
			= rec_get_nth_field(mrec, moffsets, trx_id_col, &len);
		ut_ad(len == DATA_TRX_ID_LEN);
		const void*	rec_trx_id
			= rec_get_nth_field(btr_pcur_get_rec(&pcur), offsets,
					    trx_id_col, &len);
		ut_ad(len == DATA_TRX_ID_LEN);
		if (memcmp(mrec_trx_id, rec_trx_id, DATA_TRX_ID_LEN)) {
			goto all_done;
		}
	}

	return(row_log_table_apply_delete_low(&pcur, offsets, save_ext,
					      heap, &mtr));
}

/******************************************************//**
Replays an update operation on a table that was rebuilt.
@return DB_SUCCESS or error code */
static __attribute__((nonnull, warn_unused_result))
dberr_t
row_log_table_apply_update(
/*=======================*/
	que_thr_t*		thr,		/*!< in: query graph */
	ulint			new_trx_id_col,	/*!< in: position of
						DB_TRX_ID in the new
						clustered index */
	const mrec_t*		mrec,		/*!< in: new value */
	const ulint*		offsets,	/*!< in: offsets of mrec */
	mem_heap_t*		offsets_heap,	/*!< in/out: memory heap
						that can be emptied */
	mem_heap_t*		heap,		/*!< in/out: memory heap */
	row_merge_dup_t*	dup,		/*!< in/out: for reporting
						duplicate key errors */
	trx_id_t		trx_id,		/*!< in: DB_TRX_ID of mrec */
	const dtuple_t*		old_pk)		/*!< in: PRIMARY KEY and
						DB_TRX_ID,DB_ROLL_PTR
						of the old value,
						or PRIMARY KEY if same_pk */
{
	const row_log_t*log	= dup->index->online_log;
	const dtuple_t*	row;
	dict_index_t*	index	= dict_table_get_first_index(log->table);
	mtr_t		mtr;
	btr_pcur_t	pcur;
	dberr_t		error;

	ut_ad(dtuple_get_n_fields_cmp(old_pk)
	      == dict_index_get_n_unique(index));
	ut_ad(dtuple_get_n_fields(old_pk)
	      == dict_index_get_n_unique(index)
	      + (dup->index->online_log->same_pk ? 0 : 2));

	row = row_log_table_apply_convert_mrec(
		mrec, dup->index, offsets, log, heap, trx_id, &error);

	ut_ad(error == DB_SUCCESS || !row);
	/* Handling of duplicate key error requires storing
	of offending key in a record buffer. */
	ut_ad(error != DB_DUPLICATE_KEY);

	if (!row) {
		return(error);
	}

	mtr_start(&mtr);
	btr_pcur_open(index, old_pk, PAGE_CUR_LE,
		      BTR_MODIFY_TREE, &pcur, &mtr);
#ifdef UNIV_DEBUG
	switch (btr_pcur_get_btr_cur(&pcur)->flag) {
	case BTR_CUR_DELETE_REF:
	case BTR_CUR_DEL_MARK_IBUF:
	case BTR_CUR_DELETE_IBUF:
	case BTR_CUR_INSERT_TO_IBUF:
		ut_ad(0);/* We did not request buffering. */
	case BTR_CUR_HASH:
	case BTR_CUR_HASH_FAIL:
	case BTR_CUR_BINARY:
		break;
	}
#endif /* UNIV_DEBUG */

	if (page_rec_is_infimum(btr_pcur_get_rec(&pcur))
	    || btr_pcur_get_low_match(&pcur) < index->n_uniq) {
		ut_ad(0);
		error = DB_CORRUPTION;
func_exit:
		mtr_commit(&mtr);
<<<<<<< HEAD
insert:
		ut_ad(mtr.has_committed());
		/* The row was not found. Insert it. */
		error = row_log_table_apply_insert_low(
			thr, row, trx_id, offsets_heap, heap, dup);
=======
func_exit_committed:
		ut_ad(mtr.state == MTR_COMMITTED);

>>>>>>> aab141d9
		if (error != DB_SUCCESS) {
			/* Report the erroneous row using the new
			version of the table. */
			innobase_row_to_mysql(dup->table, log->table, row);
		}

		return(error);
	}

	/* Update the record. */
	ulint*		cur_offsets	= rec_get_offsets(
		btr_pcur_get_rec(&pcur),
		index, NULL, ULINT_UNDEFINED, &offsets_heap);

	dtuple_t*	entry	= row_build_index_entry(
		row, NULL, index, heap);
	const upd_t*	update	= row_upd_build_difference_binary(
		index, entry, btr_pcur_get_rec(&pcur), cur_offsets,
		false, NULL, heap);

	error = DB_SUCCESS;

	if (!update->n_fields) {
		/* Nothing to do. */
		goto func_exit;
	}

	const bool	pk_updated
		= upd_get_nth_field(update, 0)->field_no < new_trx_id_col;

	if (pk_updated || rec_offs_any_extern(cur_offsets)) {
		/* If the record contains any externally stored
		columns, perform the update by delete and insert,
		because we will not write any undo log that would
		allow purge to free any orphaned externally stored
		columns. */
<<<<<<< HEAD
delete_insert:
		error = row_log_table_apply_delete_low(
			&pcur, cur_offsets, NULL, heap, &mtr);
		ut_ad(mtr.has_committed());

		if (error != DB_SUCCESS) {
			goto err_exit;
		}
=======
>>>>>>> aab141d9

		if (pk_updated && dup->index->online_log->same_pk) {
			/* The ROW_T_UPDATE log record should only be
			written when the PRIMARY KEY fields of the
			record did not change in the old table.  We
			can only get a change of PRIMARY KEY columns
			in the rebuilt table if the PRIMARY KEY was
			redefined (!same_pk). */
			ut_ad(0);
			error = DB_CORRUPTION;
			goto func_exit;
		}

		error = row_log_table_apply_delete_low(
			&pcur, cur_offsets, NULL, heap, &mtr);
		ut_ad(mtr.state == MTR_COMMITTED);

		if (error == DB_SUCCESS) {
			error = row_log_table_apply_insert_low(
				thr, row, trx_id, offsets_heap, heap, dup);
		}

		goto func_exit_committed;
	}

	dtuple_t*	old_row;
	row_ext_t*	old_ext;

	if (dict_table_get_next_index(index)) {
		/* Construct the row corresponding to the old value of
		the record. */
		old_row = row_build(
			ROW_COPY_DATA, index, btr_pcur_get_rec(&pcur),
			cur_offsets, NULL, NULL, NULL, &old_ext, heap);
		ut_ad(old_row);

		DBUG_PRINT("ib_alter_table",
			   ("update table " IB_ID_FMT
			    "(index " IB_ID_FMT "): %s to %s",
			    index->table->id, index->id,
			    rec_printer(old_row).str().c_str(),
			    rec_printer(row).str().c_str()));
	} else {
		old_row = NULL;
		old_ext = NULL;
	}

	big_rec_t*	big_rec;

	error = btr_cur_pessimistic_update(
		BTR_CREATE_FLAG | BTR_NO_LOCKING_FLAG
		| BTR_NO_UNDO_LOG_FLAG | BTR_KEEP_SYS_FLAG
		| BTR_KEEP_POS_FLAG,
		btr_pcur_get_btr_cur(&pcur),
		&cur_offsets, &offsets_heap, heap, &big_rec,
		update, 0, thr, 0, &mtr);

	if (big_rec) {
		if (error == DB_SUCCESS) {
			error = btr_store_big_rec_extern_fields(
				index, btr_pcur_get_block(&pcur),
				btr_pcur_get_rec(&pcur), cur_offsets,
				big_rec, &mtr, BTR_STORE_UPDATE);
		}

		dtuple_big_rec_free(big_rec);
	}

	while ((index = dict_table_get_next_index(index)) != NULL) {
		if (error != DB_SUCCESS) {
			break;
		}

		if (index->type & DICT_FTS) {
			continue;
		}

		if (!row_upd_changes_ord_field_binary(
			    index, update, thr, old_row, NULL)) {
			continue;
		}

		mtr_commit(&mtr);

		entry = row_build_index_entry(old_row, old_ext, index, heap);
		if (!entry) {
			ut_ad(0);
			return(DB_CORRUPTION);
		}

		mtr_start(&mtr);

		if (ROW_FOUND != row_search_index_entry(
			    index, entry, BTR_MODIFY_TREE, &pcur, &mtr)) {
			ut_ad(0);
			error = DB_CORRUPTION;
			break;
		}

		btr_cur_pessimistic_delete(
			&error, FALSE, btr_pcur_get_btr_cur(&pcur),
			BTR_CREATE_FLAG, false, &mtr);

		if (error != DB_SUCCESS) {
			break;
		}

		mtr_commit(&mtr);

		entry = row_build_index_entry(row, NULL, index, heap);
		error = row_ins_sec_index_entry_low(
			BTR_CREATE_FLAG | BTR_NO_LOCKING_FLAG
			| BTR_NO_UNDO_LOG_FLAG | BTR_KEEP_SYS_FLAG,
			BTR_MODIFY_TREE, index, offsets_heap, heap,
			entry, trx_id, thr);

		mtr_start(&mtr);
	}

	goto func_exit;
}

/******************************************************//**
Applies an operation to a table that was rebuilt.
@return NULL on failure (mrec corruption) or when out of data;
pointer to next record on success */
static __attribute__((nonnull, warn_unused_result))
const mrec_t*
row_log_table_apply_op(
/*===================*/
	que_thr_t*		thr,		/*!< in: query graph */
	ulint			trx_id_col,	/*!< in: position of
						DB_TRX_ID in old index */
	ulint			new_trx_id_col,	/*!< in: position of
						DB_TRX_ID in new index */
	row_merge_dup_t*	dup,		/*!< in/out: for reporting
						duplicate key errors */
	dberr_t*		error,		/*!< out: DB_SUCCESS
						or error code */
	mem_heap_t*		offsets_heap,	/*!< in/out: memory heap
						that can be emptied */
	mem_heap_t*		heap,		/*!< in/out: memory heap */
	const mrec_t*		mrec,		/*!< in: merge record */
	const mrec_t*		mrec_end,	/*!< in: end of buffer */
	ulint*			offsets)	/*!< in/out: work area
						for parsing mrec */
{
	row_log_t*	log	= dup->index->online_log;
	dict_index_t*	new_index = dict_table_get_first_index(log->table);
	ulint		extra_size;
	const mrec_t*	next_mrec;
	dtuple_t*	old_pk;
	row_ext_t*	ext;
	ulint		ext_size;

	ut_ad(dict_index_is_clust(dup->index));
	ut_ad(dup->index->table != log->table);
	ut_ad(log->head.total <= log->tail.total);

	*error = DB_SUCCESS;

	/* 3 = 1 (op type) + 1 (ext_size) + at least 1 byte payload */
	if (mrec + 3 >= mrec_end) {
		return(NULL);
	}

	const mrec_t* const mrec_start = mrec;

	switch (*mrec++) {
	default:
		ut_ad(0);
		*error = DB_CORRUPTION;
		return(NULL);
	case ROW_T_INSERT:
		extra_size = *mrec++;

		if (extra_size >= 0x80) {
			/* Read another byte of extra_size. */

			extra_size = (extra_size & 0x7f) << 8;
			extra_size |= *mrec++;
		}

		mrec += extra_size;

		if (mrec > mrec_end) {
			return(NULL);
		}

		rec_offs_set_n_fields(offsets, dup->index->n_fields);
		rec_init_offsets_temp(mrec, dup->index, offsets);

		next_mrec = mrec + rec_offs_data_size(offsets);

		if (next_mrec > mrec_end) {
			return(NULL);
		} else {
			log->head.total += next_mrec - mrec_start;

			ulint		len;
			const byte*	db_trx_id
				= rec_get_nth_field(
					mrec, offsets, trx_id_col, &len);
			ut_ad(len == DATA_TRX_ID_LEN);
			*error = row_log_table_apply_insert(
				thr, mrec, offsets, offsets_heap,
				heap, dup, trx_read_trx_id(db_trx_id));
		}
		break;

	case ROW_T_DELETE:
		/* 1 (extra_size) + 2 (ext_size) + at least 1 (payload) */
		if (mrec + 4 >= mrec_end) {
			return(NULL);
		}

		extra_size = *mrec++;
		ext_size = mach_read_from_2(mrec);
		mrec += 2;
		ut_ad(mrec < mrec_end);

		/* We assume extra_size < 0x100 for the PRIMARY KEY prefix.
		For fixed-length PRIMARY key columns, it is 0. */
		mrec += extra_size;

		rec_offs_set_n_fields(offsets, new_index->n_uniq + 1);
		rec_init_offsets_temp(mrec, new_index, offsets);
		next_mrec = mrec + rec_offs_data_size(offsets) + ext_size;
		if (next_mrec > mrec_end) {
			return(NULL);
		}

		log->head.total += next_mrec - mrec_start;

		/* If there are external fields, retrieve those logged
		prefix info and reconstruct the row_ext_t */
		if (ext_size) {
			/* We use memcpy to avoid unaligned
			access on some non-x86 platforms.*/
			ext = static_cast<row_ext_t*>(
				mem_heap_dup(heap,
					     mrec + rec_offs_data_size(offsets),
					     ext_size));

			byte*	ext_start = reinterpret_cast<byte*>(ext);

			ulint	ext_len = sizeof(*ext)
				+ (ext->n_ext - 1) * sizeof ext->len;

			ext->ext = reinterpret_cast<ulint*>(ext_start + ext_len);
			ext_len += ext->n_ext * sizeof(*ext->ext);

			ext->buf = static_cast<byte*>(ext_start + ext_len);
		} else {
			ext = NULL;
		}

		*error = row_log_table_apply_delete(
			thr, new_trx_id_col,
			mrec, offsets, offsets_heap, heap,
			log->table, ext);
		break;

	case ROW_T_UPDATE:
		/* Logically, the log entry consists of the
		(PRIMARY KEY,DB_TRX_ID) of the old value (converted
		to the new primary key definition) followed by
		the new value in the old table definition. If the
		definition of the columns belonging to PRIMARY KEY
		is not changed, the log will only contain
		DB_TRX_ID,new_row. */

		if (dup->index->online_log->same_pk) {
			ut_ad(new_index->n_uniq == dup->index->n_uniq);

			extra_size = *mrec++;

			if (extra_size >= 0x80) {
				/* Read another byte of extra_size. */

				extra_size = (extra_size & 0x7f) << 8;
				extra_size |= *mrec++;
			}

			mrec += extra_size;

			if (mrec > mrec_end) {
				return(NULL);
			}

			rec_offs_set_n_fields(offsets, dup->index->n_fields);
			rec_init_offsets_temp(mrec, dup->index, offsets);

			next_mrec = mrec + rec_offs_data_size(offsets);

			if (next_mrec > mrec_end) {
				return(NULL);
			}

			old_pk = dtuple_create(heap, new_index->n_uniq);
			dict_index_copy_types(
				old_pk, new_index, old_pk->n_fields);

			/* Copy the PRIMARY KEY fields from mrec to old_pk. */
			for (ulint i = 0; i < new_index->n_uniq; i++) {
				const void*	field;
				ulint		len;
				dfield_t*	dfield;

				ut_ad(!rec_offs_nth_extern(offsets, i));

				field = rec_get_nth_field(
					mrec, offsets, i, &len);
				ut_ad(len != UNIV_SQL_NULL);

				dfield = dtuple_get_nth_field(old_pk, i);
				dfield_set_data(dfield, field, len);
			}
		} else {
			/* We assume extra_size < 0x100
			for the PRIMARY KEY prefix. */
			mrec += *mrec + 1;

			if (mrec > mrec_end) {
				return(NULL);
			}

			/* Get offsets for PRIMARY KEY,
			DB_TRX_ID, DB_ROLL_PTR. */
			rec_offs_set_n_fields(offsets, new_index->n_uniq + 2);
			rec_init_offsets_temp(mrec, new_index, offsets);

			next_mrec = mrec + rec_offs_data_size(offsets);
			if (next_mrec + 2 > mrec_end) {
				return(NULL);
			}

			/* Copy the PRIMARY KEY fields and
			DB_TRX_ID, DB_ROLL_PTR from mrec to old_pk. */
			old_pk = dtuple_create(heap, new_index->n_uniq + 2);
			dict_index_copy_types(old_pk, new_index,
					      old_pk->n_fields);

			for (ulint i = 0;
			     i < dict_index_get_n_unique(new_index) + 2;
			     i++) {
				const void*	field;
				ulint		len;
				dfield_t*	dfield;

				ut_ad(!rec_offs_nth_extern(offsets, i));

				field = rec_get_nth_field(
					mrec, offsets, i, &len);
				ut_ad(len != UNIV_SQL_NULL);

				dfield = dtuple_get_nth_field(old_pk, i);
				dfield_set_data(dfield, field, len);
			}

			mrec = next_mrec;

			/* Fetch the new value of the row as it was
			in the old table definition. */
			extra_size = *mrec++;

			if (extra_size >= 0x80) {
				/* Read another byte of extra_size. */

				extra_size = (extra_size & 0x7f) << 8;
				extra_size |= *mrec++;
			}

			mrec += extra_size;

			if (mrec > mrec_end) {
				return(NULL);
			}

			rec_offs_set_n_fields(offsets, dup->index->n_fields);
			rec_init_offsets_temp(mrec, dup->index, offsets);

			next_mrec = mrec + rec_offs_data_size(offsets);

			if (next_mrec > mrec_end) {
				return(NULL);
			}
		}

		ut_ad(next_mrec <= mrec_end);
		log->head.total += next_mrec - mrec_start;
		dtuple_set_n_fields_cmp(old_pk, new_index->n_uniq);

		{
			ulint		len;
			const byte*	db_trx_id
				= rec_get_nth_field(
					mrec, offsets, trx_id_col, &len);
			ut_ad(len == DATA_TRX_ID_LEN);
			*error = row_log_table_apply_update(
				thr, new_trx_id_col,
				mrec, offsets, offsets_heap,
				heap, dup, trx_read_trx_id(db_trx_id), old_pk);
		}

		break;
	}

	ut_ad(log->head.total <= log->tail.total);
	mem_heap_empty(offsets_heap);
	mem_heap_empty(heap);
	return(next_mrec);
}

/******************************************************//**
Applies operations to a table was rebuilt.
@return DB_SUCCESS, or error code on failure */
static __attribute__((nonnull, warn_unused_result))
dberr_t
row_log_table_apply_ops(
/*====================*/
	que_thr_t*	thr,	/*!< in: query graph */
	row_merge_dup_t*dup)	/*!< in/out: for reporting duplicate key
				errors */
{
	dberr_t		error;
	const mrec_t*	mrec		= NULL;
	const mrec_t*	next_mrec;
	const mrec_t*	mrec_end	= NULL; /* silence bogus warning */
	const mrec_t*	next_mrec_end;
	mem_heap_t*	heap;
	mem_heap_t*	offsets_heap;
	ulint*		offsets;
	bool		has_index_lock;
	dict_index_t*	index		= const_cast<dict_index_t*>(
		dup->index);
	dict_table_t*	new_table	= index->online_log->table;
	dict_index_t*	new_index	= dict_table_get_first_index(
		new_table);
	const ulint	i		= 1 + REC_OFFS_HEADER_SIZE
		+ ut_max(dict_index_get_n_fields(index),
			 dict_index_get_n_unique(new_index) + 2);
	const ulint	trx_id_col	= dict_col_get_clust_pos(
		dict_table_get_sys_col(index->table, DATA_TRX_ID), index);
	const ulint	new_trx_id_col	= dict_col_get_clust_pos(
		dict_table_get_sys_col(new_table, DATA_TRX_ID), new_index);
	trx_t*		trx		= thr_get_trx(thr);

	ut_ad(dict_index_is_clust(index));
	ut_ad(dict_index_is_online_ddl(index));
	ut_ad(trx->mysql_thd);
#ifdef UNIV_SYNC_DEBUG
	ut_ad(rw_lock_own(dict_index_get_lock(index), RW_LOCK_X));
#endif /* UNIV_SYNC_DEBUG */
	ut_ad(!dict_index_is_online_ddl(new_index));
	ut_ad(trx_id_col > 0);
	ut_ad(trx_id_col != ULINT_UNDEFINED);
	ut_ad(new_trx_id_col > 0);
	ut_ad(new_trx_id_col != ULINT_UNDEFINED);

	UNIV_MEM_INVALID(&mrec_end, sizeof mrec_end);

	offsets = static_cast<ulint*>(ut_malloc(i * sizeof *offsets));
	offsets[0] = i;
	offsets[1] = dict_index_get_n_fields(index);

	heap = mem_heap_create(UNIV_PAGE_SIZE);
	offsets_heap = mem_heap_create(UNIV_PAGE_SIZE);
	has_index_lock = true;

next_block:
	ut_ad(has_index_lock);
#ifdef UNIV_SYNC_DEBUG
	ut_ad(rw_lock_own(dict_index_get_lock(index), RW_LOCK_X));
#endif /* UNIV_SYNC_DEBUG */
	ut_ad(index->online_log->head.bytes == 0);

	if (trx_is_interrupted(trx)) {
		goto interrupted;
	}

	if (dict_index_is_corrupted(index)) {
		error = DB_INDEX_CORRUPT;
		goto func_exit;
	}

	ut_ad(dict_index_is_online_ddl(index));

	error = index->online_log->error;

	if (error != DB_SUCCESS) {
		goto func_exit;
	}

	if (UNIV_UNLIKELY(index->online_log->head.blocks
			  > index->online_log->tail.blocks)) {
unexpected_eof:
		fprintf(stderr, "InnoDB: unexpected end of temporary file"
			" for table %s\n", index->table_name);
corruption:
		error = DB_CORRUPTION;
		goto func_exit;
	}

	if (index->online_log->head.blocks
	    == index->online_log->tail.blocks) {
		if (index->online_log->head.blocks) {
#ifdef HAVE_FTRUNCATE
			/* Truncate the file in order to save space. */
			if (ftruncate(index->online_log->fd, 0) == -1) {
				perror("ftruncate");
			}
#endif /* HAVE_FTRUNCATE */
			index->online_log->head.blocks
				= index->online_log->tail.blocks = 0;
		}

		next_mrec = index->online_log->tail.block;
		next_mrec_end = next_mrec + index->online_log->tail.bytes;

		if (next_mrec_end == next_mrec) {
			/* End of log reached. */
all_done:
			ut_ad(has_index_lock);
			ut_ad(index->online_log->head.blocks == 0);
			ut_ad(index->online_log->tail.blocks == 0);
			index->online_log->head.bytes = 0;
			index->online_log->tail.bytes = 0;
			error = DB_SUCCESS;
			goto func_exit;
		}
	} else {
		os_offset_t	ofs;
		ibool		success;

		ofs = (os_offset_t) index->online_log->head.blocks
			* srv_sort_buf_size;

		ut_ad(has_index_lock);
		has_index_lock = false;
		rw_lock_x_unlock(dict_index_get_lock(index));

		log_free_check();

		ut_ad(dict_index_is_online_ddl(index));

		success = os_file_read_no_error_handling(
			OS_FILE_FROM_FD(index->online_log->fd),
			index->online_log->head.block, ofs,
			srv_sort_buf_size);

		if (!success) {
			fprintf(stderr, "InnoDB: unable to read temporary file"
				" for table %s\n", index->table_name);
			goto corruption;
		}

#ifdef POSIX_FADV_DONTNEED
		/* Each block is read exactly once.  Free up the file cache. */
		posix_fadvise(index->online_log->fd,
			      ofs, srv_sort_buf_size, POSIX_FADV_DONTNEED);
#endif /* POSIX_FADV_DONTNEED */
#if 0 //def FALLOC_FL_PUNCH_HOLE
		/* Try to deallocate the space for the file on disk.
		This should work on ext4 on Linux 2.6.39 and later,
		and be ignored when the operation is unsupported. */
		fallocate(index->online_log->fd,
			  FALLOC_FL_PUNCH_HOLE | FALLOC_FL_KEEP_SIZE,
			  ofs, srv_buf_size);
#endif /* FALLOC_FL_PUNCH_HOLE */

		next_mrec = index->online_log->head.block;
		next_mrec_end = next_mrec + srv_sort_buf_size;
	}

	/* This read is not protected by index->online_log->mutex for
	performance reasons. We will eventually notice any error that
	was flagged by a DML thread. */
	error = index->online_log->error;

	if (error != DB_SUCCESS) {
		goto func_exit;
	}

	if (mrec) {
		/* A partial record was read from the previous block.
		Copy the temporary buffer full, as we do not know the
		length of the record. Parse subsequent records from
		the bigger buffer index->online_log->head.block
		or index->online_log->tail.block. */

		ut_ad(mrec == index->online_log->head.buf);
		ut_ad(mrec_end > mrec);
		ut_ad(mrec_end < (&index->online_log->head.buf)[1]);

		memcpy((mrec_t*) mrec_end, next_mrec,
		       (&index->online_log->head.buf)[1] - mrec_end);
		mrec = row_log_table_apply_op(
			thr, trx_id_col, new_trx_id_col,
			dup, &error, offsets_heap, heap,
			index->online_log->head.buf,
			(&index->online_log->head.buf)[1], offsets);
		if (error != DB_SUCCESS) {
			goto func_exit;
		} else if (UNIV_UNLIKELY(mrec == NULL)) {
			/* The record was not reassembled properly. */
			goto corruption;
		}
		/* The record was previously found out to be
		truncated. Now that the parse buffer was extended,
		it should proceed beyond the old end of the buffer. */
		ut_a(mrec > mrec_end);

		index->online_log->head.bytes = mrec - mrec_end;
		next_mrec += index->online_log->head.bytes;
	}

	ut_ad(next_mrec <= next_mrec_end);
	/* The following loop must not be parsing the temporary
	buffer, but head.block or tail.block. */

	/* mrec!=NULL means that the next record starts from the
	middle of the block */
	ut_ad((mrec == NULL) == (index->online_log->head.bytes == 0));

#ifdef UNIV_DEBUG
	if (next_mrec_end == index->online_log->head.block
	    + srv_sort_buf_size) {
		/* If tail.bytes == 0, next_mrec_end can also be at
		the end of tail.block. */
		if (index->online_log->tail.bytes == 0) {
			ut_ad(next_mrec == next_mrec_end);
			ut_ad(index->online_log->tail.blocks == 0);
			ut_ad(index->online_log->head.blocks == 0);
			ut_ad(index->online_log->head.bytes == 0);
		} else {
			ut_ad(next_mrec == index->online_log->head.block
			      + index->online_log->head.bytes);
			ut_ad(index->online_log->tail.blocks
			      > index->online_log->head.blocks);
		}
	} else if (next_mrec_end == index->online_log->tail.block
		   + index->online_log->tail.bytes) {
		ut_ad(next_mrec == index->online_log->tail.block
		      + index->online_log->head.bytes);
		ut_ad(index->online_log->tail.blocks == 0);
		ut_ad(index->online_log->head.blocks == 0);
		ut_ad(index->online_log->head.bytes
		      <= index->online_log->tail.bytes);
	} else {
		ut_error;
	}
#endif /* UNIV_DEBUG */

	mrec_end = next_mrec_end;

	while (!trx_is_interrupted(trx)) {
		mrec = next_mrec;
		ut_ad(mrec < mrec_end);

		if (!has_index_lock) {
			/* We are applying operations from a different
			block than the one that is being written to.
			We do not hold index->lock in order to
			allow other threads to concurrently buffer
			modifications. */
			ut_ad(mrec >= index->online_log->head.block);
			ut_ad(mrec_end == index->online_log->head.block
			      + srv_sort_buf_size);
			ut_ad(index->online_log->head.bytes
			      < srv_sort_buf_size);

			/* Take the opportunity to do a redo log
			checkpoint if needed. */
			log_free_check();
		} else {
			/* We are applying operations from the last block.
			Do not allow other threads to buffer anything,
			so that we can finally catch up and synchronize. */
			ut_ad(index->online_log->head.blocks == 0);
			ut_ad(index->online_log->tail.blocks == 0);
			ut_ad(mrec_end == index->online_log->tail.block
			      + index->online_log->tail.bytes);
			ut_ad(mrec >= index->online_log->tail.block);
		}

		/* This read is not protected by index->online_log->mutex
		for performance reasons. We will eventually notice any
		error that was flagged by a DML thread. */
		error = index->online_log->error;

		if (error != DB_SUCCESS) {
			goto func_exit;
		}

		next_mrec = row_log_table_apply_op(
			thr, trx_id_col, new_trx_id_col,
			dup, &error, offsets_heap, heap,
			mrec, mrec_end, offsets);

		if (error != DB_SUCCESS) {
			goto func_exit;
		} else if (next_mrec == next_mrec_end) {
			/* The record happened to end on a block boundary.
			Do we have more blocks left? */
			if (has_index_lock) {
				/* The index will be locked while
				applying the last block. */
				goto all_done;
			}

			mrec = NULL;
process_next_block:
			rw_lock_x_lock(dict_index_get_lock(index));
			has_index_lock = true;

			index->online_log->head.bytes = 0;
			index->online_log->head.blocks++;
			goto next_block;
		} else if (next_mrec != NULL) {
			ut_ad(next_mrec < next_mrec_end);
			index->online_log->head.bytes += next_mrec - mrec;
		} else if (has_index_lock) {
			/* When mrec is within tail.block, it should
			be a complete record, because we are holding
			index->lock and thus excluding the writer. */
			ut_ad(index->online_log->tail.blocks == 0);
			ut_ad(mrec_end == index->online_log->tail.block
			      + index->online_log->tail.bytes);
			ut_ad(0);
			goto unexpected_eof;
		} else {
			memcpy(index->online_log->head.buf, mrec,
			       mrec_end - mrec);
			mrec_end += index->online_log->head.buf - mrec;
			mrec = index->online_log->head.buf;
			goto process_next_block;
		}
	}

interrupted:
	error = DB_INTERRUPTED;
func_exit:
	if (!has_index_lock) {
		rw_lock_x_lock(dict_index_get_lock(index));
	}

	mem_heap_free(offsets_heap);
	mem_heap_free(heap);
	ut_free(offsets);
	return(error);
}

/******************************************************//**
Apply the row_log_table log to a table upon completing rebuild.
@return DB_SUCCESS, or error code on failure */

dberr_t
row_log_table_apply(
/*================*/
	que_thr_t*	thr,	/*!< in: query graph */
	dict_table_t*	old_table,
				/*!< in: old table */
	struct TABLE*	table)	/*!< in/out: MySQL table
				(for reporting duplicates) */
{
	dberr_t		error;
	dict_index_t*	clust_index;

	thr_get_trx(thr)->error_key_num = 0;

#ifdef UNIV_SYNC_DEBUG
	ut_ad(!rw_lock_own(&dict_operation_lock, RW_LOCK_S));
#endif /* UNIV_SYNC_DEBUG */
	clust_index = dict_table_get_first_index(old_table);

	rw_lock_x_lock(dict_index_get_lock(clust_index));

	if (!clust_index->online_log) {
		ut_ad(dict_index_get_online_status(clust_index)
		      == ONLINE_INDEX_COMPLETE);
		/* This function should not be called unless
		rebuilding a table online. Build in some fault
		tolerance. */
		ut_ad(0);
		error = DB_ERROR;
	} else {
		row_merge_dup_t	dup = {
			clust_index, table,
			clust_index->online_log->col_map, 0
		};

		error = row_log_table_apply_ops(thr, &dup);

		ut_ad(error != DB_SUCCESS
		      || clust_index->online_log->head.total
		      == clust_index->online_log->tail.total);
	}

	rw_lock_x_unlock(dict_index_get_lock(clust_index));
	return(error);
}

/******************************************************//**
Allocate the row log for an index and flag the index
for online creation.
@retval true if success, false if not */

bool
row_log_allocate(
/*=============*/
	dict_index_t*	index,	/*!< in/out: index */
	dict_table_t*	table,	/*!< in/out: new table being rebuilt,
				or NULL when creating a secondary index */
	bool		same_pk,/*!< in: whether the definition of the
				PRIMARY KEY has remained the same */
	const dtuple_t*	add_cols,
				/*!< in: default values of
				added columns, or NULL */
	const ulint*	col_map)/*!< in: mapping of old column
				numbers to new ones, or NULL if !table */
{
	byte*		buf;
	row_log_t*	log;
	ulint		size;
	DBUG_ENTER("row_log_allocate");

	ut_ad(!dict_index_is_online_ddl(index));
	ut_ad(dict_index_is_clust(index) == !!table);
	ut_ad(!table || index->table != table);
	ut_ad(same_pk || table);
	ut_ad(!table || col_map);
	ut_ad(!add_cols || col_map);
#ifdef UNIV_SYNC_DEBUG
	ut_ad(rw_lock_own(dict_index_get_lock(index), RW_LOCK_X));
#endif /* UNIV_SYNC_DEBUG */
	size = 2 * srv_sort_buf_size + sizeof *log;
	buf = (byte*) os_mem_alloc_large(&size);
	if (!buf) {
		DBUG_RETURN(false);
	}

	log = (row_log_t*) &buf[2 * srv_sort_buf_size];
	log->size = size;
	log->fd = row_merge_file_create_low();

	if (log->fd < 0) {
		os_mem_free_large(buf, size);
		DBUG_RETURN(false);
	}

	mutex_create("index_online_log", &log->mutex);

	log->blobs = NULL;
	log->table = table;
	log->same_pk = same_pk;
	log->add_cols = add_cols;
	log->col_map = col_map;
	log->error = DB_SUCCESS;
	log->max_trx = 0;
	log->head.block = buf;
	log->tail.block = buf + srv_sort_buf_size;
	log->tail.blocks = log->tail.bytes = 0;
	log->tail.total = 0;
	log->head.blocks = log->head.bytes = 0;
	log->head.total = 0;
	dict_index_set_online_status(index, ONLINE_INDEX_CREATION);
	index->online_log = log;

	/* While we might be holding an exclusive data dictionary lock
	here, in row_log_abort_sec() we will not always be holding it. Use
	atomic operations in both cases. */
	MONITOR_ATOMIC_INC(MONITOR_ONLINE_CREATE_INDEX);

	DBUG_RETURN(true);
}

/******************************************************//**
Free the row log for an index that was being created online. */

void
row_log_free(
/*=========*/
	row_log_t*&	log)	/*!< in,own: row log */
{
	MONITOR_ATOMIC_DEC(MONITOR_ONLINE_CREATE_INDEX);

	delete log->blobs;
	row_merge_file_destroy_low(log->fd);
	mutex_free(&log->mutex);
	os_mem_free_large(log->head.block, log->size);
	log = 0;
}

/******************************************************//**
Get the latest transaction ID that has invoked row_log_online_op()
during online creation.
@return latest transaction ID, or 0 if nothing was logged */

trx_id_t
row_log_get_max_trx(
/*================*/
	dict_index_t*	index)	/*!< in: index, must be locked */
{
	ut_ad(dict_index_get_online_status(index) == ONLINE_INDEX_CREATION);
#ifdef UNIV_SYNC_DEBUG
	ut_ad((rw_lock_own(dict_index_get_lock(index), RW_LOCK_S)
	       && mutex_own(&index->online_log->mutex))
	      || rw_lock_own(dict_index_get_lock(index), RW_LOCK_X));
#endif /* UNIV_SYNC_DEBUG */
	return(index->online_log->max_trx);
}

/******************************************************//**
Applies an operation to a secondary index that was being created. */
static __attribute__((nonnull))
void
row_log_apply_op_low(
/*=================*/
	dict_index_t*	index,		/*!< in/out: index */
	row_merge_dup_t*dup,		/*!< in/out: for reporting
					duplicate key errors */
	dberr_t*	error,		/*!< out: DB_SUCCESS or error code */
	mem_heap_t*	offsets_heap,	/*!< in/out: memory heap for
					allocating offsets; can be emptied */
	bool		has_index_lock, /*!< in: true if holding index->lock
					in exclusive mode */
	enum row_op	op,		/*!< in: operation being applied */
	trx_id_t	trx_id,		/*!< in: transaction identifier */
	const dtuple_t*	entry)		/*!< in: row */
{
	mtr_t		mtr;
	btr_cur_t	cursor;
	ulint*		offsets = NULL;

	ut_ad(!dict_index_is_clust(index));
#ifdef UNIV_SYNC_DEBUG
	ut_ad(rw_lock_own(dict_index_get_lock(index), RW_LOCK_X)
	      == has_index_lock);
#endif /* UNIV_SYNC_DEBUG */
	ut_ad(!dict_index_is_corrupted(index));
	ut_ad(trx_id != 0 || op == ROW_OP_DELETE);

	DBUG_PRINT("ib_create_index",
		   ("%s %s index " IB_ID_FMT "," TRX_ID_FMT ": %s",
		    op == ROW_OP_INSERT ? "insert" : "delete",
		    has_index_lock ? "locked" : "unlocked",
		    index->id, trx_id,
		    rec_printer(entry).str().c_str()));

	mtr_start(&mtr);

	/* We perform the pessimistic variant of the operations if we
	already hold index->lock exclusively. First, search the
	record. The operation may already have been performed,
	depending on when the row in the clustered index was
	scanned. */
	btr_cur_search_to_nth_level(index, 0, entry, PAGE_CUR_LE,
				    has_index_lock
				    ? BTR_MODIFY_TREE
				    : BTR_MODIFY_LEAF,
				    &cursor, 0, __FILE__, __LINE__,
				    &mtr);

	ut_ad(dict_index_get_n_unique(index) > 0);
	/* This test is somewhat similar to row_ins_must_modify_rec(),
	but not identical for unique secondary indexes. */
	if (cursor.low_match >= dict_index_get_n_unique(index)
	    && !page_rec_is_infimum(btr_cur_get_rec(&cursor))) {
		/* We have a matching record. */
		bool	exists	= (cursor.low_match
				   == dict_index_get_n_fields(index));
#ifdef UNIV_DEBUG
		rec_t*	rec	= btr_cur_get_rec(&cursor);
		ut_ad(page_rec_is_user_rec(rec));
		ut_ad(!rec_get_deleted_flag(rec, page_rec_is_comp(rec)));
#endif /* UNIV_DEBUG */

		ut_ad(exists || dict_index_is_unique(index));

		switch (op) {
		case ROW_OP_DELETE:
			if (!exists) {
				/* The existing record matches the
				unique secondary index key, but the
				PRIMARY KEY columns differ. So, this
				exact record does not exist. For
				example, we could detect a duplicate
				key error in some old index before
				logging an ROW_OP_INSERT for our
				index. This ROW_OP_DELETE could have
				been logged for rolling back
				TRX_UNDO_INSERT_REC. */
				goto func_exit;
			}

			if (btr_cur_optimistic_delete(
				    &cursor, BTR_CREATE_FLAG, &mtr)) {
				*error = DB_SUCCESS;
				break;
			}

			if (!has_index_lock) {
				/* This needs a pessimistic operation.
				Lock the index tree exclusively. */
				mtr_commit(&mtr);
				mtr_start(&mtr);
				btr_cur_search_to_nth_level(
					index, 0, entry, PAGE_CUR_LE,
					BTR_MODIFY_TREE, &cursor, 0,
					__FILE__, __LINE__, &mtr);

				/* No other thread than the current one
				is allowed to modify the index tree.
				Thus, the record should still exist. */
				ut_ad(cursor.low_match
				      >= dict_index_get_n_fields(index));
				ut_ad(page_rec_is_user_rec(
					      btr_cur_get_rec(&cursor)));
			}

			/* As there are no externally stored fields in
			a secondary index record, the parameter
			rollback=false will be ignored. */

			btr_cur_pessimistic_delete(
				error, FALSE, &cursor,
				BTR_CREATE_FLAG, false, &mtr);
			break;
		case ROW_OP_INSERT:
			if (exists) {
				/* The record already exists. There
				is nothing to be inserted.
				This could happen when processing
				TRX_UNDO_DEL_MARK_REC in statement
				rollback:

				UPDATE of PRIMARY KEY can lead to
				statement rollback if the updated
				value of the PRIMARY KEY already
				exists. In this case, the UPDATE would
				be mapped to DELETE;INSERT, and we
				only wrote undo log for the DELETE
				part. The duplicate key error would be
				triggered before logging the INSERT
				part.

				Theoretically, we could also get a
				similar situation when a DELETE operation
				is blocked by a FOREIGN KEY constraint. */
				goto func_exit;
			}

			if (dtuple_contains_null(entry)) {
				/* The UNIQUE KEY columns match, but
				there is a NULL value in the key, and
				NULL!=NULL. */
				goto insert_the_rec;
			}

			goto duplicate;
		}
	} else {
		switch (op) {
			rec_t*		rec;
			big_rec_t*	big_rec;
		case ROW_OP_DELETE:
			/* The record does not exist. For example, we
			could detect a duplicate key error in some old
			index before logging an ROW_OP_INSERT for our
			index. This ROW_OP_DELETE could be logged for
			rolling back TRX_UNDO_INSERT_REC. */
			goto func_exit;
		case ROW_OP_INSERT:
			if (dict_index_is_unique(index)
			    && (cursor.up_match
				>= dict_index_get_n_unique(index)
				|| cursor.low_match
				>= dict_index_get_n_unique(index))
			    && (!index->n_nullable
				|| !dtuple_contains_null(entry))) {
duplicate:
				/* Duplicate key */
				ut_ad(dict_index_is_unique(index));
				row_merge_dup_report(dup, entry->fields);
				*error = DB_DUPLICATE_KEY;
				goto func_exit;
			}
insert_the_rec:
			/* Insert the record. As we are inserting into
			a secondary index, there cannot be externally
			stored columns (!big_rec). */
			*error = btr_cur_optimistic_insert(
				BTR_NO_UNDO_LOG_FLAG
				| BTR_NO_LOCKING_FLAG
				| BTR_CREATE_FLAG,
				&cursor, &offsets, &offsets_heap,
				const_cast<dtuple_t*>(entry),
				&rec, &big_rec, 0, NULL, &mtr);
			ut_ad(!big_rec);
			if (*error != DB_FAIL) {
				break;
			}

			if (!has_index_lock) {
				/* This needs a pessimistic operation.
				Lock the index tree exclusively. */
				mtr_commit(&mtr);
				mtr_start(&mtr);
				btr_cur_search_to_nth_level(
					index, 0, entry, PAGE_CUR_LE,
					BTR_MODIFY_TREE, &cursor, 0,
					__FILE__, __LINE__, &mtr);
			}

			/* We already determined that the
			record did not exist. No other thread
			than the current one is allowed to
			modify the index tree. Thus, the
			record should still not exist. */

			*error = btr_cur_pessimistic_insert(
				BTR_NO_UNDO_LOG_FLAG
				| BTR_NO_LOCKING_FLAG
				| BTR_CREATE_FLAG,
				&cursor, &offsets, &offsets_heap,
				const_cast<dtuple_t*>(entry),
				&rec, &big_rec,
				0, NULL, &mtr);
			ut_ad(!big_rec);
			break;
		}
		mem_heap_empty(offsets_heap);
	}

	if (*error == DB_SUCCESS && trx_id) {
		page_update_max_trx_id(btr_cur_get_block(&cursor),
				       btr_cur_get_page_zip(&cursor),
				       trx_id, &mtr);
	}

func_exit:
	mtr_commit(&mtr);
}

/******************************************************//**
Applies an operation to a secondary index that was being created.
@return NULL on failure (mrec corruption) or when out of data;
pointer to next record on success */
static __attribute__((nonnull, warn_unused_result))
const mrec_t*
row_log_apply_op(
/*=============*/
	dict_index_t*	index,		/*!< in/out: index */
	row_merge_dup_t*dup,		/*!< in/out: for reporting
					duplicate key errors */
	dberr_t*	error,		/*!< out: DB_SUCCESS or error code */
	mem_heap_t*	offsets_heap,	/*!< in/out: memory heap for
					allocating offsets; can be emptied */
	mem_heap_t*	heap,		/*!< in/out: memory heap for
					allocating data tuples */
	bool		has_index_lock, /*!< in: true if holding index->lock
					in exclusive mode */
	const mrec_t*	mrec,		/*!< in: merge record */
	const mrec_t*	mrec_end,	/*!< in: end of buffer */
	ulint*		offsets)	/*!< in/out: work area for
					rec_init_offsets_temp() */

{
	enum row_op	op;
	ulint		extra_size;
	ulint		data_size;
	ulint		n_ext;
	dtuple_t*	entry;
	trx_id_t	trx_id;

	/* Online index creation is only used for secondary indexes. */
	ut_ad(!dict_index_is_clust(index));
#ifdef UNIV_SYNC_DEBUG
	ut_ad(rw_lock_own(dict_index_get_lock(index), RW_LOCK_X)
	      == has_index_lock);
#endif /* UNIV_SYNC_DEBUG */

	if (dict_index_is_corrupted(index)) {
		*error = DB_INDEX_CORRUPT;
		return(NULL);
	}

	*error = DB_SUCCESS;

	if (mrec + ROW_LOG_HEADER_SIZE >= mrec_end) {
		return(NULL);
	}

	switch (*mrec) {
	case ROW_OP_INSERT:
		if (ROW_LOG_HEADER_SIZE + DATA_TRX_ID_LEN + mrec >= mrec_end) {
			return(NULL);
		}

		op = static_cast<enum row_op>(*mrec++);
		trx_id = trx_read_trx_id(mrec);
		mrec += DATA_TRX_ID_LEN;
		break;
	case ROW_OP_DELETE:
		op = static_cast<enum row_op>(*mrec++);
		trx_id = 0;
		break;
	default:
corrupted:
		ut_ad(0);
		*error = DB_CORRUPTION;
		return(NULL);
	}

	extra_size = *mrec++;

	ut_ad(mrec < mrec_end);

	if (extra_size >= 0x80) {
		/* Read another byte of extra_size. */

		extra_size = (extra_size & 0x7f) << 8;
		extra_size |= *mrec++;
	}

	mrec += extra_size;

	if (mrec > mrec_end) {
		return(NULL);
	}

	rec_init_offsets_temp(mrec, index, offsets);

	if (rec_offs_any_extern(offsets)) {
		/* There should never be any externally stored fields
		in a secondary index, which is what online index
		creation is used for. Therefore, the log file must be
		corrupted. */
		goto corrupted;
	}

	data_size = rec_offs_data_size(offsets);

	mrec += data_size;

	if (mrec > mrec_end) {
		return(NULL);
	}

	entry = row_rec_to_index_entry_low(
		mrec - data_size, index, offsets, &n_ext, heap);
	/* Online index creation is only implemented for secondary
	indexes, which never contain off-page columns. */
	ut_ad(n_ext == 0);

	row_log_apply_op_low(index, dup, error, offsets_heap,
			     has_index_lock, op, trx_id, entry);
	return(mrec);
}

/******************************************************//**
Applies operations to a secondary index that was being created.
@return DB_SUCCESS, or error code on failure */
static __attribute__((nonnull))
dberr_t
row_log_apply_ops(
/*==============*/
	trx_t*		trx,	/*!< in: transaction (for checking if
				the operation was interrupted) */
	dict_index_t*	index,	/*!< in/out: index */
	row_merge_dup_t*dup)	/*!< in/out: for reporting duplicate key
				errors */
{
	dberr_t		error;
	const mrec_t*	mrec	= NULL;
	const mrec_t*	next_mrec;
	const mrec_t*	mrec_end= NULL; /* silence bogus warning */
	const mrec_t*	next_mrec_end;
	mem_heap_t*	offsets_heap;
	mem_heap_t*	heap;
	ulint*		offsets;
	bool		has_index_lock;
	const ulint	i	= 1 + REC_OFFS_HEADER_SIZE
		+ dict_index_get_n_fields(index);

	ut_ad(dict_index_is_online_ddl(index));
	ut_ad(*index->name == TEMP_INDEX_PREFIX);
#ifdef UNIV_SYNC_DEBUG
	ut_ad(rw_lock_own(dict_index_get_lock(index), RW_LOCK_X));
#endif /* UNIV_SYNC_DEBUG */
	ut_ad(index->online_log);
	UNIV_MEM_INVALID(&mrec_end, sizeof mrec_end);

	offsets = static_cast<ulint*>(ut_malloc(i * sizeof *offsets));
	offsets[0] = i;
	offsets[1] = dict_index_get_n_fields(index);

	offsets_heap = mem_heap_create(UNIV_PAGE_SIZE);
	heap = mem_heap_create(UNIV_PAGE_SIZE);
	has_index_lock = true;

next_block:
	ut_ad(has_index_lock);
#ifdef UNIV_SYNC_DEBUG
	ut_ad(rw_lock_own(dict_index_get_lock(index), RW_LOCK_X));
#endif /* UNIV_SYNC_DEBUG */
	ut_ad(index->online_log->head.bytes == 0);

	if (trx_is_interrupted(trx)) {
		goto interrupted;
	}

	if (dict_index_is_corrupted(index)) {
		error = DB_INDEX_CORRUPT;
		goto func_exit;
	}

	if (UNIV_UNLIKELY(index->online_log->head.blocks
			  > index->online_log->tail.blocks)) {
unexpected_eof:
		ib_logf(IB_LOG_LEVEL_ERROR,
			"unexpected end of temporary file for index %s",
			index->name + 1);
corruption:
		error = DB_CORRUPTION;
		goto func_exit;
	}

	if (index->online_log->head.blocks
	    == index->online_log->tail.blocks) {
		if (index->online_log->head.blocks) {
#ifdef HAVE_FTRUNCATE
			/* Truncate the file in order to save space. */
			if (ftruncate(index->online_log->fd, 0) == -1) {
				perror("ftruncate");
			}
#endif /* HAVE_FTRUNCATE */
			index->online_log->head.blocks
				= index->online_log->tail.blocks = 0;
		}

		next_mrec = index->online_log->tail.block;
		next_mrec_end = next_mrec + index->online_log->tail.bytes;

		if (next_mrec_end == next_mrec) {
			/* End of log reached. */
all_done:
			ut_ad(has_index_lock);
			ut_ad(index->online_log->head.blocks == 0);
			ut_ad(index->online_log->tail.blocks == 0);
			error = DB_SUCCESS;
			goto func_exit;
		}
	} else {
		os_offset_t	ofs;
		ibool		success;

		ofs = (os_offset_t) index->online_log->head.blocks
			* srv_sort_buf_size;

		ut_ad(has_index_lock);
		has_index_lock = false;
		rw_lock_x_unlock(dict_index_get_lock(index));

		log_free_check();

		success = os_file_read_no_error_handling(
			OS_FILE_FROM_FD(index->online_log->fd),
			index->online_log->head.block, ofs,
			srv_sort_buf_size);

		if (!success) {
			fprintf(stderr, "InnoDB: unable to read temporary file"
				" for index %s\n", index->name + 1);
			goto corruption;
		}

#ifdef POSIX_FADV_DONTNEED
		/* Each block is read exactly once.  Free up the file cache. */
		posix_fadvise(index->online_log->fd,
			      ofs, srv_sort_buf_size, POSIX_FADV_DONTNEED);
#endif /* POSIX_FADV_DONTNEED */
#if 0 //def FALLOC_FL_PUNCH_HOLE
		/* Try to deallocate the space for the file on disk.
		This should work on ext4 on Linux 2.6.39 and later,
		and be ignored when the operation is unsupported. */
		fallocate(index->online_log->fd,
			  FALLOC_FL_PUNCH_HOLE | FALLOC_FL_KEEP_SIZE,
			  ofs, srv_buf_size);
#endif /* FALLOC_FL_PUNCH_HOLE */

		next_mrec = index->online_log->head.block;
		next_mrec_end = next_mrec + srv_sort_buf_size;
	}

	if (mrec) {
		/* A partial record was read from the previous block.
		Copy the temporary buffer full, as we do not know the
		length of the record. Parse subsequent records from
		the bigger buffer index->online_log->head.block
		or index->online_log->tail.block. */

		ut_ad(mrec == index->online_log->head.buf);
		ut_ad(mrec_end > mrec);
		ut_ad(mrec_end < (&index->online_log->head.buf)[1]);

		memcpy((mrec_t*) mrec_end, next_mrec,
		       (&index->online_log->head.buf)[1] - mrec_end);
		mrec = row_log_apply_op(
			index, dup, &error, offsets_heap, heap,
			has_index_lock, index->online_log->head.buf,
			(&index->online_log->head.buf)[1], offsets);
		if (error != DB_SUCCESS) {
			goto func_exit;
		} else if (UNIV_UNLIKELY(mrec == NULL)) {
			/* The record was not reassembled properly. */
			goto corruption;
		}
		/* The record was previously found out to be
		truncated. Now that the parse buffer was extended,
		it should proceed beyond the old end of the buffer. */
		ut_a(mrec > mrec_end);

		index->online_log->head.bytes = mrec - mrec_end;
		next_mrec += index->online_log->head.bytes;
	}

	ut_ad(next_mrec <= next_mrec_end);
	/* The following loop must not be parsing the temporary
	buffer, but head.block or tail.block. */

	/* mrec!=NULL means that the next record starts from the
	middle of the block */
	ut_ad((mrec == NULL) == (index->online_log->head.bytes == 0));

#ifdef UNIV_DEBUG
	if (next_mrec_end == index->online_log->head.block
	    + srv_sort_buf_size) {
		/* If tail.bytes == 0, next_mrec_end can also be at
		the end of tail.block. */
		if (index->online_log->tail.bytes == 0) {
			ut_ad(next_mrec == next_mrec_end);
			ut_ad(index->online_log->tail.blocks == 0);
			ut_ad(index->online_log->head.blocks == 0);
			ut_ad(index->online_log->head.bytes == 0);
		} else {
			ut_ad(next_mrec == index->online_log->head.block
			      + index->online_log->head.bytes);
			ut_ad(index->online_log->tail.blocks
			      > index->online_log->head.blocks);
		}
	} else if (next_mrec_end == index->online_log->tail.block
		   + index->online_log->tail.bytes) {
		ut_ad(next_mrec == index->online_log->tail.block
		      + index->online_log->head.bytes);
		ut_ad(index->online_log->tail.blocks == 0);
		ut_ad(index->online_log->head.blocks == 0);
		ut_ad(index->online_log->head.bytes
		      <= index->online_log->tail.bytes);
	} else {
		ut_error;
	}
#endif /* UNIV_DEBUG */

	mrec_end = next_mrec_end;

	while (!trx_is_interrupted(trx)) {
		mrec = next_mrec;
		ut_ad(mrec < mrec_end);

		if (!has_index_lock) {
			/* We are applying operations from a different
			block than the one that is being written to.
			We do not hold index->lock in order to
			allow other threads to concurrently buffer
			modifications. */
			ut_ad(mrec >= index->online_log->head.block);
			ut_ad(mrec_end == index->online_log->head.block
			      + srv_sort_buf_size);
			ut_ad(index->online_log->head.bytes
			      < srv_sort_buf_size);

			/* Take the opportunity to do a redo log
			checkpoint if needed. */
			log_free_check();
		} else {
			/* We are applying operations from the last block.
			Do not allow other threads to buffer anything,
			so that we can finally catch up and synchronize. */
			ut_ad(index->online_log->head.blocks == 0);
			ut_ad(index->online_log->tail.blocks == 0);
			ut_ad(mrec_end == index->online_log->tail.block
			      + index->online_log->tail.bytes);
			ut_ad(mrec >= index->online_log->tail.block);
		}

		next_mrec = row_log_apply_op(
			index, dup, &error, offsets_heap, heap,
			has_index_lock, mrec, mrec_end, offsets);

		if (error != DB_SUCCESS) {
			goto func_exit;
		} else if (next_mrec == next_mrec_end) {
			/* The record happened to end on a block boundary.
			Do we have more blocks left? */
			if (has_index_lock) {
				/* The index will be locked while
				applying the last block. */
				goto all_done;
			}

			mrec = NULL;
process_next_block:
			rw_lock_x_lock(dict_index_get_lock(index));
			has_index_lock = true;

			index->online_log->head.bytes = 0;
			index->online_log->head.blocks++;
			goto next_block;
		} else if (next_mrec != NULL) {
			ut_ad(next_mrec < next_mrec_end);
			index->online_log->head.bytes += next_mrec - mrec;
		} else if (has_index_lock) {
			/* When mrec is within tail.block, it should
			be a complete record, because we are holding
			index->lock and thus excluding the writer. */
			ut_ad(index->online_log->tail.blocks == 0);
			ut_ad(mrec_end == index->online_log->tail.block
			      + index->online_log->tail.bytes);
			ut_ad(0);
			goto unexpected_eof;
		} else {
			memcpy(index->online_log->head.buf, mrec,
			       mrec_end - mrec);
			mrec_end += index->online_log->head.buf - mrec;
			mrec = index->online_log->head.buf;
			goto process_next_block;
		}
	}

interrupted:
	error = DB_INTERRUPTED;
func_exit:
	if (!has_index_lock) {
		rw_lock_x_lock(dict_index_get_lock(index));
	}

	switch (error) {
	case DB_SUCCESS:
		break;
	case DB_INDEX_CORRUPT:
		if (((os_offset_t) index->online_log->tail.blocks + 1)
		    * srv_sort_buf_size >= srv_online_max_size) {
			/* The log file grew too big. */
			error = DB_ONLINE_LOG_TOO_BIG;
		}
		/* fall through */
	default:
		/* We set the flag directly instead of invoking
		dict_set_corrupted_index_cache_only(index) here,
		because the index is not "public" yet. */
		index->type |= DICT_CORRUPT;
	}

	mem_heap_free(heap);
	mem_heap_free(offsets_heap);
	ut_free(offsets);
	return(error);
}

/******************************************************//**
Apply the row log to the index upon completing index creation.
@return DB_SUCCESS, or error code on failure */

dberr_t
row_log_apply(
/*==========*/
	trx_t*		trx,	/*!< in: transaction (for checking if
				the operation was interrupted) */
	dict_index_t*	index,	/*!< in/out: secondary index */
	struct TABLE*	table)	/*!< in/out: MySQL table
				(for reporting duplicates) */
{
	dberr_t		error;
	row_log_t*	log;
	row_merge_dup_t	dup = { index, table, NULL, 0 };
	DBUG_ENTER("row_log_apply");

	ut_ad(dict_index_is_online_ddl(index));
	ut_ad(!dict_index_is_clust(index));

	log_free_check();

	rw_lock_x_lock(dict_index_get_lock(index));

	if (!dict_table_is_corrupted(index->table)) {
		error = row_log_apply_ops(trx, index, &dup);
	} else {
		error = DB_SUCCESS;
	}

	if (error != DB_SUCCESS) {
		ut_a(!dict_table_is_discarded(index->table));
		/* We set the flag directly instead of invoking
		dict_set_corrupted_index_cache_only(index) here,
		because the index is not "public" yet. */
		index->type |= DICT_CORRUPT;
		index->table->drop_aborted = TRUE;

		dict_index_set_online_status(index, ONLINE_INDEX_ABORTED);
	} else {
		ut_ad(dup.n_dup == 0);
		dict_index_set_online_status(index, ONLINE_INDEX_COMPLETE);
	}

	log = index->online_log;
	index->online_log = NULL;
	/* We could remove the TEMP_INDEX_PREFIX and update the data
	dictionary to say that this index is complete, if we had
	access to the .frm file here.  If the server crashes before
	all requested indexes have been created, this completed index
	will be dropped. */
	rw_lock_x_unlock(dict_index_get_lock(index));

	row_log_free(log);

	DBUG_RETURN(error);
}<|MERGE_RESOLUTION|>--- conflicted
+++ resolved
@@ -1710,17 +1710,9 @@
 		error = DB_CORRUPTION;
 func_exit:
 		mtr_commit(&mtr);
-<<<<<<< HEAD
-insert:
+func_exit_committed:
 		ut_ad(mtr.has_committed());
-		/* The row was not found. Insert it. */
-		error = row_log_table_apply_insert_low(
-			thr, row, trx_id, offsets_heap, heap, dup);
-=======
-func_exit_committed:
-		ut_ad(mtr.state == MTR_COMMITTED);
-
->>>>>>> aab141d9
+
 		if (error != DB_SUCCESS) {
 			/* Report the erroneous row using the new
 			version of the table. */
@@ -1757,17 +1749,6 @@
 		because we will not write any undo log that would
 		allow purge to free any orphaned externally stored
 		columns. */
-<<<<<<< HEAD
-delete_insert:
-		error = row_log_table_apply_delete_low(
-			&pcur, cur_offsets, NULL, heap, &mtr);
-		ut_ad(mtr.has_committed());
-
-		if (error != DB_SUCCESS) {
-			goto err_exit;
-		}
-=======
->>>>>>> aab141d9
 
 		if (pk_updated && dup->index->online_log->same_pk) {
 			/* The ROW_T_UPDATE log record should only be
@@ -1783,7 +1764,7 @@
 
 		error = row_log_table_apply_delete_low(
 			&pcur, cur_offsets, NULL, heap, &mtr);
-		ut_ad(mtr.state == MTR_COMMITTED);
+		ut_ad(mtr.has_committed());
 
 		if (error == DB_SUCCESS) {
 			error = row_log_table_apply_insert_low(
