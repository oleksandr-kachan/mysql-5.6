--- conflicted
+++ resolved
@@ -1646,8 +1646,6 @@
 	}
 
 	do {
-		n_index++;
-
 		if (!(index = dict_table_get_next_index(index))) {
 			break;
 		}
@@ -1659,18 +1657,14 @@
 		entry = row_build_index_entry(row, NULL, index, heap);
 		error = row_ins_sec_index_entry_low(
 			flags, BTR_MODIFY_TREE,
-<<<<<<< HEAD
 			index, offsets_heap, heap, entry, trx_id, thr,
 			false);
-=======
-			index, offsets_heap, heap, entry, trx_id, thr);
 
 		/* Report correct index name for duplicate key error. */
 		if (error == DB_DUPLICATE_KEY) {
 			thr_get_trx(thr)->error_key_num = n_index;
 		}
 
->>>>>>> 9a6589e6
 	} while (error == DB_SUCCESS);
 
 	return(error);
@@ -2274,8 +2268,6 @@
 			break;
 		}
 
-		n_index++;
-
 		if (index->type & DICT_FTS) {
 			continue;
 		}
