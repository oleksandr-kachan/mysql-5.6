/*****************************************************************************

Copyright (c) 2000, 2013, Oracle and/or its affiliates. All Rights Reserved.

This program is free software; you can redistribute it and/or modify it under
the terms of the GNU General Public License as published by the Free Software
Foundation; version 2 of the License.

This program is distributed in the hope that it will be useful, but WITHOUT
ANY WARRANTY; without even the implied warranty of MERCHANTABILITY or FITNESS
FOR A PARTICULAR PURPOSE. See the GNU General Public License for more details.

You should have received a copy of the GNU General Public License along with
this program; if not, write to the Free Software Foundation, Inc.,
51 Franklin Street, Suite 500, Boston, MA 02110-1335 USA

*****************************************************************************/

/**************************************************//**
@file row/row0mysql.cc
Interface between Innobase row operations and MySQL.
Contains also create table and other data dictionary operations.

Created 9/17/2000 Heikki Tuuri
*******************************************************/

#include "row0mysql.h"

#ifdef UNIV_NONINL
#include "row0mysql.ic"
#endif

#include <debug_sync.h>
#include <my_dbug.h>

#include "row0ins.h"
#include "row0merge.h"
#include "row0sel.h"
#include "row0upd.h"
#include "row0row.h"
#include "que0que.h"
#include "pars0pars.h"
#include "dict0dict.h"
#include "dict0crea.h"
#include "dict0load.h"
#include "dict0boot.h"
#include "dict0stats.h"
#include "dict0stats_bg.h"
#include "trx0roll.h"
#include "trx0purge.h"
#include "trx0rec.h"
#include "trx0undo.h"
#include "lock0lock.h"
#include "rem0cmp.h"
#include "log0log.h"
#include "btr0sea.h"
#include "fil0fil.h"
#include "ibuf0ibuf.h"
#include "fts0fts.h"
#include "fts0types.h"
#include "srv0space.h"
#include "row0import.h"
#include "m_string.h"
#include "my_sys.h"

/** Provide optional 4.x backwards compatibility for 5.0 and above */
UNIV_INTERN ibool	row_rollback_on_timeout	= FALSE;

/** Chain node of the list of tables to drop in the background. */
struct row_mysql_drop_t{
	char*				table_name;	/*!< table name */
	UT_LIST_NODE_T(row_mysql_drop_t)row_mysql_drop_list;
							/*!< list chain node */
};

#ifdef UNIV_PFS_MUTEX
/* Key to register drop list mutex with performance schema */
UNIV_INTERN mysql_pfs_key_t	row_drop_list_mutex_key;
#endif /* UNIV_PFS_MUTEX */

/** @brief List of tables we should drop in background.

ALTER TABLE in MySQL requires that the table handler can drop the
table in background when there are no queries to it any
more.  Protected by row_drop_list_mutex. */
static UT_LIST_BASE_NODE_T(row_mysql_drop_t)	row_mysql_drop_list;

/** Mutex protecting the background table drop list. */
static ib_mutex_t row_drop_list_mutex;

/** Flag: has row_mysql_drop_list been initialized? */
static ibool	row_mysql_drop_list_inited	= FALSE;

/** Magic table names for invoking various monitor threads */
/* @{ */
static const char S_innodb_monitor[] = "innodb_monitor";
static const char S_innodb_lock_monitor[] = "innodb_lock_monitor";
static const char S_innodb_tablespace_monitor[] = "innodb_tablespace_monitor";
static const char S_innodb_table_monitor[] = "innodb_table_monitor";
#ifdef UNIV_MEM_DEBUG
static const char S_innodb_mem_validate[] = "innodb_mem_validate";
#endif /* UNIV_MEM_DEBUG */
/* @} */

/** Evaluates to true if str1 equals str2_onstack, used for comparing
the magic table names.
@param str1		in: string to compare
@param str1_len 	in: length of str1, in bytes, including terminating NUL
@param str2_onstack	in: char[] array containing a NUL terminated string
@return			TRUE if str1 equals str2_onstack */
#define STR_EQ(str1, str1_len, str2_onstack) \
	((str1_len) == sizeof(str2_onstack) \
	 && memcmp(str1, str2_onstack, sizeof(str2_onstack)) == 0)

/*******************************************************************//**
Determine if the given name is a name reserved for MySQL system tables.
@return	TRUE if name is a MySQL system table name */
static
ibool
row_mysql_is_system_table(
/*======================*/
	const char*	name)
{
	if (strncmp(name, "mysql/", 6) != 0) {

		return(FALSE);
	}

	return(0 == strcmp(name + 6, "host")
	       || 0 == strcmp(name + 6, "user")
	       || 0 == strcmp(name + 6, "db"));
}

/*********************************************************************//**
If a table is not yet in the drop list, adds the table to the list of tables
which the master thread drops in background. We need this on Unix because in
ALTER TABLE MySQL may call drop table even if the table has running queries on
it. Also, if there are running foreign key checks on the table, we drop the
table lazily.
@return	TRUE if the table was not yet in the drop list, and was added there */
static
ibool
row_add_table_to_background_drop_list(
/*==================================*/
	const char*	name);	/*!< in: table name */

/*******************************************************************//**
Delays an INSERT, DELETE or UPDATE operation if the purge is lagging. */
static
void
row_mysql_delay_if_needed(void)
/*===========================*/
{
	if (srv_dml_needed_delay) {
		os_thread_sleep(srv_dml_needed_delay);
	}
}

/*******************************************************************//**
Frees the blob heap in prebuilt when no longer needed. */
UNIV_INTERN
void
row_mysql_prebuilt_free_blob_heap(
/*==============================*/
	row_prebuilt_t*	prebuilt)	/*!< in: prebuilt struct of a
					ha_innobase:: table handle */
{
	mem_heap_free(prebuilt->blob_heap);
	prebuilt->blob_heap = NULL;
}

/*******************************************************************//**
Stores a >= 5.0.3 format true VARCHAR length to dest, in the MySQL row
format.
@return pointer to the data, we skip the 1 or 2 bytes at the start
that are used to store the len */
UNIV_INTERN
byte*
row_mysql_store_true_var_len(
/*=========================*/
	byte*	dest,	/*!< in: where to store */
	ulint	len,	/*!< in: length, must fit in two bytes */
	ulint	lenlen)	/*!< in: storage length of len: either 1 or 2 bytes */
{
	if (lenlen == 2) {
		ut_a(len < 256 * 256);

		mach_write_to_2_little_endian(dest, len);

		return(dest + 2);
	}

	ut_a(lenlen == 1);
	ut_a(len < 256);

	mach_write_to_1(dest, len);

	return(dest + 1);
}

/*******************************************************************//**
Reads a >= 5.0.3 format true VARCHAR length, in the MySQL row format, and
returns a pointer to the data.
@return pointer to the data, we skip the 1 or 2 bytes at the start
that are used to store the len */
UNIV_INTERN
const byte*
row_mysql_read_true_varchar(
/*========================*/
	ulint*		len,	/*!< out: variable-length field length */
	const byte*	field,	/*!< in: field in the MySQL format */
	ulint		lenlen)	/*!< in: storage length of len: either 1
				or 2 bytes */
{
	if (lenlen == 2) {
		*len = mach_read_from_2_little_endian(field);

		return(field + 2);
	}

	ut_a(lenlen == 1);

	*len = mach_read_from_1(field);

	return(field + 1);
}

/*******************************************************************//**
Stores a reference to a BLOB in the MySQL format. */
UNIV_INTERN
void
row_mysql_store_blob_ref(
/*=====================*/
	byte*		dest,	/*!< in: where to store */
	ulint		col_len,/*!< in: dest buffer size: determines into
				how many bytes the BLOB length is stored,
				the space for the length may vary from 1
				to 4 bytes */
	const void*	data,	/*!< in: BLOB data; if the value to store
				is SQL NULL this should be NULL pointer */
	ulint		len)	/*!< in: BLOB length; if the value to store
				is SQL NULL this should be 0; remember
				also to set the NULL bit in the MySQL record
				header! */
{
	/* MySQL might assume the field is set to zero except the length and
	the pointer fields */

	memset(dest, '\0', col_len);

	/* In dest there are 1 - 4 bytes reserved for the BLOB length,
	and after that 8 bytes reserved for the pointer to the data.
	In 32-bit architectures we only use the first 4 bytes of the pointer
	slot. */

	ut_a(col_len - 8 > 1 || len < 256);
	ut_a(col_len - 8 > 2 || len < 256 * 256);
	ut_a(col_len - 8 > 3 || len < 256 * 256 * 256);

	mach_write_to_n_little_endian(dest, col_len - 8, len);

	memcpy(dest + col_len - 8, &data, sizeof data);
}

/*******************************************************************//**
Reads a reference to a BLOB in the MySQL format.
@return	pointer to BLOB data */
UNIV_INTERN
const byte*
row_mysql_read_blob_ref(
/*====================*/
	ulint*		len,		/*!< out: BLOB length */
	const byte*	ref,		/*!< in: BLOB reference in the
					MySQL format */
	ulint		col_len)	/*!< in: BLOB reference length
					(not BLOB length) */
{
	byte*	data;

	*len = mach_read_from_n_little_endian(ref, col_len - 8);

	memcpy(&data, ref + col_len - 8, sizeof data);

	return(data);
}

/**************************************************************//**
Pad a column with spaces. */
UNIV_INTERN
void
row_mysql_pad_col(
/*==============*/
	ulint	mbminlen,	/*!< in: minimum size of a character,
				in bytes */
	byte*	pad,		/*!< out: padded buffer */
	ulint	len)		/*!< in: number of bytes to pad */
{
	const byte*	pad_end;

	switch (UNIV_EXPECT(mbminlen, 1)) {
	default:
		ut_error;
	case 1:
		/* space=0x20 */
		memset(pad, 0x20, len);
		break;
	case 2:
		/* space=0x0020 */
		pad_end = pad + len;
		ut_a(!(len % 2));
		while (pad < pad_end) {
			*pad++ = 0x00;
			*pad++ = 0x20;
		};
		break;
	case 4:
		/* space=0x00000020 */
		pad_end = pad + len;
		ut_a(!(len % 4));
		while (pad < pad_end) {
			*pad++ = 0x00;
			*pad++ = 0x00;
			*pad++ = 0x00;
			*pad++ = 0x20;
		}
		break;
	}
}

/**************************************************************//**
Stores a non-SQL-NULL field given in the MySQL format in the InnoDB format.
The counterpart of this function is row_sel_field_store_in_mysql_format() in
row0sel.cc.
@return	up to which byte we used buf in the conversion */
UNIV_INTERN
byte*
row_mysql_store_col_in_innobase_format(
/*===================================*/
	dfield_t*	dfield,		/*!< in/out: dfield where dtype
					information must be already set when
					this function is called! */
	byte*		buf,		/*!< in/out: buffer for a converted
					integer value; this must be at least
					col_len long then! NOTE that dfield
					may also get a pointer to 'buf',
					therefore do not discard this as long
					as dfield is used! */
	ibool		row_format_col,	/*!< TRUE if the mysql_data is from
					a MySQL row, FALSE if from a MySQL
					key value;
					in MySQL, a true VARCHAR storage
					format differs in a row and in a
					key value: in a key value the length
					is always stored in 2 bytes! */
	const byte*	mysql_data,	/*!< in: MySQL column value, not
					SQL NULL; NOTE that dfield may also
					get a pointer to mysql_data,
					therefore do not discard this as long
					as dfield is used! */
	ulint		col_len,	/*!< in: MySQL column length; NOTE that
					this is the storage length of the
					column in the MySQL format row, not
					necessarily the length of the actual
					payload data; if the column is a true
					VARCHAR then this is irrelevant */
	ulint		comp)		/*!< in: nonzero=compact format */
{
	const byte*	ptr	= mysql_data;
	const dtype_t*	dtype;
	ulint		type;
	ulint		lenlen;

	dtype = dfield_get_type(dfield);

	type = dtype->mtype;

	if (type == DATA_INT) {
		/* Store integer data in Innobase in a big-endian format,
		sign bit negated if the data is a signed integer. In MySQL,
		integers are stored in a little-endian format. */

		byte*	p = buf + col_len;

		for (;;) {
			p--;
			*p = *mysql_data;
			if (p == buf) {
				break;
			}
			mysql_data++;
		}

		if (!(dtype->prtype & DATA_UNSIGNED)) {

			*buf ^= 128;
		}

		ptr = buf;
		buf += col_len;
	} else if ((type == DATA_VARCHAR
		    || type == DATA_VARMYSQL
		    || type == DATA_BINARY)) {

		if (dtype_get_mysql_type(dtype) == DATA_MYSQL_TRUE_VARCHAR) {
			/* The length of the actual data is stored to 1 or 2
			bytes at the start of the field */

			if (row_format_col) {
				if (dtype->prtype & DATA_LONG_TRUE_VARCHAR) {
					lenlen = 2;
				} else {
					lenlen = 1;
				}
			} else {
				/* In a MySQL key value, lenlen is always 2 */
				lenlen = 2;
			}

			ptr = row_mysql_read_true_varchar(&col_len, mysql_data,
							  lenlen);
		} else {
			/* Remove trailing spaces from old style VARCHAR
			columns. */

			/* Handle Unicode strings differently. */
			ulint	mbminlen	= dtype_get_mbminlen(dtype);

			ptr = mysql_data;

			switch (mbminlen) {
			default:
				ut_error;
			case 4:
				/* space=0x00000020 */
				/* Trim "half-chars", just in case. */
				col_len &= ~3;

				while (col_len >= 4
				       && ptr[col_len - 4] == 0x00
				       && ptr[col_len - 3] == 0x00
				       && ptr[col_len - 2] == 0x00
				       && ptr[col_len - 1] == 0x20) {
					col_len -= 4;
				}
				break;
			case 2:
				/* space=0x0020 */
				/* Trim "half-chars", just in case. */
				col_len &= ~1;

				while (col_len >= 2 && ptr[col_len - 2] == 0x00
				       && ptr[col_len - 1] == 0x20) {
					col_len -= 2;
				}
				break;
			case 1:
				/* space=0x20 */
				while (col_len > 0
				       && ptr[col_len - 1] == 0x20) {
					col_len--;
				}
			}
		}
	} else if (comp && type == DATA_MYSQL
		   && dtype_get_mbminlen(dtype) == 1
		   && dtype_get_mbmaxlen(dtype) > 1) {
		/* In some cases we strip trailing spaces from UTF-8 and other
		multibyte charsets, from FIXED-length CHAR columns, to save
		space. UTF-8 would otherwise normally use 3 * the string length
		bytes to store an ASCII string! */

		/* We assume that this CHAR field is encoded in a
		variable-length character set where spaces have
		1:1 correspondence to 0x20 bytes, such as UTF-8.

		Consider a CHAR(n) field, a field of n characters.
		It will contain between n * mbminlen and n * mbmaxlen bytes.
		We will try to truncate it to n bytes by stripping
		space padding.	If the field contains single-byte
		characters only, it will be truncated to n characters.
		Consider a CHAR(5) field containing the string ".a   "
		where "." denotes a 3-byte character represented by
		the bytes "$%&".  After our stripping, the string will
		be stored as "$%&a " (5 bytes).	 The string ".abc "
		will be stored as "$%&abc" (6 bytes).

		The space padding will be restored in row0sel.cc, function
		row_sel_field_store_in_mysql_format(). */

		ulint		n_chars;

		ut_a(!(dtype_get_len(dtype) % dtype_get_mbmaxlen(dtype)));

		n_chars = dtype_get_len(dtype) / dtype_get_mbmaxlen(dtype);

		/* Strip space padding. */
		while (col_len > n_chars && ptr[col_len - 1] == 0x20) {
			col_len--;
		}
	} else if (type == DATA_BLOB && row_format_col) {

		ptr = row_mysql_read_blob_ref(&col_len, mysql_data, col_len);
	}

	dfield_set_data(dfield, ptr, col_len);

	return(buf);
}

/**************************************************************//**
Convert a row in the MySQL format to a row in the Innobase format. Note that
the function to convert a MySQL format key value to an InnoDB dtuple is
row_sel_convert_mysql_key_to_innobase() in row0sel.cc. */
static
void
row_mysql_convert_row_to_innobase(
/*==============================*/
	dtuple_t*	row,		/*!< in/out: Innobase row where the
					field type information is already
					copied there! */
	row_prebuilt_t*	prebuilt,	/*!< in: prebuilt struct where template
					must be of type ROW_MYSQL_WHOLE_ROW */
	byte*		mysql_rec)	/*!< in: row in the MySQL format;
					NOTE: do not discard as long as
					row is used, as row may contain
					pointers to this record! */
{
	const mysql_row_templ_t*templ;
	dfield_t*		dfield;
	ulint			i;

	ut_ad(prebuilt->template_type == ROW_MYSQL_WHOLE_ROW);
	ut_ad(prebuilt->mysql_template);

	for (i = 0; i < prebuilt->n_template; i++) {

		templ = prebuilt->mysql_template + i;
		dfield = dtuple_get_nth_field(row, i);

		if (templ->mysql_null_bit_mask != 0) {
			/* Column may be SQL NULL */

			if (mysql_rec[templ->mysql_null_byte_offset]
			    & (byte) (templ->mysql_null_bit_mask)) {

				/* It is SQL NULL */

				dfield_set_null(dfield);

				goto next_column;
			}
		}

		row_mysql_store_col_in_innobase_format(
			dfield,
			prebuilt->ins_upd_rec_buff + templ->mysql_col_offset,
			TRUE, /* MySQL row format data */
			mysql_rec + templ->mysql_col_offset,
			templ->mysql_col_len,
			dict_table_is_comp(prebuilt->table));
next_column:
		;
	}

	/* If there is a FTS doc id column and it is not user supplied (
	generated by server) then assign it a new doc id. */
	if (prebuilt->table->fts) {

		ut_a(prebuilt->table->fts->doc_col != ULINT_UNDEFINED);

		fts_create_doc_id(prebuilt->table, row, prebuilt->heap);
	}
}

/****************************************************************//**
Handles user errors and lock waits detected by the database engine.
@return true if it was a lock wait and we should continue running the
query thread and in that case the thr is ALREADY in the running state. */
UNIV_INTERN
bool
row_mysql_handle_errors(
/*====================*/
	dberr_t*	new_err,/*!< out: possible new error encountered in
				lock wait, or if no new error, the value
				of trx->error_state at the entry of this
				function */
	trx_t*		trx,	/*!< in: transaction */
	que_thr_t*	thr,	/*!< in: query thread, or NULL */
	trx_savept_t*	savept)	/*!< in: savepoint, or NULL */
{
	dberr_t	err;

handle_new_error:
	err = trx->error_state;

	ut_a(err != DB_SUCCESS);

	trx->error_state = DB_SUCCESS;

	switch (err) {
	case DB_LOCK_WAIT_TIMEOUT:
		if (row_rollback_on_timeout) {
			trx_rollback_to_savepoint(trx, NULL);
			break;
		}
		/* fall through */
	case DB_DUPLICATE_KEY:
	case DB_FOREIGN_DUPLICATE_KEY:
	case DB_TOO_BIG_RECORD:
	case DB_UNDO_RECORD_TOO_BIG:
	case DB_ROW_IS_REFERENCED:
	case DB_NO_REFERENCED_ROW:
	case DB_CANNOT_ADD_CONSTRAINT:
	case DB_TOO_MANY_CONCURRENT_TRXS:
	case DB_OUT_OF_FILE_SPACE:
	case DB_READ_ONLY:
	case DB_FTS_INVALID_DOCID:
	case DB_INTERRUPTED:
	case DB_DICT_CHANGED:
		if (savept) {
			/* Roll back the latest, possibly incomplete
			insertion or update */

			trx_rollback_to_savepoint(trx, savept);
		}
		/* MySQL will roll back the latest SQL statement */
		break;
	case DB_LOCK_WAIT:
		lock_wait_suspend_thread(thr);

		if (trx->error_state != DB_SUCCESS) {
			que_thr_stop_for_mysql(thr);

			goto handle_new_error;
		}

		*new_err = err;

		return(true);

	case DB_DEADLOCK:
	case DB_LOCK_TABLE_FULL:
		/* Roll back the whole transaction; this resolution was added
		to version 3.23.43 */

		trx_rollback_to_savepoint(trx, NULL);
		break;

	case DB_MUST_GET_MORE_FILE_SPACE:
		fputs("InnoDB: The database cannot continue"
		      " operation because of\n"
		      "InnoDB: lack of space. You must add"
		      " a new data file to\n"
		      "InnoDB: my.cnf and restart the database.\n", stderr);

		ut_ad(0);
		exit(1);

	case DB_CORRUPTION:
		fputs("InnoDB: We detected index corruption"
		      " in an InnoDB type table.\n"
		      "InnoDB: You have to dump + drop + reimport"
		      " the table or, in\n"
		      "InnoDB: a case of widespread corruption,"
		      " dump all InnoDB\n"
		      "InnoDB: tables and recreate the"
		      " whole InnoDB tablespace.\n"
		      "InnoDB: If the mysqld server crashes"
		      " after the startup or when\n"
		      "InnoDB: you dump the tables, look at\n"
		      "InnoDB: " REFMAN "forcing-innodb-recovery.html"
		      " for help.\n", stderr);
		break;
	case DB_FOREIGN_EXCEED_MAX_CASCADE:
		fprintf(stderr, "InnoDB: Cannot delete/update rows with"
			" cascading foreign key constraints that exceed max"
			" depth of %lu\n"
			"Please drop excessive foreign constraints"
			" and try again\n", (ulong) DICT_FK_MAX_RECURSIVE_LOAD);
		break;
	default:
		fprintf(stderr, "InnoDB: unknown error code %lu\n",
			(ulong) err);
		ut_error;
	}

	if (trx->error_state != DB_SUCCESS) {
		*new_err = trx->error_state;
	} else {
		*new_err = err;
	}

	trx->error_state = DB_SUCCESS;

	return(false);
}

/********************************************************************//**
Create a prebuilt struct for a MySQL table handle.
@return	own: a prebuilt struct */
UNIV_INTERN
row_prebuilt_t*
row_create_prebuilt(
/*================*/
	dict_table_t*	table,		/*!< in: Innobase table handle */
	ulint		mysql_row_len)	/*!< in: length in bytes of a row in
					the MySQL format */
{
	row_prebuilt_t*	prebuilt;
	mem_heap_t*	heap;
	dict_index_t*	clust_index;
	dtuple_t*	ref;
	ulint		ref_len;
	ulint		search_tuple_n_fields;

	search_tuple_n_fields = 2 * dict_table_get_n_cols(table);

	clust_index = dict_table_get_first_index(table);

	/* Make sure that search_tuple is long enough for clustered index */
	ut_a(2 * dict_table_get_n_cols(table) >= clust_index->n_fields);

	ref_len = dict_index_get_n_unique(clust_index);

#define PREBUILT_HEAP_INITIAL_SIZE	\
	( \
	sizeof(*prebuilt) \
	/* allocd in this function */ \
	+ DTUPLE_EST_ALLOC(search_tuple_n_fields) \
	+ DTUPLE_EST_ALLOC(ref_len) \
	/* allocd in row_prebuild_sel_graph() */ \
	+ sizeof(sel_node_t) \
	+ sizeof(que_fork_t) \
	+ sizeof(que_thr_t) \
	/* allocd in row_get_prebuilt_update_vector() */ \
	+ sizeof(upd_node_t) \
	+ sizeof(upd_t) \
	+ sizeof(upd_field_t) \
	  * dict_table_get_n_cols(table) \
	+ sizeof(que_fork_t) \
	+ sizeof(que_thr_t) \
	/* allocd in row_get_prebuilt_insert_row() */ \
	+ sizeof(ins_node_t) \
	/* mysql_row_len could be huge and we are not \
	sure if this prebuilt instance is going to be \
	used in inserts */ \
	+ (mysql_row_len < 256 ? mysql_row_len : 0) \
	+ DTUPLE_EST_ALLOC(dict_table_get_n_cols(table)) \
	+ sizeof(que_fork_t) \
	+ sizeof(que_thr_t) \
	)

	/* We allocate enough space for the objects that are likely to
	be created later in order to minimize the number of malloc()
	calls */
	heap = mem_heap_create(PREBUILT_HEAP_INITIAL_SIZE);

	prebuilt = static_cast<row_prebuilt_t*>(
		mem_heap_zalloc(heap, sizeof(*prebuilt)));

	prebuilt->magic_n = ROW_PREBUILT_ALLOCATED;
	prebuilt->magic_n2 = ROW_PREBUILT_ALLOCATED;

	prebuilt->table = table;

	prebuilt->sql_stat_start = TRUE;
	prebuilt->heap = heap;

	btr_pcur_reset(&prebuilt->pcur);
	btr_pcur_reset(&prebuilt->clust_pcur);

	prebuilt->select_lock_type = LOCK_NONE;
	prebuilt->stored_select_lock_type = LOCK_NONE_UNSET;

	prebuilt->search_tuple = dtuple_create(heap, search_tuple_n_fields);

	ref = dtuple_create(heap, ref_len);

	dict_index_copy_types(ref, clust_index, ref_len);

	prebuilt->clust_ref = ref;

	prebuilt->autoinc_error = DB_SUCCESS;
	prebuilt->autoinc_offset = 0;

	/* Default to 1, we will set the actual value later in
	ha_innobase::get_auto_increment(). */
	prebuilt->autoinc_increment = 1;

	prebuilt->autoinc_last_value = 0;

	/* During UPDATE and DELETE we need the doc id. */
	prebuilt->fts_doc_id = 0;

	prebuilt->mysql_row_len = mysql_row_len;

	return(prebuilt);
}

/********************************************************************//**
Free a prebuilt struct for a MySQL table handle. */
UNIV_INTERN
void
row_prebuilt_free(
/*==============*/
	row_prebuilt_t*	prebuilt,	/*!< in, own: prebuilt struct */
	ibool		dict_locked)	/*!< in: TRUE=data dictionary locked */
{
	ulint	i;

	if (UNIV_UNLIKELY
	    (prebuilt->magic_n != ROW_PREBUILT_ALLOCATED
	     || prebuilt->magic_n2 != ROW_PREBUILT_ALLOCATED)) {

		fprintf(stderr,
			"InnoDB: Error: trying to free a corrupt\n"
			"InnoDB: table handle. Magic n %lu,"
			" magic n2 %lu, table name ",
			(ulong) prebuilt->magic_n,
			(ulong) prebuilt->magic_n2);
		ut_print_name(stderr, NULL, TRUE, prebuilt->table->name);
		putc('\n', stderr);

		mem_analyze_corruption(prebuilt);

		ut_error;
	}

	prebuilt->magic_n = ROW_PREBUILT_FREED;
	prebuilt->magic_n2 = ROW_PREBUILT_FREED;

	btr_pcur_reset(&prebuilt->pcur);
	btr_pcur_reset(&prebuilt->clust_pcur);

	if (prebuilt->mysql_template) {
		mem_free(prebuilt->mysql_template);
	}

	if (prebuilt->ins_graph) {
		que_graph_free_recursive(prebuilt->ins_graph);
	}

	if (prebuilt->sel_graph) {
		que_graph_free_recursive(prebuilt->sel_graph);
	}

	if (prebuilt->upd_graph) {
		que_graph_free_recursive(prebuilt->upd_graph);
	}

	if (prebuilt->blob_heap) {
		mem_heap_free(prebuilt->blob_heap);
	}

	if (prebuilt->old_vers_heap) {
		mem_heap_free(prebuilt->old_vers_heap);
	}

	if (prebuilt->fetch_cache[0] != NULL) {
		byte*	base = prebuilt->fetch_cache[0] - 4;
		byte*	ptr = base;

		for (i = 0; i < MYSQL_FETCH_CACHE_SIZE; i++) {
			byte*	row;
			ulint	magic1;
			ulint	magic2;

			magic1 = mach_read_from_4(ptr);
			ptr += 4;

			row = ptr;
			ptr += prebuilt->mysql_row_len;

			magic2 = mach_read_from_4(ptr);
			ptr += 4;

			if (ROW_PREBUILT_FETCH_MAGIC_N != magic1
			    || row != prebuilt->fetch_cache[i]
			    || ROW_PREBUILT_FETCH_MAGIC_N != magic2) {

				fputs("InnoDB: Error: trying to free"
					" a corrupt fetch buffer.\n", stderr);

				mem_analyze_corruption(base);
				ut_error;
			}
		}

		mem_free(base);
	}

	dict_table_close(prebuilt->table, dict_locked, TRUE);

	mem_heap_free(prebuilt->heap);
}

/*********************************************************************//**
Updates the transaction pointers in query graphs stored in the prebuilt
struct. */
UNIV_INTERN
void
row_update_prebuilt_trx(
/*====================*/
	row_prebuilt_t*	prebuilt,	/*!< in/out: prebuilt struct
					in MySQL handle */
	trx_t*		trx)		/*!< in: transaction handle */
{
	if (trx->magic_n != TRX_MAGIC_N) {
		fprintf(stderr,
			"InnoDB: Error: trying to use a corrupt\n"
			"InnoDB: trx handle. Magic n %lu\n",
			(ulong) trx->magic_n);

		mem_analyze_corruption(trx);

		ut_error;
	}

	if (prebuilt->magic_n != ROW_PREBUILT_ALLOCATED) {
		fprintf(stderr,
			"InnoDB: Error: trying to use a corrupt\n"
			"InnoDB: table handle. Magic n %lu, table name ",
			(ulong) prebuilt->magic_n);
		ut_print_name(stderr, trx, TRUE, prebuilt->table->name);
		putc('\n', stderr);

		mem_analyze_corruption(prebuilt);

		ut_error;
	}

	prebuilt->trx = trx;

	if (prebuilt->ins_graph) {
		prebuilt->ins_graph->trx = trx;
	}

	if (prebuilt->upd_graph) {
		prebuilt->upd_graph->trx = trx;
	}

	if (prebuilt->sel_graph) {
		prebuilt->sel_graph->trx = trx;
	}
}

/*********************************************************************//**
Gets pointer to a prebuilt dtuple used in insertions. If the insert graph
has not yet been built in the prebuilt struct, then this function first
builds it.
@return	prebuilt dtuple; the column type information is also set in it */
static
dtuple_t*
row_get_prebuilt_insert_row(
/*========================*/
	row_prebuilt_t*	prebuilt)	/*!< in: prebuilt struct in MySQL
					handle */
{
	dict_table_t*		table	= prebuilt->table;

	ut_ad(prebuilt && table && prebuilt->trx);

	if (prebuilt->ins_node != 0) {

		/* Check if indexes have been dropped or added and we
		may need to rebuild the row insert template. */

		if (prebuilt->trx_id == table->def_trx_id
		    && UT_LIST_GET_LEN(prebuilt->ins_node->entry_list)
		    == UT_LIST_GET_LEN(table->indexes)) {

			return(prebuilt->ins_node->row);
		}

		ut_ad(prebuilt->trx_id < table->def_trx_id);

		que_graph_free_recursive(prebuilt->ins_graph);

		prebuilt->ins_graph = 0;
	}

	/* Create an insert node and query graph to the prebuilt struct */

	ins_node_t*		node;

	node = ins_node_create(INS_DIRECT, table, prebuilt->heap);

	prebuilt->ins_node = node;

	if (prebuilt->ins_upd_rec_buff == 0) {
		prebuilt->ins_upd_rec_buff = static_cast<byte*>(
			mem_heap_alloc(
				prebuilt->heap,
				prebuilt->mysql_row_len));
	}

	dtuple_t*	row;

	row = dtuple_create(prebuilt->heap, dict_table_get_n_cols(table));

	dict_table_copy_types(row, table);

	ins_node_set_new_row(node, row);

	prebuilt->ins_graph = static_cast<que_fork_t*>(
		que_node_get_parent(
			pars_complete_graph_for_exec(
				node,
				prebuilt->trx, prebuilt->heap)));

	prebuilt->ins_graph->state = QUE_FORK_ACTIVE;

	prebuilt->trx_id = table->def_trx_id;

	return(prebuilt->ins_node->row);
}

/*********************************************************************//**
Updates the table modification counter and calculates new estimates
for table and index statistics if necessary. */
UNIV_INLINE
void
row_update_statistics_if_needed(
/*============================*/
	dict_table_t*	table)	/*!< in: table */
{
	ib_uint64_t	counter;
	ib_uint64_t	n_rows;

	if (!table->stat_initialized) {
		DBUG_EXECUTE_IF(
			"test_upd_stats_if_needed_not_inited",
			fprintf(stderr, "test_upd_stats_if_needed_not_inited "
				"was executed\n");
		);
		return;
	}

	counter = table->stat_modified_counter++;
	n_rows = dict_table_get_n_rows(table);

	if (dict_stats_is_persistent_enabled(table)) {
		if (counter > n_rows / 10 /* 10% */
		    && dict_stats_auto_recalc_is_enabled(table)) {

			dict_stats_recalc_pool_add(table);
			table->stat_modified_counter = 0;
		}
		return;
	}

	/* Calculate new statistics if 1 / 16 of table has been modified
	since the last time a statistics batch was run.
	We calculate statistics at most every 16th round, since we may have
	a counter table which is very small and updated very often. */

	if (counter > 16 + n_rows / 16 /* 6.25% */) {

		ut_ad(!mutex_own(&dict_sys->mutex));
		/* this will reset table->stat_modified_counter to 0 */
		dict_stats_update(table, DICT_STATS_RECALC_TRANSIENT);
	}
}

/*********************************************************************//**
Sets an AUTO_INC type lock on the table mentioned in prebuilt. The
AUTO_INC lock gives exclusive access to the auto-inc counter of the
table. The lock is reserved only for the duration of an SQL statement.
It is not compatible with another AUTO_INC or exclusive lock on the
table.
@return	error code or DB_SUCCESS */
UNIV_INTERN
dberr_t
row_lock_table_autoinc_for_mysql(
/*=============================*/
	row_prebuilt_t*	prebuilt)	/*!< in: prebuilt struct in the MySQL
					table handle */
{
	trx_t*			trx	= prebuilt->trx;
	ins_node_t*		node	= prebuilt->ins_node;
	const dict_table_t*	table	= prebuilt->table;
	que_thr_t*		thr;
	dberr_t			err;
	ibool			was_lock_wait;

	ut_ad(trx);

	/* If we already hold an AUTOINC lock on the table then do nothing.
        Note: We peek at the value of the current owner without acquiring
	the lock mutex. **/
	if (trx == table->autoinc_trx) {

		return(DB_SUCCESS);
	}

	trx->op_info = "setting auto-inc lock";

	row_get_prebuilt_insert_row(prebuilt);
	node = prebuilt->ins_node;

	/* We use the insert query graph as the dummy graph needed
	in the lock module call */

	thr = que_fork_get_first_thr(prebuilt->ins_graph);

	que_thr_move_to_run_state_for_mysql(thr, trx);

run_again:
	thr->run_node = node;
	thr->prev_node = node;

	/* It may be that the current session has not yet started
	its transaction, or it has been committed: */

	trx_start_if_not_started_xa(trx);

	err = lock_table(0, prebuilt->table, LOCK_AUTO_INC, thr);

	trx->error_state = err;

	if (err != DB_SUCCESS) {
		que_thr_stop_for_mysql(thr);

		was_lock_wait = row_mysql_handle_errors(&err, trx, thr, NULL);

		if (was_lock_wait) {
			goto run_again;
		}

		trx->op_info = "";

		return(err);
	}

	que_thr_stop_for_mysql_no_error(thr, trx);

	trx->op_info = "";

	return(err);
}

/*********************************************************************//**
Sets a table lock on the table mentioned in prebuilt.
@return	error code or DB_SUCCESS */
UNIV_INTERN
dberr_t
row_lock_table_for_mysql(
/*=====================*/
	row_prebuilt_t*	prebuilt,	/*!< in: prebuilt struct in the MySQL
					table handle */
	dict_table_t*	table,		/*!< in: table to lock, or NULL
					if prebuilt->table should be
					locked as
					prebuilt->select_lock_type */
	ulint		mode)		/*!< in: lock mode of table
					(ignored if table==NULL) */
{
	trx_t*		trx		= prebuilt->trx;
	que_thr_t*	thr;
	dberr_t		err;
	ibool		was_lock_wait;

	ut_ad(trx);

	trx->op_info = "setting table lock";

	if (prebuilt->sel_graph == NULL) {
		/* Build a dummy select query graph */
		row_prebuild_sel_graph(prebuilt);
	}

	/* We use the select query graph as the dummy graph needed
	in the lock module call */

	thr = que_fork_get_first_thr(prebuilt->sel_graph);

	que_thr_move_to_run_state_for_mysql(thr, trx);

run_again:
	thr->run_node = thr;
	thr->prev_node = thr->common.parent;

	/* It may be that the current session has not yet started
	its transaction, or it has been committed: */

	trx_start_if_not_started_xa(trx);

	if (table) {
		err = lock_table(
			0, table,
			static_cast<enum lock_mode>(mode), thr);
	} else {
		err = lock_table(
			0, prebuilt->table,
			static_cast<enum lock_mode>(
				prebuilt->select_lock_type),
			thr);
	}

	trx->error_state = err;

	if (err != DB_SUCCESS) {
		que_thr_stop_for_mysql(thr);

		was_lock_wait = row_mysql_handle_errors(&err, trx, thr, NULL);

		if (was_lock_wait) {
			goto run_again;
		}

		trx->op_info = "";

		return(err);
	}

	que_thr_stop_for_mysql_no_error(thr, trx);

	trx->op_info = "";

	return(err);
}

/*********************************************************************//**
Does an insert for MySQL.
@return	error code or DB_SUCCESS */
UNIV_INTERN
dberr_t
row_insert_for_mysql(
/*=================*/
	byte*		mysql_rec,	/*!< in: row in the MySQL format */
	row_prebuilt_t*	prebuilt)	/*!< in: prebuilt struct in MySQL
					handle */
{
	trx_savept_t	savept;
	que_thr_t*	thr;
	dberr_t		err;
	ibool		was_lock_wait;
	trx_t*		trx		= prebuilt->trx;
	ins_node_t*	node		= prebuilt->ins_node;
	dict_table_t*	table		= prebuilt->table;

	ut_ad(trx);

	if (dict_table_is_discarded(prebuilt->table)) {
		ib_logf(IB_LOG_LEVEL_ERROR,
			"The table %s doesn't have a corresponding "
			"tablespace, it was discarded.",
			prebuilt->table->name);

		return(DB_TABLESPACE_DELETED);

	} else if (prebuilt->table->ibd_file_missing) {

		ib_logf(IB_LOG_LEVEL_ERROR,
			".ibd file is missing for table %s",
			prebuilt->table->name);

		return(DB_TABLESPACE_NOT_FOUND);

	} else if (prebuilt->magic_n != ROW_PREBUILT_ALLOCATED) {
		fprintf(stderr,
			"InnoDB: Error: trying to free a corrupt\n"
			"InnoDB: table handle. Magic n %lu, table name ",
			(ulong) prebuilt->magic_n);
		ut_print_name(stderr, trx, TRUE, prebuilt->table->name);
		putc('\n', stderr);

		mem_analyze_corruption(prebuilt);

		ut_error;
	} else if (srv_sys_space.created_new_raw() || srv_force_recovery) {
		fputs("InnoDB: A new raw disk partition was initialized or\n"
		      "InnoDB: innodb_force_recovery is on: we do not allow\n"
		      "InnoDB: database modifications by the user. Shut down\n"
		      "InnoDB: mysqld and edit my.cnf so that"
		      " newraw is replaced\n"
		      "InnoDB: with raw, and innodb_force_... is removed.\n",
		      stderr);

		return(DB_ERROR);
	}

	trx->op_info = "inserting";

	row_mysql_delay_if_needed();

	trx_start_if_not_started_xa(trx);

	row_get_prebuilt_insert_row(prebuilt);
	node = prebuilt->ins_node;

	row_mysql_convert_row_to_innobase(node->row, prebuilt, mysql_rec);

	savept = trx_savept_take(trx);

	thr = que_fork_get_first_thr(prebuilt->ins_graph);

	if (prebuilt->sql_stat_start) {
		node->state = INS_NODE_SET_IX_LOCK;
		prebuilt->sql_stat_start = FALSE;
	} else {
		node->state = INS_NODE_ALLOC_ROW_ID;
	}

	que_thr_move_to_run_state_for_mysql(thr, trx);

run_again:
	thr->run_node = node;
	thr->prev_node = node;

	row_ins_step(thr);

	err = trx->error_state;

	if (err != DB_SUCCESS) {
error_exit:
		que_thr_stop_for_mysql(thr);

		/* FIXME: What's this ? */
		thr->lock_state = QUE_THR_LOCK_ROW;

		was_lock_wait = row_mysql_handle_errors(
			&err, trx, thr, &savept);

		thr->lock_state = QUE_THR_LOCK_NOLOCK;

		if (was_lock_wait) {
			ut_ad(node->state == INS_NODE_INSERT_ENTRIES
			      || node->state == INS_NODE_ALLOC_ROW_ID);
			goto run_again;
		}

		trx->op_info = "";

		return(err);
	}

	if (dict_table_has_fts_index(table)) {
		doc_id_t        doc_id;

		/* Extract the doc id from the hidden FTS column */
		doc_id = fts_get_doc_id_from_row(table, node->row);

		if (doc_id <= 0) {
			fprintf(stderr,
				"InnoDB: FTS Doc ID must be large than 0 \n");
			err = DB_FTS_INVALID_DOCID;
			trx->error_state = DB_FTS_INVALID_DOCID;
			goto error_exit;
		}

		if (!DICT_TF2_FLAG_IS_SET(table, DICT_TF2_FTS_HAS_DOC_ID)) {
			doc_id_t	next_doc_id
				= table->fts->cache->next_doc_id;

			if (doc_id < next_doc_id) {
				fprintf(stderr,
					"InnoDB: FTS Doc ID must be large than"
					" "UINT64PF" for table",
					next_doc_id - 1);
				ut_print_name(stderr, trx, TRUE, table->name);
				putc('\n', stderr);

				err = DB_FTS_INVALID_DOCID;
				trx->error_state = DB_FTS_INVALID_DOCID;
				goto error_exit;
			}

			/* Difference between Doc IDs are restricted within
			4 bytes integer. See fts_get_encoded_len() */

			if (doc_id - next_doc_id >= FTS_DOC_ID_MAX_STEP) {
				fprintf(stderr,
					"InnoDB: Doc ID "UINT64PF" is too"
					" big. Its difference with largest"
					" used Doc ID "UINT64PF" cannot"
					" exceed or equal to %d\n",
					doc_id, next_doc_id - 1,
					FTS_DOC_ID_MAX_STEP);
				err = DB_FTS_INVALID_DOCID;
				trx->error_state = DB_FTS_INVALID_DOCID;
				goto error_exit;
			}
		}

		/* Pass NULL for the columns affected, since an INSERT affects
		all FTS indexes. */
		fts_trx_add_op(trx, table, doc_id, FTS_INSERT, NULL);
	}

	que_thr_stop_for_mysql_no_error(thr, trx);

	srv_stats.n_rows_inserted.add((size_t)trx->id, 1);

	/* Not protected by dict_table_stats_lock() for performance
	reasons, we would rather get garbage in stat_n_rows (which is
	just an estimate anyway) than protecting the following code
	with a latch. */
	dict_table_n_rows_inc(table);

	row_update_statistics_if_needed(table);
	trx->op_info = "";

	return(err);
}

/*********************************************************************//**
Builds a dummy query graph used in selects. */
UNIV_INTERN
void
row_prebuild_sel_graph(
/*===================*/
	row_prebuilt_t*	prebuilt)	/*!< in: prebuilt struct in MySQL
					handle */
{
	sel_node_t*	node;

	ut_ad(prebuilt && prebuilt->trx);

	if (prebuilt->sel_graph == NULL) {

		node = sel_node_create(prebuilt->heap);

		prebuilt->sel_graph = static_cast<que_fork_t*>(
			que_node_get_parent(
				pars_complete_graph_for_exec(
					static_cast<sel_node_t*>(node),
					prebuilt->trx, prebuilt->heap)));

		prebuilt->sel_graph->state = QUE_FORK_ACTIVE;
	}
}

/*********************************************************************//**
Creates an query graph node of 'update' type to be used in the MySQL
interface.
@return	own: update node */
UNIV_INTERN
upd_node_t*
row_create_update_node_for_mysql(
/*=============================*/
	dict_table_t*	table,	/*!< in: table to update */
	mem_heap_t*	heap)	/*!< in: mem heap from which allocated */
{
	upd_node_t*	node;

	node = upd_node_create(heap);

	node->in_mysql_interface = TRUE;
	node->is_delete = FALSE;
	node->searched_update = FALSE;
	node->select = NULL;
	node->pcur = btr_pcur_create_for_mysql();
	node->table = table;

	node->update = upd_create(dict_table_get_n_cols(table), heap);

	node->update_n_fields = dict_table_get_n_cols(table);

	UT_LIST_INIT(node->columns);
	node->has_clust_rec_x_lock = TRUE;
	node->cmpl_info = 0;

	node->table_sym = NULL;
	node->col_assign_list = NULL;

	return(node);
}

/*********************************************************************//**
Gets pointer to a prebuilt update vector used in updates. If the update
graph has not yet been built in the prebuilt struct, then this function
first builds it.
@return	prebuilt update vector */
UNIV_INTERN
upd_t*
row_get_prebuilt_update_vector(
/*===========================*/
	row_prebuilt_t*	prebuilt)	/*!< in: prebuilt struct in MySQL
					handle */
{
	dict_table_t*	table	= prebuilt->table;
	upd_node_t*	node;

	ut_ad(prebuilt && table && prebuilt->trx);

	if (prebuilt->upd_node == NULL) {

		/* Not called before for this handle: create an update node
		and query graph to the prebuilt struct */

		node = row_create_update_node_for_mysql(table, prebuilt->heap);

		prebuilt->upd_node = node;

		prebuilt->upd_graph = static_cast<que_fork_t*>(
			que_node_get_parent(
				pars_complete_graph_for_exec(
					static_cast<upd_node_t*>(node),
					prebuilt->trx, prebuilt->heap)));

		prebuilt->upd_graph->state = QUE_FORK_ACTIVE;
	}

	return(prebuilt->upd_node->update);
}

/********************************************************************
Handle an update of a column that has an FTS index. */
static
void
row_fts_do_update(
/*==============*/
	trx_t*		trx,		/* in: transaction */
	dict_table_t*	table,		/* in: Table with FTS index */
	doc_id_t	old_doc_id,	/* in: old document id */
	doc_id_t	new_doc_id)	/* in: new document id */
{
	if (trx->fts_next_doc_id) {
		fts_trx_add_op(trx, table, old_doc_id, FTS_DELETE, NULL);
		fts_trx_add_op(trx, table, new_doc_id, FTS_INSERT, NULL);
	}
}

/************************************************************************
Handles FTS matters for an update or a delete.
NOTE: should not be called if the table does not have an FTS index. .*/
static
dberr_t
row_fts_update_or_delete(
/*=====================*/
	row_prebuilt_t*	prebuilt)	/* in: prebuilt struct in MySQL
					handle */
{
	trx_t*		trx = prebuilt->trx;
	dict_table_t*	table = prebuilt->table;
	upd_node_t*	node = prebuilt->upd_node;
	doc_id_t	old_doc_id = prebuilt->fts_doc_id;

	ut_a(dict_table_has_fts_index(prebuilt->table));

	/* Deletes are simple; get them out of the way first. */
	if (node->is_delete) {
		/* A delete affects all FTS indexes, so we pass NULL */
		fts_trx_add_op(trx, table, old_doc_id, FTS_DELETE, NULL);
	} else {
		doc_id_t	new_doc_id;

		new_doc_id = fts_read_doc_id((byte*) &trx->fts_next_doc_id);

		if (new_doc_id == 0) {
			fprintf(stderr, " InnoDB FTS: Doc ID cannot be 0 \n");
			return(DB_FTS_INVALID_DOCID);
		}

		row_fts_do_update(trx, table, old_doc_id, new_doc_id);
	}

	return(DB_SUCCESS);
}

/*********************************************************************//**
Initialize the Doc ID system for FK table with FTS index */
static
void
init_fts_doc_id_for_ref(
/*====================*/
	dict_table_t*	table,		/*!< in: table */
	ulint*		depth)		/*!< in: recusive call depth */
{
	dict_foreign_t* foreign;

	foreign = UT_LIST_GET_FIRST(table->referenced_list);

	table->fk_max_recusive_level = 0;

	(*depth)++;

	/* Limit on tables involved in cascading delete/update */
	if (*depth > FK_MAX_CASCADE_DEL) {
		return;
	}

	/* Loop through this table's referenced list and also
	recursively traverse each table's foreign table list */
	while (foreign && foreign->foreign_table) {
		if (foreign->foreign_table->fts) {
			fts_init_doc_id(foreign->foreign_table);
		}

		if (UT_LIST_GET_LEN(foreign->foreign_table->referenced_list)
		    > 0 && foreign->foreign_table != table) {
			init_fts_doc_id_for_ref(foreign->foreign_table, depth);
		}

		foreign = UT_LIST_GET_NEXT(referenced_list, foreign);
	}
}

/*********************************************************************//**
Does an update or delete of a row for MySQL.
@return	error code or DB_SUCCESS */
UNIV_INTERN
dberr_t
row_update_for_mysql(
/*=================*/
	byte*		mysql_rec,	/*!< in: the row to be updated, in
					the MySQL format */
	row_prebuilt_t*	prebuilt)	/*!< in: prebuilt struct in MySQL
					handle */
{
	trx_savept_t	savept;
	dberr_t		err;
	que_thr_t*	thr;
	ibool		was_lock_wait;
	dict_index_t*	clust_index;
	/*	ulint		ref_len; */
	upd_node_t*	node;
	dict_table_t*	table		= prebuilt->table;
	trx_t*		trx		= prebuilt->trx;
	ulint		fk_depth	= 0;

	ut_ad(prebuilt && trx);
	UT_NOT_USED(mysql_rec);

	if (prebuilt->table->ibd_file_missing) {
		ut_print_timestamp(stderr);
		fprintf(stderr, "  InnoDB: Error:\n"
			"InnoDB: MySQL is trying to use a table handle"
			" but the .ibd file for\n"
			"InnoDB: table %s does not exist.\n"
			"InnoDB: Have you deleted the .ibd file"
			" from the database directory under\n"
			"InnoDB: the MySQL datadir, or have you"
			" used DISCARD TABLESPACE?\n"
			"InnoDB: Look from\n"
			"InnoDB: " REFMAN "innodb-troubleshooting.html\n"
			"InnoDB: how you can resolve the problem.\n",
			prebuilt->table->name);
		return(DB_ERROR);
	}

	if (UNIV_UNLIKELY(prebuilt->magic_n != ROW_PREBUILT_ALLOCATED)) {
		fprintf(stderr,
			"InnoDB: Error: trying to free a corrupt\n"
			"InnoDB: table handle. Magic n %lu, table name ",
			(ulong) prebuilt->magic_n);
		ut_print_name(stderr, trx, TRUE, prebuilt->table->name);
		putc('\n', stderr);

		mem_analyze_corruption(prebuilt);

		ut_error;
	}

	if (srv_sys_space.created_new_raw() || srv_force_recovery) {
		fputs("InnoDB: A new raw disk partition was initialized or\n"
		      "InnoDB: innodb_force_recovery is on: we do not allow\n"
		      "InnoDB: database modifications by the user. Shut down\n"
		      "InnoDB: mysqld and edit my.cnf so that newraw"
		      " is replaced\n"
		      "InnoDB: with raw, and innodb_force_... is removed.\n",
		      stderr);

		return(DB_ERROR);
	}

	DEBUG_SYNC_C("innodb_row_update_for_mysql_begin");

	trx->op_info = "updating or deleting";

	row_mysql_delay_if_needed();

	trx_start_if_not_started_xa(trx);

	if (dict_table_is_referenced_by_foreign_key(table)) {
		/* Share lock the data dictionary to prevent any
		table dictionary (for foreign constraint) change.
		This is similar to row_ins_check_foreign_constraint
		check protect by the dictionary lock as well.
		In the future, this can be removed once the Foreign
		key MDL is implemented */
		row_mysql_freeze_data_dictionary(trx);
		init_fts_doc_id_for_ref(table, &fk_depth);
		row_mysql_unfreeze_data_dictionary(trx);
	}

	node = prebuilt->upd_node;

	clust_index = dict_table_get_first_index(table);

	if (prebuilt->pcur.btr_cur.index == clust_index) {
		btr_pcur_copy_stored_position(node->pcur, &prebuilt->pcur);
	} else {
		btr_pcur_copy_stored_position(node->pcur,
					      &prebuilt->clust_pcur);
	}

	ut_a(node->pcur->rel_pos == BTR_PCUR_ON);

	/* MySQL seems to call rnd_pos before updating each row it
	has cached: we can get the correct cursor position from
	prebuilt->pcur; NOTE that we cannot build the row reference
	from mysql_rec if the clustered index was automatically
	generated for the table: MySQL does not know anything about
	the row id used as the clustered index key */

	savept = trx_savept_take(trx);

	thr = que_fork_get_first_thr(prebuilt->upd_graph);

	node->state = UPD_NODE_UPDATE_CLUSTERED;

	ut_ad(!prebuilt->sql_stat_start);

	que_thr_move_to_run_state_for_mysql(thr, trx);

run_again:
	thr->run_node = node;
	thr->prev_node = node;
	thr->fk_cascade_depth = 0;

	row_upd_step(thr);

	err = trx->error_state;

	/* Reset fk_cascade_depth back to 0 */
	thr->fk_cascade_depth = 0;

	if (err != DB_SUCCESS) {
		que_thr_stop_for_mysql(thr);

		if (err == DB_RECORD_NOT_FOUND) {
			trx->error_state = DB_SUCCESS;
			trx->op_info = "";

			return(err);
		}

		thr->lock_state= QUE_THR_LOCK_ROW;

		DEBUG_SYNC(trx->mysql_thd, "row_update_for_mysql_error");

		was_lock_wait = row_mysql_handle_errors(&err, trx, thr,
							&savept);
		thr->lock_state= QUE_THR_LOCK_NOLOCK;

		if (was_lock_wait) {
			goto run_again;
		}

		trx->op_info = "";

		return(err);
	}

	que_thr_stop_for_mysql_no_error(thr, trx);

	if (dict_table_has_fts_index(table)
	    && trx->fts_next_doc_id != UINT64_UNDEFINED) {
		err = row_fts_update_or_delete(prebuilt);
		if (err != DB_SUCCESS) {
			trx->op_info = "";
			return(err);
		}
	}

	if (node->is_delete) {
		/* Not protected by dict_table_stats_lock() for performance
		reasons, we would rather get garbage in stat_n_rows (which is
		just an estimate anyway) than protecting the following code
		with a latch. */
		dict_table_n_rows_dec(prebuilt->table);

		srv_stats.n_rows_deleted.add((size_t)trx->id, 1);
	} else {
		srv_stats.n_rows_updated.add((size_t)trx->id, 1);
	}

	/* We update table statistics only if it is a DELETE or UPDATE
	that changes indexed columns, UPDATEs that change only non-indexed
	columns would not affect statistics. */
	if (node->is_delete || !(node->cmpl_info & UPD_NODE_NO_ORD_CHANGE)) {
		row_update_statistics_if_needed(prebuilt->table);
	}

	trx->op_info = "";

	return(err);
}

/*********************************************************************//**
This can only be used when srv_locks_unsafe_for_binlog is TRUE or this
session is using a READ COMMITTED or READ UNCOMMITTED isolation level.
Before calling this function row_search_for_mysql() must have
initialized prebuilt->new_rec_locks to store the information which new
record locks really were set. This function removes a newly set
clustered index record lock under prebuilt->pcur or
prebuilt->clust_pcur.  Thus, this implements a 'mini-rollback' that
releases the latest clustered index record lock we set.
@return error code or DB_SUCCESS */
UNIV_INTERN
void
row_unlock_for_mysql(
/*=================*/
	row_prebuilt_t*	prebuilt,	/*!< in/out: prebuilt struct in MySQL
					handle */
	ibool		has_latches_on_recs)/*!< in: TRUE if called so
					that we have the latches on
					the records under pcur and
					clust_pcur, and we do not need
					to reposition the cursors. */
{
	btr_pcur_t*	pcur		= &prebuilt->pcur;
	btr_pcur_t*	clust_pcur	= &prebuilt->clust_pcur;
	trx_t*		trx		= prebuilt->trx;

	ut_ad(prebuilt && trx);

	if (UNIV_UNLIKELY
	    (!srv_locks_unsafe_for_binlog
	     && trx->isolation_level > TRX_ISO_READ_COMMITTED)) {

		fprintf(stderr,
			"InnoDB: Error: calling row_unlock_for_mysql though\n"
			"InnoDB: innodb_locks_unsafe_for_binlog is FALSE and\n"
			"InnoDB: this session is not using"
			" READ COMMITTED isolation level.\n");
		return;
	}

	trx->op_info = "unlock_row";

	if (prebuilt->new_rec_locks >= 1) {

		const rec_t*	rec;
		dict_index_t*	index;
		trx_id_t	rec_trx_id;
		mtr_t		mtr;

		mtr_start(&mtr);

		/* Restore the cursor position and find the record */

		if (!has_latches_on_recs) {
			btr_pcur_restore_position(BTR_SEARCH_LEAF, pcur, &mtr);
		}

		rec = btr_pcur_get_rec(pcur);
		index = btr_pcur_get_btr_cur(pcur)->index;

		if (prebuilt->new_rec_locks >= 2) {
			/* Restore the cursor position and find the record
			in the clustered index. */

			if (!has_latches_on_recs) {
				btr_pcur_restore_position(BTR_SEARCH_LEAF,
							  clust_pcur, &mtr);
			}

			rec = btr_pcur_get_rec(clust_pcur);
			index = btr_pcur_get_btr_cur(clust_pcur)->index;
		}

		if (!dict_index_is_clust(index)) {
			/* This is not a clustered index record.  We
			do not know how to unlock the record. */
			goto no_unlock;
		}

		/* If the record has been modified by this
		transaction, do not unlock it. */

		if (index->trx_id_offset) {
			rec_trx_id = trx_read_trx_id(rec
						     + index->trx_id_offset);
		} else {
			mem_heap_t*	heap			= NULL;
			ulint	offsets_[REC_OFFS_NORMAL_SIZE];
			ulint*	offsets				= offsets_;

			rec_offs_init(offsets_);
			offsets = rec_get_offsets(rec, index, offsets,
						  ULINT_UNDEFINED, &heap);

			rec_trx_id = row_get_rec_trx_id(rec, index, offsets);

			if (UNIV_LIKELY_NULL(heap)) {
				mem_heap_free(heap);
			}
		}

		if (rec_trx_id != trx->id) {
			/* We did not update the record: unlock it */

			rec = btr_pcur_get_rec(pcur);

			lock_rec_unlock(
				trx,
				btr_pcur_get_block(pcur),
				rec,
				static_cast<enum lock_mode>(
					prebuilt->select_lock_type));

			if (prebuilt->new_rec_locks >= 2) {
				rec = btr_pcur_get_rec(clust_pcur);

				lock_rec_unlock(
					trx,
					btr_pcur_get_block(clust_pcur),
					rec,
					static_cast<enum lock_mode>(
						prebuilt->select_lock_type));
			}
		}
no_unlock:
		mtr_commit(&mtr);
	}

	trx->op_info = "";
}

/**********************************************************************//**
Does a cascaded delete or set null in a foreign key operation.
@return	error code or DB_SUCCESS */
UNIV_INTERN
dberr_t
row_update_cascade_for_mysql(
/*=========================*/
	que_thr_t*	thr,	/*!< in: query thread */
	upd_node_t*	node,	/*!< in: update node used in the cascade
				or set null operation */
	dict_table_t*	table)	/*!< in: table where we do the operation */
{
	dberr_t	err;
	trx_t*	trx;

	trx = thr_get_trx(thr);

	/* Increment fk_cascade_depth to record the recursive call depth on
	a single update/delete that affects multiple tables chained
	together with foreign key relations. */
	thr->fk_cascade_depth++;

	if (thr->fk_cascade_depth > FK_MAX_CASCADE_DEL) {
		return(DB_FOREIGN_EXCEED_MAX_CASCADE);
	}
run_again:
	thr->run_node = node;
	thr->prev_node = node;

	DEBUG_SYNC_C("foreign_constraint_update_cascade");

	row_upd_step(thr);

	/* The recursive call for cascading update/delete happens
	in above row_upd_step(), reset the counter once we come
	out of the recursive call, so it does not accumulate for
	different row deletes */
	thr->fk_cascade_depth = 0;

	err = trx->error_state;

	/* Note that the cascade node is a subnode of another InnoDB
	query graph node. We do a normal lock wait in this node, but
	all errors are handled by the parent node. */

	if (err == DB_LOCK_WAIT) {
		/* Handle lock wait here */

		que_thr_stop_for_mysql(thr);

		thr->lock_state = QUE_THR_LOCK_ROW;

		lock_wait_suspend_thread(thr);

		thr->lock_state = QUE_THR_LOCK_NOLOCK;

		/* Note that a lock wait may also end in a lock wait timeout,
		or this transaction is picked as a victim in selective
		deadlock resolution */

		if (trx->error_state != DB_SUCCESS) {

			return(trx->error_state);
		}

		/* Retry operation after a normal lock wait */

		goto run_again;
	}

	if (err != DB_SUCCESS) {

		return(err);
	}

	if (node->is_delete) {
		/* Not protected by dict_table_stats_lock() for performance
		reasons, we would rather get garbage in stat_n_rows (which is
		just an estimate anyway) than protecting the following code
		with a latch. */
		dict_table_n_rows_dec(table);

		srv_stats.n_rows_deleted.add((size_t)trx->id, 1);
	} else {
		srv_stats.n_rows_updated.add((size_t)trx->id, 1);
	}

	row_update_statistics_if_needed(table);

	return(err);
}

/*********************************************************************//**
Checks if a table is such that we automatically created a clustered
index on it (on row id).
@return	TRUE if the clustered index was generated automatically */
UNIV_INTERN
ibool
row_table_got_default_clust_index(
/*==============================*/
	const dict_table_t*	table)	/*!< in: table */
{
	const dict_index_t*	clust_index;

	clust_index = dict_table_get_first_index(table);

	return(dict_index_get_nth_col(clust_index, 0)->mtype == DATA_SYS);
}

/*********************************************************************//**
Locks the data dictionary in shared mode from modifications, for performing
foreign key check, rollback, or other operation invisible to MySQL. */
UNIV_INTERN
void
row_mysql_freeze_data_dictionary_func(
/*==================================*/
	trx_t*		trx,	/*!< in/out: transaction */
	const char*	file,	/*!< in: file name */
	ulint		line)	/*!< in: line number */
{
	ut_a(trx->dict_operation_lock_mode == 0);

	rw_lock_s_lock_inline(&dict_operation_lock, 0, file, line);

	trx->dict_operation_lock_mode = RW_S_LATCH;
}

/*********************************************************************//**
Unlocks the data dictionary shared lock. */
UNIV_INTERN
void
row_mysql_unfreeze_data_dictionary(
/*===============================*/
	trx_t*	trx)	/*!< in/out: transaction */
{
	ut_ad(lock_trx_has_sys_table_locks(trx) == NULL);

	ut_a(trx->dict_operation_lock_mode == RW_S_LATCH);

	rw_lock_s_unlock(&dict_operation_lock);

	trx->dict_operation_lock_mode = 0;
}

/*********************************************************************//**
Locks the data dictionary exclusively for performing a table create or other
data dictionary modification operation. */
UNIV_INTERN
void
row_mysql_lock_data_dictionary_func(
/*================================*/
	trx_t*		trx,	/*!< in/out: transaction */
	const char*	file,	/*!< in: file name */
	ulint		line)	/*!< in: line number */
{
	ut_a(trx->dict_operation_lock_mode == 0
	     || trx->dict_operation_lock_mode == RW_X_LATCH);

	/* Serialize data dictionary operations with dictionary mutex:
	no deadlocks or lock waits can occur then in these operations */

	rw_lock_x_lock_inline(&dict_operation_lock, 0, file, line);
	trx->dict_operation_lock_mode = RW_X_LATCH;

	mutex_enter(&(dict_sys->mutex));
}

/*********************************************************************//**
Unlocks the data dictionary exclusive lock. */
UNIV_INTERN
void
row_mysql_unlock_data_dictionary(
/*=============================*/
	trx_t*	trx)	/*!< in/out: transaction */
{
	ut_ad(lock_trx_has_sys_table_locks(trx) == NULL);

	ut_a(trx->dict_operation_lock_mode == RW_X_LATCH);

	/* Serialize data dictionary operations with dictionary mutex:
	no deadlocks can occur then in these operations */

	mutex_exit(&(dict_sys->mutex));
	rw_lock_x_unlock(&dict_operation_lock);

	trx->dict_operation_lock_mode = 0;
}

/*********************************************************************//**
Creates a table for MySQL. If the name of the table ends in
one of "innodb_monitor", "innodb_lock_monitor", "innodb_tablespace_monitor",
"innodb_table_monitor", then this will also start the printing of monitor
output by the master thread. If the table name ends in "innodb_mem_validate",
InnoDB will try to invoke mem_validate(). On failure the transaction will
be rolled back and the 'table' object will be freed.
@return	error code or DB_SUCCESS */
UNIV_INTERN
dberr_t
row_create_table_for_mysql(
/*=======================*/
	dict_table_t*	table,	/*!< in, own: table definition
				(will be freed, or on DB_SUCCESS
				added to the data dictionary cache) */
	trx_t*		trx,	/*!< in/out: transaction */
	bool		commit)	/*!< in: if true, commit the transaction */
{
	tab_node_t*	node;
	mem_heap_t*	heap;
	que_thr_t*	thr;
	const char*	table_name;
	ulint		table_name_len;
	dberr_t		err;

#ifdef UNIV_SYNC_DEBUG
	ut_ad(rw_lock_own(&dict_operation_lock, RW_LOCK_EX));
#endif /* UNIV_SYNC_DEBUG */
	ut_ad(mutex_own(&(dict_sys->mutex)));
	ut_ad(trx->dict_operation_lock_mode == RW_X_LATCH);

	DBUG_EXECUTE_IF(
		"ib_create_table_fail_at_start_of_row_create_table_for_mysql",
		goto err_exit;
	);

	if (srv_sys_space.created_new_raw()) {
		fputs("InnoDB: A new raw disk partition was initialized:\n"
		      "InnoDB: we do not allow database modifications"
		      " by the user.\n"
		      "InnoDB: Shut down mysqld and edit my.cnf so that newraw"
		      " is replaced with raw.\n", stderr);
err_exit:
		dict_mem_table_free(table);

		if (commit) {
			trx_commit_for_mysql(trx);
		}

		return(DB_ERROR);
	}

	trx->op_info = "creating table";

	if (row_mysql_is_system_table(table->name)) {

		fprintf(stderr,
			"InnoDB: Error: trying to create a MySQL system"
			" table %s of type InnoDB.\n"
			"InnoDB: MySQL system tables must be"
			" of the MyISAM type!\n",
			table->name);
		goto err_exit;
	}

	trx_start_if_not_started_xa(trx);

	/* The table name is prefixed with the database name and a '/'.
	Certain table names starting with 'innodb_' have their special
	meaning regardless of the database name.  Thus, we need to
	ignore the database name prefix in the comparisons. */
	table_name = dict_remove_db_name(table->name);
	table_name_len = strlen(table_name) + 1;

	if (STR_EQ(table_name, table_name_len, S_innodb_monitor)) {

		/* Table equals "innodb_monitor":
		start monitor prints */

		srv_print_innodb_monitor = TRUE;

		/* The lock timeout monitor thread also takes care
		of InnoDB monitor prints */

		os_event_set(lock_sys->timeout_event);
	} else if (STR_EQ(table_name, table_name_len,
			  S_innodb_lock_monitor)) {

		srv_print_innodb_monitor = TRUE;
		srv_print_innodb_lock_monitor = TRUE;
		os_event_set(lock_sys->timeout_event);
	} else if (STR_EQ(table_name, table_name_len,
			  S_innodb_tablespace_monitor)) {

		srv_print_innodb_tablespace_monitor = TRUE;
		os_event_set(lock_sys->timeout_event);
	} else if (STR_EQ(table_name, table_name_len,
			  S_innodb_table_monitor)) {

		srv_print_innodb_table_monitor = TRUE;
		os_event_set(lock_sys->timeout_event);
#ifdef UNIV_MEM_DEBUG
	} else if (STR_EQ(table_name, table_name_len,
			  S_innodb_mem_validate)) {
		/* We define here a debugging feature intended for
		developers */

		fputs("Validating InnoDB memory:\n"
		      "to use this feature you must compile InnoDB with\n"
		      "UNIV_MEM_DEBUG defined in univ.i and"
		      " the server must be\n"
		      "quiet because allocation from a mem heap"
		      " is not protected\n"
		      "by any semaphore.\n", stderr);
		ut_a(mem_validate());
		fputs("Memory validated\n", stderr);
#endif /* UNIV_MEM_DEBUG */
	}

	heap = mem_heap_create(512);

	switch (trx_get_dict_operation(trx)) {
	case TRX_DICT_OP_NONE:
		trx_set_dict_operation(trx, TRX_DICT_OP_TABLE);
	case TRX_DICT_OP_TABLE:
		break;
	case TRX_DICT_OP_INDEX:
		/* If the transaction was previously flagged as
		TRX_DICT_OP_INDEX, we should be creating auxiliary
		tables for full-text indexes. */
		ut_ad(strstr(table->name, "/FTS_") != NULL);
	}

	node = tab_create_graph_create(table, heap, commit);

	thr = pars_complete_graph_for_exec(node, trx, heap);

	ut_a(thr == que_fork_start_command(
			static_cast<que_fork_t*>(que_node_get_parent(thr))));

	que_run_threads(thr);

	err = trx->error_state;

	if (!Tablespace::is_system_tablespace(table->space)) {
		ut_a(DICT_TF2_FLAG_IS_SET(table, DICT_TF2_USE_TABLESPACE));

		/* Update SYS_TABLESPACES and SYS_DATAFILES if a new
		tablespace was created. */
		if (err == DB_SUCCESS) {
			char*	path;
			path = fil_space_get_first_path(table->space);

			err = dict_create_add_tablespace_to_dictionary(
				table->space, table->name,
				fil_space_get_flags(table->space),
				path, trx, commit);

			mem_free(path);
		}

		if (err != DB_SUCCESS) {
			/* We must delete the link file. */
			fil_delete_link_file(table->name);
		}
	}

	switch (err) {
	case DB_SUCCESS:
		break;
	case DB_OUT_OF_FILE_SPACE:
		trx->error_state = DB_SUCCESS;
		trx_rollback_to_savepoint(trx, NULL);

		ut_print_timestamp(stderr);
		fputs("  InnoDB: Warning: cannot create table ",
		      stderr);
		ut_print_name(stderr, trx, TRUE, table->name);
		fputs(" because tablespace full\n", stderr);

		if (dict_table_open_on_name(table->name, TRUE, FALSE,
					    DICT_ERR_IGNORE_NONE)) {

			/* Make things easy for the drop table code. */

			if (table->can_be_evicted) {
				dict_table_move_from_lru_to_non_lru(table);
			}

			dict_table_close(table, TRUE, FALSE);

			row_drop_table_for_mysql(table->name, trx, FALSE);

			if (commit) {
				trx_commit_for_mysql(trx);
			}
		} else {
			dict_mem_table_free(table);
		}

		break;

	case DB_TOO_MANY_CONCURRENT_TRXS:
		/* We already have .ibd file here. it should be deleted. */

		if (table->space
		    && fil_delete_tablespace(
			    table->space,
			    BUF_REMOVE_FLUSH_NO_WRITE)
		    != DB_SUCCESS) {

			ut_print_timestamp(stderr);
			fprintf(stderr,
				"  InnoDB: Error: not able to"
				" delete tablespace %lu of table ",
				(ulong) table->space);
			ut_print_name(stderr, trx, TRUE, table->name);
			fputs("!\n", stderr);
		}
		/* fall through */

	case DB_DUPLICATE_KEY:
	case DB_TABLESPACE_EXISTS:
	default:
		trx->error_state = DB_SUCCESS;
		trx_rollback_to_savepoint(trx, NULL);
		dict_mem_table_free(table);
		break;
	}

	que_graph_free((que_t*) que_node_get_parent(thr));

	trx->op_info = "";

	return(err);
}

/*********************************************************************//**
Does an index creation operation for MySQL. TODO: currently failure
to create an index results in dropping the whole table! This is no problem
currently as all indexes must be created at the same time as the table.
@return	error number or DB_SUCCESS */
UNIV_INTERN
dberr_t
row_create_index_for_mysql(
/*=======================*/
	dict_index_t*	index,		/*!< in, own: index definition
					(will be freed) */
	trx_t*		trx,		/*!< in: transaction handle */
	const ulint*	field_lengths)	/*!< in: if not NULL, must contain
					dict_index_get_n_fields(index)
					actual field lengths for the
					index columns, which are
					then checked for not being too
					large. */
{
	ind_node_t*	node;
	mem_heap_t*	heap;
	que_thr_t*	thr;
	dberr_t		err;
	ulint		i;
	ulint		len;
	char*		table_name;
	char*		index_name;
	dict_table_t*	table;
	ibool		is_fts;

#ifdef UNIV_SYNC_DEBUG
	ut_ad(rw_lock_own(&dict_operation_lock, RW_LOCK_EX));
#endif /* UNIV_SYNC_DEBUG */
	ut_ad(mutex_own(&(dict_sys->mutex)));

	trx->op_info = "creating index";

	/* Copy the table name because we may want to drop the
	table later, after the index object is freed (inside
	que_run_threads()) and thus index->table_name is not available. */
	table_name = mem_strdup(index->table_name);
	index_name = mem_strdup(index->name);

	is_fts = (index->type == DICT_FTS);

	table = dict_table_open_on_name(table_name, TRUE, TRUE,
					DICT_ERR_IGNORE_NONE);

	trx_start_if_not_started_xa(trx);

	for (i = 0; i < index->n_def; i++) {
		/* Check that prefix_len and actual length
		< DICT_MAX_INDEX_COL_LEN */

		len = dict_index_get_nth_field(index, i)->prefix_len;

		if (field_lengths && field_lengths[i]) {
			len = ut_max(len, field_lengths[i]);
		}

		DBUG_EXECUTE_IF(
			"ib_create_table_fail_at_create_index",
			len = DICT_MAX_FIELD_LEN_BY_FORMAT(table) + 1;
		);

		/* Column or prefix length exceeds maximum column length */
		if (len > (ulint) DICT_MAX_FIELD_LEN_BY_FORMAT(table)) {
			err = DB_TOO_BIG_INDEX_COL;

			dict_mem_index_free(index);
			goto error_handling;
		}
	}

	trx_set_dict_operation(trx, TRX_DICT_OP_TABLE);

	/* For temp-table we avoid insertion into SYSTEM TABLES to
	maintain performance and so we have separate path that directly
	just updates dictonary cache. */
	if (!dict_table_is_temporary(table)) {
		/* Note that the space id where we store the index is
		inherited from the table in dict_build_index_def_step()
		in dict0crea.cc. */

		heap = mem_heap_create(512);

		node = ind_create_graph_create(index, heap, true);

		thr = pars_complete_graph_for_exec(node, trx, heap);

		ut_a(thr == que_fork_start_command(
				static_cast<que_fork_t*>(
					que_node_get_parent(thr))));

		que_run_threads(thr);

		err = trx->error_state;

		que_graph_free((que_t*) que_node_get_parent(thr));
	} else {
		dict_build_index_def(table, index, trx);

		index_id_t index_id = index->id;

		/* add index to dictionary cache and also free index object */
		err = dict_index_add_to_cache(
			table, index, FIL_NULL,
			(trx_is_strict(trx)
			 || dict_table_get_format(table) >= UNIV_FORMAT_B));

		if (err != DB_SUCCESS) {
			goto error_handling;
		}

		/* as above function has freed index object re-load it
		now from dictionary cache using index_id */
		index = dict_index_get_if_in_cache_low(index_id);
		ut_a(index != NULL);
		index->table = table;

		err = dict_create_index_tree(index, trx);
		if (err != DB_SUCCESS) {
			dict_index_remove_from_cache(table, index);
		}
	}

	/* Create the index specific FTS auxiliary tables. */
	if (err == DB_SUCCESS && is_fts) {
		dict_index_t*	idx;

		idx = dict_table_get_index_on_name(table, index_name);

		ut_ad(idx);
		err = fts_create_index_tables(trx, idx);
	}

error_handling:
	dict_table_close(table, TRUE, FALSE);

	if (err != DB_SUCCESS) {
		/* We have special error handling here */

		trx->error_state = DB_SUCCESS;

		trx_rollback_to_savepoint(trx, NULL);

		row_drop_table_for_mysql(table_name, trx, FALSE);

		trx_commit_for_mysql(trx);

		trx->error_state = DB_SUCCESS;
	}

	trx->op_info = "";

	mem_free(table_name);
	mem_free(index_name);

	return(err);
}

/*********************************************************************//**
Scans a table create SQL string and adds to the data dictionary
the foreign key constraints declared in the string. This function
should be called after the indexes for a table have been created.
Each foreign key constraint must be accompanied with indexes in
both participating tables. The indexes are allowed to contain more
fields than mentioned in the constraint. Check also that foreign key
constraints which reference this table are ok.
@return	error code or DB_SUCCESS */
UNIV_INTERN
dberr_t
row_table_add_foreign_constraints(
/*==============================*/
	trx_t*		trx,		/*!< in: transaction */
	const char*	sql_string,	/*!< in: table create statement where
					foreign keys are declared like:
				FOREIGN KEY (a, b) REFERENCES table2(c, d),
					table2 can be written also with the
					database name before it: test.table2 */
	size_t		sql_length,	/*!< in: length of sql_string */
	const char*	name,		/*!< in: table full name in the
					normalized form
					database_name/table_name */
	ibool		reject_fks)	/*!< in: if TRUE, fail with error
					code DB_CANNOT_ADD_CONSTRAINT if
					any foreign keys are found. */
{
	dberr_t	err;

	ut_ad(mutex_own(&(dict_sys->mutex)));
#ifdef UNIV_SYNC_DEBUG
	ut_ad(rw_lock_own(&dict_operation_lock, RW_LOCK_EX));
#endif /* UNIV_SYNC_DEBUG */
	ut_a(sql_string);

	trx->op_info = "adding foreign keys";

	trx_start_if_not_started_xa(trx);

	trx_set_dict_operation(trx, TRX_DICT_OP_TABLE);

	err = dict_create_foreign_constraints(trx, sql_string, sql_length,
					      name, reject_fks);

	DBUG_EXECUTE_IF("ib_table_add_foreign_fail",
			err = DB_DUPLICATE_KEY;);

	DEBUG_SYNC_C("table_add_foreign_constraints");

	if (err == DB_SUCCESS) {
		/* Check that also referencing constraints are ok */
		err = dict_load_foreigns(name, NULL, false, true);
	}

	if (err != DB_SUCCESS) {
		/* We have special error handling here */

		trx->error_state = DB_SUCCESS;

		trx_rollback_to_savepoint(trx, NULL);

		row_drop_table_for_mysql(name, trx, FALSE);

		trx_commit_for_mysql(trx);

		trx->error_state = DB_SUCCESS;
	}

	return(err);
}

/*********************************************************************//**
Drops a table for MySQL as a background operation. MySQL relies on Unix
in ALTER TABLE to the fact that the table handler does not remove the
table before all handles to it has been removed. Furhermore, the MySQL's
call to drop table must be non-blocking. Therefore we do the drop table
as a background operation, which is taken care of by the master thread
in srv0srv.cc.
@return	error code or DB_SUCCESS */
static
dberr_t
row_drop_table_for_mysql_in_background(
/*===================================*/
	const char*	name)	/*!< in: table name */
{
	dberr_t	error;
	trx_t*	trx;

	trx = trx_allocate_for_background();

	/* If the original transaction was dropping a table referenced by
	foreign keys, we must set the following to be able to drop the
	table: */

	trx->check_foreigns = FALSE;

	/*	fputs("InnoDB: Error: Dropping table ", stderr);
	ut_print_name(stderr, trx, TRUE, name);
	fputs(" in background drop list\n", stderr); */

	/* Try to drop the table in InnoDB */

	error = row_drop_table_for_mysql(name, trx, FALSE);

	/* Flush the log to reduce probability that the .frm files and
	the InnoDB data dictionary get out-of-sync if the user runs
	with innodb_flush_log_at_trx_commit = 0 */

	log_buffer_flush_to_disk();

	trx_commit_for_mysql(trx);

	trx_free_for_background(trx);

	return(error);
}

/*********************************************************************//**
The master thread in srv0srv.cc calls this regularly to drop tables which
we must drop in background after queries to them have ended. Such lazy
dropping of tables is needed in ALTER TABLE on Unix.
@return	how many tables dropped + remaining tables in list */
UNIV_INTERN
ulint
row_drop_tables_for_mysql_in_background(void)
/*=========================================*/
{
	row_mysql_drop_t*	drop;
	dict_table_t*		table;
	ulint			n_tables;
	ulint			n_tables_dropped = 0;
loop:
	mutex_enter(&row_drop_list_mutex);

	ut_a(row_mysql_drop_list_inited);

	drop = UT_LIST_GET_FIRST(row_mysql_drop_list);

	n_tables = UT_LIST_GET_LEN(row_mysql_drop_list);

	mutex_exit(&row_drop_list_mutex);

	if (drop == NULL) {
		/* All tables dropped */

		return(n_tables + n_tables_dropped);
	}

	table = dict_table_open_on_name(drop->table_name, FALSE, FALSE,
					DICT_ERR_IGNORE_NONE);

	if (table == NULL) {
		/* If for some reason the table has already been dropped
		through some other mechanism, do not try to drop it */

		goto already_dropped;
	}

	ut_a(!table->can_be_evicted);

	dict_table_close(table, FALSE, FALSE);

	if (DB_SUCCESS != row_drop_table_for_mysql_in_background(
		    drop->table_name)) {
		/* If the DROP fails for some table, we return, and let the
		main thread retry later */

		return(n_tables + n_tables_dropped);
	}

	n_tables_dropped++;

already_dropped:
	mutex_enter(&row_drop_list_mutex);

	UT_LIST_REMOVE(row_mysql_drop_list, row_mysql_drop_list, drop);

	MONITOR_DEC(MONITOR_BACKGROUND_DROP_TABLE);

	ut_print_timestamp(stderr);
	fputs("  InnoDB: Dropped table ", stderr);
	ut_print_name(stderr, NULL, TRUE, drop->table_name);
	fputs(" in background drop queue.\n", stderr);

	mem_free(drop->table_name);

	mem_free(drop);

	mutex_exit(&row_drop_list_mutex);

	goto loop;
}

/*********************************************************************//**
Get the background drop list length. NOTE: the caller must own the
drop list mutex!
@return	how many tables in list */
UNIV_INTERN
ulint
row_get_background_drop_list_len_low(void)
/*======================================*/
{
	ulint	len;

	mutex_enter(&row_drop_list_mutex);

	ut_a(row_mysql_drop_list_inited);

	len = UT_LIST_GET_LEN(row_mysql_drop_list);

	mutex_exit(&row_drop_list_mutex);

	return(len);
}

/*********************************************************************//**
If a table is not yet in the drop list, adds the table to the list of tables
which the master thread drops in background. We need this on Unix because in
ALTER TABLE MySQL may call drop table even if the table has running queries on
it. Also, if there are running foreign key checks on the table, we drop the
table lazily.
@return	TRUE if the table was not yet in the drop list, and was added there */
static
ibool
row_add_table_to_background_drop_list(
/*==================================*/
	const char*	name)	/*!< in: table name */
{
	row_mysql_drop_t*	drop;

	mutex_enter(&row_drop_list_mutex);

	ut_a(row_mysql_drop_list_inited);

	/* Look if the table already is in the drop list */
	for (drop = UT_LIST_GET_FIRST(row_mysql_drop_list);
	     drop != NULL;
	     drop = UT_LIST_GET_NEXT(row_mysql_drop_list, drop)) {

		if (strcmp(drop->table_name, name) == 0) {
			/* Already in the list */

			mutex_exit(&row_drop_list_mutex);

			return(FALSE);
		}
	}

	drop = static_cast<row_mysql_drop_t*>(
		mem_alloc(sizeof(row_mysql_drop_t)));

	drop->table_name = mem_strdup(name);

	UT_LIST_ADD_LAST(row_mysql_drop_list, row_mysql_drop_list, drop);

	MONITOR_INC(MONITOR_BACKGROUND_DROP_TABLE);

	/*	fputs("InnoDB: Adding table ", stderr);
	ut_print_name(stderr, trx, TRUE, drop->table_name);
	fputs(" to background drop list\n", stderr); */

	mutex_exit(&row_drop_list_mutex);

	return(TRUE);
}

/*********************************************************************//**
Reassigns the table identifier of a table.
@return	error code or DB_SUCCESS */
UNIV_INTERN
dberr_t
row_mysql_table_id_reassign(
/*========================*/
	dict_table_t*	table,	/*!< in/out: table */
	trx_t*		trx,	/*!< in/out: transaction */
	table_id_t*	new_id)	/*!< out: new table id */
{
	dberr_t		err;
	pars_info_t*	info	= pars_info_create();

	dict_hdr_get_new_id(
		new_id, NULL, NULL, dict_table_is_temporary(table));

	/* Remove all locks except the table-level S and X locks. */
	lock_remove_all_on_table(table, FALSE);

	pars_info_add_ull_literal(info, "old_id", table->id);
	pars_info_add_ull_literal(info, "new_id", *new_id);

	err = que_eval_sql(
		info,
		"PROCEDURE RENUMBER_TABLE_PROC () IS\n"
		"BEGIN\n"
		"UPDATE SYS_TABLES SET ID = :new_id\n"
		" WHERE ID = :old_id;\n"
		"UPDATE SYS_COLUMNS SET TABLE_ID = :new_id\n"
		" WHERE TABLE_ID = :old_id;\n"
		"UPDATE SYS_INDEXES SET TABLE_ID = :new_id\n"
		" WHERE TABLE_ID = :old_id;\n"
		"END;\n", FALSE, trx);

	return(err);
}

/*********************************************************************//**
Setup the pre-requisites for DISCARD TABLESPACE. It will start the transaction,
acquire the data dictionary lock in X mode and open the table.
@return table instance or 0 if not found. */
static
dict_table_t*
row_discard_tablespace_begin(
/*=========================*/
	const char*	name,	/*!< in: table name */
	trx_t*		trx)	/*!< in: transaction handle */
{
	trx->op_info = "discarding tablespace";

	trx_set_dict_operation(trx, TRX_DICT_OP_TABLE);

	trx_start_if_not_started_xa(trx);

	/* Serialize data dictionary operations with dictionary mutex:
	this is to avoid deadlocks during data dictionary operations */

	row_mysql_lock_data_dictionary(trx);

	dict_table_t*	table;

	table = dict_table_open_on_name(
		name, TRUE, FALSE, DICT_ERR_IGNORE_NONE);

	if (table) {
<<<<<<< HEAD
		dict_stats_wait_bg_to_stop_using_tables(table, NULL, trx);
		ut_a(!Tablespace::is_system_tablespace(table->space));
=======
		dict_stats_wait_bg_to_stop_using_table(table, trx);
		ut_a(table->space != TRX_SYS_SPACE);
>>>>>>> d787738e
		ut_a(table->n_foreign_key_checks_running == 0);
	}

	return(table);
}

/*********************************************************************//**
Do the foreign key constraint checks.
@return DB_SUCCESS or error code. */
static
dberr_t
row_discard_tablespace_foreign_key_checks(
/*======================================*/
	const trx_t*		trx,	/*!< in: transaction handle */
	const dict_table_t*	table)	/*!< in: table to be discarded */
{
	const dict_foreign_t*	foreign;

	/* Check if the table is referenced by foreign key constraints from
	some other table (not the table itself) */

	for (foreign = UT_LIST_GET_FIRST(table->referenced_list);
	     foreign && foreign->foreign_table == table;
	     foreign = UT_LIST_GET_NEXT(referenced_list, foreign)) {

	}

	if (!srv_read_only_mode && foreign && trx->check_foreigns) {

		FILE*	ef	= dict_foreign_err_file;

		/* We only allow discarding a referenced table if
		FOREIGN_KEY_CHECKS is set to 0 */

		mutex_enter(&dict_foreign_err_mutex);

		rewind(ef);

		ut_print_timestamp(ef);

		fputs("  Cannot DISCARD table ", ef);
		ut_print_name(stderr, trx, TRUE, table->name);
		fputs("\n"
		      "because it is referenced by ", ef);
		ut_print_name(stderr, trx, TRUE, foreign->foreign_table_name);
		putc('\n', ef);

		mutex_exit(&dict_foreign_err_mutex);

		return(DB_CANNOT_DROP_CONSTRAINT);
	}

	return(DB_SUCCESS);
}

/*********************************************************************//**
Cleanup after the DISCARD TABLESPACE operation.
@return error code. */
static
dberr_t
row_discard_tablespace_end(
/*=======================*/
	trx_t*		trx,	/*!< in/out: transaction handle */
	dict_table_t*	table,	/*!< in/out: table to be discarded */
	dberr_t		err)	/*!< in: error code */
{
	if (table != 0) {
		dict_table_close(table, TRUE, FALSE);
	}

	DBUG_EXECUTE_IF("ib_discard_before_commit_crash",
			log_make_checkpoint_at(IB_ULONGLONG_MAX, TRUE);
			DBUG_SUICIDE(););

	trx_commit_for_mysql(trx);

	DBUG_EXECUTE_IF("ib_discard_after_commit_crash",
			log_make_checkpoint_at(IB_ULONGLONG_MAX, TRUE);
			DBUG_SUICIDE(););

	row_mysql_unlock_data_dictionary(trx);

	trx->op_info = "";

	return(err);
}

/*********************************************************************//**
Do the DISCARD TABLESPACE operation.
@return DB_SUCCESS or error code. */
static
dberr_t
row_discard_tablespace(
/*===================*/
	trx_t*		trx,	/*!< in/out: transaction handle */
	dict_table_t*	table)	/*!< in/out: table to be discarded */
{
	dberr_t		err;

	/* How do we prevent crashes caused by ongoing operations on
	the table? Old operations could try to access non-existent
	pages. MySQL will block all DML on the table using MDL and a
	DISCARD will not start unless all existing operations on the
	table to be discarded are completed.

	1) Acquire the data dictionary latch in X mode. To prevent any
	internal operations that MySQL is not aware off and also for
	the internal SQL parser.

	2) Purge and rollback: we assign a new table id for the
	table. Since purge and rollback look for the table based on
	the table id, they see the table as 'dropped' and discard
	their operations.

	3) Insert buffer: we remove all entries for the tablespace in
	the insert buffer tree.

	4) FOREIGN KEY operations: if table->n_foreign_key_checks_running > 0,
	we do not allow the discard. */

	/* Play safe and remove all insert buffer entries, though we should
	have removed them already when DISCARD TABLESPACE was called */

	ibuf_delete_for_discarded_space(table->space);

	table_id_t	new_id;

	/* Set the TABLESPACE DISCARD flag in the table definition
	on disk. */
	err = row_import_update_discarded_flag(
		trx, table->id, true, true);

	if (err != DB_SUCCESS) {
		return(err);
	}

	/* Update the index root pages in the system tables, on disk */
	err = row_import_update_index_root(trx, table, true, true);

	if (err != DB_SUCCESS) {
		return(err);
	}

	/* Drop all the FTS auxiliary tables. */
	if (dict_table_has_fts_index(table)
	    || DICT_TF2_FLAG_IS_SET(table, DICT_TF2_FTS_HAS_DOC_ID)) {

		fts_drop_tables(trx, table);
	}

	/* Assign a new space ID to the table definition so that purge
	can ignore the changes. Update the system table on disk. */

	err = row_mysql_table_id_reassign(table, trx, &new_id);

	if (err != DB_SUCCESS) {
		return(err);
	}

	/* Discard the physical file that is used for the tablespace. */

	err = fil_discard_tablespace(table->space);

	switch(err) {
	case DB_SUCCESS:
	case DB_IO_ERROR:
	case DB_TABLESPACE_NOT_FOUND:
		/* All persistent operations successful, update the
		data dictionary memory cache. */

		table->ibd_file_missing = TRUE;

		table->flags2 |= DICT_TF2_DISCARDED;

		dict_table_change_id_in_cache(table, new_id);

		/* Reset the root page numbers. */

		for (dict_index_t* index = UT_LIST_GET_FIRST(table->indexes);
		     index != 0;
		     index = UT_LIST_GET_NEXT(indexes, index)) {

			index->page = FIL_NULL;
			index->space = FIL_NULL;
		}

		/* If the tablespace did not already exist or we couldn't
		write to it, we treat that as a successful DISCARD. It is
		unusable anyway. */

		err = DB_SUCCESS;
		break;

	default:
		/* We need to rollback the disk changes, something failed. */

		trx->error_state = DB_SUCCESS;

		trx_rollback_to_savepoint(trx, NULL);

		trx->error_state = DB_SUCCESS;
	}

	return(err);
}

/*********************************************************************//**
Discards the tablespace of a table which stored in an .ibd file. Discarding
means that this function renames the .ibd file and assigns a new table id for
the table. Also the flag table->ibd_file_missing is set to TRUE.
@return	error code or DB_SUCCESS */
UNIV_INTERN
dberr_t
row_discard_tablespace_for_mysql(
/*=============================*/
	const char*	name,	/*!< in: table name */
	trx_t*		trx)	/*!< in: transaction handle */
{
	dberr_t		err;
	dict_table_t*	table;

	/* Open the table and start the transaction if not started. */

	table = row_discard_tablespace_begin(name, trx);

	if (table == 0) {
		err = DB_TABLE_NOT_FOUND;
	} else if (dict_table_is_temporary(table)) {

		ib_senderrf(trx->mysql_thd, IB_LOG_LEVEL_ERROR,
			    ER_CANNOT_DISCARD_TEMPORARY_TABLE);

		err = DB_ERROR;

	} else if (table->space == srv_sys_space.space_id()) {
		char	table_name[MAX_FULL_NAME_LEN + 1];

		innobase_format_name(
			table_name, sizeof(table_name), table->name, FALSE);

		ib_senderrf(trx->mysql_thd, IB_LOG_LEVEL_ERROR,
			    ER_TABLE_IN_SYSTEM_TABLESPACE, table_name);

		err = DB_ERROR;

	} else if (table->n_foreign_key_checks_running > 0) {
		char	table_name[MAX_FULL_NAME_LEN + 1];

		innobase_format_name(
			table_name, sizeof(table_name), table->name, FALSE);

		ib_senderrf(trx->mysql_thd, IB_LOG_LEVEL_ERROR,
			    ER_DISCARD_FK_CHECKS_RUNNING, table_name);

		err = DB_ERROR;

	} else {
		/* Do foreign key constraint checks. */

		err = row_discard_tablespace_foreign_key_checks(trx, table);

		if (err == DB_SUCCESS) {
			err = row_discard_tablespace(trx, table);
		}
	}

	return(row_discard_tablespace_end(trx, table, err));
}

/*********************************************************************//**
Sets an exclusive lock on a table.
@return	error code or DB_SUCCESS */
UNIV_INTERN
dberr_t
row_mysql_lock_table(
/*=================*/
	trx_t*		trx,		/*!< in/out: transaction */
	dict_table_t*	table,		/*!< in: table to lock */
	enum lock_mode	mode,		/*!< in: LOCK_X or LOCK_S */
	const char*	op_info)	/*!< in: string for trx->op_info */
{
	mem_heap_t*	heap;
	que_thr_t*	thr;
	dberr_t		err;
	sel_node_t*	node;

	ut_ad(trx);
	ut_ad(mode == LOCK_X || mode == LOCK_S);

	heap = mem_heap_create(512);

	trx->op_info = op_info;

	node = sel_node_create(heap);
	thr = pars_complete_graph_for_exec(node, trx, heap);
	thr->graph->state = QUE_FORK_ACTIVE;

	/* We use the select query graph as the dummy graph needed
	in the lock module call */

	thr = que_fork_get_first_thr(
		static_cast<que_fork_t*>(que_node_get_parent(thr)));

	que_thr_move_to_run_state_for_mysql(thr, trx);

run_again:
	thr->run_node = thr;
	thr->prev_node = thr->common.parent;

	err = lock_table(0, table, mode, thr);

	trx->error_state = err;

	if (err == DB_SUCCESS) {
		que_thr_stop_for_mysql_no_error(thr, trx);
	} else {
		que_thr_stop_for_mysql(thr);

		if (err != DB_QUE_THR_SUSPENDED) {
			ibool	was_lock_wait;

			was_lock_wait = row_mysql_handle_errors(
				&err, trx, thr, NULL);

			if (was_lock_wait) {
				goto run_again;
			}
		} else {
			que_thr_t*	run_thr;
			que_node_t*	parent;

			parent = que_node_get_parent(thr);

			run_thr = que_fork_start_command(
				static_cast<que_fork_t*>(parent));

			ut_a(run_thr == thr);

			/* There was a lock wait but the thread was not
			in a ready to run or running state. */
			trx->error_state = DB_LOCK_WAIT;

			goto run_again;
		}
	}

	que_graph_free(thr->graph);
	trx->op_info = "";

	return(err);
}

/*********************************************************************//**
Truncate index and update SYSTEM TABLES accordingly. */
UNIV_INLINE
void
truncate_index_with_sys_table_update(
/*=================================*/
	const dict_table_t*	table,		/*!< in: table */
	bool			truncate_tablespace_objects)
					/* !< in: if true: truncate
					tablespace objects */
{
	mem_heap_t*	heap;
	byte*		buf;
	dtuple_t*	tuple;
	dfield_t*	dfield;
	dict_index_t*	sys_index;
	btr_pcur_t	pcur;
	mtr_t		mtr;

	ut_a(!dict_table_is_temporary(table));

	/* scan SYS_INDEXES for all indexes of the table */
	heap = mem_heap_create(800);

	tuple = dtuple_create(heap, 1);
	dfield = dtuple_get_nth_field(tuple, 0);

	buf = static_cast<byte*>(mem_heap_alloc(heap, 8));
	mach_write_to_8(buf, table->id);

	dfield_set_data(dfield, buf, 8);
	sys_index = dict_table_get_first_index(dict_sys->sys_indexes);
	dict_index_copy_types(tuple, sys_index, 1);

	mtr_start(&mtr);
	btr_pcur_open_on_user_rec(sys_index, tuple, PAGE_CUR_GE,
				  BTR_MODIFY_LEAF, &pcur, &mtr);
	for (;;) {
		rec_t*		rec;
		const byte*	field;
		ulint		len;
		ulint		root_page_no;

		if (!btr_pcur_is_on_user_rec(&pcur)) {
			/* The end of SYS_INDEXES has been reached. */
			break;
		}

		rec = btr_pcur_get_rec(&pcur);

		field = rec_get_nth_field_old(
			rec, DICT_FLD__SYS_INDEXES__TABLE_ID, &len);
		ut_ad(len == 8);

		if (memcmp(buf, field, len) != 0) {
			/* End of indexes for the table (TABLE_ID mismatch). */
			break;
		}

		if (rec_get_deleted_flag(rec, FALSE)) {
			/* The index has been dropped. */
			goto next_rec;
		}

		/* This call may commit and restart mtr and reposition pcur. */
		root_page_no = dict_truncate_index_tree_step(
			table, truncate_tablespace_objects, &pcur, &mtr);

		rec = btr_pcur_get_rec(&pcur);

		if (root_page_no != FIL_NULL) {
			page_rec_write_field(
				rec, DICT_FLD__SYS_INDEXES__PAGE_NO,
				root_page_no, &mtr);
			/* We will need to commit and restart the
			mini-transaction in order to avoid deadlocks.
			The dict_truncate_index_tree_step() call has
			allocated a page in this mini-transaction,
			and the rest of this loop could latch another
			index page. */
			mtr_commit(&mtr);
			mtr_start(&mtr);
			btr_pcur_restore_position(BTR_MODIFY_LEAF,
						  &pcur, &mtr);
		}

next_rec:
		btr_pcur_move_to_next_user_rec(&pcur, &mtr);
	}

	btr_pcur_close(&pcur);
	mtr_commit(&mtr);

	mem_heap_free(heap);
}

/*********************************************************************//**
Truncation also results in assignment of new table id
Update these ids to SYSTEM TABLES.
@return	error code or DB_SUCCESS */
UNIV_INLINE
dberr_t
update_new_object_ids(
/*==================*/
	dict_table_t*	table,			/*!< in/out: table */
	table_id_t	new_id,			/*!< in: new table id */
	ulint		old_space,		/*!< in: old space id */
	ibool		has_internal_doc_id,	/*!< in: has doc col (fts) */
	trx_t*		trx)			/*!< in: transaction handle */
{
	dberr_t		err	= DB_SUCCESS;
	pars_info_t*	info	= NULL;

	ut_a(!dict_table_is_temporary(table));

	info = pars_info_create();
	pars_info_add_int4_literal(info, "new_space", (lint) table->space);
	pars_info_add_ull_literal(info, "old_id", table->id);
	pars_info_add_ull_literal(info, "new_id", new_id);

	err = que_eval_sql(info,
			   "PROCEDURE RENUMBER_TABLE_ID_PROC () IS\n"
			   "BEGIN\n"
			   "UPDATE SYS_TABLES"
			   " SET ID = :new_id, SPACE = :new_space\n"
			   " WHERE ID = :old_id;\n"
			   "UPDATE SYS_COLUMNS SET TABLE_ID = :new_id\n"
			   " WHERE TABLE_ID = :old_id;\n"
			   "UPDATE SYS_INDEXES"
			   " SET TABLE_ID = :new_id,"
			   " SPACE = :new_space\n"
			   " WHERE TABLE_ID = :old_id;\n"
			   "END;\n"
			   , FALSE, trx);

	if (err == DB_SUCCESS && old_space != table->space) {
		info = pars_info_create();

		pars_info_add_int4_literal(
			info, "old_space", (lint) old_space);
		pars_info_add_int4_literal
			(info, "new_space", (lint) table->space);

		err = que_eval_sql(info,
				   "PROCEDURE "
				   "RENUMBER_TABLESPACE_PROC () IS\n"
				   "BEGIN\n"
				   "UPDATE SYS_TABLESPACES"
				   " SET SPACE = :new_space\n"
				   " WHERE SPACE = :old_space;\n"
				   "UPDATE SYS_DATAFILES"
				   " SET SPACE = :new_space"
				   " WHERE SPACE = :old_space;\n"
				   "END;\n"
				   , FALSE, trx);
	}

	DBUG_EXECUTE_IF("ib_ddl_crash_before_fts_truncate", err = DB_ERROR;);

	if (err != DB_SUCCESS) {
		trx->error_state = DB_SUCCESS;
		trx_rollback_to_savepoint(trx, NULL);
		trx->error_state = DB_SUCCESS;

		/* Update system table failed.  Table in memory metadata
		could be in an inconsistent state, mark the in-memory
		table->corrupted to be true. In the long run, this
		should be fixed by atomic truncate table */
		table->corrupted = true;

		ib_logf(IB_LOG_LEVEL_WARN,
			"Unable to assign a new identifier to table %s"
			" after truncating it.  Background"
			" processes may corrupt the table!",
			table->name);

		/* Failed to update the table id, so drop the new
		FTS auxiliary tables */
		if (has_internal_doc_id) {
			ut_ad(trx->state == TRX_STATE_NOT_STARTED);

			table_id_t	id = table->id;

			table->id = new_id;

			fts_drop_tables(trx, table);

			table->id = id;

			ut_ad(trx->state != TRX_STATE_NOT_STARTED);
		}

		err = DB_ERROR;
	} else {
		/* Drop the old FTS index */
		if (has_internal_doc_id) {
			ut_ad(trx->state != TRX_STATE_NOT_STARTED);
			fts_drop_tables(trx, table);
			ut_ad(trx->state != TRX_STATE_NOT_STARTED);
		}

		DBUG_EXECUTE_IF("ib_truncate_crash_after_fts_drop",
				DBUG_SUICIDE(););

		dict_table_change_id_in_cache(table, new_id);

		/* Reset the Doc ID in cache to 0 */
		if (has_internal_doc_id && table->fts->cache != NULL) {
			table->fts->fts_status |= TABLE_DICT_LOCKED;
			fts_update_next_doc_id(trx, table, NULL, 0);
			fts_cache_clear(table->fts->cache, TRUE);
			fts_cache_init(table->fts->cache);
			table->fts->fts_status &= ~TABLE_DICT_LOCKED;
		}
	}

	return(err);
}

/*********************************************************************//**
Truncates a table for MySQL.
@return	error code or DB_SUCCESS */
UNIV_INTERN
dberr_t
row_truncate_table_for_mysql(
/*=========================*/
	dict_table_t*	table,	/*!< in: table handle */
	trx_t*		trx)	/*!< in: transaction handle */
{
	dict_foreign_t*	foreign;
	dberr_t		err;
	mtr_t		mtr;
	table_id_t	new_id;
	bool		truncate_tablespace_objects = false;
	ibool		has_internal_doc_id;
	ulint		old_space = table->space;

	/* How do we prevent crashes caused by ongoing operations on
	the table? Old operations could try to access non-existent
	pages.

	1) SQL queries, INSERT, SELECT, ...: we must get an exclusive
	InnoDB table lock on the table before we can do TRUNCATE
	TABLE. Then there are no running queries on the table.

	2) Purge and rollback: we assign a new table id for the
	table. Since purge and rollback look for the table based on
	the table id, they see the table as 'dropped' and discard
	their operations.

	3) Insert buffer: TRUNCATE TABLE is analogous to DROP TABLE,
	so we do not have to remove insert buffer records, as the
	insert buffer works at a low level. If a freed page is later
	reallocated, the allocator will remove the ibuf entries for
	it.

	When we truncate *.ibd files by recreating them (analogous to
	DISCARD TABLESPACE), we remove all entries for the table in the
	insert buffer tree.  This is not strictly necessary, because
	in 6) we will assign a new tablespace identifier, but we can
	free up some space in the system tablespace.

	4) Linear readahead and random readahead: we use the same
	method as in 3) to discard ongoing operations. (This is only
	relevant for TRUNCATE TABLE by DISCARD TABLESPACE.)

	5) FOREIGN KEY operations: if
	table->n_foreign_key_checks_running > 0, we do not allow the
	TRUNCATE. We also reserve the data dictionary latch.

	6) Crash recovery: To prevent the application of pre-truncation
	redo log records on the truncated tablespace, we will assign
	a new tablespace identifier to the truncated tablespace. */

	ut_ad(table);

	if (srv_sys_space.created_new_raw()) {
		fputs("InnoDB: A new raw disk partition was initialized:\n"
		      "InnoDB: we do not allow database modifications"
		      " by the user.\n"
		      "InnoDB: Shut down mysqld and edit my.cnf so that newraw"
		      " is replaced with raw.\n", stderr);

		return(DB_ERROR);
	}

	if (dict_table_is_discarded(table)) {
		return(DB_TABLESPACE_DELETED);
	} else if (table->ibd_file_missing) {
		return(DB_TABLESPACE_NOT_FOUND);
	}

	trx_start_for_ddl(trx, TRX_DICT_OP_TABLE);

	trx->op_info = "truncating table";

	/* Serialize data dictionary operations with dictionary mutex:
	no deadlocks can occur then in these operations */

	ut_a(trx->dict_operation_lock_mode == 0);
	/* Prevent foreign key checks etc. while we are truncating the
	table */

	row_mysql_lock_data_dictionary(trx);

	ut_ad(mutex_own(&(dict_sys->mutex)));
#ifdef UNIV_SYNC_DEBUG
	ut_ad(rw_lock_own(&dict_operation_lock, RW_LOCK_EX));
#endif /* UNIV_SYNC_DEBUG */

	dict_stats_wait_bg_to_stop_using_table(table, trx);

	/* Check if the table is referenced by foreign key constraints from
	some other table (not the table itself) */

	for (foreign = UT_LIST_GET_FIRST(table->referenced_list);
	     foreign != 0 && foreign->foreign_table == table;
	     foreign = UT_LIST_GET_NEXT(referenced_list, foreign)) {

		/* Do nothing. */
	}

	if (!srv_read_only_mode
	    && foreign
	    && trx->check_foreigns) {

		FILE*	ef	= dict_foreign_err_file;

		/* We only allow truncating a referenced table if
		FOREIGN_KEY_CHECKS is set to 0 */

		mutex_enter(&dict_foreign_err_mutex);
		rewind(ef);
		ut_print_timestamp(ef);

		fputs("  Cannot truncate table ", ef);
		ut_print_name(ef, trx, TRUE, table->name);
		fputs(" by DROP+CREATE\n"
		      "InnoDB: because it is referenced by ", ef);
		ut_print_name(ef, trx, TRUE, foreign->foreign_table_name);
		putc('\n', ef);
		mutex_exit(&dict_foreign_err_mutex);

		err = DB_ERROR;
		goto funct_exit;
	}

	/* TODO: could we replace the counter n_foreign_key_checks_running
	with lock checks on the table? Acquire here an exclusive lock on the
	table, and rewrite lock0lock.cc and the lock wait in srv0srv.cc so that
	they can cope with the table having been truncated here? Foreign key
	checks take an IS or IX lock on the table. */

	if (table->n_foreign_key_checks_running > 0) {
		ut_print_timestamp(stderr);
		fputs("  InnoDB: Cannot truncate table ", stderr);
		ut_print_name(stderr, trx, TRUE, table->name);
		fputs(" by DROP+CREATE\n"
		      "InnoDB: because there is a foreign key check"
		      " running on it.\n",
		      stderr);
		err = DB_ERROR;

		goto funct_exit;
	}

	/* Remove all locks except the table-level X lock. */

	lock_remove_all_on_table(table, FALSE);

	/* Ensure that the table will be dropped by
	trx_rollback_active() in case of a crash. */

	trx->table_id = table->id;
	trx_set_dict_operation(trx, TRX_DICT_OP_TABLE);

	/* Temporary tables don't need undo logging for autocommit stmt.
	On crash (i.e. mysql restart) temporary tables are anyway not
	accessible. */
	if (!dict_table_is_temporary(table)) {
		/* Assign an undo segment for the transaction, so that the
		transaction will be recovered after a crash. */

		mutex_enter(&trx->undo_mutex);

		err = trx_undo_assign_undo(trx, TRX_UNDO_UPDATE);

		mutex_exit(&trx->undo_mutex);

		if (err != DB_SUCCESS) {

			goto funct_exit;
		}
	}

	if (!Tablespace::is_system_tablespace(table->space)
	    && table->dir_path_of_temp_table == NULL) {
		/* Discard and create the single-table tablespace. */
		ulint	space	= table->space;
		ulint	flags	= fil_space_get_flags(space);

		ut_a(!DICT_TF2_FLAG_IS_SET(table, DICT_TF2_TEMPORARY));

		dict_get_and_save_data_dir_path(table, true);

		if (flags != ULINT_UNDEFINED
		    && fil_discard_tablespace(space) == DB_SUCCESS) {

			dict_index_t*	index;

			dict_hdr_get_new_id(
				NULL, NULL, &space,
				dict_table_is_temporary(table));

			/* Lock all index trees for this table. We must
			do so after dict_hdr_get_new_id() to preserve
			the latch order */
			dict_table_x_lock_indexes(table);

			if (space == ULINT_UNDEFINED
			    || fil_create_new_single_table_tablespace(
				    space, table->name,
				    table->data_dir_path,
				    flags, table->flags2,
				    FIL_IBD_FILE_INITIAL_SIZE)
			    != DB_SUCCESS) {
				dict_table_x_unlock_indexes(table);

				ib_logf(IB_LOG_LEVEL_ERROR,
					"TRUNCATE TABLE %s failed to "
					"create a new tablespace",
					table->name);

				table->ibd_file_missing = 1;
				err = DB_ERROR;
				goto funct_exit;
			}

			/* Table to truncate reside in its own tablespace.
			As tablespace is being re-created we can avoid extra
			operation of truncating existing objects. */
			truncate_tablespace_objects = false;

			/* Replace the space_id in the data dictionary cache.
			The persisent data dictionary (SYS_TABLES.SPACE
			and SYS_INDEXES.SPACE) are updated later in this
			function. */
			table->space = space;
			index = dict_table_get_first_index(table);
			do {
				index->space = space;
				index = dict_table_get_next_index(index);
			} while (index);

			mtr_start(&mtr);
			fsp_header_init(space,
					FIL_IBD_FILE_INITIAL_SIZE, &mtr);
			mtr_commit(&mtr);
		}
	} else {
		/* Lock all index trees for this table, as we will
		truncate the table/index and possibly change their metadata.
		All DML/DDL are blocked by table level lock, with
		a few exceptions such as queries into information schema
		about the table, MySQL could try to access index stats
		for this kind of query, we need to use index locks to
		sync up */
		dict_table_x_lock_indexes(table);

		/* If table to truncate reside in system-tablespace or is
		temp-table then truncate tablespace objects.
		This also tend to suggest that for temp-table on truncate
		existing tablespace is re-used.
		Probably because temp-table don't need to be recovered. */
		truncate_tablespace_objects = true;
	}

	if (!dict_table_is_temporary(table)) {
		truncate_index_with_sys_table_update(
			table, truncate_tablespace_objects);
	} else {
		/* For temporary tables we don't have entries in
		SYSTEM TABLES. This reduces truncate job to following:
		- truncate indexes (free and re-create btree). */
		for (dict_index_t* index = UT_LIST_GET_FIRST(table->indexes);
		     index;
		     index = UT_LIST_GET_NEXT(indexes, index)) {
			dict_truncate_index_tree(
				index, truncate_tablespace_objects);
		}
	}

	/* Done with index truncation, release index tree locks,
	subsequent work relates to table level metadata change */
	dict_table_x_unlock_indexes(table);

	dict_hdr_get_new_id(
		&new_id, NULL, NULL, dict_table_is_temporary(table));

	/* Create new FTS auxiliary tables with the new_id, and
	drop the old index later, only if everything runs successful. */
	has_internal_doc_id = dict_table_has_fts_index(table)
			      || DICT_TF2_FLAG_IS_SET(
				table, DICT_TF2_FTS_HAS_DOC_ID);
	if (has_internal_doc_id) {
		dict_table_t	fts_table;
		ulint		i;

		fts_table.name = table->name;
		fts_table.id = new_id;

		err = fts_create_common_tables(
			trx, &fts_table, table->name, TRUE);

		for (i = 0;
		     i < ib_vector_size(table->fts->indexes)
		     && err == DB_SUCCESS;
		     i++) {

			dict_index_t*	fts_index;

			fts_index = static_cast<dict_index_t*>(
				ib_vector_getp(table->fts->indexes, i));

			err = fts_create_index_tables_low(
				trx, fts_index, table->name, new_id);
		}

		if (err != DB_SUCCESS) {
			trx->error_state = DB_SUCCESS;
			trx_rollback_to_savepoint(trx, NULL);
			trx->error_state = DB_SUCCESS;
			ut_print_timestamp(stderr);
			fputs("  InnoDB: Unable to truncate FTS index for"
			      " table", stderr);
			ut_print_name(stderr, trx, TRUE, table->name);
			fputs("\n", stderr);

			goto funct_exit;
		} else {
			ut_ad(trx->state != TRX_STATE_NOT_STARTED);
		}
	}

	if (!dict_table_is_temporary(table)) {
		err = update_new_object_ids(
			table, new_id, old_space, has_internal_doc_id, trx);
	} else {
		dict_table_change_id_in_cache(table, new_id);
		err = DB_SUCCESS;
	}

	/* Reset auto-increment. */
	dict_table_autoinc_lock(table);
	dict_table_autoinc_initialize(table, 1);
	dict_table_autoinc_unlock(table);

	trx_commit_for_mysql(trx);

funct_exit:

	row_mysql_unlock_data_dictionary(trx);

	dict_stats_update(table, DICT_STATS_EMPTY_TABLE);

	trx->op_info = "";

	srv_wake_master_thread();

	return(err);
}

/*********************************************************************//**
Drops a table for MySQL.  If the name of the dropped table ends in
one of "innodb_monitor", "innodb_lock_monitor", "innodb_tablespace_monitor",
"innodb_table_monitor", then this will also stop the printing of monitor
output by the master thread.  If the data dictionary was not already locked
by the transaction, the transaction will be committed.  Otherwise, the
data dictionary will remain locked.
@return	error code or DB_SUCCESS */
UNIV_INTERN
dberr_t
row_drop_table_for_mysql(
/*=====================*/
	const char*	name,	/*!< in: table name */
	trx_t*		trx,	/*!< in: transaction handle */
	bool		drop_db,/*!< in: true=dropping whole database */
	bool		nonatomic)
				/*!< in: whether it is permitted
				to release and reacquire dict_operation_lock */
{
	dberr_t		err;
	dict_foreign_t*	foreign;
	dict_table_t*	table;
	ibool		print_msg;
	ulint		space_id;
	char*		filepath = NULL;
	const char*	tablename_minus_db;
	char*		tablename =  NULL;
	bool		ibd_file_missing;
	ulint		namelen;
	bool		locked_dictionary	= false;
	pars_info_t*	info			= NULL;
	mem_heap_t*	heap			= NULL;

	ut_a(name != NULL);

	if (srv_sys_space.created_new_raw()) {
		fputs("InnoDB: A new raw disk partition was initialized:\n"
		      "InnoDB: we do not allow database modifications"
		      " by the user.\n"
		      "InnoDB: Shut down mysqld and edit my.cnf so that newraw"
		      " is replaced with raw.\n", stderr);

		return(DB_ERROR);
	}

	/* The table name is prefixed with the database name and a '/'.
	Certain table names starting with 'innodb_' have their special
	meaning regardless of the database name.  Thus, we need to
	ignore the database name prefix in the comparisons. */
	tablename_minus_db = strchr(name, '/');

	if (tablename_minus_db) {
		tablename_minus_db++;
	} else {
		/* Ancillary FTS tables don't have '/' characters. */
		tablename_minus_db = name;
	}

	namelen = strlen(tablename_minus_db) + 1;

	if (namelen == sizeof S_innodb_monitor
	    && !memcmp(tablename_minus_db, S_innodb_monitor,
		       sizeof S_innodb_monitor)) {

		/* Table name equals "innodb_monitor":
		stop monitor prints */

		srv_print_innodb_monitor = FALSE;
		srv_print_innodb_lock_monitor = FALSE;
	} else if (namelen == sizeof S_innodb_lock_monitor
		   && !memcmp(tablename_minus_db, S_innodb_lock_monitor,
			      sizeof S_innodb_lock_monitor)) {
		srv_print_innodb_monitor = FALSE;
		srv_print_innodb_lock_monitor = FALSE;
	} else if (namelen == sizeof S_innodb_tablespace_monitor
		   && !memcmp(tablename_minus_db, S_innodb_tablespace_monitor,
			      sizeof S_innodb_tablespace_monitor)) {

		srv_print_innodb_tablespace_monitor = FALSE;
	} else if (namelen == sizeof S_innodb_table_monitor
		   && !memcmp(tablename_minus_db, S_innodb_table_monitor,
			      sizeof S_innodb_table_monitor)) {

		srv_print_innodb_table_monitor = FALSE;
	}

	/* Serialize data dictionary operations with dictionary mutex:
	no deadlocks can occur then in these operations */

	trx->op_info = "dropping table";

	/* This function is called recursively via fts_drop_tables(). */
	if (trx->state == TRX_STATE_NOT_STARTED) {
		trx_start_for_ddl(trx, TRX_DICT_OP_TABLE);
	}

	if (trx->dict_operation_lock_mode != RW_X_LATCH) {
		/* Prevent foreign key checks etc. while we are dropping the
		table */

		row_mysql_lock_data_dictionary(trx);

		locked_dictionary = true;
		nonatomic = true;
	}

	ut_ad(mutex_own(&(dict_sys->mutex)));
#ifdef UNIV_SYNC_DEBUG
	ut_ad(rw_lock_own(&dict_operation_lock, RW_LOCK_EX));
#endif /* UNIV_SYNC_DEBUG */

	table = dict_table_open_on_name(
		name, TRUE, FALSE,
		static_cast<dict_err_ignore_t>(
			DICT_ERR_IGNORE_INDEX_ROOT | DICT_ERR_IGNORE_CORRUPT));

	if (!table) {
		err = DB_TABLE_NOT_FOUND;
		ut_print_timestamp(stderr);

		fputs("  InnoDB: Error: table ", stderr);
		ut_print_name(stderr, trx, TRUE, name);
		fputs(" does not exist in the InnoDB internal\n"
		      "InnoDB: data dictionary though MySQL is"
		      " trying to drop it.\n"
		      "InnoDB: Have you copied the .frm file"
		      " of the table to the\n"
		      "InnoDB: MySQL database directory"
		      " from another database?\n"
		      "InnoDB: You can look for further help from\n"
		      "InnoDB: " REFMAN "innodb-troubleshooting.html\n",
		      stderr);
		goto funct_exit;
	}

	/* Turn on this drop bit before we could release the dictionary
	latch */
	table->to_be_dropped = true;

	if (nonatomic) {
		/* This trx did not acquire any locks on dictionary
		table records yet. Thus it is safe to release and
		reacquire the data dictionary latches. */
		if (table->fts) {
			ut_ad(!table->fts->add_wq);
			ut_ad(lock_trx_has_sys_table_locks(trx) == 0);

			row_mysql_unlock_data_dictionary(trx);
			fts_optimize_remove_table(table);
			row_mysql_lock_data_dictionary(trx);
		}

		/* Do not bother to deal with persistent stats for temp
		tables since we know temp tables do not use persistent
		stats. */
		if (!dict_table_is_temporary(table)) {
			dict_stats_wait_bg_to_stop_using_table(
				table, trx);
		}
	}

	/* make sure background stats thread is not running on the table */
	ut_ad(!(table->stats_bg_flag & BG_STAT_IN_PROGRESS));

	/* Delete the link file if used. */
	if (DICT_TF_HAS_DATA_DIR(table->flags)) {
		fil_delete_link_file(name);
	}

	if (!dict_table_is_temporary(table)) {

		dict_stats_recalc_pool_del(table);

		/* Remove stats for this table and all of its indexes from the
		persistent storage if it exists and if there are stats for this
		table in there. This function creates its own trx and commits
		it. */
		char	errstr[1024];
		err = dict_stats_drop_table(name, errstr, sizeof(errstr));

		if (err != DB_SUCCESS) {
			ib_logf(IB_LOG_LEVEL_WARN, "%s", errstr);
		}
	}

	/* Move the table the the non-LRU list so that it isn't
	considered for eviction. */

	if (table->can_be_evicted) {
		dict_table_move_from_lru_to_non_lru(table);
	}

	dict_table_close(table, TRUE, FALSE);

	/* Check if the table is referenced by foreign key constraints from
	some other table (not the table itself) */

	foreign = UT_LIST_GET_FIRST(table->referenced_list);

	while (foreign && foreign->foreign_table == table) {
check_next_foreign:
		foreign = UT_LIST_GET_NEXT(referenced_list, foreign);
	}

	if (!srv_read_only_mode
	    && foreign
	    && trx->check_foreigns
	    && !(drop_db && dict_tables_have_same_db(
			 name, foreign->foreign_table_name_lookup))) {
		FILE*	ef	= dict_foreign_err_file;

		/* We only allow dropping a referenced table if
		FOREIGN_KEY_CHECKS is set to 0 */

		err = DB_CANNOT_DROP_CONSTRAINT;

		mutex_enter(&dict_foreign_err_mutex);
		rewind(ef);
		ut_print_timestamp(ef);

		fputs("  Cannot drop table ", ef);
		ut_print_name(ef, trx, TRUE, name);
		fputs("\n"
		      "because it is referenced by ", ef);
		ut_print_name(ef, trx, TRUE, foreign->foreign_table_name);
		putc('\n', ef);
		mutex_exit(&dict_foreign_err_mutex);

		goto funct_exit;
	}

	if (foreign && trx->check_foreigns) {
		goto check_next_foreign;
	}

	/* TODO: could we replace the counter n_foreign_key_checks_running
	with lock checks on the table? Acquire here an exclusive lock on the
	table, and rewrite lock0lock.cc and the lock wait in srv0srv.cc so that
	they can cope with the table having been dropped here? Foreign key
	checks take an IS or IX lock on the table. */

	if (table->n_foreign_key_checks_running > 0) {

		const char*	save_tablename = table->name;
		ibool		added;

		added = row_add_table_to_background_drop_list(save_tablename);

		if (added) {
			ut_print_timestamp(stderr);
			fputs("  InnoDB: You are trying to drop table ",
			      stderr);
			ut_print_name(stderr, trx, TRUE, save_tablename);
			fputs("\n"
			      "InnoDB: though there is a"
			      " foreign key check running on it.\n"
			      "InnoDB: Adding the table to"
			      " the background drop queue.\n",
			      stderr);

			/* We return DB_SUCCESS to MySQL though the drop will
			happen lazily later */

			err = DB_SUCCESS;
		} else {
			/* The table is already in the background drop list */
			err = DB_ERROR;
		}

		goto funct_exit;
	}

	/* Remove all locks that are on the table or its records, if there
	are no refernces to the table but it has record locks, we release
	the record locks unconditionally. One use case is:

		CREATE TABLE t2 (PRIMARY KEY (a)) SELECT * FROM t1;

	If after the user transaction has done the SELECT and there is a
	problem in completing the CREATE TABLE operation, MySQL will drop
	the table. InnoDB will create a new background transaction to do the
	actual drop, the trx instance that is passed to this function. To
	preserve existing behaviour we remove the locks but ideally we
	shouldn't have to. There should never be record locks on a table
	that is going to be dropped. */

	if (table->n_ref_count == 0) {
		lock_remove_all_on_table(table, TRUE);
		ut_a(table->n_rec_locks == 0);
	} else if (table->n_ref_count > 0 || table->n_rec_locks > 0) {
		ibool	added;

		added = row_add_table_to_background_drop_list(table->name);

		if (added) {
			ut_print_timestamp(stderr);
			fputs("  InnoDB: Warning: MySQL is"
			      " trying to drop table ", stderr);
			ut_print_name(stderr, trx, TRUE, table->name);
			fputs("\n"
			      "InnoDB: though there are still"
			      " open handles to it.\n"
			      "InnoDB: Adding the table to the"
			      " background drop queue.\n",
			      stderr);

			/* We return DB_SUCCESS to MySQL though the drop will
			happen lazily later */
			err = DB_SUCCESS;
		} else {
			/* The table is already in the background drop list */
			err = DB_ERROR;
		}

		goto funct_exit;
	}

	/* The "to_be_dropped" marks table that is to be dropped, but
	has not been dropped, instead, was put in the background drop
	list due to being used by concurrent DML operations. Clear it
	here since there are no longer any concurrent activities on it,
	and it is free to be dropped */
	table->to_be_dropped = false;

	/* If we get this far then the table to be dropped must not have
	any table or record locks on it. */

	ut_a(!lock_table_has_locks(table));

	switch (trx_get_dict_operation(trx)) {
	case TRX_DICT_OP_NONE:
		trx_set_dict_operation(trx, TRX_DICT_OP_TABLE);
		trx->table_id = table->id;
	case TRX_DICT_OP_TABLE:
		break;
	case TRX_DICT_OP_INDEX:
		/* If the transaction was previously flagged as
		TRX_DICT_OP_INDEX, we should be dropping auxiliary
		tables for full-text indexes. */
		ut_ad(strstr(table->name, "/FTS_") != NULL);
	}

	/* Mark all indexes unavailable in the data dictionary cache
	before starting to drop the table. */

	unsigned*	page_no;
	unsigned*	page_nos;
	heap = mem_heap_create(
		200 + UT_LIST_GET_LEN(table->indexes) * sizeof *page_nos);
	tablename = mem_heap_strdup(heap, name);

	page_no = page_nos = static_cast<unsigned*>(
		mem_heap_alloc(
			heap,
			UT_LIST_GET_LEN(table->indexes) * sizeof *page_no));

	for (dict_index_t* index = dict_table_get_first_index(table);
	     index != NULL;
	     index = dict_table_get_next_index(index)) {
		rw_lock_x_lock(dict_index_get_lock(index));
		/* Save the page numbers so that we can restore them
		if the operation fails. */
		*page_no++ = index->page;
		/* Mark the index unusable. */
		index->page = FIL_NULL;
		rw_lock_x_unlock(dict_index_get_lock(index));
	}

	/* As we don't insert entries to SYSTEM TABLES for temp-tables
	we need to avoid running removal of these entries. */
	if (!dict_table_is_temporary(table))
	{
		/* We use the private SQL parser of Innobase to generate the
		query graphs needed in deleting the dictionary data from system
		tables in Innobase. Deleting a row from SYS_INDEXES table also
		frees the file segments of the B-tree associated with the
		index. */

		info = pars_info_create();

		pars_info_add_str_literal(info, "table_name", name);

		err = que_eval_sql(info,
				   "PROCEDURE DROP_TABLE_PROC () IS\n"
				   "sys_foreign_id CHAR;\n"
				   "table_id CHAR;\n"
				   "index_id CHAR;\n"
				   "foreign_id CHAR;\n"
				   "space_id INT;\n"
				   "found INT;\n"

				   "DECLARE CURSOR cur_fk IS\n"
				   "SELECT ID FROM SYS_FOREIGN\n"
				   "WHERE FOR_NAME = :table_name\n"
				   "AND TO_BINARY(FOR_NAME)\n"
				   "  = TO_BINARY(:table_name)\n"
				   "LOCK IN SHARE MODE;\n"

				   "DECLARE CURSOR cur_idx IS\n"
				   "SELECT ID FROM SYS_INDEXES\n"
				   "WHERE TABLE_ID = table_id\n"
				   "LOCK IN SHARE MODE;\n"

				   "BEGIN\n"
				   "SELECT ID INTO table_id\n"
				   "FROM SYS_TABLES\n"
				   "WHERE NAME = :table_name\n"
				   "LOCK IN SHARE MODE;\n"
				   "IF (SQL % NOTFOUND) THEN\n"
				   "       RETURN;\n"
				   "END IF;\n"
				   "SELECT SPACE INTO space_id\n"
				   "FROM SYS_TABLES\n"
				   "WHERE NAME = :table_name;\n"
				   "IF (SQL % NOTFOUND) THEN\n"
				   "       RETURN;\n"
				   "END IF;\n"
				   "found := 1;\n"
				   "SELECT ID INTO sys_foreign_id\n"
				   "FROM SYS_TABLES\n"
				   "WHERE NAME = 'SYS_FOREIGN'\n"
				   "LOCK IN SHARE MODE;\n"
				   "IF (SQL % NOTFOUND) THEN\n"
				   "       found := 0;\n"
				   "END IF;\n"
				   "IF (:table_name = 'SYS_FOREIGN') THEN\n"
				   "       found := 0;\n"
				   "END IF;\n"
				   "IF (:table_name = 'SYS_FOREIGN_COLS') \n"
				   "THEN\n"
				   "       found := 0;\n"
				   "END IF;\n"
				   "OPEN cur_fk;\n"
				   "WHILE found = 1 LOOP\n"
				   "       FETCH cur_fk INTO foreign_id;\n"
				   "       IF (SQL % NOTFOUND) THEN\n"
				   "               found := 0;\n"
				   "       ELSE\n"
				   "               DELETE FROM \n"
				   "		   SYS_FOREIGN_COLS\n"
				   "               WHERE ID = foreign_id;\n"
				   "               DELETE FROM SYS_FOREIGN\n"
				   "               WHERE ID = foreign_id;\n"
				   "       END IF;\n"
				   "END LOOP;\n"
				   "CLOSE cur_fk;\n"
				   "found := 1;\n"
				   "OPEN cur_idx;\n"
				   "WHILE found = 1 LOOP\n"
				   "       FETCH cur_idx INTO index_id;\n"
				   "       IF (SQL % NOTFOUND) THEN\n"
				   "               found := 0;\n"
				   "       ELSE\n"
				   "               DELETE FROM SYS_FIELDS\n"
				   "               WHERE INDEX_ID = index_id;\n"
				   "               DELETE FROM SYS_INDEXES\n"
				   "               WHERE ID = index_id\n"
				   "               AND TABLE_ID = table_id;\n"
				   "       END IF;\n"
				   "END LOOP;\n"
				   "CLOSE cur_idx;\n"
				   "DELETE FROM SYS_TABLESPACES\n"
				   "WHERE SPACE = space_id;\n"
				   "DELETE FROM SYS_DATAFILES\n"
				   "WHERE SPACE = space_id;\n"
				   "DELETE FROM SYS_COLUMNS\n"
				   "WHERE TABLE_ID = table_id;\n"
				   "DELETE FROM SYS_TABLES\n"
				   "WHERE NAME = :table_name;\n"
				   "END;\n"
				   , FALSE, trx);
	} else {
		page_no = page_nos;
		for (dict_index_t* index = dict_table_get_first_index(table);
		     index != NULL;
		     index = dict_table_get_next_index(index)) {
			/* remove the index object associated. */
			dict_drop_index_tree(index, *page_no++);
		}
		err = DB_SUCCESS;
	}

	switch (err) {
		ibool	is_temp;

	case DB_SUCCESS:
		/* Clone the name, in case it has been allocated
		from table->heap, which will be freed by
		dict_table_remove_from_cache(table) below. */
		space_id = table->space;
		ibd_file_missing = table->ibd_file_missing;

		is_temp = DICT_TF2_FLAG_IS_SET(table, DICT_TF2_TEMPORARY);

		/* If there is a temp path then the temp flag is set.
		However, during recovery, we might have a temp flag but
		not know the temp path */
		ut_a(table->dir_path_of_temp_table == NULL || is_temp);
		if (dict_table_is_discarded(table)
		    || table->ibd_file_missing) {
			/* Do not attempt to drop known-to-be-missing
			tablespaces. */
			space_id = 0;
		}

		/* We do not allow temporary tables with a remote path. */
		ut_a(!(is_temp && DICT_TF_HAS_DATA_DIR(table->flags)));

		if (space_id && DICT_TF_HAS_DATA_DIR(table->flags)) {
			dict_get_and_save_data_dir_path(table, true);
			ut_a(table->data_dir_path);

			filepath = os_file_make_remote_pathname(
				table->data_dir_path, table->name, "ibd");
		} else if (table->dir_path_of_temp_table) {
			filepath = fil_make_ibd_name(
				table->dir_path_of_temp_table, true);
		} else {
			filepath = fil_make_ibd_name(tablename, false);
		}

		if (dict_table_has_fts_index(table)
		    || DICT_TF2_FLAG_IS_SET(table, DICT_TF2_FTS_HAS_DOC_ID)) {
			ut_ad(table->n_ref_count == 0);
			ut_ad(trx->state != TRX_STATE_NOT_STARTED);
			err = fts_drop_tables(trx, table);

			if (err != DB_SUCCESS) {
				ut_print_timestamp(stderr);
				fprintf(stderr," InnoDB: Error: (%s) not "
					"able to remove ancillary FTS tables "
					"for table ", ut_strerr(err));
				ut_print_name(stderr, trx, TRUE, tablename);
				fputs("\n", stderr);

				goto funct_exit;
			}
		}

		/* The table->fts flag can be set on the table for which
		the cluster index is being rebuilt. Such table might not have
		DICT_TF2_FTS flag set. So keep this out of above
		dict_table_has_fts_index condition */
		if (table->fts) {
			/* Need to set TABLE_DICT_LOCKED bit, since
			fts_que_graph_free_check_lock would try to acquire
			dict mutex lock */
			table->fts->fts_status |= TABLE_DICT_LOCKED;

			fts_free(table);
		}

		dict_table_remove_from_cache(table);

		if (!is_temp
		    && dict_load_table(tablename, TRUE,
				       DICT_ERR_IGNORE_NONE) != NULL) {
			ut_print_timestamp(stderr);
			fputs("  InnoDB: Error: not able to remove table ",
			      stderr);
			ut_print_name(stderr, trx, TRUE, tablename);
			fputs(" from the dictionary cache!\n", stderr);
			err = DB_ERROR;
		}

		/* Do not drop possible .ibd tablespace if something went
		wrong: we do not want to delete valuable data of the user */

		/* Don't spam the log if we can't find the tablespace of
		a temp table or if the tablesace has been discarded. */
		print_msg = !(is_temp || ibd_file_missing);

		if (err == DB_SUCCESS
		    && !Tablespace::is_system_tablespace(space_id)) {
			if (!is_temp
			    && !fil_space_for_table_exists_in_mem(
					space_id, tablename, FALSE,
					print_msg, false, NULL, 0)) {
				/* This might happen if we are dropping a
				discarded tablespace */
				err = DB_SUCCESS;

				if (print_msg) {
					char msg_tablename[
						MAX_FULL_NAME_LEN + 1];

					innobase_format_name(
						msg_tablename, sizeof(tablename),
						tablename, FALSE);

					ib_logf(IB_LOG_LEVEL_INFO,
						"Removed the table %s from "
						"InnoDB's data dictionary",
						msg_tablename);
				}

				/* Force a delete of any discarded
				or temporary files. */

				fil_delete_file(filepath);

			} else if (fil_delete_tablespace(
					space_id,
					BUF_REMOVE_FLUSH_NO_WRITE)
				   != DB_SUCCESS) {
				fprintf(stderr,
					"InnoDB: We removed now the InnoDB"
					" internal data dictionary entry\n"
					"InnoDB: of table ");
				ut_print_name(stderr, trx, TRUE, tablename);
				fprintf(stderr, ".\n");

				ut_print_timestamp(stderr);
				fprintf(stderr,
					"  InnoDB: Error: not able to"
					" delete tablespace %lu of table ",
					(ulong) space_id);
				ut_print_name(stderr, trx, TRUE, tablename);
				fputs("!\n", stderr);
				err = DB_ERROR;
			}
		}

		break;

	case DB_OUT_OF_FILE_SPACE:
		err = DB_MUST_GET_MORE_FILE_SPACE;

		row_mysql_handle_errors(&err, trx, NULL, NULL);

		/* raise error */
		ut_error;
		break;

	case DB_TOO_MANY_CONCURRENT_TRXS:
		/* Cannot even find a free slot for the
		the undo log. We can directly exit here
		and return the DB_TOO_MANY_CONCURRENT_TRXS
		error. */

	default:
		/* This is some error we do not expect. Print
		the error number and rollback transaction */
		ut_print_timestamp(stderr);

		fprintf(stderr, "InnoDB: unknown error code %lu"
			" while dropping table:", (ulong) err);
		ut_print_name(stderr, trx, TRUE, tablename);
		fprintf(stderr, ".\n");

		trx->error_state = DB_SUCCESS;
		trx_rollback_to_savepoint(trx, NULL);
		trx->error_state = DB_SUCCESS;

		/* Mark all indexes available in the data dictionary
		cache again. */

		page_no = page_nos;

		for (dict_index_t* index = dict_table_get_first_index(table);
		     index != NULL;
		     index = dict_table_get_next_index(index)) {
			rw_lock_x_lock(dict_index_get_lock(index));
			ut_a(index->page == FIL_NULL);
			index->page = *page_no++;
			rw_lock_x_unlock(dict_index_get_lock(index));
		}
	}

funct_exit:
	if (heap) {
		mem_heap_free(heap);
	}
	if (filepath) {
		mem_free(filepath);
	}

	if (locked_dictionary) {
		trx_commit_for_mysql(trx);

		row_mysql_unlock_data_dictionary(trx);
	}

	trx->op_info = "";

	srv_wake_master_thread();

	return(err);
}

/*********************************************************************//**
Drop all temporary tables during crash recovery. */
UNIV_INTERN
void
row_mysql_drop_temp_tables(void)
/*============================*/
{
	trx_t*		trx;
	btr_pcur_t	pcur;
	mtr_t		mtr;
	mem_heap_t*	heap;

	trx = trx_allocate_for_background();
	trx->op_info = "dropping temporary tables";
	row_mysql_lock_data_dictionary(trx);

	heap = mem_heap_create(200);

	mtr_start(&mtr);

	btr_pcur_open_at_index_side(
		true,
		dict_table_get_first_index(dict_sys->sys_tables),
		BTR_SEARCH_LEAF, &pcur, true, 0, &mtr);

	for (;;) {
		const rec_t*	rec;
		const byte*	field;
		ulint		len;
		const char*	table_name;
		dict_table_t*	table;

		btr_pcur_move_to_next_user_rec(&pcur, &mtr);

		if (!btr_pcur_is_on_user_rec(&pcur)) {
			break;
		}

		/* The high order bit of N_COLS is set unless
		ROW_FORMAT=REDUNDANT. */
		rec = btr_pcur_get_rec(&pcur);
		field = rec_get_nth_field_old(
			rec, DICT_FLD__SYS_TABLES__NAME, &len);
		field = rec_get_nth_field_old(
			rec, DICT_FLD__SYS_TABLES__N_COLS, &len);
		if (len != 4
		    || !(mach_read_from_4(field) & DICT_N_COLS_COMPACT)) {
			continue;
		}

		/* Older versions of InnoDB, which only supported tables
		in ROW_FORMAT=REDUNDANT could write garbage to
		SYS_TABLES.MIX_LEN, where we now store the is_temp flag.
		Above, we assumed is_temp=0 if ROW_FORMAT=REDUNDANT. */
		field = rec_get_nth_field_old(
			rec, DICT_FLD__SYS_TABLES__MIX_LEN, &len);
		if (len != 4
		    || !(mach_read_from_4(field) & DICT_TF2_TEMPORARY)) {
			continue;
		}

		/* This is a temporary table. */
		field = rec_get_nth_field_old(
			rec, DICT_FLD__SYS_TABLES__NAME, &len);
		if (len == UNIV_SQL_NULL || len == 0) {
			/* Corrupted SYS_TABLES.NAME */
			continue;
		}

		table_name = mem_heap_strdupl(heap, (const char*) field, len);

		btr_pcur_store_position(&pcur, &mtr);
		btr_pcur_commit_specify_mtr(&pcur, &mtr);

		table = dict_load_table(table_name, TRUE, DICT_ERR_IGNORE_NONE);

		if (table) {
			row_drop_table_for_mysql(table_name, trx, FALSE);
			trx_commit_for_mysql(trx);
		}

		mtr_start(&mtr);
		btr_pcur_restore_position(BTR_SEARCH_LEAF,
					  &pcur, &mtr);
	}

	btr_pcur_close(&pcur);
	mtr_commit(&mtr);
	mem_heap_free(heap);
	row_mysql_unlock_data_dictionary(trx);
	trx_free_for_background(trx);
}

/*******************************************************************//**
Drop all foreign keys in a database, see Bug#18942.
Called at the end of row_drop_database_for_mysql().
@return	error code or DB_SUCCESS */
static __attribute__((nonnull, warn_unused_result))
dberr_t
drop_all_foreign_keys_in_db(
/*========================*/
	const char*	name,	/*!< in: database name which ends to '/' */
	trx_t*		trx)	/*!< in: transaction handle */
{
	pars_info_t*	pinfo;
	dberr_t		err;

	ut_a(name[strlen(name) - 1] == '/');

	pinfo = pars_info_create();

	pars_info_add_str_literal(pinfo, "dbname", name);

/** true if for_name is not prefixed with dbname */
#define TABLE_NOT_IN_THIS_DB \
"SUBSTR(for_name, 0, LENGTH(:dbname)) <> :dbname"

	err = que_eval_sql(pinfo,
			   "PROCEDURE DROP_ALL_FOREIGN_KEYS_PROC () IS\n"
			   "foreign_id CHAR;\n"
			   "for_name CHAR;\n"
			   "found INT;\n"
			   "DECLARE CURSOR cur IS\n"
			   "SELECT ID, FOR_NAME FROM SYS_FOREIGN\n"
			   "WHERE FOR_NAME >= :dbname\n"
			   "LOCK IN SHARE MODE\n"
			   "ORDER BY FOR_NAME;\n"
			   "BEGIN\n"
			   "found := 1;\n"
			   "OPEN cur;\n"
			   "WHILE found = 1 LOOP\n"
			   "        FETCH cur INTO foreign_id, for_name;\n"
			   "        IF (SQL % NOTFOUND) THEN\n"
			   "                found := 0;\n"
			   "        ELSIF (" TABLE_NOT_IN_THIS_DB ") THEN\n"
			   "                found := 0;\n"
			   "        ELSIF (1=1) THEN\n"
			   "                DELETE FROM SYS_FOREIGN_COLS\n"
			   "                WHERE ID = foreign_id;\n"
			   "                DELETE FROM SYS_FOREIGN\n"
			   "                WHERE ID = foreign_id;\n"
			   "        END IF;\n"
			   "END LOOP;\n"
			   "CLOSE cur;\n"
			   "COMMIT WORK;\n"
			   "END;\n",
			   FALSE, /* do not reserve dict mutex,
				  we are already holding it */
			   trx);

	return(err);
}

/*********************************************************************//**
Drops a database for MySQL.
@return	error code or DB_SUCCESS */
UNIV_INTERN
dberr_t
row_drop_database_for_mysql(
/*========================*/
	const char*	name,	/*!< in: database name which ends to '/' */
	trx_t*		trx)	/*!< in: transaction handle */
{
	dict_table_t*	table;
	char*		table_name;
	dberr_t		err	= DB_SUCCESS;
	ulint		namelen	= strlen(name);

	ut_a(name != NULL);
	ut_a(name[namelen - 1] == '/');

	trx->op_info = "dropping database";

	trx_set_dict_operation(trx, TRX_DICT_OP_TABLE);

	trx_start_if_not_started_xa(trx);
loop:
	row_mysql_lock_data_dictionary(trx);

	while ((table_name = dict_get_first_table_name_in_db(name))) {
		ut_a(memcmp(table_name, name, namelen) == 0);

		table = dict_table_open_on_name(
			table_name, TRUE, FALSE, static_cast<dict_err_ignore_t>(
				DICT_ERR_IGNORE_INDEX_ROOT
				| DICT_ERR_IGNORE_CORRUPT));

		if (!table) {
			ib_logf(IB_LOG_LEVEL_ERROR,
				"Cannot load table %s from InnoDB internal "
				"data dictionary during drop database",
				table_name);
			mem_free(table_name);
			err = DB_TABLE_NOT_FOUND;
			break;

		}

		if (row_is_mysql_tmp_table_name(table->name)) {
			/* There could be an orphan temp table left from
			interupted alter table rebuild operation */
			dict_table_close(table, TRUE, FALSE);
		} else {
			ut_a(!table->can_be_evicted || table->ibd_file_missing);
		}

		/* Wait until MySQL does not have any queries running on
		the table */

		if (table->n_ref_count > 0) {
			row_mysql_unlock_data_dictionary(trx);

			ut_print_timestamp(stderr);
			fputs("  InnoDB: Warning: MySQL is trying to"
			      " drop database ", stderr);
			ut_print_name(stderr, trx, TRUE, name);
			fputs("\n"
			      "InnoDB: though there are still"
			      " open handles to table ", stderr);
			ut_print_name(stderr, trx, TRUE, table_name);
			fputs(".\n", stderr);

			os_thread_sleep(1000000);

			mem_free(table_name);

			goto loop;
		}

		err = row_drop_table_for_mysql(table_name, trx, TRUE);
		trx_commit_for_mysql(trx);

		if (err != DB_SUCCESS) {
			fputs("InnoDB: DROP DATABASE ", stderr);
			ut_print_name(stderr, trx, TRUE, name);
			fprintf(stderr, " failed with error (%s) for table ",
				ut_strerr(err));
			ut_print_name(stderr, trx, TRUE, table_name);
			putc('\n', stderr);
			mem_free(table_name);
			break;
		}

		mem_free(table_name);
	}

	if (err == DB_SUCCESS) {
		/* after dropping all tables try to drop all leftover
		foreign keys in case orphaned ones exist */
		err = drop_all_foreign_keys_in_db(name, trx);

		if (err != DB_SUCCESS) {
			fputs("InnoDB: DROP DATABASE ", stderr);
			ut_print_name(stderr, trx, TRUE, name);
			fprintf(stderr, " failed with error %d while "
				"dropping all foreign keys", err);
		}
	}

	trx_commit_for_mysql(trx);

	row_mysql_unlock_data_dictionary(trx);

	trx->op_info = "";

	return(err);
}

/*********************************************************************//**
Checks if a table name contains the string "/#sql" which denotes temporary
tables in MySQL.
@return	true if temporary table */
UNIV_INTERN __attribute__((warn_unused_result))
bool
row_is_mysql_tmp_table_name(
/*========================*/
	const char*	name)	/*!< in: table name in the form
				'database/tablename' */
{
	return(strstr(name, "/#sql") != NULL);
	/* return(strstr(name, "/@0023sql") != NULL); */
}

/****************************************************************//**
Delete a single constraint.
@return	error code or DB_SUCCESS */
static __attribute__((nonnull, warn_unused_result))
dberr_t
row_delete_constraint_low(
/*======================*/
	const char*	id,		/*!< in: constraint id */
	trx_t*		trx)		/*!< in: transaction handle */
{
	pars_info_t*	info = pars_info_create();

	pars_info_add_str_literal(info, "id", id);

	return(que_eval_sql(info,
			    "PROCEDURE DELETE_CONSTRAINT () IS\n"
			    "BEGIN\n"
			    "DELETE FROM SYS_FOREIGN_COLS WHERE ID = :id;\n"
			    "DELETE FROM SYS_FOREIGN WHERE ID = :id;\n"
			    "END;\n"
			    , FALSE, trx));
}

/****************************************************************//**
Delete a single constraint.
@return	error code or DB_SUCCESS */
static __attribute__((nonnull, warn_unused_result))
dberr_t
row_delete_constraint(
/*==================*/
	const char*	id,		/*!< in: constraint id */
	const char*	database_name,	/*!< in: database name, with the
					trailing '/' */
	mem_heap_t*	heap,		/*!< in: memory heap */
	trx_t*		trx)		/*!< in: transaction handle */
{
	dberr_t	err;

	/* New format constraints have ids <databasename>/<constraintname>. */
	err = row_delete_constraint_low(
		mem_heap_strcat(heap, database_name, id), trx);

	if ((err == DB_SUCCESS) && !strchr(id, '/')) {
		/* Old format < 4.0.18 constraints have constraint ids
		NUMBER_NUMBER. We only try deleting them if the
		constraint name does not contain a '/' character, otherwise
		deleting a new format constraint named 'foo/bar' from
		database 'baz' would remove constraint 'bar' from database
		'foo', if it existed. */

		err = row_delete_constraint_low(id, trx);
	}

	return(err);
}

/*********************************************************************//**
Renames a table for MySQL.
@return	error code or DB_SUCCESS */
UNIV_INTERN
dberr_t
row_rename_table_for_mysql(
/*=======================*/
	const char*	old_name,	/*!< in: old table name */
	const char*	new_name,	/*!< in: new table name */
	trx_t*		trx,		/*!< in/out: transaction */
	bool		commit)		/*!< in: whether to commit trx */
{
	dict_table_t*	table			= NULL;
	ibool		dict_locked		= FALSE;
	dberr_t		err			= DB_ERROR;
	mem_heap_t*	heap			= NULL;
	const char**	constraints_to_drop	= NULL;
	ulint		n_constraints_to_drop	= 0;
	ibool		old_is_tmp, new_is_tmp;
	pars_info_t*	info			= NULL;
	int		retry;

	ut_a(old_name != NULL);
	ut_a(new_name != NULL);

	if (srv_sys_space.created_new_raw() || srv_force_recovery) {
		fputs("InnoDB: A new raw disk partition was initialized or\n"
		      "InnoDB: innodb_force_recovery is on: we do not allow\n"
		      "InnoDB: database modifications by the user. Shut down\n"
		      "InnoDB: mysqld and edit my.cnf so that newraw"
		      " is replaced\n"
		      "InnoDB: with raw, and innodb_force_... is removed.\n",
		      stderr);

		goto funct_exit;
	} else if (row_mysql_is_system_table(new_name)) {

		fprintf(stderr,
			"InnoDB: Error: trying to create a MySQL"
			" system table %s of type InnoDB.\n"
			"InnoDB: MySQL system tables must be"
			" of the MyISAM type!\n",
			new_name);

		goto funct_exit;
	}

	trx->op_info = "renaming table";
	trx_start_if_not_started_xa(trx);

	old_is_tmp = row_is_mysql_tmp_table_name(old_name);
	new_is_tmp = row_is_mysql_tmp_table_name(new_name);

	dict_locked = trx->dict_operation_lock_mode == RW_X_LATCH;

	table = dict_table_open_on_name(old_name, dict_locked, FALSE,
					DICT_ERR_IGNORE_NONE);

	if (!table) {
		err = DB_TABLE_NOT_FOUND;
		ut_print_timestamp(stderr);

		fputs("  InnoDB: Error: table ", stderr);
		ut_print_name(stderr, trx, TRUE, old_name);
		fputs(" does not exist in the InnoDB internal\n"
		      "InnoDB: data dictionary though MySQL is"
		      " trying to rename the table.\n"
		      "InnoDB: Have you copied the .frm file"
		      " of the table to the\n"
		      "InnoDB: MySQL database directory"
		      " from another database?\n"
		      "InnoDB: You can look for further help from\n"
		      "InnoDB: " REFMAN "innodb-troubleshooting.html\n",
		      stderr);
		goto funct_exit;

	} else if (table->ibd_file_missing
		   && !dict_table_is_discarded(table)) {

		err = DB_TABLE_NOT_FOUND;

		ib_logf(IB_LOG_LEVEL_ERROR,
			"Table %s does not have an .ibd file in the database "
			"directory. See " REFMAN "innodb-troubleshooting.html",
			old_name);

		goto funct_exit;

	} else if (new_is_tmp) {
		/* MySQL is doing an ALTER TABLE command and it renames the
		original table to a temporary table name. We want to preserve
		the original foreign key constraint definitions despite the
		name change. An exception is those constraints for which
		the ALTER TABLE contained DROP FOREIGN KEY <foreign key id>.*/

		heap = mem_heap_create(100);

		err = dict_foreign_parse_drop_constraints(
			heap, trx, table, &n_constraints_to_drop,
			&constraints_to_drop);

		if (err != DB_SUCCESS) {
			goto funct_exit;
		}
	}

	/* Is a foreign key check running on this table? */
	for (retry = 0; retry < 100
	     && table->n_foreign_key_checks_running > 0; ++retry) {
		row_mysql_unlock_data_dictionary(trx);
		os_thread_yield();
		row_mysql_lock_data_dictionary(trx);
	}

	if (table->n_foreign_key_checks_running > 0) {
		ut_print_timestamp(stderr);
		fputs(" InnoDB: Error: in ALTER TABLE ", stderr);
		ut_print_name(stderr, trx, TRUE, old_name);
		fprintf(stderr, "\n"
			"InnoDB: a FOREIGN KEY check is running.\n"
			"InnoDB: Cannot rename table.\n");
		err = DB_TABLE_IN_FK_CHECK;
		goto funct_exit;
	}

	/* We use the private SQL parser of Innobase to generate the query
	graphs needed in updating the dictionary data from system tables. */

	info = pars_info_create();

	pars_info_add_str_literal(info, "new_table_name", new_name);
	pars_info_add_str_literal(info, "old_table_name", old_name);

	err = que_eval_sql(info,
			   "PROCEDURE RENAME_TABLE () IS\n"
			   "BEGIN\n"
			   "UPDATE SYS_TABLES"
			   " SET NAME = :new_table_name\n"
			   " WHERE NAME = :old_table_name;\n"
			   "END;\n"
			   , FALSE, trx);

	/* SYS_TABLESPACES and SYS_DATAFILES track non-system tablespaces
	which have space IDs > 0. */
	if (err == DB_SUCCESS
	    && !Tablespace::is_system_tablespace(table->space)
	    && !table->ibd_file_missing) {
		/* Make a new pathname to update SYS_DATAFILES. */
		char*	new_path = row_make_new_pathname(table, new_name);

		info = pars_info_create();

		pars_info_add_str_literal(info, "new_table_name", new_name);
		pars_info_add_str_literal(info, "new_path_name", new_path);
		pars_info_add_int4_literal(info, "space_id", table->space);

		err = que_eval_sql(info,
				   "PROCEDURE RENAME_SPACE () IS\n"
				   "BEGIN\n"
				   "UPDATE SYS_TABLESPACES"
				   " SET NAME = :new_table_name\n"
				   " WHERE SPACE = :space_id;\n"
				   "UPDATE SYS_DATAFILES"
				   " SET PATH = :new_path_name\n"
				   " WHERE SPACE = :space_id;\n"
				   "END;\n"
				   , FALSE, trx);

		mem_free(new_path);
	}
	if (err != DB_SUCCESS) {
		goto end;
	}

	if (!new_is_tmp) {
		/* Rename all constraints. */

		info = pars_info_create();

		pars_info_add_str_literal(info, "new_table_name", new_name);
		pars_info_add_str_literal(info, "old_table_name", old_name);

		err = que_eval_sql(
			info,
			"PROCEDURE RENAME_CONSTRAINT_IDS () IS\n"
			"gen_constr_prefix CHAR;\n"
			"new_db_name CHAR;\n"
			"foreign_id CHAR;\n"
			"new_foreign_id CHAR;\n"
			"old_db_name_len INT;\n"
			"old_t_name_len INT;\n"
			"new_db_name_len INT;\n"
			"id_len INT;\n"
			"found INT;\n"
			"BEGIN\n"
			"found := 1;\n"
			"old_db_name_len := INSTR(:old_table_name, '/')-1;\n"
			"new_db_name_len := INSTR(:new_table_name, '/')-1;\n"
			"new_db_name := SUBSTR(:new_table_name, 0,\n"
			"                      new_db_name_len);\n"
			"old_t_name_len := LENGTH(:old_table_name);\n"
			"gen_constr_prefix := CONCAT(:old_table_name,\n"
			"                            '_ibfk_');\n"
			"WHILE found = 1 LOOP\n"
			"       SELECT ID INTO foreign_id\n"
			"        FROM SYS_FOREIGN\n"
			"        WHERE FOR_NAME = :old_table_name\n"
			"         AND TO_BINARY(FOR_NAME)\n"
			"           = TO_BINARY(:old_table_name)\n"
			"         LOCK IN SHARE MODE;\n"
			"       IF (SQL % NOTFOUND) THEN\n"
			"        found := 0;\n"
			"       ELSE\n"
			"        UPDATE SYS_FOREIGN\n"
			"        SET FOR_NAME = :new_table_name\n"
			"         WHERE ID = foreign_id;\n"
			"        id_len := LENGTH(foreign_id);\n"
			"        IF (INSTR(foreign_id, '/') > 0) THEN\n"
			"               IF (INSTR(foreign_id,\n"
			"                         gen_constr_prefix) > 0)\n"
			"               THEN\n"
			"                new_foreign_id :=\n"
			"                CONCAT(:new_table_name,\n"
			"                SUBSTR(foreign_id, old_t_name_len,\n"
			"                       id_len - old_t_name_len));\n"
			"               ELSE\n"
			"                new_foreign_id :=\n"
			"                CONCAT(new_db_name,\n"
			"                SUBSTR(foreign_id,\n"
			"                       old_db_name_len,\n"
			"                       id_len - old_db_name_len));\n"
			"               END IF;\n"
			"               UPDATE SYS_FOREIGN\n"
			"                SET ID = new_foreign_id\n"
			"                WHERE ID = foreign_id;\n"
			"               UPDATE SYS_FOREIGN_COLS\n"
			"                SET ID = new_foreign_id\n"
			"                WHERE ID = foreign_id;\n"
			"        END IF;\n"
			"       END IF;\n"
			"END LOOP;\n"
			"UPDATE SYS_FOREIGN SET REF_NAME = :new_table_name\n"
			"WHERE REF_NAME = :old_table_name\n"
			"  AND TO_BINARY(REF_NAME)\n"
			"    = TO_BINARY(:old_table_name);\n"
			"END;\n"
			, FALSE, trx);

	} else if (n_constraints_to_drop > 0) {
		/* Drop some constraints of tmp tables. */

		ulint	db_name_len = dict_get_db_name_len(old_name) + 1;
		char*	db_name = mem_heap_strdupl(heap, old_name,
						   db_name_len);
		ulint	i;

		for (i = 0; i < n_constraints_to_drop; i++) {
			err = row_delete_constraint(constraints_to_drop[i],
						    db_name, heap, trx);

			if (err != DB_SUCCESS) {
				break;
			}
		}
	}

end:
	if (err != DB_SUCCESS) {
		if (err == DB_DUPLICATE_KEY) {
			ut_print_timestamp(stderr);
			fputs("  InnoDB: Error; possible reasons:\n"
			      "InnoDB: 1) Table rename would cause"
			      " two FOREIGN KEY constraints\n"
			      "InnoDB: to have the same internal name"
			      " in case-insensitive comparison.\n"
			      "InnoDB: 2) table ", stderr);
			ut_print_name(stderr, trx, TRUE, new_name);
			fputs(" exists in the InnoDB internal data\n"
			      "InnoDB: dictionary though MySQL is"
			      " trying to rename table ", stderr);
			ut_print_name(stderr, trx, TRUE, old_name);
			fputs(" to it.\n"
			      "InnoDB: Have you deleted the .frm file"
			      " and not used DROP TABLE?\n"
			      "InnoDB: You can look for further help from\n"
			      "InnoDB: " REFMAN "innodb-troubleshooting.html\n"
			      "InnoDB: If table ", stderr);
			ut_print_name(stderr, trx, TRUE, new_name);
			fputs(" is a temporary table #sql..., then"
			      " it can be that\n"
			      "InnoDB: there are still queries running"
			      " on the table, and it will be\n"
			      "InnoDB: dropped automatically when"
			      " the queries end.\n"
			      "InnoDB: You can drop the orphaned table"
			      " inside InnoDB by\n"
			      "InnoDB: creating an InnoDB table with"
			      " the same name in another\n"
			      "InnoDB: database and copying the .frm file"
			      " to the current database.\n"
			      "InnoDB: Then MySQL thinks the table exists,"
			      " and DROP TABLE will\n"
			      "InnoDB: succeed.\n", stderr);
		}
		trx->error_state = DB_SUCCESS;
		trx_rollback_to_savepoint(trx, NULL);
		trx->error_state = DB_SUCCESS;
	} else {
		/* The following call will also rename the .ibd data file if
		the table is stored in a single-table tablespace */

		err = dict_table_rename_in_cache(
			table, new_name, !new_is_tmp);
		if (err != DB_SUCCESS) {
			trx->error_state = DB_SUCCESS;
			trx_rollback_to_savepoint(trx, NULL);
			trx->error_state = DB_SUCCESS;
			goto funct_exit;
		}

		/* We only want to switch off some of the type checking in
		an ALTER, not in a RENAME. */

		err = dict_load_foreigns(
			new_name, NULL,
			false, !old_is_tmp || trx->check_foreigns);

		if (err != DB_SUCCESS) {
			ut_print_timestamp(stderr);

			if (old_is_tmp) {
				fputs("  InnoDB: Error: in ALTER TABLE ",
				      stderr);
				ut_print_name(stderr, trx, TRUE, new_name);
				fputs("\n"
				      "InnoDB: has or is referenced"
				      " in foreign key constraints\n"
				      "InnoDB: which are not compatible"
				      " with the new table definition.\n",
				      stderr);
			} else {
				fputs("  InnoDB: Error: in RENAME TABLE"
				      " table ",
				      stderr);
				ut_print_name(stderr, trx, TRUE, new_name);
				fputs("\n"
				      "InnoDB: is referenced in"
				      " foreign key constraints\n"
				      "InnoDB: which are not compatible"
				      " with the new table definition.\n",
				      stderr);
			}

			ut_a(DB_SUCCESS == dict_table_rename_in_cache(
				table, old_name, FALSE));
			trx->error_state = DB_SUCCESS;
			trx_rollback_to_savepoint(trx, NULL);
			trx->error_state = DB_SUCCESS;
		}
	}

funct_exit:

	if (table != NULL) {
		dict_table_close(table, dict_locked, FALSE);
	}

	if (commit) {
		trx_commit_for_mysql(trx);
	}

	if (UNIV_LIKELY_NULL(heap)) {
		mem_heap_free(heap);
	}

	trx->op_info = "";

	return(err);
}

/*********************************************************************//**
Checks that the index contains entries in an ascending order, unique
constraint is not broken, and calculates the number of index entries
in the read view of the current transaction.
@return	true if ok */
UNIV_INTERN
bool
row_check_index_for_mysql(
/*======================*/
	row_prebuilt_t*		prebuilt,	/*!< in: prebuilt struct
						in MySQL handle */
	const dict_index_t*	index,		/*!< in: index */
	ulint*			n_rows)		/*!< out: number of entries
						seen in the consistent read */
{
	dtuple_t*	prev_entry	= NULL;
	ulint		matched_fields;
	ulint		matched_bytes;
	byte*		buf;
	ulint		ret;
	rec_t*		rec;
	bool		is_ok		= true;
	int		cmp;
	ibool		contains_null;
	ulint		i;
	ulint		cnt;
	mem_heap_t*	heap		= NULL;
	ulint		n_ext;
	ulint		offsets_[REC_OFFS_NORMAL_SIZE];
	ulint*		offsets;
	rec_offs_init(offsets_);

	*n_rows = 0;

	if (dict_index_is_clust(index)) {
		/* The clustered index of a table is always available.
		During online ALTER TABLE that rebuilds the table, the
		clustered index in the old table will have
		index->online_log pointing to the new table. All
		indexes of the old table will remain valid and the new
		table will be unaccessible to MySQL until the
		completion of the ALTER TABLE. */
	} else if (dict_index_is_online_ddl(index)
		   || (index->type & DICT_FTS)) {
		/* Full Text index are implemented by auxiliary tables,
		not the B-tree. We also skip secondary indexes that are
		being created online. */
		return(true);
	}

	buf = static_cast<byte*>(mem_alloc(UNIV_PAGE_SIZE));
	heap = mem_heap_create(100);

	cnt = 1000;

	ret = row_search_for_mysql(buf, PAGE_CUR_G, prebuilt, 0, 0);
loop:
	/* Check thd->killed every 1,000 scanned rows */
	if (--cnt == 0) {
		if (trx_is_interrupted(prebuilt->trx)) {
			goto func_exit;
		}
		cnt = 1000;
	}

	switch (ret) {
	case DB_SUCCESS:
		break;
	default:
		ut_print_timestamp(stderr);
		fputs("  InnoDB: Warning: CHECK TABLE on ", stderr);
		dict_index_name_print(stderr, prebuilt->trx, index);
		fprintf(stderr, " returned %lu\n", ret);
		/* fall through (this error is ignored by CHECK TABLE) */
	case DB_END_OF_INDEX:
func_exit:
		mem_free(buf);
		mem_heap_free(heap);

		return(is_ok);
	}

	*n_rows = *n_rows + 1;

	/* row_search... returns the index record in buf, record origin offset
	within buf stored in the first 4 bytes, because we have built a dummy
	template */

	rec = buf + mach_read_from_4(buf);

	offsets = rec_get_offsets(rec, index, offsets_,
				  ULINT_UNDEFINED, &heap);

	if (prev_entry != NULL) {
		matched_fields = 0;
		matched_bytes = 0;

		cmp = cmp_dtuple_rec_with_match(prev_entry, rec, offsets,
						&matched_fields,
						&matched_bytes);
		contains_null = FALSE;

		/* In a unique secondary index we allow equal key values if
		they contain SQL NULLs */

		for (i = 0;
		     i < dict_index_get_n_ordering_defined_by_user(index);
		     i++) {
			if (UNIV_SQL_NULL == dfield_get_len(
				    dtuple_get_nth_field(prev_entry, i))) {

				contains_null = TRUE;
			}
		}

		if (cmp > 0) {
			fputs("InnoDB: index records in a wrong order in ",
			      stderr);
not_ok:
			dict_index_name_print(stderr,
					      prebuilt->trx, index);
			fputs("\n"
			      "InnoDB: prev record ", stderr);
			dtuple_print(stderr, prev_entry);
			fputs("\n"
			      "InnoDB: record ", stderr);
			rec_print_new(stderr, rec, offsets);
			putc('\n', stderr);
			is_ok = false;
		} else if (dict_index_is_unique(index)
			   && !contains_null
			   && matched_fields
			   >= dict_index_get_n_ordering_defined_by_user(
				   index)) {

			fputs("InnoDB: duplicate key in ", stderr);
			goto not_ok;
		}
	}

	{
		mem_heap_t*	tmp_heap = NULL;

		/* Empty the heap on each round.  But preserve offsets[]
		for the row_rec_to_index_entry() call, by copying them
		into a separate memory heap when needed. */
		if (UNIV_UNLIKELY(offsets != offsets_)) {
			ulint	size = rec_offs_get_n_alloc(offsets)
				* sizeof *offsets;

			tmp_heap = mem_heap_create(size);

			offsets = static_cast<ulint*>(
				mem_heap_dup(tmp_heap, offsets, size));
		}

		mem_heap_empty(heap);

		prev_entry = row_rec_to_index_entry(
			rec, index, offsets, &n_ext, heap);

		if (UNIV_LIKELY_NULL(tmp_heap)) {
			mem_heap_free(tmp_heap);
		}
	}

	ret = row_search_for_mysql(buf, PAGE_CUR_G, prebuilt, 0, ROW_SEL_NEXT);

	goto loop;
}

/*********************************************************************//**
Determines if a table is a magic monitor table.
@return	true if monitor table */
UNIV_INTERN
bool
row_is_magic_monitor_table(
/*=======================*/
	const char*	table_name)	/*!< in: name of the table, in the
					form database/table_name */
{
	const char*	name; /* table_name without database/ */
	ulint		len;

	name = dict_remove_db_name(table_name);
	len = strlen(name) + 1;

	return(STR_EQ(name, len, S_innodb_monitor)
	       || STR_EQ(name, len, S_innodb_lock_monitor)
	       || STR_EQ(name, len, S_innodb_tablespace_monitor)
	       || STR_EQ(name, len, S_innodb_table_monitor)
#ifdef UNIV_MEM_DEBUG
	       || STR_EQ(name, len, S_innodb_mem_validate)
#endif /* UNIV_MEM_DEBUG */
	       );
}

/*********************************************************************//**
Initialize this module */
UNIV_INTERN
void
row_mysql_init(void)
/*================*/
{
	mutex_create(
		row_drop_list_mutex_key,
		&row_drop_list_mutex, SYNC_NO_ORDER_CHECK);

	UT_LIST_INIT(row_mysql_drop_list);

	row_mysql_drop_list_inited = TRUE;
}

/*********************************************************************//**
Close this module */
UNIV_INTERN
void
row_mysql_close(void)
/*================*/
{
	ut_a(UT_LIST_GET_LEN(row_mysql_drop_list) == 0);

	mutex_free(&row_drop_list_mutex);

	row_mysql_drop_list_inited = FALSE;
}<|MERGE_RESOLUTION|>--- conflicted
+++ resolved
@@ -2838,13 +2838,8 @@
 		name, TRUE, FALSE, DICT_ERR_IGNORE_NONE);
 
 	if (table) {
-<<<<<<< HEAD
-		dict_stats_wait_bg_to_stop_using_tables(table, NULL, trx);
+		dict_stats_wait_bg_to_stop_using_table(table, trx);
 		ut_a(!Tablespace::is_system_tablespace(table->space));
-=======
-		dict_stats_wait_bg_to_stop_using_table(table, trx);
-		ut_a(table->space != TRX_SYS_SPACE);
->>>>>>> d787738e
 		ut_a(table->n_foreign_key_checks_running == 0);
 	}
 
