/*****************************************************************************

Copyright (c) 2000, 2015, Oracle and/or its affiliates. All Rights Reserved.

This program is free software; you can redistribute it and/or modify it under
the terms of the GNU General Public License as published by the Free Software
Foundation; version 2 of the License.

This program is distributed in the hope that it will be useful, but WITHOUT
ANY WARRANTY; without even the implied warranty of MERCHANTABILITY or FITNESS
FOR A PARTICULAR PURPOSE. See the GNU General Public License for more details.

You should have received a copy of the GNU General Public License along with
this program; if not, write to the Free Software Foundation, Inc.,
51 Franklin Street, Suite 500, Boston, MA 02110-1335 USA

*****************************************************************************/

/**************************************************//**
@file row/row0mysql.cc
Interface between Innobase row operations and MySQL.
Contains also create table and other data dictionary operations.

Created 9/17/2000 Heikki Tuuri
*******************************************************/

#include "ha_prototypes.h"
#include <debug_sync.h>
#include <gstream.h>
#include <spatial.h>

#include "row0mysql.h"

#ifdef UNIV_NONINL
#include "row0mysql.ic"
#endif

#include "btr0sea.h"
#include "dict0boot.h"
#include "dict0crea.h"
#include <sql_const.h>
#include "dict0dict.h"
#include "dict0load.h"
#include "dict0stats.h"
#include "dict0stats_bg.h"
#include "fil0fil.h"
#include "fsp0file.h"
#include "fsp0sysspace.h"
#include "fts0fts.h"
#include "fts0types.h"
#include "ibuf0ibuf.h"
#include "lock0lock.h"
#include "log0log.h"
#include "pars0pars.h"
#include "que0que.h"
#include "rem0cmp.h"
#include "row0import.h"
#include "row0ins.h"
#include "row0merge.h"
#include "row0row.h"
#include "row0sel.h"
#include "row0upd.h"
#include "trx0purge.h"
#include "trx0rec.h"
#include "trx0roll.h"
#include "trx0undo.h"
#include "row0ext.h"
#include "ut0new.h"

#include <algorithm>
#include <deque>
#include <vector>

const char* MODIFICATIONS_NOT_ALLOWED_MSG_RAW_PARTITION =
	"A new raw disk partition was initialized. We do not allow database"
	" modifications by the user at this time.  Shut down mysqld and edit"
	" my.cnf so that newraw is replaced with raw.";

const char* MODIFICATIONS_NOT_ALLOWED_MSG_FORCE_RECOVERY =
	"innodb_force_recovery is on. We do not allow database modifications"
	" by the user. Shut down mysqld and edit my.cnf to set"
	" innodb_force_recovery=0";

/** Provide optional 4.x backwards compatibility for 5.0 and above */
ibool	row_rollback_on_timeout	= FALSE;

/** Chain node of the list of tables to drop in the background. */
struct row_mysql_drop_t{
	char*				table_name;	/*!< table name */
	UT_LIST_NODE_T(row_mysql_drop_t)row_mysql_drop_list;
							/*!< list chain node */
};

/** @brief List of tables we should drop in background.

ALTER TABLE in MySQL requires that the table handler can drop the
table in background when there are no queries to it any
more.  Protected by row_drop_list_mutex. */
static UT_LIST_BASE_NODE_T(row_mysql_drop_t)	row_mysql_drop_list;

/** Mutex protecting the background table drop list. */
static ib_mutex_t row_drop_list_mutex;

/** Flag: has row_mysql_drop_list been initialized? */
static ibool	row_mysql_drop_list_inited	= FALSE;

/*******************************************************************//**
Determine if the given name is a name reserved for MySQL system tables.
@return TRUE if name is a MySQL system table name */
static
ibool
row_mysql_is_system_table(
/*======================*/
	const char*	name)
{
	if (strncmp(name, "mysql/", 6) != 0) {

		return(FALSE);
	}

	return(0 == strcmp(name + 6, "host")
	       || 0 == strcmp(name + 6, "user")
	       || 0 == strcmp(name + 6, "db"));
}

/*********************************************************************//**
If a table is not yet in the drop list, adds the table to the list of tables
which the master thread drops in background. We need this on Unix because in
ALTER TABLE MySQL may call drop table even if the table has running queries on
it. Also, if there are running foreign key checks on the table, we drop the
table lazily.
@return TRUE if the table was not yet in the drop list, and was added there */
static
ibool
row_add_table_to_background_drop_list(
/*==================================*/
	const char*	name);	/*!< in: table name */

/*******************************************************************//**
Delays an INSERT, DELETE or UPDATE operation if the purge is lagging. */
static
void
row_mysql_delay_if_needed(void)
/*===========================*/
{
	if (srv_dml_needed_delay) {
		os_thread_sleep(srv_dml_needed_delay);
	}
}

/*******************************************************************//**
Frees the blob heap in prebuilt when no longer needed. */
void
row_mysql_prebuilt_free_blob_heap(
/*==============================*/
	row_prebuilt_t*	prebuilt)	/*!< in: prebuilt struct of a
					ha_innobase:: table handle */
{
	mem_heap_free(prebuilt->blob_heap);
	prebuilt->blob_heap = NULL;
}

/*******************************************************************//**
Stores a >= 5.0.3 format true VARCHAR length to dest, in the MySQL row
format.
@return pointer to the data, we skip the 1 or 2 bytes at the start
that are used to store the len */
byte*
row_mysql_store_true_var_len(
/*=========================*/
	byte*	dest,	/*!< in: where to store */
	ulint	len,	/*!< in: length, must fit in two bytes */
	ulint	lenlen)	/*!< in: storage length of len: either 1 or 2 bytes */
{
	if (lenlen == 2) {
		ut_a(len < 256 * 256);

		mach_write_to_2_little_endian(dest, len);

		return(dest + 2);
	}

	ut_a(lenlen == 1);
	ut_a(len < 256);

	mach_write_to_1(dest, len);

	return(dest + 1);
}

/*******************************************************************//**
Reads a >= 5.0.3 format true VARCHAR length, in the MySQL row format, and
returns a pointer to the data.
@return pointer to the data, we skip the 1 or 2 bytes at the start
that are used to store the len */
const byte*
row_mysql_read_true_varchar(
/*========================*/
	ulint*		len,	/*!< out: variable-length field length */
	const byte*	field,	/*!< in: field in the MySQL format */
	ulint		lenlen)	/*!< in: storage length of len: either 1
				or 2 bytes */
{
	if (lenlen == 2) {
		*len = mach_read_from_2_little_endian(field);

		return(field + 2);
	}

	ut_a(lenlen == 1);

	*len = mach_read_from_1(field);

	return(field + 1);
}

/*******************************************************************//**
Stores a reference to a BLOB in the MySQL format. */
void
row_mysql_store_blob_ref(
/*=====================*/
	byte*		dest,	/*!< in: where to store */
	ulint		col_len,/*!< in: dest buffer size: determines into
				how many bytes the BLOB length is stored,
				the space for the length may vary from 1
				to 4 bytes */
	const void*	data,	/*!< in: BLOB data; if the value to store
				is SQL NULL this should be NULL pointer */
	ulint		len)	/*!< in: BLOB length; if the value to store
				is SQL NULL this should be 0; remember
				also to set the NULL bit in the MySQL record
				header! */
{
	/* MySQL might assume the field is set to zero except the length and
	the pointer fields */

	memset(dest, '\0', col_len);

	/* In dest there are 1 - 4 bytes reserved for the BLOB length,
	and after that 8 bytes reserved for the pointer to the data.
	In 32-bit architectures we only use the first 4 bytes of the pointer
	slot. */

	ut_a(col_len - 8 > 1 || len < 256);
	ut_a(col_len - 8 > 2 || len < 256 * 256);
	ut_a(col_len - 8 > 3 || len < 256 * 256 * 256);

	mach_write_to_n_little_endian(dest, col_len - 8, len);

	memcpy(dest + col_len - 8, &data, sizeof data);
}

/*******************************************************************//**
Reads a reference to a BLOB in the MySQL format.
@return pointer to BLOB data */
const byte*
row_mysql_read_blob_ref(
/*====================*/
	ulint*		len,		/*!< out: BLOB length */
	const byte*	ref,		/*!< in: BLOB reference in the
					MySQL format */
	ulint		col_len)	/*!< in: BLOB reference length
					(not BLOB length) */
{
	byte*	data;

	*len = mach_read_from_n_little_endian(ref, col_len - 8);

	memcpy(&data, ref + col_len - 8, sizeof data);

	return(data);
}

/*******************************************************************//**
Converting InnoDB geometry data format to MySQL data format. */
void
row_mysql_store_geometry(
/*=====================*/
	byte*		dest,		/*!< in/out: where to store */
	ulint		dest_len,	/*!< in: dest buffer size: determines
					into how many bytes the GEOMETRY length
					is stored, the space for the length
					may vary from 1 to 4 bytes */
	const byte*	src,		/*!< in: GEOMETRY data; if the value to
					store is SQL NULL this should be NULL
					pointer */
	ulint		src_len)	/*!< in: GEOMETRY length; if the value
					to store is SQL NULL this should be 0;
					remember also to set the NULL bit in
					the MySQL record header! */
{
	/* MySQL might assume the field is set to zero except the length and
	the pointer fields */
	UNIV_MEM_ASSERT_RW(src, src_len);
	UNIV_MEM_ASSERT_W(dest, dest_len);
	UNIV_MEM_INVALID(dest, dest_len);

	memset(dest, '\0', dest_len);

	/* In dest there are 1 - 4 bytes reserved for the BLOB length,
	and after that 8 bytes reserved for the pointer to the data.
	In 32-bit architectures we only use the first 4 bytes of the pointer
	slot. */

	ut_ad(dest_len - 8 > 1 || src_len < 1<<8);
	ut_ad(dest_len - 8 > 2 || src_len < 1<<16);
	ut_ad(dest_len - 8 > 3 || src_len < 1<<24);

	mach_write_to_n_little_endian(dest, dest_len - 8, src_len);

	memcpy(dest + dest_len - 8, &src, sizeof src);

	DBUG_EXECUTE_IF("row_print_geometry_data",
	{
		String  res;
		Geometry_buffer buffer;
		String  wkt;

		/** Show the meaning of geometry data. */
		Geometry* g = Geometry::construct(
			&buffer, (const char*)src, (uint32) src_len);

		if (g)
		{
			if (g->as_wkt(&wkt) == 0)
			{
				ib::info() << "Write geometry data to"
					" MySQL WKT format: "
					<< wkt.c_ptr_safe() << ".";
			}
		}
	});
}

/*******************************************************************//**
Read geometry data in the MySQL format.
@return pointer to geometry data */
const byte*
row_mysql_read_geometry(
/*====================*/
	ulint*		len,		/*!< out: data length */
	const byte*	ref,		/*!< in: geometry data in the
					MySQL format */
	ulint		col_len)	/*!< in: MySQL format length */
{
	byte*		data;

	*len = mach_read_from_n_little_endian(ref, col_len - 8);

	memcpy(&data, ref + col_len - 8, sizeof data);

	DBUG_EXECUTE_IF("row_print_geometry_data",
	{
		String  res;
		Geometry_buffer buffer;
		String  wkt;

		/** Show the meaning of geometry data. */
		Geometry* g = Geometry::construct(
			&buffer, (const char*) data, (uint32) *len);

		if (g)
		{
			if (g->as_wkt(&wkt) == 0)
			{
				ib::info() << "Read geometry data in"
					" MySQL's WKT format: "
					<< wkt.c_ptr_safe() << ".";
			}
		}
	});

	return(data);
}

/**************************************************************//**
Pad a column with spaces. */
void
row_mysql_pad_col(
/*==============*/
	ulint	mbminlen,	/*!< in: minimum size of a character,
				in bytes */
	byte*	pad,		/*!< out: padded buffer */
	ulint	len)		/*!< in: number of bytes to pad */
{
	const byte*	pad_end;

	switch (UNIV_EXPECT(mbminlen, 1)) {
	default:
		ut_error;
	case 1:
		/* space=0x20 */
		memset(pad, 0x20, len);
		break;
	case 2:
		/* space=0x0020 */
		pad_end = pad + len;
		ut_a(!(len % 2));
		while (pad < pad_end) {
			*pad++ = 0x00;
			*pad++ = 0x20;
		};
		break;
	case 4:
		/* space=0x00000020 */
		pad_end = pad + len;
		ut_a(!(len % 4));
		while (pad < pad_end) {
			*pad++ = 0x00;
			*pad++ = 0x00;
			*pad++ = 0x00;
			*pad++ = 0x20;
		}
		break;
	}
}

/**************************************************************//**
Stores a non-SQL-NULL field given in the MySQL format in the InnoDB format.
The counterpart of this function is row_sel_field_store_in_mysql_format() in
row0sel.cc.
@return up to which byte we used buf in the conversion */
byte*
row_mysql_store_col_in_innobase_format(
/*===================================*/
	dfield_t*	dfield,		/*!< in/out: dfield where dtype
					information must be already set when
					this function is called! */
	byte*		buf,		/*!< in/out: buffer for a converted
					integer value; this must be at least
					col_len long then! NOTE that dfield
					may also get a pointer to 'buf',
					therefore do not discard this as long
					as dfield is used! */
	ibool		row_format_col,	/*!< TRUE if the mysql_data is from
					a MySQL row, FALSE if from a MySQL
					key value;
					in MySQL, a true VARCHAR storage
					format differs in a row and in a
					key value: in a key value the length
					is always stored in 2 bytes! */
	const byte*	mysql_data,	/*!< in: MySQL column value, not
					SQL NULL; NOTE that dfield may also
					get a pointer to mysql_data,
					therefore do not discard this as long
					as dfield is used! */
	ulint		col_len,	/*!< in: MySQL column length; NOTE that
					this is the storage length of the
					column in the MySQL format row, not
					necessarily the length of the actual
					payload data; if the column is a true
					VARCHAR then this is irrelevant */
	ulint		comp)		/*!< in: nonzero=compact format */
{
	const byte*	ptr	= mysql_data;
	const dtype_t*	dtype;
	ulint		type;
	ulint		lenlen;

	dtype = dfield_get_type(dfield);

	type = dtype->mtype;

	if (type == DATA_INT) {
		/* Store integer data in Innobase in a big-endian format,
		sign bit negated if the data is a signed integer. In MySQL,
		integers are stored in a little-endian format. */

		byte*	p = buf + col_len;

		for (;;) {
			p--;
			*p = *mysql_data;
			if (p == buf) {
				break;
			}
			mysql_data++;
		}

		if (!(dtype->prtype & DATA_UNSIGNED)) {

			*buf ^= 128;
		}

		ptr = buf;
		buf += col_len;
	} else if ((type == DATA_VARCHAR
		    || type == DATA_VARMYSQL
		    || type == DATA_BINARY)) {

		if (dtype_get_mysql_type(dtype) == DATA_MYSQL_TRUE_VARCHAR) {
			/* The length of the actual data is stored to 1 or 2
			bytes at the start of the field */

			if (row_format_col) {
				if (dtype->prtype & DATA_LONG_TRUE_VARCHAR) {
					lenlen = 2;
				} else {
					lenlen = 1;
				}
			} else {
				/* In a MySQL key value, lenlen is always 2 */
				lenlen = 2;
			}

			ptr = row_mysql_read_true_varchar(&col_len, mysql_data,
							  lenlen);
		} else {
			/* Remove trailing spaces from old style VARCHAR
			columns. */

			/* Handle Unicode strings differently. */
			ulint	mbminlen	= dtype_get_mbminlen(dtype);

			ptr = mysql_data;

			switch (mbminlen) {
			default:
				ut_error;
			case 4:
				/* space=0x00000020 */
				/* Trim "half-chars", just in case. */
				col_len &= ~3;

				while (col_len >= 4
				       && ptr[col_len - 4] == 0x00
				       && ptr[col_len - 3] == 0x00
				       && ptr[col_len - 2] == 0x00
				       && ptr[col_len - 1] == 0x20) {
					col_len -= 4;
				}
				break;
			case 2:
				/* space=0x0020 */
				/* Trim "half-chars", just in case. */
				col_len &= ~1;

				while (col_len >= 2 && ptr[col_len - 2] == 0x00
				       && ptr[col_len - 1] == 0x20) {
					col_len -= 2;
				}
				break;
			case 1:
				/* space=0x20 */
				while (col_len > 0
				       && ptr[col_len - 1] == 0x20) {
					col_len--;
				}
			}
		}
	} else if (comp && type == DATA_MYSQL
		   && dtype_get_mbminlen(dtype) == 1
		   && dtype_get_mbmaxlen(dtype) > 1) {
		/* In some cases we strip trailing spaces from UTF-8 and other
		multibyte charsets, from FIXED-length CHAR columns, to save
		space. UTF-8 would otherwise normally use 3 * the string length
		bytes to store an ASCII string! */

		/* We assume that this CHAR field is encoded in a
		variable-length character set where spaces have
		1:1 correspondence to 0x20 bytes, such as UTF-8.

		Consider a CHAR(n) field, a field of n characters.
		It will contain between n * mbminlen and n * mbmaxlen bytes.
		We will try to truncate it to n bytes by stripping
		space padding.	If the field contains single-byte
		characters only, it will be truncated to n characters.
		Consider a CHAR(5) field containing the string
		".a   " where "." denotes a 3-byte character represented
		by the bytes "$%&". After our stripping, the string will
		be stored as "$%&a " (5 bytes). The string
		".abc " will be stored as "$%&abc" (6 bytes).

		The space padding will be restored in row0sel.cc, function
		row_sel_field_store_in_mysql_format(). */

		ulint		n_chars;

		ut_a(!(dtype_get_len(dtype) % dtype_get_mbmaxlen(dtype)));

		n_chars = dtype_get_len(dtype) / dtype_get_mbmaxlen(dtype);

		/* Strip space padding. */
		while (col_len > n_chars && ptr[col_len - 1] == 0x20) {
			col_len--;
		}
	} else if (!row_format_col) {
		/* if mysql data is from a MySQL key value
		since the length is always stored in 2 bytes,
		we need do nothing here. */
	} else if (type == DATA_BLOB) {

		ptr = row_mysql_read_blob_ref(&col_len, mysql_data, col_len);
	} else if (DATA_GEOMETRY_MTYPE(type)) {
		/* We use blob to store geometry data except DATA_POINT
		internally, but in MySQL Layer the datatype is always blob. */
		ptr = row_mysql_read_geometry(&col_len, mysql_data, col_len);
	}

	dfield_set_data(dfield, ptr, col_len);

	return(buf);
}

/**************************************************************//**
Convert a row in the MySQL format to a row in the Innobase format. Note that
the function to convert a MySQL format key value to an InnoDB dtuple is
row_sel_convert_mysql_key_to_innobase() in row0sel.cc. */
static
void
row_mysql_convert_row_to_innobase(
/*==============================*/
	dtuple_t*	row,		/*!< in/out: Innobase row where the
					field type information is already
					copied there! */
	row_prebuilt_t*	prebuilt,	/*!< in: prebuilt struct where template
					must be of type ROW_MYSQL_WHOLE_ROW */
	const byte*	mysql_rec)	/*!< in: row in the MySQL format;
					NOTE: do not discard as long as
					row is used, as row may contain
					pointers to this record! */
{
	const mysql_row_templ_t*templ;
	dfield_t*		dfield;
	ulint			i;

	ut_ad(prebuilt->template_type == ROW_MYSQL_WHOLE_ROW);
	ut_ad(prebuilt->mysql_template);

	for (i = 0; i < prebuilt->n_template; i++) {

		templ = prebuilt->mysql_template + i;
		dfield = dtuple_get_nth_field(row, i);

		if (templ->mysql_null_bit_mask != 0) {
			/* Column may be SQL NULL */

			if (mysql_rec[templ->mysql_null_byte_offset]
			    & (byte) (templ->mysql_null_bit_mask)) {

				/* It is SQL NULL */

				dfield_set_null(dfield);

				goto next_column;
			}
		}

		row_mysql_store_col_in_innobase_format(
			dfield,
			prebuilt->ins_upd_rec_buff + templ->mysql_col_offset,
			TRUE, /* MySQL row format data */
			mysql_rec + templ->mysql_col_offset,
			templ->mysql_col_len,
			dict_table_is_comp(prebuilt->table));
next_column:
		;
	}

	/* If there is a FTS doc id column and it is not user supplied (
	generated by server) then assign it a new doc id. */
	if (prebuilt->table->fts) {

		ut_a(prebuilt->table->fts->doc_col != ULINT_UNDEFINED);

		fts_create_doc_id(prebuilt->table, row, prebuilt->heap);
	}
}

/****************************************************************//**
Handles user errors and lock waits detected by the database engine.
@return true if it was a lock wait and we should continue running the
query thread and in that case the thr is ALREADY in the running state. */
bool
row_mysql_handle_errors(
/*====================*/
	dberr_t*	new_err,/*!< out: possible new error encountered in
				lock wait, or if no new error, the value
				of trx->error_state at the entry of this
				function */
	trx_t*		trx,	/*!< in: transaction */
	que_thr_t*	thr,	/*!< in: query thread, or NULL */
	trx_savept_t*	savept)	/*!< in: savepoint, or NULL */
{
	dberr_t	err;

handle_new_error:
	err = trx->error_state;

	ut_a(err != DB_SUCCESS);

	trx->error_state = DB_SUCCESS;

	switch (err) {
	case DB_LOCK_WAIT_TIMEOUT:
		if (row_rollback_on_timeout) {
			trx_rollback_to_savepoint(trx, NULL);
			break;
		}
		/* fall through */
	case DB_DUPLICATE_KEY:
	case DB_FOREIGN_DUPLICATE_KEY:
	case DB_TOO_BIG_RECORD:
	case DB_UNDO_RECORD_TOO_BIG:
	case DB_ROW_IS_REFERENCED:
	case DB_NO_REFERENCED_ROW:
	case DB_CANNOT_ADD_CONSTRAINT:
	case DB_TOO_MANY_CONCURRENT_TRXS:
	case DB_OUT_OF_FILE_SPACE:
	case DB_READ_ONLY:
	case DB_FTS_INVALID_DOCID:
	case DB_INTERRUPTED:
	case DB_DICT_CHANGED:
	case DB_CANT_CREATE_GEOMETRY_OBJECT:
		if (savept) {
			/* Roll back the latest, possibly incomplete insertion
			or update */

			trx_rollback_to_savepoint(trx, savept);
		}
		/* MySQL will roll back the latest SQL statement */
		break;
	case DB_LOCK_WAIT:

		trx_kill_blocking(trx);

		lock_wait_suspend_thread(thr);

		if (trx->error_state != DB_SUCCESS) {
			que_thr_stop_for_mysql(thr);

			goto handle_new_error;
		}

		*new_err = err;

		return(true);

	case DB_DEADLOCK:
	case DB_LOCK_TABLE_FULL:
		/* Roll back the whole transaction; this resolution was added
		to version 3.23.43 */

		trx_rollback_to_savepoint(trx, NULL);
		break;

	case DB_MUST_GET_MORE_FILE_SPACE:
		ib::fatal() << "The database cannot continue operation because"
			" of lack of space. You must add a new data file"
			" to my.cnf and restart the database.";
		break;

	case DB_CORRUPTION:
		ib::error() << "We detected index corruption in an InnoDB type"
			" table. You have to dump + drop + reimport the"
			" table or, in a case of widespread corruption,"
			" dump all InnoDB tables and recreate the whole"
			" tablespace. If the mysqld server crashes after"
			" the startup or when you dump the tables. "
			<< FORCE_RECOVERY_MSG;
		break;
	case DB_FOREIGN_EXCEED_MAX_CASCADE:
		ib::error() << "Cannot delete/update rows with cascading"
			" foreign key constraints that exceed max depth of "
			<< FK_MAX_CASCADE_DEL << ". Please drop excessive"
			" foreign constraints and try again";
		break;
	default:
		ib::fatal() << "Unknown error code " << err << ": "
			<< ut_strerr(err);
	}

	if (trx->error_state != DB_SUCCESS) {
		*new_err = trx->error_state;
	} else {
		*new_err = err;
	}

	trx->error_state = DB_SUCCESS;

	return(false);
}

/********************************************************************//**
Create a prebuilt struct for a MySQL table handle.
@return own: a prebuilt struct */
row_prebuilt_t*
row_create_prebuilt(
/*================*/
	dict_table_t*	table,		/*!< in: Innobase table handle */
	ulint		mysql_row_len)	/*!< in: length in bytes of a row in
					the MySQL format */
{
	row_prebuilt_t*	prebuilt;
	mem_heap_t*	heap;
	dict_index_t*	clust_index;
	dict_index_t*	temp_index;
	dtuple_t*	ref;
	ulint		ref_len;
	uint		srch_key_len = 0;
	ulint		search_tuple_n_fields;

	search_tuple_n_fields = 2 * dict_table_get_n_cols(table);

	clust_index = dict_table_get_first_index(table);

	/* Make sure that search_tuple is long enough for clustered index */
	ut_a(2 * dict_table_get_n_cols(table) >= clust_index->n_fields);

	ref_len = dict_index_get_n_unique(clust_index);


        /* Maximum size of the buffer needed for conversion of INTs from
	little endian format to big endian format in an index. An index
	can have maximum 16 columns (MAX_REF_PARTS) in it. Therfore
	Max size for PK: 16 * 8 bytes (BIGINT's size) = 128 bytes
	Max size Secondary index: 16 * 8 bytes + PK = 256 bytes. */
#define MAX_SRCH_KEY_VAL_BUFFER         2* (8 * MAX_REF_PARTS)

#define PREBUILT_HEAP_INITIAL_SIZE	\
	( \
	sizeof(*prebuilt) \
	/* allocd in this function */ \
	+ DTUPLE_EST_ALLOC(search_tuple_n_fields) \
	+ DTUPLE_EST_ALLOC(ref_len) \
	/* allocd in row_prebuild_sel_graph() */ \
	+ sizeof(sel_node_t) \
	+ sizeof(que_fork_t) \
	+ sizeof(que_thr_t) \
	/* allocd in row_get_prebuilt_update_vector() */ \
	+ sizeof(upd_node_t) \
	+ sizeof(upd_t) \
	+ sizeof(upd_field_t) \
	  * dict_table_get_n_cols(table) \
	+ sizeof(que_fork_t) \
	+ sizeof(que_thr_t) \
	/* allocd in row_get_prebuilt_insert_row() */ \
	+ sizeof(ins_node_t) \
	/* mysql_row_len could be huge and we are not \
	sure if this prebuilt instance is going to be \
	used in inserts */ \
	+ (mysql_row_len < 256 ? mysql_row_len : 0) \
	+ DTUPLE_EST_ALLOC(dict_table_get_n_cols(table)) \
	+ sizeof(que_fork_t) \
	+ sizeof(que_thr_t) \
	+ sizeof(*prebuilt->pcur) \
	+ sizeof(*prebuilt->clust_pcur) \
	)

	/* Calculate size of key buffer used to store search key in
	InnoDB format. MySQL stores INTs in little endian format and
	InnoDB stores INTs in big endian format with the sign bit
	flipped. All other field types are stored/compared the same
	in MySQL and InnoDB, so we must create a buffer containing
	the INT key parts in InnoDB format.We need two such buffers
	since both start and end keys are used in records_in_range(). */

	for (temp_index = dict_table_get_first_index(table); temp_index;
	     temp_index = dict_table_get_next_index(temp_index)) {
		DBUG_EXECUTE_IF("innodb_srch_key_buffer_max_value",
			ut_a(temp_index->n_user_defined_cols
						== MAX_REF_PARTS););
		uint temp_len = 0;
		for (uint i = 0; i < temp_index->n_uniq; i++) {
			ulint type = temp_index->fields[i].col->mtype;
			if (type == DATA_INT) {
				temp_len +=
					temp_index->fields[i].fixed_len;
			}
		}
		srch_key_len = std::max(srch_key_len,temp_len);
	}

	ut_a(srch_key_len <= MAX_SRCH_KEY_VAL_BUFFER);

	DBUG_EXECUTE_IF("innodb_srch_key_buffer_max_value",
		ut_a(srch_key_len == MAX_SRCH_KEY_VAL_BUFFER););

	/* We allocate enough space for the objects that are likely to
	be created later in order to minimize the number of malloc()
	calls */
	heap = mem_heap_create(PREBUILT_HEAP_INITIAL_SIZE + 2 * srch_key_len);

	prebuilt = static_cast<row_prebuilt_t*>(
		mem_heap_zalloc(heap, sizeof(*prebuilt)));

	prebuilt->magic_n = ROW_PREBUILT_ALLOCATED;
	prebuilt->magic_n2 = ROW_PREBUILT_ALLOCATED;

	prebuilt->table = table;

	prebuilt->sql_stat_start = TRUE;
	prebuilt->heap = heap;

	prebuilt->srch_key_val_len = srch_key_len;
	if (prebuilt->srch_key_val_len) {
		prebuilt->srch_key_val1 = static_cast<byte*>(
			mem_heap_alloc(prebuilt->heap,
				       2 * prebuilt->srch_key_val_len));
		prebuilt->srch_key_val2 = prebuilt->srch_key_val1 +
						prebuilt->srch_key_val_len;
	} else {
		prebuilt->srch_key_val1 = NULL;
		prebuilt->srch_key_val2 = NULL;
	}

	prebuilt->pcur = static_cast<btr_pcur_t*>(
				mem_heap_zalloc(prebuilt->heap,
					       sizeof(btr_pcur_t)));
	prebuilt->clust_pcur = static_cast<btr_pcur_t*>(
					mem_heap_zalloc(prebuilt->heap,
						       sizeof(btr_pcur_t)));
	btr_pcur_reset(prebuilt->pcur);
	btr_pcur_reset(prebuilt->clust_pcur);

	prebuilt->select_lock_type = LOCK_NONE;
	prebuilt->stored_select_lock_type = LOCK_NONE_UNSET;

	prebuilt->search_tuple = dtuple_create(heap, search_tuple_n_fields);

	ref = dtuple_create(heap, ref_len);

	dict_index_copy_types(ref, clust_index, ref_len);

	prebuilt->clust_ref = ref;

	prebuilt->autoinc_error = DB_SUCCESS;
	prebuilt->autoinc_offset = 0;

	/* Default to 1, we will set the actual value later in
	ha_innobase::get_auto_increment(). */
	prebuilt->autoinc_increment = 1;

	prebuilt->autoinc_last_value = 0;

	/* During UPDATE and DELETE we need the doc id. */
	prebuilt->fts_doc_id = 0;

	prebuilt->mysql_row_len = mysql_row_len;

	prebuilt->ins_sel_stmt = false;
	prebuilt->session = NULL;

	prebuilt->fts_doc_id_in_read_set = 0;

	return(prebuilt);
}

/********************************************************************//**
Free a prebuilt struct for a MySQL table handle. */
void
row_prebuilt_free(
/*==============*/
	row_prebuilt_t*	prebuilt,	/*!< in, own: prebuilt struct */
	ibool		dict_locked)	/*!< in: TRUE=data dictionary locked */
{
	ut_a(prebuilt->magic_n == ROW_PREBUILT_ALLOCATED);
	ut_a(prebuilt->magic_n2 == ROW_PREBUILT_ALLOCATED);

	prebuilt->magic_n = ROW_PREBUILT_FREED;
	prebuilt->magic_n2 = ROW_PREBUILT_FREED;

	btr_pcur_reset(prebuilt->pcur);
	btr_pcur_reset(prebuilt->clust_pcur);

	ut_free(prebuilt->mysql_template);

	if (prebuilt->ins_graph) {
		que_graph_free_recursive(prebuilt->ins_graph);
	}

	if (prebuilt->sel_graph) {
		que_graph_free_recursive(prebuilt->sel_graph);
	}

	if (prebuilt->upd_graph) {
		que_graph_free_recursive(prebuilt->upd_graph);
	}

	if (prebuilt->blob_heap) {
		mem_heap_free(prebuilt->blob_heap);
	}

	if (prebuilt->old_vers_heap) {
		mem_heap_free(prebuilt->old_vers_heap);
	}

	if (prebuilt->fetch_cache[0] != NULL) {
		byte*	base = prebuilt->fetch_cache[0] - 4;
		byte*	ptr = base;

		for (ulint i = 0; i < MYSQL_FETCH_CACHE_SIZE; i++) {
			ulint	magic1 = mach_read_from_4(ptr);
			ut_a(magic1 == ROW_PREBUILT_FETCH_MAGIC_N);
			ptr += 4;

			byte*	row = ptr;
			ut_a(row == prebuilt->fetch_cache[i]);
			ptr += prebuilt->mysql_row_len;

			ulint	magic2 = mach_read_from_4(ptr);
			ut_a(magic2 == ROW_PREBUILT_FETCH_MAGIC_N);
			ptr += 4;
		}

		ut_free(base);
	}

	if (prebuilt->rtr_info) {
		rtr_clean_rtr_info(prebuilt->rtr_info, true);
	}

	dict_table_close(prebuilt->table, dict_locked, TRUE);

	mem_heap_free(prebuilt->heap);
}

/*********************************************************************//**
Updates the transaction pointers in query graphs stored in the prebuilt
struct. */
void
row_update_prebuilt_trx(
/*====================*/
	row_prebuilt_t*	prebuilt,	/*!< in/out: prebuilt struct
					in MySQL handle */
	trx_t*		trx)		/*!< in: transaction handle */
{
	ut_a(trx->magic_n == TRX_MAGIC_N);
	ut_a(prebuilt->magic_n == ROW_PREBUILT_ALLOCATED);
	ut_a(prebuilt->magic_n2 == ROW_PREBUILT_ALLOCATED);

	prebuilt->trx = trx;

	if (prebuilt->ins_graph) {
		prebuilt->ins_graph->trx = trx;
	}

	if (prebuilt->upd_graph) {
		prebuilt->upd_graph->trx = trx;
	}

	if (prebuilt->sel_graph) {
		prebuilt->sel_graph->trx = trx;
	}
}

/*********************************************************************//**
Gets pointer to a prebuilt dtuple used in insertions. If the insert graph
has not yet been built in the prebuilt struct, then this function first
builds it.
@return prebuilt dtuple; the column type information is also set in it */
static
dtuple_t*
row_get_prebuilt_insert_row(
/*========================*/
	row_prebuilt_t*	prebuilt)	/*!< in: prebuilt struct in MySQL
					handle */
{
	dict_table_t*		table	= prebuilt->table;

	ut_ad(prebuilt && table && prebuilt->trx);

	if (prebuilt->ins_node != 0) {

		/* Check if indexes have been dropped or added and we
		may need to rebuild the row insert template. */

		if (prebuilt->trx_id == table->def_trx_id
		    && UT_LIST_GET_LEN(prebuilt->ins_node->entry_list)
		    == UT_LIST_GET_LEN(table->indexes)) {

			return(prebuilt->ins_node->row);
		}

		ut_ad(prebuilt->trx_id < table->def_trx_id);

		que_graph_free_recursive(prebuilt->ins_graph);

		prebuilt->ins_graph = 0;
	}

	/* Create an insert node and query graph to the prebuilt struct */

	ins_node_t*		node;

	node = ins_node_create(INS_DIRECT, table, prebuilt->heap);

	prebuilt->ins_node = node;

	if (prebuilt->ins_upd_rec_buff == 0) {
		prebuilt->ins_upd_rec_buff = static_cast<byte*>(
			mem_heap_alloc(
				prebuilt->heap,
				prebuilt->mysql_row_len));
	}

	dtuple_t*	row;

	row = dtuple_create(prebuilt->heap, dict_table_get_n_cols(table));

	dict_table_copy_types(row, table);

	ins_node_set_new_row(node, row);

	prebuilt->ins_graph = static_cast<que_fork_t*>(
		que_node_get_parent(
			pars_complete_graph_for_exec(
				node,
				prebuilt->trx, prebuilt->heap)));

	prebuilt->ins_graph->state = QUE_FORK_ACTIVE;

	prebuilt->trx_id = table->def_trx_id;

	return(prebuilt->ins_node->row);
}

/*********************************************************************//**
Updates the table modification counter and calculates new estimates
for table and index statistics if necessary. */
UNIV_INLINE
void
row_update_statistics_if_needed(
/*============================*/
	dict_table_t*	table)	/*!< in: table */
{
	ib_uint64_t	counter;
	ib_uint64_t	n_rows;

	if (!table->stat_initialized) {
		DBUG_EXECUTE_IF(
			"test_upd_stats_if_needed_not_inited",
			fprintf(stderr, "test_upd_stats_if_needed_not_inited"
				" was executed\n");
		);
		return;
	}

	counter = table->stat_modified_counter++;
	n_rows = dict_table_get_n_rows(table);

	if (dict_stats_is_persistent_enabled(table)) {
		if (counter > n_rows / 10 /* 10% */
		    && dict_stats_auto_recalc_is_enabled(table)) {

			dict_stats_recalc_pool_add(table);
			table->stat_modified_counter = 0;
		}
		return;
	}

	/* Calculate new statistics if 1 / 16 of table has been modified
	since the last time a statistics batch was run.
	We calculate statistics at most every 16th round, since we may have
	a counter table which is very small and updated very often. */

	if (counter > 16 + n_rows / 16 /* 6.25% */) {

		ut_ad(!mutex_own(&dict_sys->mutex));
		/* this will reset table->stat_modified_counter to 0 */
		dict_stats_update(table, DICT_STATS_RECALC_TRANSIENT);
	}
}

/*********************************************************************//**
Sets an AUTO_INC type lock on the table mentioned in prebuilt. The
AUTO_INC lock gives exclusive access to the auto-inc counter of the
table. The lock is reserved only for the duration of an SQL statement.
It is not compatible with another AUTO_INC or exclusive lock on the
table.
@return error code or DB_SUCCESS */
dberr_t
row_lock_table_autoinc_for_mysql(
/*=============================*/
	row_prebuilt_t*	prebuilt)	/*!< in: prebuilt struct in the MySQL
					table handle */
{
	trx_t*			trx	= prebuilt->trx;
	ins_node_t*		node	= prebuilt->ins_node;
	const dict_table_t*	table	= prebuilt->table;
	que_thr_t*		thr;
	dberr_t			err;
	ibool			was_lock_wait;

	/* If we already hold an AUTOINC lock on the table then do nothing.
	Note: We peek at the value of the current owner without acquiring
	the lock mutex. */
	if (trx == table->autoinc_trx) {

		return(DB_SUCCESS);
	}

	trx->op_info = "setting auto-inc lock";

	row_get_prebuilt_insert_row(prebuilt);
	node = prebuilt->ins_node;

	/* We use the insert query graph as the dummy graph needed
	in the lock module call */

	thr = que_fork_get_first_thr(prebuilt->ins_graph);

	que_thr_move_to_run_state_for_mysql(thr, trx);

run_again:
	thr->run_node = node;
	thr->prev_node = node;

	/* It may be that the current session has not yet started
	its transaction, or it has been committed: */

	trx_start_if_not_started_xa(trx, true);

	err = lock_table(0, prebuilt->table, LOCK_AUTO_INC, thr);

	trx->error_state = err;

	if (err != DB_SUCCESS) {
		que_thr_stop_for_mysql(thr);

		was_lock_wait = row_mysql_handle_errors(&err, trx, thr, NULL);

		if (was_lock_wait) {
			goto run_again;
		}

		trx->op_info = "";

		return(err);
	}

	que_thr_stop_for_mysql_no_error(thr, trx);

	trx->op_info = "";

	return(err);
}

/*********************************************************************//**
Sets a table lock on the table mentioned in prebuilt.
@return error code or DB_SUCCESS */
dberr_t
row_lock_table_for_mysql(
/*=====================*/
	row_prebuilt_t*	prebuilt,	/*!< in: prebuilt struct in the MySQL
					table handle */
	dict_table_t*	table,		/*!< in: table to lock, or NULL
					if prebuilt->table should be
					locked as
					prebuilt->select_lock_type */
	ulint		mode)		/*!< in: lock mode of table
					(ignored if table==NULL) */
{
	trx_t*		trx		= prebuilt->trx;
	que_thr_t*	thr;
	dberr_t		err;
	ibool		was_lock_wait;

	trx->op_info = "setting table lock";

	if (prebuilt->sel_graph == NULL) {
		/* Build a dummy select query graph */
		row_prebuild_sel_graph(prebuilt);
	}

	/* We use the select query graph as the dummy graph needed
	in the lock module call */

	thr = que_fork_get_first_thr(prebuilt->sel_graph);

	que_thr_move_to_run_state_for_mysql(thr, trx);

run_again:
	thr->run_node = thr;
	thr->prev_node = thr->common.parent;

	/* It may be that the current session has not yet started
	its transaction, or it has been committed: */

	trx_start_if_not_started_xa(trx, false);

	if (table) {
		err = lock_table(
			0, table,
			static_cast<enum lock_mode>(mode), thr);
	} else {
		err = lock_table(
			0, prebuilt->table,
			static_cast<enum lock_mode>(
				prebuilt->select_lock_type),
			thr);
	}

	trx->error_state = err;

	if (err != DB_SUCCESS) {
		que_thr_stop_for_mysql(thr);

		was_lock_wait = row_mysql_handle_errors(&err, trx, thr, NULL);

		if (was_lock_wait) {
			goto run_again;
		}

		trx->op_info = "";

		return(err);
	}

	que_thr_stop_for_mysql_no_error(thr, trx);

	trx->op_info = "";

	return(err);
}

/** Perform explicit rollback in absence of UNDO logs.
@param[in]	index	apply rollback action on this index
@param[in]	entry	entry to remove/rollback.
@param[in,out]	thr	thread handler.
@param[in,out]	mtr	mini transaction.
@return error code or DB_SUCCESS */
static
dberr_t
row_explicit_rollback(
	dict_index_t*		index,
	const dtuple_t*		entry,
	que_thr_t*		thr,
	mtr_t*			mtr)
{
	btr_cur_t	cursor;
	ulint		flags;
	ulint		offsets_[REC_OFFS_NORMAL_SIZE];
	ulint*		offsets;
	mem_heap_t*	heap = NULL;
	dberr_t		err;

	rec_offs_init(offsets_);
	flags = BTR_NO_LOCKING_FLAG | BTR_NO_UNDO_LOG_FLAG;

	btr_cur_search_to_nth_level_with_no_latch(
		index, 0, entry, PAGE_CUR_LE,
		&cursor, __FILE__, __LINE__, mtr);

	offsets = rec_get_offsets(
		btr_cur_get_rec(&cursor), index, offsets_,
		ULINT_UNDEFINED, &heap);

	if (dict_index_is_clust(index)) {
		err = btr_cur_del_mark_set_clust_rec(
			flags, btr_cur_get_block(&cursor),
			btr_cur_get_rec(&cursor), index,
			offsets, thr, mtr);
	} else {
		err = btr_cur_del_mark_set_sec_rec(
			flags, &cursor, TRUE, thr, mtr);
	}
	ut_ad(err == DB_SUCCESS);

	/* Void call just to set mtr modification flag
	to true failing which block is not scheduled for flush*/
	byte* log_ptr = mlog_open(mtr, 0);
	ut_ad(log_ptr == NULL);
	if (log_ptr != NULL) {
		/* To keep complier happy. */
		mlog_close(mtr, log_ptr);
	}

	if (heap != NULL) {
		mem_heap_free(heap);
	}

	return(err);
}

/** Convert a row in the MySQL format to a row in the Innobase format.
This is specialized function used for intrinsic table with reduce branching.
@param[in/out]	row		row where field values are copied.
@param[in]	prebuilt	prebuilt handler
@param[in]	mysql_rec	row in mysql format. */
static
void
row_mysql_to_innobase(
	dtuple_t*		row,
	row_prebuilt_t*		prebuilt,
	const byte*		mysql_rec)
{
	ut_ad(dict_table_is_intrinsic(prebuilt->table));

	const byte*		ptr = mysql_rec;

	for (ulint i = 0; i < prebuilt->n_template; i++) {
		const mysql_row_templ_t*	templ;
		dfield_t*			dfield;

		templ = prebuilt->mysql_template + i;
		dfield = dtuple_get_nth_field(row, i);

		/* Check if column has null value. */
		if (templ->mysql_null_bit_mask != 0) {
			if (mysql_rec[templ->mysql_null_byte_offset]
			    & (byte) (templ->mysql_null_bit_mask)) {
				dfield_set_null(dfield);
				continue;
			}
		}

		/* Extract the column value. */
		ptr = mysql_rec + templ->mysql_col_offset;
		const dtype_t*	dtype = dfield_get_type(dfield);
		ulint		col_len = templ->mysql_col_len;

		ut_ad(dtype->mtype == DATA_INT
		      || dtype->mtype == DATA_CHAR
		      || dtype->mtype == DATA_MYSQL
		      || dtype->mtype == DATA_VARCHAR
		      || dtype->mtype == DATA_VARMYSQL
		      || dtype->mtype == DATA_BINARY
		      || dtype->mtype == DATA_FIXBINARY
		      || dtype->mtype == DATA_FLOAT
		      || dtype->mtype == DATA_DOUBLE
		      || dtype->mtype == DATA_DECIMAL
		      || dtype->mtype == DATA_BLOB
		      || dtype->mtype == DATA_GEOMETRY
		      || dtype->mtype == DATA_POINT
		      || dtype->mtype == DATA_VAR_POINT);

#ifdef UNIV_DEBUG
		if (dtype_get_mysql_type(dtype) == DATA_MYSQL_TRUE_VARCHAR) {
			ut_ad(templ->mysql_length_bytes > 0);
		}
#endif /* UNIV_DEBUG */

		/* For now varchar field this has to be always 0 so
		memcpy of 0 bytes shouldn't affect the original col_len. */
		if (dtype->mtype == DATA_INT) {
			/* Convert and Store in big-endian. */
			byte*	buf = prebuilt->ins_upd_rec_buff
				+ templ->mysql_col_offset;
			byte*	copy_to = buf + col_len;
			for (;;) {
				copy_to--;
				*copy_to = *ptr;
				if (copy_to == buf) {
					break;
				}
				ptr++;
			}

			if (!(dtype->prtype & DATA_UNSIGNED)) {
				*buf ^= 128;
			}

			ptr = buf;
			buf += col_len;
		} else if (dtype_get_mysql_type(dtype) ==
				DATA_MYSQL_TRUE_VARCHAR) {

			ut_ad(dtype->mtype == DATA_VARCHAR
			      || dtype->mtype == DATA_VARMYSQL
			      || dtype->mtype == DATA_BINARY);

			col_len = 0;
			row_mysql_read_true_varchar(
				&col_len, ptr, templ->mysql_length_bytes);
			ptr += templ->mysql_length_bytes;
		} else if (dtype->mtype == DATA_BLOB) {
			ptr = row_mysql_read_blob_ref(&col_len, ptr, col_len);
		} else if (DATA_GEOMETRY_MTYPE(dtype->mtype)) {
			/* Point, Var-Point, Geometry */
			ptr = row_mysql_read_geometry(&col_len, ptr, col_len);
		}

		dfield_set_data(dfield, ptr, col_len);
	}
}

/** Does an insert for MySQL using cursor interface.
Cursor interface is low level interface that directly interacts at
Storage Level by-passing all the locking and transaction semantics.
For InnoDB case, this will also by-pass hidden column generation.
@param[in]	mysql_rec	row in the MySQL format
@param[in,out]	prebuilt	prebuilt struct in MySQL handle
@return error code or DB_SUCCESS */
static
dberr_t
row_insert_for_mysql_using_cursor(
	const byte*		mysql_rec,
	row_prebuilt_t*		prebuilt)
{
	dberr_t		err	= DB_SUCCESS;
	ins_node_t*	node	= NULL;
	que_thr_t*	thr	= NULL;
	mtr_t		mtr;

	/* Step-1: Get the reference of row to insert. */
	row_get_prebuilt_insert_row(prebuilt);
	node = prebuilt->ins_node;
	thr = que_fork_get_first_thr(prebuilt->ins_graph);

	/* Step-2: Convert row from MySQL row format to InnoDB row format. */
	row_mysql_to_innobase(node->row, prebuilt, mysql_rec);

	/* Step-3: Append row-id index is not unique. */
	dict_index_t*	clust_index = dict_table_get_first_index(node->table);

	if (!dict_index_is_unique(clust_index)) {
		dict_sys_write_row_id(
			node->row_id_buf,
			dict_table_get_next_table_sess_row_id(node->table));
	}

	trx_write_trx_id(node->trx_id_buf,
			 dict_table_get_next_table_sess_trx_id(node->table));

	/* Step-4: Iterate over all the indexes and insert entries. */
	dict_index_t*	inserted_upto = NULL;
	node->entry = UT_LIST_GET_FIRST(node->entry_list);
	for (dict_index_t* index = UT_LIST_GET_FIRST(node->table->indexes);
	     index != NULL;
	     index = UT_LIST_GET_NEXT(indexes, index),
	     node->entry = UT_LIST_GET_NEXT(tuple_list, node->entry)) {

		node->index = index;
		err = row_ins_index_entry_set_vals(
			node->index, node->entry, node->row);
		if (err != DB_SUCCESS) {
			break;
		}

		if (dict_index_is_clust(index)) {
			err = row_ins_clust_index_entry(
				node->index, node->entry, thr, 0, false);
		} else {
			err = row_ins_sec_index_entry(
				node->index, node->entry, thr, false);
		}

		if (err == DB_SUCCESS) {
			inserted_upto = index;
		} else {
			break;
		}
	}

	/* Step-5: If error is encountered while inserting entries to any
	of the index then entries inserted to previous indexes are removed
	explicity. Automatic rollback is not in action as UNDO logs are
	turned-off. */
	if (err != DB_SUCCESS) {

		node->entry = UT_LIST_GET_FIRST(node->entry_list);

		mtr_start(&mtr);
		dict_disable_redo_if_temporary(node->table, &mtr);

		for (dict_index_t* index =
			UT_LIST_GET_FIRST(node->table->indexes);
		     inserted_upto != NULL;
		     index = UT_LIST_GET_NEXT(indexes, index),
		     node->entry = UT_LIST_GET_NEXT(tuple_list, node->entry)) {

			row_explicit_rollback(index, node->entry, thr, &mtr);

			if (index == inserted_upto) {
				break;
			}
		}

		mtr_commit(&mtr);
	} else {
		/* Not protected by dict_table_stats_lock() for performance
		reasons, we would rather get garbage in stat_n_rows (which is
		just an estimate anyway) than protecting the following code
		, with a latch. */
		dict_table_n_rows_inc(node->table);

		srv_stats.n_rows_inserted.inc();
	}

	thr_get_trx(thr)->error_state = DB_SUCCESS;
	return(err);
}

/** Does an insert for MySQL using INSERT graph. This function will run/execute
INSERT graph.
@param[in]	mysql_rec	row in the MySQL format
@param[in,out]	prebuilt	prebuilt struct in MySQL handle
@return error code or DB_SUCCESS */
static
dberr_t
row_insert_for_mysql_using_ins_graph(
	const byte*	mysql_rec,
	row_prebuilt_t*	prebuilt)
{
	trx_savept_t	savept;
	que_thr_t*	thr;
	dberr_t		err;
	ibool		was_lock_wait;
	trx_t*		trx		= prebuilt->trx;
	ins_node_t*	node		= prebuilt->ins_node;
	dict_table_t*	table		= prebuilt->table;

	ut_ad(trx);
	ut_a(prebuilt->magic_n == ROW_PREBUILT_ALLOCATED);
	ut_a(prebuilt->magic_n2 == ROW_PREBUILT_ALLOCATED);

	if (dict_table_is_discarded(prebuilt->table)) {

		ib::error() << "The table " << prebuilt->table->name
			<< " doesn't have a corresponding tablespace, it was"
			" discarded.";

		return(DB_TABLESPACE_DELETED);

	} else if (prebuilt->table->ibd_file_missing) {

		ib::error() << ".ibd file is missing for table "
			<< prebuilt->table->name;

		return(DB_TABLESPACE_NOT_FOUND);

	} else if (srv_sys_space.created_new_raw()) {

		ib::error() << MODIFICATIONS_NOT_ALLOWED_MSG_RAW_PARTITION;

		return(DB_ERROR);
	} else if (srv_force_recovery) {

		ib::error() << MODIFICATIONS_NOT_ALLOWED_MSG_FORCE_RECOVERY;

		return(DB_READ_ONLY);
	}

	DBUG_EXECUTE_IF("mark_table_corrupted", {
		/* Mark the table corrupted for the clustered index */
		dict_index_t*	index = dict_table_get_first_index(table);
		ut_ad(dict_index_is_clust(index));
		dict_set_corrupted(index, trx, "INSERT TABLE"); });

	if (dict_table_is_corrupted(table)) {

		ib::error() << "Table " << table->name << " is corrupt.";
		return(DB_TABLE_CORRUPT);
	}

	trx->op_info = "inserting";

	row_mysql_delay_if_needed();

	trx_start_if_not_started_xa(trx, true);

	row_get_prebuilt_insert_row(prebuilt);
	node = prebuilt->ins_node;

	row_mysql_convert_row_to_innobase(node->row, prebuilt, mysql_rec);

	savept = trx_savept_take(trx);

	thr = que_fork_get_first_thr(prebuilt->ins_graph);

	if (prebuilt->sql_stat_start) {
		node->state = INS_NODE_SET_IX_LOCK;
		prebuilt->sql_stat_start = FALSE;
	} else {
		node->state = INS_NODE_ALLOC_ROW_ID;
	}

	que_thr_move_to_run_state_for_mysql(thr, trx);

run_again:
	thr->run_node = node;
	thr->prev_node = node;

	row_ins_step(thr);

	err = trx->error_state;

	if (err != DB_SUCCESS) {
error_exit:
		que_thr_stop_for_mysql(thr);

		/* FIXME: What's this ? */
		thr->lock_state = QUE_THR_LOCK_ROW;

		was_lock_wait = row_mysql_handle_errors(
			&err, trx, thr, &savept);

		thr->lock_state = QUE_THR_LOCK_NOLOCK;

		if (was_lock_wait) {
			ut_ad(node->state == INS_NODE_INSERT_ENTRIES
			      || node->state == INS_NODE_ALLOC_ROW_ID);
			goto run_again;
		}

		node->duplicate = NULL;
		trx->op_info = "";

		return(err);
	}

	node->duplicate = NULL;

	if (dict_table_has_fts_index(table)) {
		doc_id_t	doc_id;

		/* Extract the doc id from the hidden FTS column */
		doc_id = fts_get_doc_id_from_row(table, node->row);

		if (doc_id <= 0) {
			ib::error() << "FTS Doc ID must be large than 0";
			err = DB_FTS_INVALID_DOCID;
			trx->error_state = DB_FTS_INVALID_DOCID;
			goto error_exit;
		}

		if (!DICT_TF2_FLAG_IS_SET(table, DICT_TF2_FTS_HAS_DOC_ID)) {
			doc_id_t	next_doc_id
				= table->fts->cache->next_doc_id;

			if (doc_id < next_doc_id) {

				ib::error() << "FTS Doc ID must be large than "
					<< next_doc_id - 1 << " for table "
					<< table->name;

				err = DB_FTS_INVALID_DOCID;
				trx->error_state = DB_FTS_INVALID_DOCID;
				goto error_exit;
			}

			/* Difference between Doc IDs are restricted within
			4 bytes integer. See fts_get_encoded_len() */

			if (doc_id - next_doc_id >= FTS_DOC_ID_MAX_STEP) {
				 ib::error() << "Doc ID " << doc_id
					<< " is too big. Its difference with"
					" largest used Doc ID "
					<< next_doc_id - 1 << " cannot"
					" exceed or equal to "
					<< FTS_DOC_ID_MAX_STEP;
				err = DB_FTS_INVALID_DOCID;
				trx->error_state = DB_FTS_INVALID_DOCID;
				goto error_exit;
			}
		}

		/* Pass NULL for the columns affected, since an INSERT affects
		all FTS indexes. */
		fts_trx_add_op(trx, table, doc_id, FTS_INSERT, NULL);
	}

	que_thr_stop_for_mysql_no_error(thr, trx);

	srv_stats.n_rows_inserted.inc();

	/* Not protected by dict_table_stats_lock() for performance
	reasons, we would rather get garbage in stat_n_rows (which is
	just an estimate anyway) than protecting the following code
	with a latch. */
	dict_table_n_rows_inc(table);

	row_update_statistics_if_needed(table);
	trx->op_info = "";

	return(err);
}

/** Does an insert for MySQL.
@param[in]	mysql_rec	row in the MySQL format
@param[in,out]	prebuilt	prebuilt struct in MySQL handle
@return error code or DB_SUCCESS*/
dberr_t
row_insert_for_mysql(
	const byte*		mysql_rec,
	row_prebuilt_t*		prebuilt)
{
	/* For intrinsic tables there a lot of restrictions that can be
	relaxed including locking of table, transaction handling, etc.
	Use direct cursor interface for inserting to intrinsic tables. */
	if (dict_table_is_intrinsic(prebuilt->table)) {
		return(row_insert_for_mysql_using_cursor(mysql_rec, prebuilt));
	} else {
		return(row_insert_for_mysql_using_ins_graph(
			mysql_rec, prebuilt));
	}
}

/*********************************************************************//**
Builds a dummy query graph used in selects. */
void
row_prebuild_sel_graph(
/*===================*/
	row_prebuilt_t*	prebuilt)	/*!< in: prebuilt struct in MySQL
					handle */
{
	sel_node_t*	node;

	ut_ad(prebuilt && prebuilt->trx);

	if (prebuilt->sel_graph == NULL) {

		node = sel_node_create(prebuilt->heap);

		prebuilt->sel_graph = static_cast<que_fork_t*>(
			que_node_get_parent(
				pars_complete_graph_for_exec(
					static_cast<sel_node_t*>(node),
					prebuilt->trx, prebuilt->heap)));

		prebuilt->sel_graph->state = QUE_FORK_ACTIVE;
	}
}

/*********************************************************************//**
Creates an query graph node of 'update' type to be used in the MySQL
interface.
@return own: update node */
upd_node_t*
row_create_update_node_for_mysql(
/*=============================*/
	dict_table_t*	table,	/*!< in: table to update */
	mem_heap_t*	heap)	/*!< in: mem heap from which allocated */
{
	upd_node_t*	node;

	DBUG_ENTER("row_create_update_node_for_mysql");

	node = upd_node_create(heap);

	node->in_mysql_interface = TRUE;
	node->is_delete = FALSE;
	node->searched_update = FALSE;
	node->select = NULL;
	node->pcur = btr_pcur_create_for_mysql();

	DBUG_PRINT("info", ("node: %p, pcur: %p", node, node->pcur));

	node->table = table;

	node->update = upd_create(dict_table_get_n_cols(table), heap);

	node->update_n_fields = dict_table_get_n_cols(table);

	UT_LIST_INIT(node->columns, &sym_node_t::col_var_list);

	node->has_clust_rec_x_lock = TRUE;
	node->cmpl_info = 0;

	node->table_sym = NULL;
	node->col_assign_list = NULL;

	DBUG_RETURN(node);
}

/*********************************************************************//**
Gets pointer to a prebuilt update vector used in updates. If the update
graph has not yet been built in the prebuilt struct, then this function
first builds it.
@return prebuilt update vector */
upd_t*
row_get_prebuilt_update_vector(
/*===========================*/
	row_prebuilt_t*	prebuilt)	/*!< in: prebuilt struct in MySQL
					handle */
{
	dict_table_t*	table	= prebuilt->table;
	upd_node_t*	node;

	ut_ad(prebuilt && table && prebuilt->trx);

	if (prebuilt->upd_node == NULL) {

		/* Not called before for this handle: create an update node
		and query graph to the prebuilt struct */

		node = row_create_update_node_for_mysql(table, prebuilt->heap);

		prebuilt->upd_node = node;

		prebuilt->upd_graph = static_cast<que_fork_t*>(
			que_node_get_parent(
				pars_complete_graph_for_exec(
					static_cast<upd_node_t*>(node),
					prebuilt->trx, prebuilt->heap)));

		prebuilt->upd_graph->state = QUE_FORK_ACTIVE;
	}

	return(prebuilt->upd_node->update);
}

/********************************************************************
Handle an update of a column that has an FTS index. */
static
void
row_fts_do_update(
/*==============*/
	trx_t*		trx,		/* in: transaction */
	dict_table_t*	table,		/* in: Table with FTS index */
	doc_id_t	old_doc_id,	/* in: old document id */
	doc_id_t	new_doc_id)	/* in: new document id */
{
	if (trx->fts_next_doc_id) {
		fts_trx_add_op(trx, table, old_doc_id, FTS_DELETE, NULL);
		fts_trx_add_op(trx, table, new_doc_id, FTS_INSERT, NULL);
	}
}

/************************************************************************
Handles FTS matters for an update or a delete.
NOTE: should not be called if the table does not have an FTS index. .*/
static
dberr_t
row_fts_update_or_delete(
/*=====================*/
	row_prebuilt_t*	prebuilt)	/* in: prebuilt struct in MySQL
					handle */
{
	trx_t*		trx = prebuilt->trx;
	dict_table_t*	table = prebuilt->table;
	upd_node_t*	node = prebuilt->upd_node;
	doc_id_t	old_doc_id = prebuilt->fts_doc_id;

	ut_a(dict_table_has_fts_index(prebuilt->table));

	/* Deletes are simple; get them out of the way first. */
	if (node->is_delete) {
		/* A delete affects all FTS indexes, so we pass NULL */
		fts_trx_add_op(trx, table, old_doc_id, FTS_DELETE, NULL);
	} else {
		doc_id_t	new_doc_id;

		new_doc_id = fts_read_doc_id((byte*) &trx->fts_next_doc_id);

		if (new_doc_id == 0) {
			ib::error() << "InnoDB FTS: Doc ID cannot be 0";
			return(DB_FTS_INVALID_DOCID);
		}

		row_fts_do_update(trx, table, old_doc_id, new_doc_id);
	}

	return(DB_SUCCESS);
}

/*********************************************************************//**
Initialize the Doc ID system for FK table with FTS index */
static
void
init_fts_doc_id_for_ref(
/*====================*/
	dict_table_t*	table,		/*!< in: table */
	ulint*		depth)		/*!< in: recusive call depth */
{
	dict_foreign_t* foreign;

	table->fk_max_recusive_level = 0;

	(*depth)++;

	/* Limit on tables involved in cascading delete/update */
	if (*depth > FK_MAX_CASCADE_DEL) {
		return;
	}

	/* Loop through this table's referenced list and also
	recursively traverse each table's foreign table list */
	for (dict_foreign_set::iterator it = table->referenced_set.begin();
	     it != table->referenced_set.end();
	     ++it) {

		foreign = *it;

		ut_ad(foreign->foreign_table != NULL);

		if (foreign->foreign_table->fts != NULL) {
			fts_init_doc_id(foreign->foreign_table);
		}

		if (!foreign->foreign_table->referenced_set.empty()
		    && foreign->foreign_table != table) {
			init_fts_doc_id_for_ref(
				foreign->foreign_table, depth);
		}
	}
}

/* A functor for decrementing counters. */
class ib_dec_counter {
public:
	ib_dec_counter() {}

	void operator() (upd_node_t* node) {
		ut_ad(node->table->n_foreign_key_checks_running > 0);
		os_atomic_decrement_ulint(
			&node->table->n_foreign_key_checks_running, 1);
	}
};


typedef	std::vector<btr_pcur_t, ut_allocator<btr_pcur_t> >	cursors_t;

/** Delete row from table (corresponding entries from all the indexes).
Function will maintain cursor to the entries to invoke explicity rollback
just incase update action following delete fails.

@param[in]	node		update node carrying information to delete.
@param[out]	delete_entries	vector of cursor to deleted entries.
@param[in]	restore_delete	if true, then restore DELETE records by
				unmarking delete.
@return error code or DB_SUCCESS */
static
dberr_t
row_delete_for_mysql_using_cursor(
	const upd_node_t*	node,
	cursors_t&		delete_entries,
	bool			restore_delete)
{
	mtr_t		mtr;
	dict_table_t*	table = node->table;
	mem_heap_t*	heap = mem_heap_create(1000);
	dberr_t		err = DB_SUCCESS;
	dtuple_t*	entry;

	mtr_start(&mtr);
	dict_disable_redo_if_temporary(table, &mtr);

	for (dict_index_t* index = UT_LIST_GET_FIRST(table->indexes);
	     index != NULL && err == DB_SUCCESS && !restore_delete;
	     index = UT_LIST_GET_NEXT(indexes, index)) {

		entry = row_build_index_entry(
			node->row, node->ext, index, heap);

		btr_pcur_t	pcur;

		btr_pcur_open(index, entry, PAGE_CUR_LE,
			      BTR_MODIFY_LEAF, &pcur, &mtr);

#ifdef UNIV_DEBUG
		ulint           offsets_[REC_OFFS_NORMAL_SIZE];
		ulint*          offsets         = offsets_;
		rec_offs_init(offsets_);

		offsets = rec_get_offsets(
			btr_cur_get_rec(btr_pcur_get_btr_cur(&pcur)),
			index, offsets, ULINT_UNDEFINED, &heap);

		ut_ad(!cmp_dtuple_rec(
			entry, btr_cur_get_rec(btr_pcur_get_btr_cur(&pcur)),
			offsets));
#endif /* UNIV_DEBUG */

		ut_ad(!rec_get_deleted_flag(
			btr_cur_get_rec(btr_pcur_get_btr_cur(&pcur)),
			dict_table_is_comp(index->table)));

		ut_ad(btr_pcur_get_block(&pcur)->made_dirty_with_no_latch);

		if (page_rec_is_infimum(btr_pcur_get_rec(&pcur))
		    || page_rec_is_supremum(btr_pcur_get_rec(&pcur))) {
			err = DB_ERROR;
		} else {
			btr_cur_t* btr_cur = btr_pcur_get_btr_cur(&pcur);

			btr_rec_set_deleted_flag(
				btr_cur_get_rec(btr_cur),
				buf_block_get_page_zip(
					btr_cur_get_block(btr_cur)),
				TRUE);

			/* Void call just to set mtr modification flag
			to true failing which block is not scheduled for flush*/
			byte* log_ptr = mlog_open(&mtr, 0);
			ut_ad(log_ptr == NULL);
			if (log_ptr != NULL) {
				/* To keep complier happy. */
				mlog_close(&mtr, log_ptr);
			}

			btr_pcur_store_position(&pcur, &mtr);

			delete_entries.push_back(pcur);
		}
	}

	if (err != DB_SUCCESS || restore_delete) {

		/* Rollback half-way delete action that might have been
		applied to few of the indexes. */
		cursors_t::iterator	end = delete_entries.end();
		for (cursors_t::iterator it = delete_entries.begin();
		     it != end;
		     ++it) {

			ibool success = btr_pcur_restore_position(
				BTR_MODIFY_LEAF, &(*it), &mtr);

			if (!success) {
				ut_a(success);
			} else {
				btr_cur_t* btr_cur = btr_pcur_get_btr_cur(
					&(*it));

				ut_ad(btr_cur_get_block(
					btr_cur)->made_dirty_with_no_latch);

				btr_rec_set_deleted_flag(
					btr_cur_get_rec(btr_cur),
					buf_block_get_page_zip(
						btr_cur_get_block(btr_cur)),
					FALSE);

				/* Void call just to set mtr modification flag
				to true failing which block is not scheduled for
				flush. */
				byte* log_ptr = mlog_open(&mtr, 0);
				ut_ad(log_ptr == NULL);
				if (log_ptr != NULL) {
					/* To keep complier happy. */
					mlog_close(&mtr, log_ptr);
				}
			}
		}
	}

	mtr_commit(&mtr);

	mem_heap_free(heap);

	return(err);
}

/** Does an update of a row for MySQL by inserting new entry with update values.
@param[in]	node		update node carrying information to delete.
@param[out]	delete_entries	vector of cursor to deleted entries.
@param[in]	thr		thread handler
@return error code or DB_SUCCESS */
static
dberr_t
row_update_for_mysql_using_cursor(
	const upd_node_t*	node,
	cursors_t&		delete_entries,
	que_thr_t*		thr)
{
	dberr_t		err = DB_SUCCESS;
	dict_table_t*	table = node->table;
	mem_heap_t*	heap = mem_heap_create(1000);
	dtuple_t*	entry;
	dfield_t*	trx_id_field;

	/* Step-1: Update row-id column if table doesn't have unique index. */
	if (!dict_index_is_unique(dict_table_get_first_index(table))) {
		/* Update the row_id column. */
		dfield_t*	row_id_field;

		row_id_field = dtuple_get_nth_field(
			node->upd_row, dict_table_get_n_cols(table) - 2);

		dict_sys_write_row_id(
			static_cast<byte*>(row_id_field->data),
			dict_table_get_next_table_sess_row_id(node->table));
	}

	/* Step-2: Update the trx_id column. */
	trx_id_field = dtuple_get_nth_field(
		node->upd_row, dict_table_get_n_cols(table) - 1);
	trx_write_trx_id(static_cast<byte*>(trx_id_field->data),
			 dict_table_get_next_table_sess_trx_id(node->table));


	/* Step-3: Check if UPDATE can lead to DUPLICATE key violation.
	If yes, then avoid executing it and return error. Only after ensuring
	that UPDATE is safe execute it as we can't rollback. */
	for (dict_index_t* index = UT_LIST_GET_FIRST(table->indexes);
	     index != NULL && err == DB_SUCCESS;
	     index = UT_LIST_GET_NEXT(indexes, index)) {

		entry = row_build_index_entry(
			node->upd_row, node->upd_ext, index, heap);

		if (dict_index_is_clust(index)) {
			if (!dict_index_is_auto_gen_clust(index)) {
				err = row_ins_clust_index_entry(
					index, entry, thr,
					node->upd_ext
					? node->upd_ext->n_ext : 0,
					true);
			}
		} else {
			err = row_ins_sec_index_entry(index, entry, thr, true);
		}
	}

	if (err != DB_SUCCESS) {
		/* This suggest update can't be executed safely.
		Avoid executing update. Rollback DELETE action. */
		row_delete_for_mysql_using_cursor(node, delete_entries, true);
	}

	/* Step-4: It is now safe to execute update if there is no error */
	for (dict_index_t* index = UT_LIST_GET_FIRST(table->indexes);
	     index != NULL && err == DB_SUCCESS;
	     index = UT_LIST_GET_NEXT(indexes, index)) {

		entry = row_build_index_entry(
			node->upd_row, node->upd_ext, index, heap);

		if (dict_index_is_clust(index)) {
			err = row_ins_clust_index_entry(
				index, entry, thr,
				node->upd_ext ? node->upd_ext->n_ext : 0,
				false);
			/* Commit the open mtr as we are processing UPDATE. */
			index->last_ins_cur->release();
		} else {
			err = row_ins_sec_index_entry(index, entry, thr, false);
		}

		/* Too big record is valid error and suggestion is to use
		bigger page-size or different format. */
		ut_ad(err == DB_SUCCESS
		      || err == DB_TOO_BIG_RECORD
		      || err == DB_OUT_OF_FILE_SPACE);

		if (err == DB_TOO_BIG_RECORD) {
			row_delete_for_mysql_using_cursor(
				node, delete_entries, true);
		}
	}

	if (heap != NULL) {
		mem_heap_free(heap);
	}
	return(err);
}

/** Does an update or delete of a row for MySQL.
@param[in]	mysql_rec	row in the MySQL format
@param[in,out]	prebuilt	prebuilt struct in MySQL handle
@return error code or DB_SUCCESS */
static
dberr_t
row_del_upd_for_mysql_using_cursor(
	const byte*		mysql_rec,
	row_prebuilt_t*		prebuilt)
{
	dberr_t			err = DB_SUCCESS;
	upd_node_t*		node;
	cursors_t		delete_entries;
	dict_index_t*		clust_index;
	que_thr_t*		thr = NULL;

	/* Step-0: If there is cached insert position commit it before
	starting delete/update action as this can result in btree structure
	to change. */
	thr = que_fork_get_first_thr(prebuilt->upd_graph);
	clust_index = dict_table_get_first_index(prebuilt->table);
	clust_index->last_ins_cur->release();

	/* Step-1: Select the appropriate cursor that will help build
	the original row and updated row. */
	node = prebuilt->upd_node;
	if (prebuilt->pcur->btr_cur.index == clust_index) {
		btr_pcur_copy_stored_position(node->pcur, prebuilt->pcur);
	} else {
		btr_pcur_copy_stored_position(node->pcur,
					      prebuilt->clust_pcur);
	}
	row_upd_store_row(node);

	/* Step-2: Execute DELETE operation. */
	err = row_delete_for_mysql_using_cursor(node, delete_entries, false);

	/* Step-3: If only DELETE operation then exit immediately. */
	if (node->is_delete) {
		if (err == DB_SUCCESS) {
			dict_table_n_rows_dec(prebuilt->table);
			srv_stats.n_rows_deleted.inc();
		}
	}

	if (err == DB_SUCCESS && !node->is_delete) {
		/* Step-4: Complete UPDATE operation by inserting new row with
		updated data. */
		err = row_update_for_mysql_using_cursor(
			node, delete_entries, thr);

		if (err == DB_SUCCESS) {
			srv_stats.n_rows_updated.inc();
		}
	}

	thr_get_trx(thr)->error_state = DB_SUCCESS;
	cursors_t::iterator	end = delete_entries.end();
	for (cursors_t::iterator it = delete_entries.begin(); it != end; ++it) {
		btr_pcur_close(&(*it));
	}

	return(err);
}

/** Does an update or delete of a row for MySQL.
@param[in]	mysql_rec	row in the MySQL format
@param[in,out]	prebuilt	prebuilt struct in MySQL handle
@return error code or DB_SUCCESS */
static
dberr_t
row_update_for_mysql_using_upd_graph(
	const byte*	mysql_rec,
	row_prebuilt_t*	prebuilt)
{
	trx_savept_t	savept;
	dberr_t		err;
	que_thr_t*	thr;
	ibool		was_lock_wait;
	dict_index_t*	clust_index;
	upd_node_t*	node;
	dict_table_t*	table		= prebuilt->table;
	trx_t*		trx		= prebuilt->trx;
	ulint		fk_depth	= 0;
	upd_cascade_t*	cascade_upd_nodes;
	upd_cascade_t*	processed_cascades;
	bool		got_s_lock	= false;

	DBUG_ENTER("row_update_for_mysql_using_upd_graph");

	ut_ad(trx);
	ut_a(prebuilt->magic_n == ROW_PREBUILT_ALLOCATED);
	ut_a(prebuilt->magic_n2 == ROW_PREBUILT_ALLOCATED);
	UT_NOT_USED(mysql_rec);

	if (prebuilt->table->ibd_file_missing) {
		ib::error() << "MySQL is trying to use a table handle but the"
			" .ibd file for table " << prebuilt->table->name
			<< " does not exist. Have you deleted"
			" the .ibd file from the database directory under"
			" the MySQL datadir, or have you used DISCARD"
			" TABLESPACE? " << TROUBLESHOOTING_MSG;
		DBUG_RETURN(DB_ERROR);
	}

	if (srv_sys_space.created_new_raw()) {
		ib::error() << MODIFICATIONS_NOT_ALLOWED_MSG_RAW_PARTITION;
		DBUG_RETURN(DB_ERROR);
	}

	if(srv_force_recovery) {
		ib::error() << MODIFICATIONS_NOT_ALLOWED_MSG_FORCE_RECOVERY;
		DBUG_RETURN(DB_READ_ONLY);
	}

	DEBUG_SYNC_C("innodb_row_update_for_mysql_begin");

	trx->op_info = "updating or deleting";

	row_mysql_delay_if_needed();

	init_fts_doc_id_for_ref(table, &fk_depth);

	trx_start_if_not_started_xa(trx, true);

	if (dict_table_is_referenced_by_foreign_key(table)) {
		/* Share lock the data dictionary to prevent any
		table dictionary (for foreign constraint) change.
		This is similar to row_ins_check_foreign_constraint
		check protect by the dictionary lock as well.
		In the future, this can be removed once the Foreign
		key MDL is implemented */
		row_mysql_freeze_data_dictionary(trx);
		init_fts_doc_id_for_ref(table, &fk_depth);
		row_mysql_unfreeze_data_dictionary(trx);
	}

	node = prebuilt->upd_node;

	if (node->cascade_heap) {
		mem_heap_empty(node->cascade_heap);
	} else {
		node->cascade_heap = mem_heap_create(128);
	}

	mem_heap_allocator<upd_node_t*> mem_heap_ator(node->cascade_heap);

	cascade_upd_nodes = new
		(mem_heap_ator.allocate(sizeof(upd_cascade_t)))
		upd_cascade_t(deque_mem_heap_t(mem_heap_ator));

	processed_cascades = new
		(mem_heap_ator.allocate(sizeof(upd_cascade_t)))
		upd_cascade_t(deque_mem_heap_t(mem_heap_ator));

	clust_index = dict_table_get_first_index(table);

	if (prebuilt->pcur->btr_cur.index == clust_index) {
		btr_pcur_copy_stored_position(node->pcur, prebuilt->pcur);
	} else {
		btr_pcur_copy_stored_position(node->pcur,
					      prebuilt->clust_pcur);
	}

	ut_a(node->pcur->rel_pos == BTR_PCUR_ON);

	/* MySQL seems to call rnd_pos before updating each row it
	has cached: we can get the correct cursor position from
	prebuilt->pcur; NOTE that we cannot build the row reference
	from mysql_rec if the clustered index was automatically
	generated for the table: MySQL does not know anything about
	the row id used as the clustered index key */

	savept = trx_savept_take(trx);

	thr = que_fork_get_first_thr(prebuilt->upd_graph);

	node->state = UPD_NODE_UPDATE_CLUSTERED;

	node->cascade_top = true;
	node->cascade_upd_nodes = cascade_upd_nodes;
	node->processed_cascades = processed_cascades;

	ut_ad(!prebuilt->sql_stat_start);

	que_thr_move_to_run_state_for_mysql(thr, trx);

	thr->fk_cascade_depth = 0;

run_again:
	if (thr->fk_cascade_depth == 1 && trx->dict_operation_lock_mode == 0) {
		got_s_lock = true;
		row_mysql_freeze_data_dictionary(trx);
	}

	thr->run_node = node;
	thr->prev_node = node;

	row_upd_step(thr);

	err = trx->error_state;

	if (err != DB_SUCCESS) {
		que_thr_stop_for_mysql(thr);

		if (err == DB_RECORD_NOT_FOUND) {
			trx->error_state = DB_SUCCESS;
			trx->op_info = "";

			if (thr->fk_cascade_depth > 0) {
				que_graph_free_recursive(node);
			}
			goto error;
		}

		/* Since reporting a plain "duplicate key" error message to
		the user in cases where a long CASCADE operation would lead
		to a duplicate key in some other table is very confusing,
		map duplicate key errors resulting from FK constraints to a
		separate error code. */
		if (err == DB_DUPLICATE_KEY && thr->fk_cascade_depth > 0) {
			err = DB_FOREIGN_DUPLICATE_KEY;
			trx->error_state = err;
		}

		thr->lock_state= QUE_THR_LOCK_ROW;

		DEBUG_SYNC(trx->mysql_thd, "row_update_for_mysql_error");

		was_lock_wait = row_mysql_handle_errors(&err, trx, thr,
							&savept);
		thr->lock_state= QUE_THR_LOCK_NOLOCK;

		if (was_lock_wait) {
			goto run_again;
		}

		trx->op_info = "";

		if (thr->fk_cascade_depth > 0) {
			que_graph_free_recursive(node);
		}
		goto error;
	}


	if (thr->fk_cascade_depth > 0) {
		/* Processing cascade operation */
		ut_ad(node->table->n_foreign_key_checks_running > 0);
		os_atomic_decrement_ulint(
			&node->table->n_foreign_key_checks_running, 1);
		node->processed_cascades->push_back(node);
	}

	if (!cascade_upd_nodes->empty()) {
		DEBUG_SYNC_C("foreign_constraint_update_cascade");
		node = cascade_upd_nodes->front();
		node->cascade_upd_nodes = cascade_upd_nodes;
		cascade_upd_nodes->pop_front();
		thr->fk_cascade_depth++;

		goto run_again;
	}

	/* Completed cascading operations (if any) */
	if (got_s_lock) {
		row_mysql_unfreeze_data_dictionary(trx);
	}

	thr->fk_cascade_depth = 0;

	if (dict_table_has_fts_index(table)
	    && trx->fts_next_doc_id != UINT64_UNDEFINED) {
		err = row_fts_update_or_delete(prebuilt);
		if (err != DB_SUCCESS) {
			trx->op_info = "";
			DBUG_RETURN(err);
		}
	}

	/* Update the statistics only after completing all cascaded
	operations */
	for (upd_cascade_t::iterator i = processed_cascades->begin();
	     i != processed_cascades->end();
	     ++i) {

		node = *i;

		if (node->is_delete) {
			/* Not protected by dict_table_stats_lock() for
			performance reasons, we would rather get garbage
			in stat_n_rows (which is just an estimate anyway)
			than protecting the following code with a latch. */
			dict_table_n_rows_dec(node->table);

			srv_stats.n_rows_deleted.add((size_t)trx->id, 1);
		} else {
			srv_stats.n_rows_updated.add((size_t)trx->id, 1);
		}

		row_update_statistics_if_needed(node->table);
		que_graph_free_recursive(node);
	}

	if (node->is_delete) {
		/* Not protected by dict_table_stats_lock() for performance
		reasons, we would rather get garbage in stat_n_rows (which is
		just an estimate anyway) than protecting the following code
		with a latch. */
		dict_table_n_rows_dec(prebuilt->table);

		srv_stats.n_rows_deleted.inc();
	} else {
		srv_stats.n_rows_updated.inc();
	}

	/* We update table statistics only if it is a DELETE or UPDATE
	that changes indexed columns, UPDATEs that change only non-indexed
	columns would not affect statistics. */
	if (node->is_delete || !(node->cmpl_info & UPD_NODE_NO_ORD_CHANGE)) {
		row_update_statistics_if_needed(prebuilt->table);
	}

	trx->op_info = "";

	que_thr_stop_for_mysql_no_error(thr, trx);

	DBUG_ASSERT(cascade_upd_nodes->empty());

	DBUG_RETURN(err);

error:
	if (got_s_lock) {
		row_mysql_unfreeze_data_dictionary(trx);
	}

	if (thr->fk_cascade_depth > 0) {
		ut_ad(node->table->n_foreign_key_checks_running > 0);
		os_atomic_decrement_ulint(
			&node->table->n_foreign_key_checks_running, 1);
		thr->fk_cascade_depth = 0;
	}

	/* Reset the table->n_foreign_key_checks_running counter */
	std::for_each(cascade_upd_nodes->begin(),
		      cascade_upd_nodes->end(),
		      ib_dec_counter());

	std::for_each(cascade_upd_nodes->begin(),
		      cascade_upd_nodes->end(),
		      que_graph_free_recursive);

	std::for_each(processed_cascades->begin(),
		      processed_cascades->end(),
		      que_graph_free_recursive);

	DBUG_RETURN(err);
}

/** Does an update or delete of a row for MySQL.
@param[in]	mysql_rec	row in the MySQL format
@param[in,out]	prebuilt	prebuilt struct in MySQL handle
@return error code or DB_SUCCESS */
dberr_t
row_update_for_mysql(
	const byte*		mysql_rec,
	row_prebuilt_t*		prebuilt)
{
	if (dict_table_is_intrinsic(prebuilt->table)) {
		return(row_del_upd_for_mysql_using_cursor(mysql_rec, prebuilt));
	} else {
		ut_a(prebuilt->template_type == ROW_MYSQL_WHOLE_ROW);
		return(row_update_for_mysql_using_upd_graph(
			mysql_rec, prebuilt));
	}
}

/** Delete all rows for the given table by freeing/truncating indexes.
@param[in,out]	table	table handler
@return error code or DB_SUCCESS */
dberr_t
row_delete_all_rows(
	dict_table_t*	table)
{
	dberr_t		err = DB_SUCCESS;

	/* Step-0: If there is cached insert position along with mtr
	commit it before starting delete/update action. */
	dict_table_get_first_index(table)->last_ins_cur->release();

	/* Step-1: Now truncate all the indexes and re-create them.
	Note: This is ddl action even though delete all rows is
	DML action. Any error during this action is ir-reversible. */
	for (dict_index_t* index = UT_LIST_GET_FIRST(table->indexes);
	     index != NULL && err == DB_SUCCESS;
	     index = UT_LIST_GET_NEXT(indexes, index)) {

		err = dict_truncate_index_tree_in_mem(index);
		// TODO: what happen if get an error
		ut_ad(err == DB_SUCCESS);
	}

	return (err);
}

/*********************************************************************//**
This can only be used when srv_locks_unsafe_for_binlog is TRUE or this
session is using a READ COMMITTED or READ UNCOMMITTED isolation level.
Before calling this function row_search_for_mysql() must have
initialized prebuilt->new_rec_locks to store the information which new
record locks really were set. This function removes a newly set
clustered index record lock under prebuilt->pcur or
prebuilt->clust_pcur.  Thus, this implements a 'mini-rollback' that
releases the latest clustered index record lock we set.
@return error code or DB_SUCCESS */
void
row_unlock_for_mysql(
/*=================*/
	row_prebuilt_t*	prebuilt,	/*!< in/out: prebuilt struct in MySQL
					handle */
	ibool		has_latches_on_recs)/*!< in: TRUE if called so
					that we have the latches on
					the records under pcur and
					clust_pcur, and we do not need
					to reposition the cursors. */
{
	btr_pcur_t*	pcur		= prebuilt->pcur;
	btr_pcur_t*	clust_pcur	= prebuilt->clust_pcur;
	trx_t*		trx		= prebuilt->trx;

	ut_ad(prebuilt && trx);

	if (UNIV_UNLIKELY
	    (!srv_locks_unsafe_for_binlog
	     && trx->isolation_level > TRX_ISO_READ_COMMITTED)) {

		ib::error() << "Calling row_unlock_for_mysql though"
			" innodb_locks_unsafe_for_binlog is FALSE and this"
			" session is not using READ COMMITTED isolation"
			" level.";
		return;
	}
	if (dict_index_is_spatial(prebuilt->index)) {
		return;
	}

	trx->op_info = "unlock_row";

	if (prebuilt->new_rec_locks >= 1) {

		const rec_t*	rec;
		dict_index_t*	index;
		trx_id_t	rec_trx_id;
		mtr_t		mtr;

		mtr_start(&mtr);

		/* Restore the cursor position and find the record */

		if (!has_latches_on_recs) {
			btr_pcur_restore_position(BTR_SEARCH_LEAF, pcur, &mtr);
		}

		rec = btr_pcur_get_rec(pcur);
		index = btr_pcur_get_btr_cur(pcur)->index;

		if (prebuilt->new_rec_locks >= 2) {
			/* Restore the cursor position and find the record
			in the clustered index. */

			if (!has_latches_on_recs) {
				btr_pcur_restore_position(BTR_SEARCH_LEAF,
							  clust_pcur, &mtr);
			}

			rec = btr_pcur_get_rec(clust_pcur);
			index = btr_pcur_get_btr_cur(clust_pcur)->index;
		}

		if (!dict_index_is_clust(index)) {
			/* This is not a clustered index record.  We
			do not know how to unlock the record. */
			goto no_unlock;
		}

		/* If the record has been modified by this
		transaction, do not unlock it. */

		if (index->trx_id_offset) {
			rec_trx_id = trx_read_trx_id(rec
						     + index->trx_id_offset);
		} else {
			mem_heap_t*	heap			= NULL;
			ulint	offsets_[REC_OFFS_NORMAL_SIZE];
			ulint*	offsets				= offsets_;

			rec_offs_init(offsets_);
			offsets = rec_get_offsets(rec, index, offsets,
						  ULINT_UNDEFINED, &heap);

			rec_trx_id = row_get_rec_trx_id(rec, index, offsets);

			if (UNIV_LIKELY_NULL(heap)) {
				mem_heap_free(heap);
			}
		}

		if (rec_trx_id != trx->id) {
			/* We did not update the record: unlock it */

			rec = btr_pcur_get_rec(pcur);

			lock_rec_unlock(
				trx,
				btr_pcur_get_block(pcur),
				rec,
				static_cast<enum lock_mode>(
					prebuilt->select_lock_type));

			if (prebuilt->new_rec_locks >= 2) {
				rec = btr_pcur_get_rec(clust_pcur);

				lock_rec_unlock(
					trx,
					btr_pcur_get_block(clust_pcur),
					rec,
					static_cast<enum lock_mode>(
						prebuilt->select_lock_type));
			}
		}
no_unlock:
		mtr_commit(&mtr);
	}

	trx->op_info = "";
}

/*********************************************************************//**
Checks if a table is such that we automatically created a clustered
index on it (on row id).
@return TRUE if the clustered index was generated automatically */
ibool
row_table_got_default_clust_index(
/*==============================*/
	const dict_table_t*	table)	/*!< in: table */
{
	const dict_index_t*	clust_index;

	clust_index = dict_table_get_first_index(table);

	return(dict_index_get_nth_col(clust_index, 0)->mtype == DATA_SYS);
}

/*********************************************************************//**
Locks the data dictionary in shared mode from modifications, for performing
foreign key check, rollback, or other operation invisible to MySQL. */
void
row_mysql_freeze_data_dictionary_func(
/*==================================*/
	trx_t*		trx,	/*!< in/out: transaction */
	const char*	file,	/*!< in: file name */
	ulint		line)	/*!< in: line number */
{
	ut_a(trx->dict_operation_lock_mode == 0);

	rw_lock_s_lock_inline(&dict_operation_lock, 0, file, line);

	trx->dict_operation_lock_mode = RW_S_LATCH;
}

/*********************************************************************//**
Unlocks the data dictionary shared lock. */
void
row_mysql_unfreeze_data_dictionary(
/*===============================*/
	trx_t*	trx)	/*!< in/out: transaction */
{
	ut_ad(lock_trx_has_sys_table_locks(trx) == NULL);

	ut_a(trx->dict_operation_lock_mode == RW_S_LATCH);

	rw_lock_s_unlock(&dict_operation_lock);

	trx->dict_operation_lock_mode = 0;
}

/*********************************************************************//**
Locks the data dictionary exclusively for performing a table create or other
data dictionary modification operation. */
void
row_mysql_lock_data_dictionary_func(
/*================================*/
	trx_t*		trx,	/*!< in/out: transaction */
	const char*	file,	/*!< in: file name */
	ulint		line)	/*!< in: line number */
{
	ut_a(trx->dict_operation_lock_mode == 0
	     || trx->dict_operation_lock_mode == RW_X_LATCH);

	/* Serialize data dictionary operations with dictionary mutex:
	no deadlocks or lock waits can occur then in these operations */

	rw_lock_x_lock_inline(&dict_operation_lock, 0, file, line);
	trx->dict_operation_lock_mode = RW_X_LATCH;

	mutex_enter(&dict_sys->mutex);
}

/*********************************************************************//**
Unlocks the data dictionary exclusive lock. */
void
row_mysql_unlock_data_dictionary(
/*=============================*/
	trx_t*	trx)	/*!< in/out: transaction */
{
	ut_ad(lock_trx_has_sys_table_locks(trx) == NULL);

	ut_a(trx->dict_operation_lock_mode == RW_X_LATCH);

	/* Serialize data dictionary operations with dictionary mutex:
	no deadlocks can occur then in these operations */

	mutex_exit(&dict_sys->mutex);
	rw_lock_x_unlock(&dict_operation_lock);

	trx->dict_operation_lock_mode = 0;
}

/*********************************************************************//**
Creates a table for MySQL. On failure the transaction will be rolled back
and the 'table' object will be freed.
@return error code or DB_SUCCESS */
dberr_t
row_create_table_for_mysql(
/*=======================*/
	dict_table_t*	table,	/*!< in, own: table definition
				(will be freed, or on DB_SUCCESS
				added to the data dictionary cache) */
	trx_t*		trx,	/*!< in/out: transaction */
	bool		commit)	/*!< in: if true, commit the transaction */
{
	tab_node_t*	node;
	mem_heap_t*	heap;
	que_thr_t*	thr;
	dberr_t		err;

#ifdef UNIV_SYNC_DEBUG
	ut_ad(rw_lock_own(&dict_operation_lock, RW_LOCK_X));
#endif /* UNIV_SYNC_DEBUG */
	ut_ad(mutex_own(&dict_sys->mutex));
	ut_ad(trx->dict_operation_lock_mode == RW_X_LATCH);

	DBUG_EXECUTE_IF(
		"ib_create_table_fail_at_start_of_row_create_table_for_mysql",
		goto err_exit;
	);

	if (srv_sys_space.created_new_raw()) {
		ib::info() << MODIFICATIONS_NOT_ALLOWED_MSG_RAW_PARTITION;

err_exit:
		dict_mem_table_free(table);

		if (commit) {
			trx_commit_for_mysql(trx);
		}

		return(DB_ERROR);
	}

	trx->op_info = "creating table";

	if (row_mysql_is_system_table(table->name.m_name)) {

		ib::error() << "Trying to create a MySQL system table "
			<< table->name << " of type InnoDB. MySQL system"
			" tables must be of the MyISAM type!";
		goto err_exit;
	}

	trx_start_if_not_started_xa(trx, true);

	heap = mem_heap_create(512);

	switch (trx_get_dict_operation(trx)) {
	case TRX_DICT_OP_NONE:
		trx_set_dict_operation(trx, TRX_DICT_OP_TABLE);
	case TRX_DICT_OP_TABLE:
		break;
	case TRX_DICT_OP_INDEX:
		/* If the transaction was previously flagged as
		TRX_DICT_OP_INDEX, we should be creating auxiliary
		tables for full-text indexes. */
		ut_ad(strstr(table->name.m_name, "/FTS_") != NULL);
	}

	node = tab_create_graph_create(table, heap);

	thr = pars_complete_graph_for_exec(node, trx, heap);

	ut_a(thr == que_fork_start_command(
			static_cast<que_fork_t*>(que_node_get_parent(thr))));

	que_run_threads(thr);

	err = trx->error_state;

	/* Update SYS_TABLESPACES and SYS_DATAFILES if a new file-per-table
	tablespace was created. */
	if (err == DB_SUCCESS && dict_table_is_file_per_table(table)) {

		ut_ad(!is_system_tablespace(table->space));

		char*	path;
		path = fil_space_get_first_path(table->space);

		err = dict_replace_tablespace_in_dictionary(
			table->space, table->name.m_name,
			fil_space_get_flags(table->space),
			path, trx, commit);

			ut_free(path);

		if (err != DB_SUCCESS) {
			/* We must delete the link file. */
			RemoteDatafile::delete_link_file(table->name.m_name);
		}
	}

	switch (err) {
	case DB_SUCCESS:
		break;
	case DB_OUT_OF_FILE_SPACE:
		trx->error_state = DB_SUCCESS;
		trx_rollback_to_savepoint(trx, NULL);

		ib::warn() << "Cannot create table "
			<< table->name
			<< " because tablespace full";

		if (dict_table_open_on_name(table->name.m_name, TRUE, FALSE,
					    DICT_ERR_IGNORE_NONE)) {

			dict_table_close_and_drop(trx, table);

			if (commit) {
				trx_commit_for_mysql(trx);
			}
		} else {
			dict_mem_table_free(table);
		}

		break;

	case DB_TOO_MANY_CONCURRENT_TRXS:
		/* We already have .ibd file here. it should be deleted. */

		if (dict_table_is_file_per_table(table)
		    && fil_delete_tablespace(
			    table->space,
			    BUF_REMOVE_FLUSH_NO_WRITE)
		    != DB_SUCCESS) {

			ib::error() << "Not able to delete tablespace "
				<< table->space << " of table "
				<< table->name << "!";
		}
		/* fall through */

	case DB_DUPLICATE_KEY:
	case DB_TABLESPACE_EXISTS:
	default:
		trx->error_state = DB_SUCCESS;
		trx_rollback_to_savepoint(trx, NULL);
		dict_mem_table_free(table);
		break;
	}

	que_graph_free((que_t*) que_node_get_parent(thr));

	trx->op_info = "";

	return(err);
}

/*********************************************************************//**
Does an index creation operation for MySQL. TODO: currently failure
to create an index results in dropping the whole table! This is no problem
currently as all indexes must be created at the same time as the table.
@return error number or DB_SUCCESS */
dberr_t
row_create_index_for_mysql(
/*=======================*/
	dict_index_t*	index,		/*!< in, own: index definition
					(will be freed) */
	trx_t*		trx,		/*!< in: transaction handle */
	const ulint*	field_lengths,	/*!< in: if not NULL, must contain
					dict_index_get_n_fields(index)
					actual field lengths for the
					index columns, which are
					then checked for not being too
					large. */
	dict_table_t*	handler)	/*!< in/out: table handler. */
{
	ind_node_t*	node;
	mem_heap_t*	heap;
	que_thr_t*	thr;
	dberr_t		err;
	ulint		i;
	ulint		len;
	char*		table_name;
	char*		index_name;
	dict_table_t*	table = NULL;
	ibool		is_fts;

	trx->op_info = "creating index";

	/* Copy the table name because we may want to drop the
	table later, after the index object is freed (inside
	que_run_threads()) and thus index->table_name is not available. */
	table_name = mem_strdup(index->table_name);
	index_name = mem_strdup(index->name);

	is_fts = (index->type == DICT_FTS);

	if (handler != NULL && dict_table_is_intrinsic(handler)) {
		table = handler;
	}

	if (table == NULL) {

#ifdef UNIV_SYNC_DEBUG
		ut_ad(rw_lock_own(&dict_operation_lock, RW_LOCK_X));
#endif /* UNIV_SYNC_DEBUG */
		ut_ad(mutex_own(&dict_sys->mutex));

		table = dict_table_open_on_name(table_name, TRUE, TRUE,
						DICT_ERR_IGNORE_NONE);

	} else {
		++table->n_ref_count;
		ut_ad(dict_table_is_intrinsic(table));
	}

	if (!dict_table_is_temporary(table)) {
		trx_start_if_not_started_xa(trx, true);
	}

	for (i = 0; i < index->n_def; i++) {
		/* Check that prefix_len and actual length
		< DICT_MAX_INDEX_COL_LEN */

		len = dict_index_get_nth_field(index, i)->prefix_len;

		if (field_lengths && field_lengths[i]) {
			len = ut_max(len, field_lengths[i]);
		}

		DBUG_EXECUTE_IF(
			"ib_create_table_fail_at_create_index",
			len = DICT_MAX_FIELD_LEN_BY_FORMAT(table) + 1;
		);

		/* Column or prefix length exceeds maximum column length */
		if (len > (ulint) DICT_MAX_FIELD_LEN_BY_FORMAT(table)) {
			err = DB_TOO_BIG_INDEX_COL;

			dict_mem_index_free(index);
			goto error_handling;
		}
	}

	trx_set_dict_operation(trx, TRX_DICT_OP_TABLE);

	/* For temp-table we avoid insertion into SYSTEM TABLES to
	maintain performance and so we have separate path that directly
	just updates dictonary cache. */
	if (!dict_table_is_temporary(table)) {
		/* Note that the space id where we store the index is
		inherited from the table in dict_build_index_def_step()
		in dict0crea.cc. */

		heap = mem_heap_create(512);

		node = ind_create_graph_create(index, heap);

		thr = pars_complete_graph_for_exec(node, trx, heap);

		ut_a(thr == que_fork_start_command(
				static_cast<que_fork_t*>(
					que_node_get_parent(thr))));

		que_run_threads(thr);

		err = trx->error_state;

		que_graph_free((que_t*) que_node_get_parent(thr));
	} else {
		dict_build_index_def(table, index, trx);

		index_id_t index_id = index->id;

		/* add index to dictionary cache and also free index object */
		err = dict_index_add_to_cache(
			table, index, FIL_NULL,
			(trx_is_strict(trx)
			 || dict_table_get_format(table) >= UNIV_FORMAT_B));

		if (err != DB_SUCCESS) {
			goto error_handling;
		}

		/* as above function has freed index object re-load it
		now from dictionary cache using index_id */
		if (!dict_table_is_intrinsic(table)) {
			index = dict_index_get_if_in_cache_low(index_id);
		} else {
			index = dict_table_find_index_on_id(table, index_id);

			/* trx_id field is used for tracking which transaction
			created the index. For intrinsic table this is
			ir-relevant and so re-use it for tracking consistent
			view while processing SELECT as part of UPDATE. */
			index->trx_id = ULINT_UNDEFINED;
		}
		ut_a(index != NULL);
		index->table = table;

		err = dict_create_index_tree_in_mem(index, trx);

		if (err != DB_SUCCESS && !dict_table_is_intrinsic(table)) {
			dict_index_remove_from_cache(table, index);
		}
	}

	/* Create the index specific FTS auxiliary tables. */
	if (err == DB_SUCCESS && is_fts) {
		dict_index_t*	idx;

		idx = dict_table_get_index_on_name(table, index_name);

		ut_ad(idx);
		err = fts_create_index_tables(trx, idx);
	}

error_handling:
	dict_table_close(table, TRUE, FALSE);

	if (err != DB_SUCCESS) {
		/* We have special error handling here */

		trx->error_state = DB_SUCCESS;

		if (trx_is_started(trx)) {

			trx_rollback_to_savepoint(trx, NULL);
		}

		row_drop_table_for_mysql(table_name, trx, FALSE, true, handler);

		if (trx_is_started(trx)) {

			trx_commit_for_mysql(trx);
		}

		trx->error_state = DB_SUCCESS;
	}

	trx->op_info = "";

	ut_free(table_name);
	ut_free(index_name);

	return(err);
}

/*********************************************************************//**
Scans a table create SQL string and adds to the data dictionary
the foreign key constraints declared in the string. This function
should be called after the indexes for a table have been created.
Each foreign key constraint must be accompanied with indexes in
bot participating tables. The indexes are allowed to contain more
fields than mentioned in the constraint.

@param[in]	trx		transaction
@param[in]	sql_string	table create statement where
				foreign keys are declared like:
				FOREIGN KEY (a, b) REFERENCES table2(c, d),
				table2 can be written also with the database
				name before it: test.table2; the default
				database id the database of parameter name
@param[in]	sql_length	length of sql_string
@param[in]	name		table full name in normalized form
@param[in[	is_temp_table	true if table is temporary
@param[in,out]	handler		table handler if table is intrinsic
@param[in]	reject_fks	if TRUE, fail with error code
				DB_CANNOT_ADD_CONSTRAINT if any
				foreign keys are found.
@return error code or DB_SUCCESS */
dberr_t
row_table_add_foreign_constraints(
	trx_t*			trx,
	const char*		sql_string,
	size_t			sql_length,
	const char*		name,
	bool			is_temp_table,
	dict_table_t*		handler,
	ibool			reject_fks)
{
	dberr_t	err;

	DBUG_ENTER("row_table_add_foreign_constraints");

	ut_ad(mutex_own(&dict_sys->mutex) || handler);
#ifdef UNIV_SYNC_DEBUG
	ut_ad(rw_lock_own(&dict_operation_lock, RW_LOCK_X) || handler);
#endif /* UNIV_SYNC_DEBUG */
	ut_a(sql_string);

	trx->op_info = "adding foreign keys";

	if (!is_temp_table) {
		trx_start_if_not_started_xa(trx, true);
	}

	trx_set_dict_operation(trx, TRX_DICT_OP_TABLE);

	err = dict_create_foreign_constraints(
		trx, sql_string, sql_length, name, handler, reject_fks);

	DBUG_EXECUTE_IF("ib_table_add_foreign_fail",
			err = DB_DUPLICATE_KEY;);

	DEBUG_SYNC_C("table_add_foreign_constraints");

	/* Check like this shouldn't be done for table that doesn't
	have foreign keys but code still continues to run with void action.
	Disable it for intrinsic table at-least */
	if (err == DB_SUCCESS && handler == NULL) {
		/* Check that also referencing constraints are ok */
		dict_names_t	fk_tables;
		err = dict_load_foreigns(name, NULL, false, true,
					 DICT_ERR_IGNORE_NONE, fk_tables);

		while (err == DB_SUCCESS && !fk_tables.empty()) {
			dict_load_table(fk_tables.front(), true,
					DICT_ERR_IGNORE_NONE);
			fk_tables.pop_front();
		}
	}

	if (err != DB_SUCCESS) {
		/* We have special error handling here */

		trx->error_state = DB_SUCCESS;

		if (trx_is_started(trx)) {

			trx_rollback_to_savepoint(trx, NULL);
		}

		row_drop_table_for_mysql(name, trx, FALSE, true, handler);

		if (trx_is_started(trx)) {

			trx_commit_for_mysql(trx);
		}

		trx->error_state = DB_SUCCESS;
	}

	DBUG_RETURN(err);
}

/*********************************************************************//**
Drops a table for MySQL as a background operation. MySQL relies on Unix
in ALTER TABLE to the fact that the table handler does not remove the
table before all handles to it has been removed. Furhermore, the MySQL's
call to drop table must be non-blocking. Therefore we do the drop table
as a background operation, which is taken care of by the master thread
in srv0srv.cc.
@return error code or DB_SUCCESS */
static
dberr_t
row_drop_table_for_mysql_in_background(
/*===================================*/
	const char*	name)	/*!< in: table name */
{
	dberr_t	error;
	trx_t*	trx;

	trx = trx_allocate_for_background();

	/* If the original transaction was dropping a table referenced by
	foreign keys, we must set the following to be able to drop the
	table: */

	trx->check_foreigns = false;

	/* Try to drop the table in InnoDB */

	error = row_drop_table_for_mysql(name, trx, FALSE);

	/* Flush the log to reduce probability that the .frm files and
	the InnoDB data dictionary get out-of-sync if the user runs
	with innodb_flush_log_at_trx_commit = 0 */

	log_buffer_flush_to_disk();

	trx_commit_for_mysql(trx);

	trx_free_for_background(trx);

	return(error);
}

/*********************************************************************//**
The master thread in srv0srv.cc calls this regularly to drop tables which
we must drop in background after queries to them have ended. Such lazy
dropping of tables is needed in ALTER TABLE on Unix.
@return how many tables dropped + remaining tables in list */
ulint
row_drop_tables_for_mysql_in_background(void)
/*=========================================*/
{
	row_mysql_drop_t*	drop;
	dict_table_t*		table;
	ulint			n_tables;
	ulint			n_tables_dropped = 0;
loop:
	mutex_enter(&row_drop_list_mutex);

	ut_a(row_mysql_drop_list_inited);

	drop = UT_LIST_GET_FIRST(row_mysql_drop_list);

	n_tables = UT_LIST_GET_LEN(row_mysql_drop_list);

	mutex_exit(&row_drop_list_mutex);

	if (drop == NULL) {
		/* All tables dropped */

		return(n_tables + n_tables_dropped);
	}

	table = dict_table_open_on_name(drop->table_name, FALSE, FALSE,
					DICT_ERR_IGNORE_NONE);

	if (table == NULL) {
		/* If for some reason the table has already been dropped
		through some other mechanism, do not try to drop it */

		goto already_dropped;
	}

	ut_a(!table->can_be_evicted);

	dict_table_close(table, FALSE, FALSE);

	if (DB_SUCCESS != row_drop_table_for_mysql_in_background(
		    drop->table_name)) {
		/* If the DROP fails for some table, we return, and let the
		main thread retry later */

		return(n_tables + n_tables_dropped);
	}

	n_tables_dropped++;

already_dropped:
	mutex_enter(&row_drop_list_mutex);

	UT_LIST_REMOVE(row_mysql_drop_list, drop);

	MONITOR_DEC(MONITOR_BACKGROUND_DROP_TABLE);

	ib::info() << "Dropped table "
		<< ut_get_name(NULL, drop->table_name)
		<< " in background drop queue.",

	ut_free(drop->table_name);

	ut_free(drop);

	mutex_exit(&row_drop_list_mutex);

	goto loop;
}

/*********************************************************************//**
Get the background drop list length. NOTE: the caller must own the
drop list mutex!
@return how many tables in list */
ulint
row_get_background_drop_list_len_low(void)
/*======================================*/
{
	ulint	len;

	mutex_enter(&row_drop_list_mutex);

	ut_a(row_mysql_drop_list_inited);

	len = UT_LIST_GET_LEN(row_mysql_drop_list);

	mutex_exit(&row_drop_list_mutex);

	return(len);
}

/*********************************************************************//**
If a table is not yet in the drop list, adds the table to the list of tables
which the master thread drops in background. We need this on Unix because in
ALTER TABLE MySQL may call drop table even if the table has running queries on
it. Also, if there are running foreign key checks on the table, we drop the
table lazily.
@return TRUE if the table was not yet in the drop list, and was added there */
static
ibool
row_add_table_to_background_drop_list(
/*==================================*/
	const char*	name)	/*!< in: table name */
{
	row_mysql_drop_t*	drop;

	mutex_enter(&row_drop_list_mutex);

	ut_a(row_mysql_drop_list_inited);

	/* Look if the table already is in the drop list */
	for (drop = UT_LIST_GET_FIRST(row_mysql_drop_list);
	     drop != NULL;
	     drop = UT_LIST_GET_NEXT(row_mysql_drop_list, drop)) {

		if (strcmp(drop->table_name, name) == 0) {
			/* Already in the list */

			mutex_exit(&row_drop_list_mutex);

			return(FALSE);
		}
	}

	drop = static_cast<row_mysql_drop_t*>(
		ut_malloc_nokey(sizeof(row_mysql_drop_t)));

	drop->table_name = mem_strdup(name);

	UT_LIST_ADD_LAST(row_mysql_drop_list, drop);

	MONITOR_INC(MONITOR_BACKGROUND_DROP_TABLE);

	mutex_exit(&row_drop_list_mutex);

	return(TRUE);
}

/*********************************************************************//**
Reassigns the table identifier of a table.
@return error code or DB_SUCCESS */
dberr_t
row_mysql_table_id_reassign(
/*========================*/
	dict_table_t*	table,	/*!< in/out: table */
	trx_t*		trx,	/*!< in/out: transaction */
	table_id_t*	new_id)	/*!< out: new table id */
{
	dberr_t		err;
	pars_info_t*	info	= pars_info_create();

	dict_hdr_get_new_id(new_id, NULL, NULL, table, false);

	/* Remove all locks except the table-level S and X locks. */
	lock_remove_all_on_table(table, FALSE);

	pars_info_add_ull_literal(info, "old_id", table->id);
	pars_info_add_ull_literal(info, "new_id", *new_id);

	err = que_eval_sql(
		info,
		"PROCEDURE RENUMBER_TABLE_PROC () IS\n"
		"BEGIN\n"
		"UPDATE SYS_TABLES SET ID = :new_id\n"
		" WHERE ID = :old_id;\n"
		"UPDATE SYS_COLUMNS SET TABLE_ID = :new_id\n"
		" WHERE TABLE_ID = :old_id;\n"
		"UPDATE SYS_INDEXES SET TABLE_ID = :new_id\n"
		" WHERE TABLE_ID = :old_id;\n"
		"END;\n", FALSE, trx);

	return(err);
}

/*********************************************************************//**
Setup the pre-requisites for DISCARD TABLESPACE. It will start the transaction,
acquire the data dictionary lock in X mode and open the table.
@return table instance or 0 if not found. */
static
dict_table_t*
row_discard_tablespace_begin(
/*=========================*/
	const char*	name,	/*!< in: table name */
	trx_t*		trx)	/*!< in: transaction handle */
{
	trx->op_info = "discarding tablespace";

	trx_set_dict_operation(trx, TRX_DICT_OP_TABLE);

	trx_start_if_not_started_xa(trx, true);

	/* Serialize data dictionary operations with dictionary mutex:
	this is to avoid deadlocks during data dictionary operations */

	row_mysql_lock_data_dictionary(trx);

	dict_table_t*	table;

	table = dict_table_open_on_name(
		name, TRUE, FALSE, DICT_ERR_IGNORE_NONE);

	if (table) {
		dict_stats_wait_bg_to_stop_using_table(table, trx);
		ut_a(!is_system_tablespace(table->space));
		ut_a(table->n_foreign_key_checks_running == 0);
	}

	return(table);
}

/*********************************************************************//**
Do the foreign key constraint checks.
@return DB_SUCCESS or error code. */
static
dberr_t
row_discard_tablespace_foreign_key_checks(
/*======================================*/
	const trx_t*		trx,	/*!< in: transaction handle */
	const dict_table_t*	table)	/*!< in: table to be discarded */
{

	if (srv_read_only_mode || !trx->check_foreigns) {
		return(DB_SUCCESS);
	}

	/* Check if the table is referenced by foreign key constraints from
	some other table (not the table itself) */
	dict_foreign_set::iterator	it
		= std::find_if(table->referenced_set.begin(),
			       table->referenced_set.end(),
			       dict_foreign_different_tables());

	if (it == table->referenced_set.end()) {
		return(DB_SUCCESS);
	}

	const dict_foreign_t*	foreign	= *it;
	FILE*			ef	= dict_foreign_err_file;

	ut_ad(foreign->foreign_table != table);
	ut_ad(foreign->referenced_table == table);

	/* We only allow discarding a referenced table if
	FOREIGN_KEY_CHECKS is set to 0 */

	mutex_enter(&dict_foreign_err_mutex);

	rewind(ef);

	ut_print_timestamp(ef);

	fputs("  Cannot DISCARD table ", ef);
	ut_print_name(ef, trx, table->name.m_name);
	fputs("\n"
	      "because it is referenced by ", ef);
	ut_print_name(ef, trx, foreign->foreign_table_name);
	putc('\n', ef);

	mutex_exit(&dict_foreign_err_mutex);

	return(DB_CANNOT_DROP_CONSTRAINT);
}

/*********************************************************************//**
Cleanup after the DISCARD TABLESPACE operation.
@return error code. */
static
dberr_t
row_discard_tablespace_end(
/*=======================*/
	trx_t*		trx,	/*!< in/out: transaction handle */
	dict_table_t*	table,	/*!< in/out: table to be discarded */
	dberr_t		err)	/*!< in: error code */
{
	if (table != 0) {
		dict_table_close(table, TRUE, FALSE);
	}

	DBUG_EXECUTE_IF("ib_discard_before_commit_crash",
			log_make_checkpoint_at(LSN_MAX, TRUE);
			DBUG_SUICIDE(););

	trx_commit_for_mysql(trx);

	DBUG_EXECUTE_IF("ib_discard_after_commit_crash",
			log_make_checkpoint_at(LSN_MAX, TRUE);
			DBUG_SUICIDE(););

	row_mysql_unlock_data_dictionary(trx);

	trx->op_info = "";

	return(err);
}

/*********************************************************************//**
Do the DISCARD TABLESPACE operation.
@return DB_SUCCESS or error code. */
static
dberr_t
row_discard_tablespace(
/*===================*/
	trx_t*		trx,	/*!< in/out: transaction handle */
	dict_table_t*	table)	/*!< in/out: table to be discarded */
{
	dberr_t		err;

	/* How do we prevent crashes caused by ongoing operations on
	the table? Old operations could try to access non-existent
	pages. MySQL will block all DML on the table using MDL and a
	DISCARD will not start unless all existing operations on the
	table to be discarded are completed.

	1) Acquire the data dictionary latch in X mode. To prevent any
	internal operations that MySQL is not aware off and also for
	the internal SQL parser.

	2) Purge and rollback: we assign a new table id for the
	table. Since purge and rollback look for the table based on
	the table id, they see the table as 'dropped' and discard
	their operations.

	3) Insert buffer: we remove all entries for the tablespace in
	the insert buffer tree.

	4) FOREIGN KEY operations: if table->n_foreign_key_checks_running > 0,
	we do not allow the discard. */

	/* Play safe and remove all insert buffer entries, though we should
	have removed them already when DISCARD TABLESPACE was called */

	ibuf_delete_for_discarded_space(table->space);

	table_id_t	new_id;

	/* Set the TABLESPACE DISCARD flag in the table definition
	on disk. */
	err = row_import_update_discarded_flag(
		trx, table->id, true, true);

	if (err != DB_SUCCESS) {
		return(err);
	}

	/* Update the index root pages in the system tables, on disk */
	err = row_import_update_index_root(trx, table, true, true);

	if (err != DB_SUCCESS) {
		return(err);
	}

	/* Drop all the FTS auxiliary tables. */
	if (dict_table_has_fts_index(table)
	    || DICT_TF2_FLAG_IS_SET(table, DICT_TF2_FTS_HAS_DOC_ID)) {

		fts_drop_tables(trx, table);
	}

	/* Assign a new space ID to the table definition so that purge
	can ignore the changes. Update the system table on disk. */

	err = row_mysql_table_id_reassign(table, trx, &new_id);

	if (err != DB_SUCCESS) {
		return(err);
	}

	/* Discard the physical file that is used for the tablespace. */

	err = fil_discard_tablespace(table->space);

	switch (err) {
	case DB_SUCCESS:
	case DB_IO_ERROR:
	case DB_TABLESPACE_NOT_FOUND:
		/* All persistent operations successful, update the
		data dictionary memory cache. */

		table->ibd_file_missing = TRUE;

		table->flags2 |= DICT_TF2_DISCARDED;

		dict_table_change_id_in_cache(table, new_id);

		/* Reset the root page numbers. */

		for (dict_index_t* index = UT_LIST_GET_FIRST(table->indexes);
		     index != 0;
		     index = UT_LIST_GET_NEXT(indexes, index)) {

			index->page = FIL_NULL;
			index->space = FIL_NULL;
		}

		/* If the tablespace did not already exist or we couldn't
		write to it, we treat that as a successful DISCARD. It is
		unusable anyway. */

		err = DB_SUCCESS;
		break;

	default:
		/* We need to rollback the disk changes, something failed. */

		trx->error_state = DB_SUCCESS;

		trx_rollback_to_savepoint(trx, NULL);

		trx->error_state = DB_SUCCESS;
	}

	return(err);
}

/*********************************************************************//**
Discards the tablespace of a table which stored in an .ibd file. Discarding
means that this function renames the .ibd file and assigns a new table id for
the table. Also the flag table->ibd_file_missing is set to TRUE.
@return error code or DB_SUCCESS */
dberr_t
row_discard_tablespace_for_mysql(
/*=============================*/
	const char*	name,	/*!< in: table name */
	trx_t*		trx)	/*!< in: transaction handle */
{
	dberr_t		err;
	dict_table_t*	table;

	/* Open the table and start the transaction if not started. */

	table = row_discard_tablespace_begin(name, trx);

	if (table == 0) {
		err = DB_TABLE_NOT_FOUND;
	} else if (dict_table_is_temporary(table)) {

		ib_senderrf(trx->mysql_thd, IB_LOG_LEVEL_ERROR,
			    ER_CANNOT_DISCARD_TEMPORARY_TABLE);

		err = DB_ERROR;

	} else if (table->space == srv_sys_space.space_id()) {
		char	table_name[MAX_FULL_NAME_LEN + 1];

		innobase_format_name(
			table_name, sizeof(table_name),
			table->name.m_name);

		ib_senderrf(trx->mysql_thd, IB_LOG_LEVEL_ERROR,
			    ER_TABLE_IN_SYSTEM_TABLESPACE, table_name);

		err = DB_ERROR;

	} else if (table->n_foreign_key_checks_running > 0) {
		char	table_name[MAX_FULL_NAME_LEN + 1];

		innobase_format_name(
			table_name, sizeof(table_name),
			table->name.m_name);

		ib_senderrf(trx->mysql_thd, IB_LOG_LEVEL_ERROR,
			    ER_DISCARD_FK_CHECKS_RUNNING, table_name);

		err = DB_ERROR;

	} else {
		/* Do foreign key constraint checks. */

		err = row_discard_tablespace_foreign_key_checks(trx, table);

		if (err == DB_SUCCESS) {
			err = row_discard_tablespace(trx, table);
		}
	}

	return(row_discard_tablespace_end(trx, table, err));
}

/*********************************************************************//**
Sets an exclusive lock on a table.
@return error code or DB_SUCCESS */
dberr_t
row_mysql_lock_table(
/*=================*/
	trx_t*		trx,		/*!< in/out: transaction */
	dict_table_t*	table,		/*!< in: table to lock */
	enum lock_mode	mode,		/*!< in: LOCK_X or LOCK_S */
	const char*	op_info)	/*!< in: string for trx->op_info */
{
	mem_heap_t*	heap;
	que_thr_t*	thr;
	dberr_t		err;
	sel_node_t*	node;

	ut_ad(trx);
	ut_ad(mode == LOCK_X || mode == LOCK_S);

	heap = mem_heap_create(512);

	trx->op_info = op_info;

	node = sel_node_create(heap);
	thr = pars_complete_graph_for_exec(node, trx, heap);
	thr->graph->state = QUE_FORK_ACTIVE;

	/* We use the select query graph as the dummy graph needed
	in the lock module call */

	thr = que_fork_get_first_thr(
		static_cast<que_fork_t*>(que_node_get_parent(thr)));

	que_thr_move_to_run_state_for_mysql(thr, trx);

run_again:
	thr->run_node = thr;
	thr->prev_node = thr->common.parent;

	err = lock_table(0, table, mode, thr);

	trx->error_state = err;

	if (err == DB_SUCCESS) {
		que_thr_stop_for_mysql_no_error(thr, trx);
	} else {
		que_thr_stop_for_mysql(thr);

		if (err != DB_QUE_THR_SUSPENDED) {
			ibool	was_lock_wait;

			was_lock_wait = row_mysql_handle_errors(
				&err, trx, thr, NULL);

			if (was_lock_wait) {
				goto run_again;
			}
		} else {
			que_thr_t*	run_thr;
			que_node_t*	parent;

			parent = que_node_get_parent(thr);

			run_thr = que_fork_start_command(
				static_cast<que_fork_t*>(parent));

			ut_a(run_thr == thr);

			/* There was a lock wait but the thread was not
			in a ready to run or running state. */
			trx->error_state = DB_LOCK_WAIT;

			goto run_again;
		}
	}

	que_graph_free(thr->graph);
	trx->op_info = "";

	return(err);
}

/** Drop ancillary FTS tables as part of dropping a table.
@param[in,out]	table		Table cache entry
@param[in,out]	trx		Transaction handle
@return error code or DB_SUCCESS */
UNIV_INLINE
dberr_t
row_drop_ancillary_fts_tables(
	dict_table_t*	table,
	trx_t*		trx)
{
	/* Drop ancillary FTS tables */
	if (dict_table_has_fts_index(table)
	    || DICT_TF2_FLAG_IS_SET(table, DICT_TF2_FTS_HAS_DOC_ID)) {

		ut_ad(table->n_ref_count == 0);
		ut_ad(trx_is_started(trx));

		dberr_t err = fts_drop_tables(trx, table);

		if (err != DB_SUCCESS) {
			ib::error() << " Unable to remove ancillary FTS"
				" tables for table "
				<< table->name << " : " << ut_strerr(err);

			return(err);
		}
	}

	/* The table->fts flag can be set on the table for which
	the cluster index is being rebuilt. Such table might not have
	DICT_TF2_FTS flag set. So keep this out of above
	dict_table_has_fts_index condition */
	if (table->fts != NULL) {
		/* Need to set TABLE_DICT_LOCKED bit, since
		fts_que_graph_free_check_lock would try to acquire
		dict mutex lock */
		table->fts->fts_status |= TABLE_DICT_LOCKED;

		fts_free(table);
	}

	return(DB_SUCCESS);
}

/** Drop a table from the memory cache as part of dropping a table.
@param[in]	tablename	A copy of table->name. Used when table == null
@param[in,out]	table		Table cache entry
@param[in,out]	trx		Transaction handle
@return error code or DB_SUCCESS */
UNIV_INLINE
dberr_t
row_drop_table_from_cache(
	const char*	tablename,
	dict_table_t*	table,
	trx_t*		trx)
{
	dberr_t	err = DB_SUCCESS;
	bool	is_temp = dict_table_is_temporary(table);

	/* Remove the pointer to this table object from the list
	of modified tables by the transaction because the object
	is going to be destroyed below. */
	trx->mod_tables.erase(table);

	if (!dict_table_is_intrinsic(table)) {
		dict_table_remove_from_cache(table);
	} else {
		for (dict_index_t* index = UT_LIST_GET_FIRST(table->indexes);
		     index != NULL;
		     index = UT_LIST_GET_FIRST(table->indexes)) {

			rw_lock_free(&index->lock);

			UT_LIST_REMOVE(table->indexes, index);

			dict_mem_index_free(index);
		}

		dict_mem_table_free(table);
		table = NULL;
	}

	if (!is_temp
	    && dict_load_table(tablename, true,
			       DICT_ERR_IGNORE_NONE) != NULL) {
		ib::error() << "Not able to remove table "
			<< ut_get_name(trx, tablename)
			<< " from the dictionary cache!";
		err = DB_ERROR;
	}

	return(err);
}

/** Drop a single-table tablespace as part of dropping or renaming a table.
This deletes the fil_space_t if found and the file on disk.
@param[in]	space_id	Tablespace ID
@param[in]	tablename	Table name, same as the tablespace name
@param[in]	filepath	File path of tablespace to delete
@param[in]	is_temp		Is this a temporary table/tablespace
@param[in]	trx		Transaction handle
@return error code or DB_SUCCESS */
UNIV_INLINE
dberr_t
row_drop_single_table_tablespace(
	ulint	space_id,
	const char*	tablename,
	const char*	filepath,
	bool	is_temp,
	trx_t*	trx)
{
	dberr_t	err = DB_SUCCESS;

	/* This might be a temporary single-table tablespace if the table
	is compressed and temporary. If so, don't spam the log when we
	delete one of these or if we can't find the tablespace. */
	bool	print_msg = !is_temp;

	/* If the tablespace is not in the cache, just delete the file. */
	if (!fil_space_for_table_exists_in_mem(
		    space_id, tablename, print_msg, false, NULL, 0)) {

		/* Force a delete of any discarded or temporary files. */
		fil_delete_file(filepath);

		if (print_msg) {
			ib::info() << "Removed datafile " << filepath
				<< " for table " << tablename;
		}

	} else if (fil_delete_tablespace(space_id, BUF_REMOVE_FLUSH_NO_WRITE)
		   != DB_SUCCESS) {

		ib::error() << "We removed the InnoDB internal data"
			" dictionary entry of table " << tablename
			<< " but we are not able to delete the tablespace "
			<< space_id << " file " << filepath << "!";

		err = DB_ERROR;
	}

	return(err);
}

/** Drop a table for MySQL.
If the data dictionary was not already locked by the transaction,
the transaction will be committed.  Otherwise, the data dictionary
will remain locked.
@param[in]	name		Table name
@param[in]	trx		Transaction handle
@param[in]	drop_db		true=dropping whole database
@param[in]	nonatomic	Whether it is permitted to release
and reacquire dict_operation_lock
@param[in,out]	handler		Table handler
@return error code or DB_SUCCESS */
dberr_t
row_drop_table_for_mysql(
	const char*	name,
	trx_t*		trx,
	bool		drop_db,
	bool		nonatomic,
	dict_table_t*	handler)
{
	dberr_t		err;
	dict_foreign_t*	foreign;
	dict_table_t*	table			= NULL;
	char*		filepath		= NULL;
	char*		tablename		= NULL;
	bool		locked_dictionary	= false;
	pars_info_t*	info			= NULL;
	mem_heap_t*	heap			= NULL;
	bool		is_intrinsic_temp_table	= false;

	DBUG_ENTER("row_drop_table_for_mysql");
	DBUG_PRINT("row_drop_table_for_mysql", ("table: '%s'", name));

	ut_a(name != NULL);

	if (srv_sys_space.created_new_raw()) {
		ib::info() << MODIFICATIONS_NOT_ALLOWED_MSG_RAW_PARTITION;
		DBUG_RETURN(DB_ERROR);
	}

	/* Serialize data dictionary operations with dictionary mutex:
	no deadlocks can occur then in these operations */

	trx->op_info = "dropping table";

	if (handler != NULL && dict_table_is_intrinsic(handler)) {
		table = handler;
		is_intrinsic_temp_table = true;
	}

	if (table == NULL) {

		if (trx->dict_operation_lock_mode != RW_X_LATCH) {
			/* Prevent foreign key checks etc. while we are
			dropping the table */

			row_mysql_lock_data_dictionary(trx);

			locked_dictionary = true;
			nonatomic = true;
		}

		ut_ad(mutex_own(&dict_sys->mutex));
#ifdef UNIV_SYNC_DEBUG
		ut_ad(rw_lock_own(&dict_operation_lock, RW_LOCK_X));
#endif /* UNIV_SYNC_DEBUG */

		table = dict_table_open_on_name(
			name, TRUE, FALSE,
			static_cast<dict_err_ignore_t>(
				DICT_ERR_IGNORE_INDEX_ROOT
				| DICT_ERR_IGNORE_CORRUPT));
	} else {
		++table->n_ref_count;
		ut_ad(dict_table_is_intrinsic(table));
	}

	if (!table) {
		err = DB_TABLE_NOT_FOUND;

		if (!row_is_mysql_tmp_table_name(name)) {
			ib::error() << "Table " << ut_get_name(trx, name)
				<< " does not exist in the InnoDB internal"
				" data dictionary though MySQL is trying to"
				" drop it. Have you copied the .frm file"
				" of the table to the MySQL database directory"
				" from another database? "
				<< TROUBLESHOOTING_MSG;
		}
		goto funct_exit;
	}

	/* This function is called recursively via fts_drop_tables(). */
	if (!trx_is_started(trx)) {

		if (!dict_table_is_temporary(table)) {
			trx_start_for_ddl(trx, TRX_DICT_OP_TABLE);
		} else {
			trx_set_dict_operation(trx, TRX_DICT_OP_TABLE);
		}
	}

	/* Turn on this drop bit before we could release the dictionary
	latch */
	table->to_be_dropped = true;

	if (nonatomic) {
		/* This trx did not acquire any locks on dictionary
		table records yet. Thus it is safe to release and
		reacquire the data dictionary latches. */
		if (table->fts) {
			ut_ad(!table->fts->add_wq);
			ut_ad(lock_trx_has_sys_table_locks(trx) == 0);

			row_mysql_unlock_data_dictionary(trx);
			fts_optimize_remove_table(table);
			row_mysql_lock_data_dictionary(trx);
		}

		/* Do not bother to deal with persistent stats for temp
		tables since we know temp tables do not use persistent
		stats. */
		if (!dict_table_is_temporary(table)) {
			dict_stats_wait_bg_to_stop_using_table(
				table, trx);
		}
	}

	/* make sure background stats thread is not running on the table */
	ut_ad(!(table->stats_bg_flag & BG_STAT_IN_PROGRESS));

	/* Delete the link file if used. */
	if (DICT_TF_HAS_DATA_DIR(table->flags)) {
		RemoteDatafile::delete_link_file(name);
	}

	if (!dict_table_is_temporary(table)) {

		dict_stats_recalc_pool_del(table);

		/* Remove stats for this table and all of its indexes from the
		persistent storage if it exists and if there are stats for this
		table in there. This function creates its own trx and commits
		it. */
		char	errstr[1024];
		err = dict_stats_drop_table(name, errstr, sizeof(errstr));

		if (err != DB_SUCCESS) {
			ib::warn() << errstr;
		}
	}

	if (!dict_table_is_intrinsic(table)) {
		dict_table_prevent_eviction(table);
	}

	dict_table_close(table, TRUE, FALSE);

	/* Check if the table is referenced by foreign key constraints from
	some other table (not the table itself) */

	if (!srv_read_only_mode && trx->check_foreigns) {

		for (dict_foreign_set::iterator it
			= table->referenced_set.begin();
		     it != table->referenced_set.end();
		     ++it) {

			foreign = *it;

			const bool	ref_ok = drop_db
				&& dict_tables_have_same_db(
					name,
					foreign->foreign_table_name_lookup);

			if (foreign->foreign_table != table && !ref_ok) {

				FILE*	ef	= dict_foreign_err_file;

				/* We only allow dropping a referenced table
				if FOREIGN_KEY_CHECKS is set to 0 */

				err = DB_CANNOT_DROP_CONSTRAINT;

				mutex_enter(&dict_foreign_err_mutex);
				rewind(ef);
				ut_print_timestamp(ef);

				fputs("  Cannot drop table ", ef);
				ut_print_name(ef, trx, name);
				fputs("\n"
				      "because it is referenced by ", ef);
				ut_print_name(ef, trx,
					      foreign->foreign_table_name);
				putc('\n', ef);
				mutex_exit(&dict_foreign_err_mutex);

				goto funct_exit;
			}
		}
	}

	/* TODO: could we replace the counter n_foreign_key_checks_running
	with lock checks on the table? Acquire here an exclusive lock on the
	table, and rewrite lock0lock.cc and the lock wait in srv0srv.cc so that
	they can cope with the table having been dropped here? Foreign key
	checks take an IS or IX lock on the table. */

	if (table->n_foreign_key_checks_running > 0) {

		const char*	save_tablename = table->name.m_name;
		ibool		added;

		added = row_add_table_to_background_drop_list(save_tablename);

		if (added) {
			ib::info() << "You are trying to drop table "
				<< table->name
				<< " though there is a foreign key check"
				" running on it. Adding the table to the"
				" background drop queue.";

			/* We return DB_SUCCESS to MySQL though the drop will
			happen lazily later */

			err = DB_SUCCESS;
		} else {
			/* The table is already in the background drop list */
			err = DB_ERROR;
		}

		goto funct_exit;
	}

	/* Remove all locks that are on the table or its records, if there
	are no references to the table but it has record locks, we release
	the record locks unconditionally. One use case is:

		CREATE TABLE t2 (PRIMARY KEY (a)) SELECT * FROM t1;

	If after the user transaction has done the SELECT and there is a
	problem in completing the CREATE TABLE operation, MySQL will drop
	the table. InnoDB will create a new background transaction to do the
	actual drop, the trx instance that is passed to this function. To
	preserve existing behaviour we remove the locks but ideally we
	shouldn't have to. There should never be record locks on a table
	that is going to be dropped. */

	if (table->n_ref_count == 0) {
		/* We don't take lock on intrinsic table so nothing to remove.*/
		if (!dict_table_is_intrinsic(table)) {
			lock_remove_all_on_table(table, TRUE);
		}
		ut_a(table->n_rec_locks == 0);
	} else if (table->n_ref_count > 0 || table->n_rec_locks > 0) {
		ibool	added;

		ut_ad(!dict_table_is_intrinsic(table));

		added = row_add_table_to_background_drop_list(
			table->name.m_name);

		if (added) {
			ib::info() << "MySQL is trying to drop table "
				<< table->name
				<< " though there are still open handles to"
				" it. Adding the table to the background drop"
				" queue.";

			/* We return DB_SUCCESS to MySQL though the drop will
			happen lazily later */
			err = DB_SUCCESS;
		} else {
			/* The table is already in the background drop list */
			err = DB_ERROR;
		}

		goto funct_exit;
	}

	/* The "to_be_dropped" marks table that is to be dropped, but
	has not been dropped, instead, was put in the background drop
	list due to being used by concurrent DML operations. Clear it
	here since there are no longer any concurrent activities on it,
	and it is free to be dropped */
	table->to_be_dropped = false;

	/* If we get this far then the table to be dropped must not have
	any table or record locks on it. */

	ut_a(dict_table_is_intrinsic(table) || !lock_table_has_locks(table));

	switch (trx_get_dict_operation(trx)) {
	case TRX_DICT_OP_NONE:
		trx_set_dict_operation(trx, TRX_DICT_OP_TABLE);
		trx->table_id = table->id;
	case TRX_DICT_OP_TABLE:
		break;
	case TRX_DICT_OP_INDEX:
		/* If the transaction was previously flagged as
		TRX_DICT_OP_INDEX, we should be dropping auxiliary
		tables for full-text indexes or temp tables. */
		ut_ad(strstr(table->name.m_name, "/FTS_") != NULL
		      || strstr(table->name.m_name, TEMP_FILE_PREFIX_INNODB)
		      != NULL);
	}

	/* Mark all indexes unavailable in the data dictionary cache
	before starting to drop the table. */

	unsigned*	page_no;
	unsigned*	page_nos;
	heap = mem_heap_create(
		200 + UT_LIST_GET_LEN(table->indexes) * sizeof *page_nos);
	tablename = mem_heap_strdup(heap, name);

	page_no = page_nos = static_cast<unsigned*>(
		mem_heap_alloc(
			heap,
			UT_LIST_GET_LEN(table->indexes) * sizeof *page_no));

	for (dict_index_t* index = dict_table_get_first_index(table);
	     index != NULL;
	     index = dict_table_get_next_index(index)) {
		rw_lock_x_lock(dict_index_get_lock(index));
		/* Save the page numbers so that we can restore them
		if the operation fails. */
		*page_no++ = index->page;
		/* Mark the index unusable. */
		index->page = FIL_NULL;
		rw_lock_x_unlock(dict_index_get_lock(index));
	}

	/* As we don't insert entries to SYSTEM TABLES for temp-tables
	we need to avoid running removal of these entries. */
	if (!dict_table_is_temporary(table)) {
		/* We use the private SQL parser of Innobase to generate the
		query graphs needed in deleting the dictionary data from system
		tables in Innobase. Deleting a row from SYS_INDEXES table also
		frees the file segments of the B-tree associated with the
		index. */

		info = pars_info_create();

		pars_info_add_str_literal(info, "table_name", name);

		std::basic_string<char, std::char_traits<char>,
				  ut_allocator<char> > sql;
		sql.reserve(2000);

		sql =	"PROCEDURE DROP_TABLE_PROC () IS\n"
			"sys_foreign_id CHAR;\n"
			"table_id CHAR;\n"
			"index_id CHAR;\n"
			"foreign_id CHAR;\n"
			"space_id INT;\n"
			"found INT;\n";

		sql +=	"DECLARE CURSOR cur_fk IS\n"
			"SELECT ID FROM SYS_FOREIGN\n"
			"WHERE FOR_NAME = :table_name\n"
			"AND TO_BINARY(FOR_NAME)\n"
			"  = TO_BINARY(:table_name)\n"
			"LOCK IN SHARE MODE;\n";

		sql +=	"DECLARE CURSOR cur_idx IS\n"
			"SELECT ID FROM SYS_INDEXES\n"
			"WHERE TABLE_ID = table_id\n"
			"LOCK IN SHARE MODE;\n";

		sql +=	"BEGIN\n";

		sql +=	"SELECT ID INTO table_id\n"
			"FROM SYS_TABLES\n"
			"WHERE NAME = :table_name\n"
			"LOCK IN SHARE MODE;\n"
			"IF (SQL % NOTFOUND) THEN\n"
			"       RETURN;\n"
			"END IF;\n";

		sql +=	"SELECT SPACE INTO space_id\n"
			"FROM SYS_TABLES\n"
			"WHERE NAME = :table_name;\n"
			"IF (SQL % NOTFOUND) THEN\n"
			"       RETURN;\n"
			"END IF;\n";

		sql +=	"found := 1;\n"
			"SELECT ID INTO sys_foreign_id\n"
			"FROM SYS_TABLES\n"
			"WHERE NAME = 'SYS_FOREIGN'\n"
			"LOCK IN SHARE MODE;\n"
			"IF (SQL % NOTFOUND) THEN\n"
			"       found := 0;\n"
			"END IF;\n"
			"IF (:table_name = 'SYS_FOREIGN') THEN\n"
			"       found := 0;\n"
			"END IF;\n"
			"IF (:table_name = 'SYS_FOREIGN_COLS') \n"
			"THEN\n"
			"       found := 0;\n"
			"END IF;\n";

		sql +=	"OPEN cur_fk;\n"
			"WHILE found = 1 LOOP\n"
			"       FETCH cur_fk INTO foreign_id;\n"
			"       IF (SQL % NOTFOUND) THEN\n"
			"               found := 0;\n"
			"       ELSE\n"
			"               DELETE FROM \n"
			"		   SYS_FOREIGN_COLS\n"
			"               WHERE ID = foreign_id;\n"
			"               DELETE FROM SYS_FOREIGN\n"
			"               WHERE ID = foreign_id;\n"
			"       END IF;\n"
			"END LOOP;\n"
			"CLOSE cur_fk;\n";

		sql +=	"found := 1;\n"
			"OPEN cur_idx;\n"
			"WHILE found = 1 LOOP\n"
			"       FETCH cur_idx INTO index_id;\n"
			"       IF (SQL % NOTFOUND) THEN\n"
			"               found := 0;\n"
			"       ELSE\n"
			"               DELETE FROM SYS_FIELDS\n"
			"               WHERE INDEX_ID = index_id;\n"
			"               DELETE FROM SYS_INDEXES\n"
			"               WHERE ID = index_id\n"
			"               AND TABLE_ID = table_id;\n"
			"       END IF;\n"
			"END LOOP;\n"
			"CLOSE cur_idx;\n";

		sql +=	"DELETE FROM SYS_COLUMNS\n"
			"WHERE TABLE_ID = table_id;\n"
			"DELETE FROM SYS_TABLES\n"
			"WHERE NAME = :table_name;\n";

		sql += "DELETE FROM SYS_TABLESPACES\n"
			"WHERE SPACE = space_id;\n"
			"DELETE FROM SYS_DATAFILES\n"
			"WHERE SPACE = space_id;\n";

		sql.append("END;\n");

		err = que_eval_sql(info, sql.c_str(), FALSE, trx);
	} else {
		page_no = page_nos;
		for (dict_index_t* index = dict_table_get_first_index(table);
		     index != NULL;
		     index = dict_table_get_next_index(index)) {
			/* remove the index object associated. */
			dict_drop_index_tree_in_mem(index, *page_no++);
		}
		err = DB_SUCCESS;
	}

	switch (err) {
		ulint	space_id;
		bool	is_temp;
		bool	ibd_file_missing;
		bool	is_discarded;

	case DB_SUCCESS:
		space_id = table->space;
		ibd_file_missing = table->ibd_file_missing;
		is_discarded = dict_table_is_discarded(table);
		is_temp = dict_table_is_temporary(table);

		/* If there is a temp path then the temp flag is set.
		However, during recovery, we might have a temp flag but
		not know the temp path */
		ut_a(table->dir_path_of_temp_table == NULL || is_temp);

		/* We do not allow temporary tables with a remote path. */
		ut_a(!(is_temp && DICT_TF_HAS_DATA_DIR(table->flags)));

		/* Make sure the data_dir_path is set if needed. */
		dict_get_and_save_data_dir_path(table, true);

		/* Determine the tablespace file name.  Then free this memory
		after the table has been successfully removed from cache. */
		if (space_id && DICT_TF_HAS_DATA_DIR(table->flags)) {
			ut_a(table->data_dir_path);

			filepath = fil_make_filepath(
				table->data_dir_path,
				table->name.m_name, IBD, true);
		} else if (table->dir_path_of_temp_table) {
			filepath = fil_make_filepath(
				table->dir_path_of_temp_table,
				NULL, IBD, false);
		} else {
			filepath = fil_make_filepath(
				NULL, table->name.m_name, IBD, false);
		}

		err = row_drop_ancillary_fts_tables(table, trx);
		if (err != DB_SUCCESS) {
			break;
		}

		/* Free the dict_table_t object. */
		err = row_drop_table_from_cache(tablename, table, trx);
		if (err != DB_SUCCESS) {
			break;
		}

		/* Do not attempt to drop known-to-be-missing tablespaces,
		nor system or shared general tablespaces. */
		if (is_discarded || ibd_file_missing
		    || is_system_tablespace(space_id)) {
			break;
		}

		/* OK so far.  We can now drop the single-table tablespace.
		We do not want to delete valuable data if something went
		wrong. */
		err = row_drop_single_table_tablespace(
			space_id, tablename, filepath, is_temp, trx);
		break;

	case DB_OUT_OF_FILE_SPACE:
		err = DB_MUST_GET_MORE_FILE_SPACE;

		row_mysql_handle_errors(&err, trx, NULL, NULL);

		/* raise error */
		ut_error;
		break;

	case DB_TOO_MANY_CONCURRENT_TRXS:
		/* Cannot even find a free slot for the
		the undo log. We can directly exit here
		and return the DB_TOO_MANY_CONCURRENT_TRXS
		error. */

	default:
		/* This is some error we do not expect. Print
		the error number and rollback the transaction */
		ib::error() << "Unknown error code " << err << " while"
			" dropping table: "
			<< ut_get_name(trx, tablename) << ".";

		trx->error_state = DB_SUCCESS;
		trx_rollback_to_savepoint(trx, NULL);
		trx->error_state = DB_SUCCESS;

		/* Mark all indexes available in the data dictionary
		cache again. */

		page_no = page_nos;

		for (dict_index_t* index = dict_table_get_first_index(table);
		     index != NULL;
		     index = dict_table_get_next_index(index)) {
			rw_lock_x_lock(dict_index_get_lock(index));
			ut_a(index->page == FIL_NULL);
			index->page = *page_no++;
			rw_lock_x_unlock(dict_index_get_lock(index));
		}
	}

	if (err != DB_SUCCESS && table != NULL) {
		/* Drop table has failed with error but as drop table is not
		transaction safe we should mark the table as corrupted to avoid
		unwarranted follow-up action on this table that can result
		in more serious issues. */

		table->corrupted = true;
		for (dict_index_t* index = UT_LIST_GET_FIRST(table->indexes);
		     index != NULL;
		     index = UT_LIST_GET_NEXT(indexes, index)) {
			dict_set_corrupted(index, trx, "DROP TABLE");
		}
	}

funct_exit:
	if (heap) {
		mem_heap_free(heap);
	}

	ut_free(filepath);

	if (locked_dictionary) {

		if (trx_is_started(trx)) {

			trx_commit_for_mysql(trx);
		}

		row_mysql_unlock_data_dictionary(trx);
	}

	trx->op_info = "";

	/* No need to immediately invoke master thread as there is no work
	generated by intrinsic table operation that needs master thread
	attention. */
	if (!is_intrinsic_temp_table) {
		srv_wake_master_thread();
	}

	DBUG_RETURN(err);
}

/*********************************************************************//**
Drop all temporary tables during crash recovery. */
void
row_mysql_drop_temp_tables(void)
/*============================*/
{
	trx_t*		trx;
	btr_pcur_t	pcur;
	mtr_t		mtr;
	mem_heap_t*	heap;

	trx = trx_allocate_for_background();
	trx->op_info = "dropping temporary tables";
	row_mysql_lock_data_dictionary(trx);

	heap = mem_heap_create(200);

	mtr_start(&mtr);

	btr_pcur_open_at_index_side(
		true,
		dict_table_get_first_index(dict_sys->sys_tables),
		BTR_SEARCH_LEAF, &pcur, true, 0, &mtr);

	for (;;) {
		const rec_t*	rec;
		const byte*	field;
		ulint		len;
		const char*	table_name;
		dict_table_t*	table;

		btr_pcur_move_to_next_user_rec(&pcur, &mtr);

		if (!btr_pcur_is_on_user_rec(&pcur)) {
			break;
		}

		/* The high order bit of N_COLS is set unless
		ROW_FORMAT=REDUNDANT. */
		rec = btr_pcur_get_rec(&pcur);
		field = rec_get_nth_field_old(
			rec, DICT_FLD__SYS_TABLES__NAME, &len);
		field = rec_get_nth_field_old(
			rec, DICT_FLD__SYS_TABLES__N_COLS, &len);
		if (len != 4
		    || !(mach_read_from_4(field) & DICT_N_COLS_COMPACT)) {
			continue;
		}

		/* Older versions of InnoDB, which only supported tables
		in ROW_FORMAT=REDUNDANT could write garbage to
		SYS_TABLES.MIX_LEN, where we now store the is_temp flag.
		Above, we assumed is_temp=0 if ROW_FORMAT=REDUNDANT. */
		field = rec_get_nth_field_old(
			rec, DICT_FLD__SYS_TABLES__MIX_LEN, &len);
		if (len != 4
		    || !(mach_read_from_4(field) & DICT_TF2_TEMPORARY)) {
			continue;
		}

		/* This is a temporary table. */
		field = rec_get_nth_field_old(
			rec, DICT_FLD__SYS_TABLES__NAME, &len);
		if (len == UNIV_SQL_NULL || len == 0) {
			/* Corrupted SYS_TABLES.NAME */
			continue;
		}

		table_name = mem_heap_strdupl(heap, (const char*) field, len);

		btr_pcur_store_position(&pcur, &mtr);
		btr_pcur_commit_specify_mtr(&pcur, &mtr);

		table = dict_load_table(table_name, true,
					DICT_ERR_IGNORE_NONE);

		if (table) {
			row_drop_table_for_mysql(table_name, trx, FALSE);
			trx_commit_for_mysql(trx);
		}

		mtr_start(&mtr);
		btr_pcur_restore_position(BTR_SEARCH_LEAF,
					  &pcur, &mtr);
	}

	btr_pcur_close(&pcur);
	mtr_commit(&mtr);
	mem_heap_free(heap);
	row_mysql_unlock_data_dictionary(trx);
	trx_free_for_background(trx);
}

/*******************************************************************//**
Drop all foreign keys in a database, see Bug#18942.
Called at the end of row_drop_database_for_mysql().
@return error code or DB_SUCCESS */
static __attribute__((nonnull, warn_unused_result))
dberr_t
drop_all_foreign_keys_in_db(
/*========================*/
	const char*	name,	/*!< in: database name which ends to '/' */
	trx_t*		trx)	/*!< in: transaction handle */
{
	pars_info_t*	pinfo;
	dberr_t		err;

	ut_a(name[strlen(name) - 1] == '/');

	pinfo = pars_info_create();

	pars_info_add_str_literal(pinfo, "dbname", name);

/** true if for_name is not prefixed with dbname */
#define TABLE_NOT_IN_THIS_DB \
"SUBSTR(for_name, 0, LENGTH(:dbname)) <> :dbname"

	err = que_eval_sql(pinfo,
			   "PROCEDURE DROP_ALL_FOREIGN_KEYS_PROC () IS\n"
			   "foreign_id CHAR;\n"
			   "for_name CHAR;\n"
			   "found INT;\n"
			   "DECLARE CURSOR cur IS\n"
			   "SELECT ID, FOR_NAME FROM SYS_FOREIGN\n"
			   "WHERE FOR_NAME >= :dbname\n"
			   "LOCK IN SHARE MODE\n"
			   "ORDER BY FOR_NAME;\n"
			   "BEGIN\n"
			   "found := 1;\n"
			   "OPEN cur;\n"
			   "WHILE found = 1 LOOP\n"
			   "        FETCH cur INTO foreign_id, for_name;\n"
			   "        IF (SQL % NOTFOUND) THEN\n"
			   "                found := 0;\n"
			   "        ELSIF (" TABLE_NOT_IN_THIS_DB ") THEN\n"
			   "                found := 0;\n"
			   "        ELSIF (1=1) THEN\n"
			   "                DELETE FROM SYS_FOREIGN_COLS\n"
			   "                WHERE ID = foreign_id;\n"
			   "                DELETE FROM SYS_FOREIGN\n"
			   "                WHERE ID = foreign_id;\n"
			   "        END IF;\n"
			   "END LOOP;\n"
			   "CLOSE cur;\n"
			   "COMMIT WORK;\n"
			   "END;\n",
			   FALSE, /* do not reserve dict mutex,
				  we are already holding it */
			   trx);

	return(err);
}

/*********************************************************************//**
Drops a database for MySQL.
@return error code or DB_SUCCESS */
dberr_t
row_drop_database_for_mysql(
/*========================*/
	const char*	name,	/*!< in: database name which ends to '/' */
	trx_t*		trx)	/*!< in: transaction handle */
{
	dict_table_t*	table;
	char*		table_name;
	dberr_t		err	= DB_SUCCESS;
	ulint		namelen	= strlen(name);
	DBUG_ENTER("row_drop_database_for_mysql");

	DBUG_PRINT("row_drop_database_for_mysql", ("db: '%s'", name));

	ut_a(name != NULL);
	ut_a(name[namelen - 1] == '/');

	trx->op_info = "dropping database";

	trx_set_dict_operation(trx, TRX_DICT_OP_TABLE);

	trx_start_if_not_started_xa(trx, true);

loop:
	row_mysql_lock_data_dictionary(trx);

	while ((table_name = dict_get_first_table_name_in_db(name))) {
		ut_a(memcmp(table_name, name, namelen) == 0);

		table = dict_table_open_on_name(
			table_name, TRUE, FALSE, static_cast<dict_err_ignore_t>(
				DICT_ERR_IGNORE_INDEX_ROOT
				| DICT_ERR_IGNORE_CORRUPT));

		if (!table) {
			ib::error() << "Cannot load table " << table_name
				<< " from InnoDB internal data dictionary"
				" during drop database";
			ut_free(table_name);
			err = DB_TABLE_NOT_FOUND;
			break;

		}

		if (!row_is_mysql_tmp_table_name(table->name.m_name)) {
			/* There could be orphan temp tables left from
			interrupted alter table. Leave them, and handle
			the rest.*/
			if (table->can_be_evicted) {
				ib::warn() << "Orphan table encountered during"
					" DROP DATABASE. This is possible if '"
					<< table->name << ".frm' was lost.";
			}

			if (table->ibd_file_missing) {
				ib::warn() << "Missing .ibd file for table "
					<< table->name << ".";
			}
		}

		dict_table_close(table, TRUE, FALSE);

		/* The dict_table_t object must not be accessed before
		dict_table_open() or after dict_table_close(). But this is OK
		if we are holding, the dict_sys->mutex. */
		ut_ad(mutex_own(&dict_sys->mutex));

		/* Wait until MySQL does not have any queries running on
		the table */

		if (table->n_ref_count > 0) {
			row_mysql_unlock_data_dictionary(trx);

			ib::warn() << "MySQL is trying to drop database "
				<< ut_get_name(trx, name) << " though"
				" there are still open handles to table "
				<< table->name << ".";

			os_thread_sleep(1000000);

			ut_free(table_name);

			goto loop;
		}

		err = row_drop_table_for_mysql(table_name, trx, TRUE);
		trx_commit_for_mysql(trx);

		if (err != DB_SUCCESS) {
			ib::error() << "DROP DATABASE "
				<< ut_get_name(trx, name) << " failed"
				" with error (" << ut_strerr(err) << ") for"
				" table " << ut_get_name(trx, table_name);
			ut_free(table_name);
			break;
		}

		ut_free(table_name);
	}

	if (err == DB_SUCCESS) {
		/* after dropping all tables try to drop all leftover
		foreign keys in case orphaned ones exist */
		err = drop_all_foreign_keys_in_db(name, trx);

		if (err != DB_SUCCESS) {
			const std::string&	db = ut_get_name(trx, name);
			ib::error() << "DROP DATABASE " << db << " failed with"
				" error " << err << " while dropping all"
				" foreign keys";
		}
	}

	trx_commit_for_mysql(trx);

	row_mysql_unlock_data_dictionary(trx);

	trx->op_info = "";

	DBUG_RETURN(err);
}

/*********************************************************************//**
Checks if a table name contains the string "/#sql" which denotes temporary
tables in MySQL.
@return true if temporary table */
__attribute__((warn_unused_result))
bool
row_is_mysql_tmp_table_name(
/*========================*/
	const char*	name)	/*!< in: table name in the form
				'database/tablename' */
{
	return(strstr(name, "/" TEMP_FILE_PREFIX) != NULL);
	/* return(strstr(name, "/@0023sql") != NULL); */
}

/****************************************************************//**
Delete a single constraint.
@return error code or DB_SUCCESS */
static __attribute__((nonnull, warn_unused_result))
dberr_t
row_delete_constraint_low(
/*======================*/
	const char*	id,		/*!< in: constraint id */
	trx_t*		trx)		/*!< in: transaction handle */
{
	pars_info_t*	info = pars_info_create();

	pars_info_add_str_literal(info, "id", id);

	return(que_eval_sql(info,
			    "PROCEDURE DELETE_CONSTRAINT () IS\n"
			    "BEGIN\n"
			    "DELETE FROM SYS_FOREIGN_COLS WHERE ID = :id;\n"
			    "DELETE FROM SYS_FOREIGN WHERE ID = :id;\n"
			    "END;\n"
			    , FALSE, trx));
}

/****************************************************************//**
Delete a single constraint.
@return error code or DB_SUCCESS */
static __attribute__((nonnull, warn_unused_result))
dberr_t
row_delete_constraint(
/*==================*/
	const char*	id,		/*!< in: constraint id */
	const char*	database_name,	/*!< in: database name, with the
					trailing '/' */
	mem_heap_t*	heap,		/*!< in: memory heap */
	trx_t*		trx)		/*!< in: transaction handle */
{
	dberr_t	err;

	/* New format constraints have ids <databasename>/<constraintname>. */
	err = row_delete_constraint_low(
		mem_heap_strcat(heap, database_name, id), trx);

	if ((err == DB_SUCCESS) && !strchr(id, '/')) {
		/* Old format < 4.0.18 constraints have constraint ids
		NUMBER_NUMBER. We only try deleting them if the
		constraint name does not contain a '/' character, otherwise
		deleting a new format constraint named 'foo/bar' from
		database 'baz' would remove constraint 'bar' from database
		'foo', if it existed. */

		err = row_delete_constraint_low(id, trx);
	}

	return(err);
}

/*********************************************************************//**
Renames a table for MySQL.
@return error code or DB_SUCCESS */
dberr_t
row_rename_table_for_mysql(
/*=======================*/
	const char*	old_name,	/*!< in: old table name */
	const char*	new_name,	/*!< in: new table name */
	trx_t*		trx,		/*!< in/out: transaction */
	bool		commit)		/*!< in: whether to commit trx */
{
	dict_table_t*	table			= NULL;
	ibool		dict_locked		= FALSE;
	dberr_t		err			= DB_ERROR;
	mem_heap_t*	heap			= NULL;
	const char**	constraints_to_drop	= NULL;
	ulint		n_constraints_to_drop	= 0;
	ibool		old_is_tmp, new_is_tmp;
	pars_info_t*	info			= NULL;
	int		retry;
	bool		aux_fts_rename		= false;

	ut_a(old_name != NULL);
	ut_a(new_name != NULL);
	ut_ad(trx->state == TRX_STATE_ACTIVE);

	if (srv_sys_space.created_new_raw()) {
		ib::info() << MODIFICATIONS_NOT_ALLOWED_MSG_RAW_PARTITION;
		goto funct_exit;

	} else if (srv_force_recovery) {
		ib::info() << MODIFICATIONS_NOT_ALLOWED_MSG_FORCE_RECOVERY;
		err = DB_READ_ONLY;
		goto funct_exit;

	} else if (row_mysql_is_system_table(new_name)) {

		ib::error() << "Trying to create a MySQL system table "
			<< new_name << " of type InnoDB. MySQL system tables"
			" must be of the MyISAM type!";

		goto funct_exit;
	}

	trx->op_info = "renaming table";

	old_is_tmp = row_is_mysql_tmp_table_name(old_name);
	new_is_tmp = row_is_mysql_tmp_table_name(new_name);

	dict_locked = trx->dict_operation_lock_mode == RW_X_LATCH;

	table = dict_table_open_on_name(old_name, dict_locked, FALSE,
					DICT_ERR_IGNORE_NONE);

	if (!table) {
		err = DB_TABLE_NOT_FOUND;
		ib::error() << "Table " << ut_get_name(trx, old_name)
			<< " does not exist in the InnoDB internal data"
			" dictionary though MySQL is trying to rename the"
			" table. Have you copied the .frm file of the table to"
			" the MySQL database directory from another database? "
			<< TROUBLESHOOTING_MSG;
		goto funct_exit;

	} else if (table->ibd_file_missing
		   && !dict_table_is_discarded(table)) {

		err = DB_TABLE_NOT_FOUND;

		ib::error() << "Table " << old_name << " does not have an .ibd"
			" file in the database directory. "
			<< TROUBLESHOOTING_MSG;

		goto funct_exit;

	} else if (new_is_tmp) {
		/* MySQL is doing an ALTER TABLE command and it renames the
		original table to a temporary table name. We want to preserve
		the original foreign key constraint definitions despite the
		name change. An exception is those constraints for which
		the ALTER TABLE contained DROP FOREIGN KEY <foreign key id>.*/

		heap = mem_heap_create(100);

		err = dict_foreign_parse_drop_constraints(
			heap, trx, table, &n_constraints_to_drop,
			&constraints_to_drop);

		if (err != DB_SUCCESS) {
			goto funct_exit;
		}
	}

	/* Is a foreign key check running on this table? */
	for (retry = 0; retry < 100
	     && table->n_foreign_key_checks_running > 0; ++retry) {
		row_mysql_unlock_data_dictionary(trx);
		os_thread_yield();
		row_mysql_lock_data_dictionary(trx);
	}

	if (table->n_foreign_key_checks_running > 0) {
		ib::error() << "In ALTER TABLE "
			<< ut_get_name(trx, old_name)
			<< " a FOREIGN KEY check is running. Cannot rename"
			" table.";
		err = DB_TABLE_IN_FK_CHECK;
		goto funct_exit;
	}

	/* We use the private SQL parser of Innobase to generate the query
	graphs needed in updating the dictionary data from system tables. */

	info = pars_info_create();

	pars_info_add_str_literal(info, "new_table_name", new_name);
	pars_info_add_str_literal(info, "old_table_name", old_name);

	err = que_eval_sql(info,
			   "PROCEDURE RENAME_TABLE () IS\n"
			   "BEGIN\n"
			   "UPDATE SYS_TABLES"
			   " SET NAME = :new_table_name\n"
			   " WHERE NAME = :old_table_name;\n"
			   "END;\n"
			   , FALSE, trx);

	/* SYS_TABLESPACES and SYS_DATAFILES need to be updated if
	the table is in a single-table tablespace. */
	if (err == DB_SUCCESS
	    && !is_system_tablespace(table->space)
	    && !table->ibd_file_missing) {
		/* Make a new pathname to update SYS_DATAFILES. */
		char*	new_path = row_make_new_pathname(table, new_name);

		info = pars_info_create();

		pars_info_add_str_literal(info, "new_table_name", new_name);
		pars_info_add_str_literal(info, "new_path_name", new_path);
		pars_info_add_int4_literal(info, "space_id", table->space);

		err = que_eval_sql(info,
				   "PROCEDURE RENAME_SPACE () IS\n"
				   "BEGIN\n"
				   "UPDATE SYS_TABLESPACES"
				   " SET NAME = :new_table_name\n"
				   " WHERE SPACE = :space_id;\n"
				   "UPDATE SYS_DATAFILES"
				   " SET PATH = :new_path_name\n"
				   " WHERE SPACE = :space_id;\n"
				   "END;\n"
				   , FALSE, trx);

		ut_free(new_path);
	}
	if (err != DB_SUCCESS) {
		goto end;
	}

	if (!new_is_tmp) {
		/* Rename all constraints. */
		char	new_table_name[MAX_TABLE_NAME_LEN] = "";
		char	old_table_utf8[MAX_TABLE_NAME_LEN] = "";
		uint	errors = 0;

		strncpy(old_table_utf8, old_name, MAX_TABLE_NAME_LEN);
		innobase_convert_to_system_charset(
			strchr(old_table_utf8, '/') + 1,
			strchr(old_name, '/') +1,
			MAX_TABLE_NAME_LEN, &errors);

		if (errors) {
			/* Table name could not be converted from charset
			my_charset_filename to UTF-8. This means that the
			table name is already in UTF-8 (#mysql#50). */
			strncpy(old_table_utf8, old_name, MAX_TABLE_NAME_LEN);
		}

		info = pars_info_create();

		pars_info_add_str_literal(info, "new_table_name", new_name);
		pars_info_add_str_literal(info, "old_table_name", old_name);
		pars_info_add_str_literal(info, "old_table_name_utf8",
					  old_table_utf8);

		strncpy(new_table_name, new_name, MAX_TABLE_NAME_LEN);
		innobase_convert_to_system_charset(
			strchr(new_table_name, '/') + 1,
			strchr(new_name, '/') +1,
			MAX_TABLE_NAME_LEN, &errors);

		if (errors) {
			/* Table name could not be converted from charset
			my_charset_filename to UTF-8. This means that the
			table name is already in UTF-8 (#mysql#50). */
			strncpy(new_table_name, new_name, MAX_TABLE_NAME_LEN);
		}

		pars_info_add_str_literal(info, "new_table_utf8", new_table_name);

		err = que_eval_sql(
			info,
			"PROCEDURE RENAME_CONSTRAINT_IDS () IS\n"
			"gen_constr_prefix CHAR;\n"
			"new_db_name CHAR;\n"
			"foreign_id CHAR;\n"
			"new_foreign_id CHAR;\n"
			"old_db_name_len INT;\n"
			"old_t_name_len INT;\n"
			"new_db_name_len INT;\n"
			"id_len INT;\n"
			"offset INT;\n"
			"found INT;\n"
			"BEGIN\n"
			"found := 1;\n"
			"old_db_name_len := INSTR(:old_table_name, '/')-1;\n"
			"new_db_name_len := INSTR(:new_table_name, '/')-1;\n"
			"new_db_name := SUBSTR(:new_table_name, 0,\n"
			"                      new_db_name_len);\n"
			"old_t_name_len := LENGTH(:old_table_name);\n"
			"gen_constr_prefix := CONCAT(:old_table_name_utf8,\n"
			"			     '_ibfk_');\n"
			"WHILE found = 1 LOOP\n"
			"       SELECT ID INTO foreign_id\n"
			"        FROM SYS_FOREIGN\n"
			"        WHERE FOR_NAME = :old_table_name\n"
			"         AND TO_BINARY(FOR_NAME)\n"
			"           = TO_BINARY(:old_table_name)\n"
			"         LOCK IN SHARE MODE;\n"
			"       IF (SQL % NOTFOUND) THEN\n"
			"        found := 0;\n"
			"       ELSE\n"
			"        UPDATE SYS_FOREIGN\n"
			"        SET FOR_NAME = :new_table_name\n"
			"         WHERE ID = foreign_id;\n"
			"        id_len := LENGTH(foreign_id);\n"
			"        IF (INSTR(foreign_id, '/') > 0) THEN\n"
			"               IF (INSTR(foreign_id,\n"
			"                         gen_constr_prefix) > 0)\n"
			"               THEN\n"
                        "                offset := INSTR(foreign_id, '_ibfk_') - 1;\n"
			"                new_foreign_id :=\n"
			"                CONCAT(:new_table_utf8,\n"
			"                SUBSTR(foreign_id, offset,\n"
			"                       id_len - offset));\n"
			"               ELSE\n"
			"                new_foreign_id :=\n"
			"                CONCAT(new_db_name,\n"
			"                SUBSTR(foreign_id,\n"
			"                       old_db_name_len,\n"
			"                       id_len - old_db_name_len));\n"
			"               END IF;\n"
			"               UPDATE SYS_FOREIGN\n"
			"                SET ID = new_foreign_id\n"
			"                WHERE ID = foreign_id;\n"
			"               UPDATE SYS_FOREIGN_COLS\n"
			"                SET ID = new_foreign_id\n"
			"                WHERE ID = foreign_id;\n"
			"        END IF;\n"
			"       END IF;\n"
			"END LOOP;\n"
			"UPDATE SYS_FOREIGN SET REF_NAME = :new_table_name\n"
			"WHERE REF_NAME = :old_table_name\n"
			"  AND TO_BINARY(REF_NAME)\n"
			"    = TO_BINARY(:old_table_name);\n"
			"END;\n"
			, FALSE, trx);

	} else if (n_constraints_to_drop > 0) {
		/* Drop some constraints of tmp tables. */

		ulint	db_name_len = dict_get_db_name_len(old_name) + 1;
		char*	db_name = mem_heap_strdupl(heap, old_name,
						   db_name_len);
		ulint	i;

		for (i = 0; i < n_constraints_to_drop; i++) {
			err = row_delete_constraint(constraints_to_drop[i],
						    db_name, heap, trx);

			if (err != DB_SUCCESS) {
				break;
			}
		}
	}

	if (dict_table_has_fts_index(table)
	    && !dict_tables_have_same_db(old_name, new_name)) {
		err = fts_rename_aux_tables(table, new_name, trx);
<<<<<<< HEAD

		if (err != DB_SUCCESS
		    && !is_system_tablespace(table->space)) {
			char*	orig_name = table->name.m_name;
			trx_t*	trx_bg = trx_allocate_for_background();

			/* If the first fts_rename fails, the trx would
			be rolled back and committed, we can't use it any more,
			so we have to start a new background trx here. */

			ut_a(trx_state_eq(trx, TRX_STATE_NOT_STARTED));

			trx_bg->op_info = "Revert the failing rename"
					  " for fts aux tables";
			trx_bg->dict_operation_lock_mode = RW_X_LATCH;
			trx_start_for_ddl(trx_bg, TRX_DICT_OP_TABLE);

			/* If rename fails and table has its own tablespace,
			we need to call fts_rename_aux_tables again to
			revert the ibd file rename, which is not under the
			control of trx. Also notice the parent table name
			in cache is not changed yet. If the reverting fails,
			the ibd data may be left in the new database, which
			can be fixed only manually. */
			table->name.m_name = const_cast<char*>(new_name);
			fts_rename_aux_tables(table, old_name, trx_bg);
			table->name.m_name = orig_name;

			trx_bg->dict_operation_lock_mode = 0;
			trx_commit_for_mysql(trx_bg);
			trx_free_for_background(trx_bg);
=======
		if (err != DB_TABLE_NOT_FOUND) {
			aux_fts_rename = true;
>>>>>>> c14af0ec
		}
	}

end:
	if (err != DB_SUCCESS) {
		if (err == DB_DUPLICATE_KEY) {
			ib::error() << "Possible reasons:";
			ib::error() << "(1) Table rename would cause two"
				" FOREIGN KEY constraints to have the same"
				" internal name in case-insensitive"
				" comparison.";
			ib::error() << "(2) Table "
				<< ut_get_name(trx, new_name)
				<< " exists in the InnoDB internal data"
				" dictionary though MySQL is trying to rename"
				" table " << ut_get_name(trx, old_name)
				<< " to it. Have you deleted the .frm file and"
				" not used DROP TABLE?";
			ib::info() << TROUBLESHOOTING_MSG;
			ib::error() << "If table "
				<< ut_get_name(trx, new_name)
				<< " is a temporary table #sql..., then"
				" it can be that there are still queries"
				" running on the table, and it will be dropped"
				" automatically when the queries end. You can"
				" drop the orphaned table inside InnoDB by"
				" creating an InnoDB table with the same name"
				" in another database and copying the .frm file"
				" to the current database. Then MySQL thinks"
				" the table exists, and DROP TABLE will"
				" succeed.";
		}
		trx->error_state = DB_SUCCESS;
		trx_rollback_to_savepoint(trx, NULL);
		trx->error_state = DB_SUCCESS;
	} else {
		/* The following call will also rename the .ibd data file if
		the table is stored in a single-table tablespace */

		err = dict_table_rename_in_cache(
			table, new_name, !new_is_tmp);
		if (err != DB_SUCCESS) {
			trx->error_state = DB_SUCCESS;
			trx_rollback_to_savepoint(trx, NULL);
			trx->error_state = DB_SUCCESS;
			goto funct_exit;
		}

		/* We only want to switch off some of the type checking in
		an ALTER TABLE...ALGORITHM=COPY, not in a RENAME. */
		dict_names_t	fk_tables;

		err = dict_load_foreigns(
			new_name, NULL,
			false, !old_is_tmp || trx->check_foreigns,
			DICT_ERR_IGNORE_NONE, fk_tables);

		if (err != DB_SUCCESS) {

			if (old_is_tmp) {
				ib::error() << "In ALTER TABLE "
					<< ut_get_name(trx, new_name)
					<< " has or is referenced in foreign"
					" key constraints which are not"
					" compatible with the new table"
					" definition.";
			} else {
				ib::error() << "In RENAME TABLE table "
					<< ut_get_name(trx, new_name)
					<< " is referenced in foreign key"
					" constraints which are not compatible"
					" with the new table definition.";
			}

			ut_a(DB_SUCCESS == dict_table_rename_in_cache(
				table, old_name, FALSE));
			trx->error_state = DB_SUCCESS;
			trx_rollback_to_savepoint(trx, NULL);
			trx->error_state = DB_SUCCESS;
		}

		while (!fk_tables.empty()) {
			dict_load_table(fk_tables.front(), true,
					DICT_ERR_IGNORE_NONE);
			fk_tables.pop_front();
		}
	}

funct_exit:
	if (aux_fts_rename && err != DB_SUCCESS
	    && table != NULL && (table->space != 0)) {

		char*	orig_name = table->name;
		trx_t*	trx_bg = trx_allocate_for_background();

		/* If the first fts_rename fails, the trx would
		be rolled back and committed, we can't use it any more,
		so we have to start a new background trx here. */
		ut_a(trx_state_eq(trx, TRX_STATE_NOT_STARTED));
		trx_bg->op_info = "Revert the failing rename "
				  "for fts aux tables";
		trx_bg->dict_operation_lock_mode = RW_X_LATCH;
		trx_start_for_ddl(trx_bg, TRX_DICT_OP_TABLE);

		/* If rename fails and table has its own tablespace,
		we need to call fts_rename_aux_tables again to
		revert the ibd file rename, which is not under the
		control of trx. Also notice the parent table name
		in cache is not changed yet. If the reverting fails,
		the ibd data may be left in the new database, which
		can be fixed only manually. */
		table->name = const_cast<char*>(new_name);
		fts_rename_aux_tables(table, old_name, trx_bg);
		table->name = orig_name;

		trx_bg->dict_operation_lock_mode = 0;
		trx_commit_for_mysql(trx_bg);
		trx_free_for_background(trx_bg);
	}

	if (table != NULL) {
		dict_table_close(table, dict_locked, FALSE);
	}

	if (commit) {
		trx_commit_for_mysql(trx);
	}

	if (UNIV_LIKELY_NULL(heap)) {
		mem_heap_free(heap);
	}

	trx->op_info = "";

	return(err);
}

/*********************************************************************//**
Scans an index for either COOUNT(*) or CHECK TABLE.
If CHECK TABLE; Checks that the index contains entries in an ascending order,
unique constraint is not broken, and calculates the number of index entries
in the read view of the current transaction.
@return DB_SUCCESS or other error */
dberr_t
row_scan_index_for_mysql(
/*=====================*/
	row_prebuilt_t*		prebuilt,	/*!< in: prebuilt struct
						in MySQL handle */
	const dict_index_t*	index,		/*!< in: index */
	bool			check_keys,	/*!< in: true=check for mis-
						ordered or duplicate records,
						false=count the rows only */
	ulint*			n_rows)		/*!< out: number of entries
						seen in the consistent read */
{
	dtuple_t*	prev_entry	= NULL;
	ulint		matched_fields;
	byte*		buf;
	dberr_t		ret;
	rec_t*		rec;
	int		cmp;
	ibool		contains_null;
	ulint		i;
	ulint		cnt;
	mem_heap_t*	heap		= NULL;
	ulint		n_ext;
	ulint		offsets_[REC_OFFS_NORMAL_SIZE];
	ulint*		offsets;
	rec_offs_init(offsets_);

	*n_rows = 0;

	/* Don't support RTree Leaf level scan */
	ut_ad(!dict_index_is_spatial(index));

	if (dict_index_is_clust(index)) {
		/* The clustered index of a table is always available.
		During online ALTER TABLE that rebuilds the table, the
		clustered index in the old table will have
		index->online_log pointing to the new table. All
		indexes of the old table will remain valid and the new
		table will be unaccessible to MySQL until the
		completion of the ALTER TABLE. */
	} else if (dict_index_is_online_ddl(index)
		   || (index->type & DICT_FTS)) {
		/* Full Text index are implemented by auxiliary tables,
		not the B-tree. We also skip secondary indexes that are
		being created online. */
		return(DB_SUCCESS);
	}

	ulint bufsize = ut_max(UNIV_PAGE_SIZE, prebuilt->mysql_row_len);
	buf = static_cast<byte*>(ut_malloc_nokey(bufsize));
	heap = mem_heap_create(100);

	cnt = 1000;

	ret = row_search_for_mysql(buf, PAGE_CUR_G, prebuilt, 0, 0);
loop:
	/* Check thd->killed every 1,000 scanned rows */
	if (--cnt == 0) {
		if (trx_is_interrupted(prebuilt->trx)) {
			ret = DB_INTERRUPTED;
			goto func_exit;
		}
		cnt = 1000;
	}

	switch (ret) {
	case DB_SUCCESS:
		break;
	case DB_DEADLOCK:
	case DB_LOCK_TABLE_FULL:
	case DB_LOCK_WAIT_TIMEOUT:
	case DB_INTERRUPTED:
		goto func_exit;
	default:
	{
		const char* doing = check_keys? "CHECK TABLE" : "COUNT(*)";
		ib::warn() << doing << " on index " << index->name << " of"
			" table " << index->table->name << " returned " << ret;
		/* fall through (this error is ignored by CHECK TABLE) */
	}
	case DB_END_OF_INDEX:
		ret = DB_SUCCESS;
func_exit:
		ut_free(buf);
		mem_heap_free(heap);

		return(ret);
	}

	*n_rows = *n_rows + 1;

	if (!check_keys) {
		goto next_rec;
	}
	/* else this code is doing handler::check() for CHECK TABLE */

	/* row_search... returns the index record in buf, record origin offset
	within buf stored in the first 4 bytes, because we have built a dummy
	template */

	rec = buf + mach_read_from_4(buf);

	offsets = rec_get_offsets(rec, index, offsets_,
				  ULINT_UNDEFINED, &heap);

	if (prev_entry != NULL) {
		matched_fields = 0;

		cmp = cmp_dtuple_rec_with_match(prev_entry, rec, offsets,
						&matched_fields);
		contains_null = FALSE;

		/* In a unique secondary index we allow equal key values if
		they contain SQL NULLs */

		for (i = 0;
		     i < dict_index_get_n_ordering_defined_by_user(index);
		     i++) {
			if (UNIV_SQL_NULL == dfield_get_len(
				    dtuple_get_nth_field(prev_entry, i))) {

				contains_null = TRUE;
				break;
			}
		}

		const char* msg;

		if (cmp > 0) {
			ret = DB_INDEX_CORRUPT;
			msg = "index records in a wrong order in ";
not_ok:
			ib::error()
				<< msg << index->name
				<< " of table " << index->table->name
				<< ": " << *prev_entry << ", "
				<< rec_offsets_print(rec, offsets);
			/* Continue reading */
		} else if (dict_index_is_unique(index)
			   && !contains_null
			   && matched_fields
			   >= dict_index_get_n_ordering_defined_by_user(
				   index)) {
			ret = DB_DUPLICATE_KEY;
			msg = "duplicate key in ";
			goto not_ok;
		}
	}

	{
		mem_heap_t*	tmp_heap = NULL;

		/* Empty the heap on each round.  But preserve offsets[]
		for the row_rec_to_index_entry() call, by copying them
		into a separate memory heap when needed. */
		if (UNIV_UNLIKELY(offsets != offsets_)) {
			ulint	size = rec_offs_get_n_alloc(offsets)
				* sizeof *offsets;

			tmp_heap = mem_heap_create(size);

			offsets = static_cast<ulint*>(
				mem_heap_dup(tmp_heap, offsets, size));
		}

		mem_heap_empty(heap);

		prev_entry = row_rec_to_index_entry(
			rec, index, offsets, &n_ext, heap);

		if (UNIV_LIKELY_NULL(tmp_heap)) {
			mem_heap_free(tmp_heap);
		}
	}

next_rec:
	ret = row_search_for_mysql(
		buf, PAGE_CUR_G, prebuilt, 0, ROW_SEL_NEXT);

	goto loop;
}

/*********************************************************************//**
Initialize this module */
void
row_mysql_init(void)
/*================*/
{
	mutex_create("row_drop_list", &row_drop_list_mutex);

	UT_LIST_INIT(
		row_mysql_drop_list,
		&row_mysql_drop_t::row_mysql_drop_list);

	row_mysql_drop_list_inited = TRUE;
}

/*********************************************************************//**
Close this module */
void
row_mysql_close(void)
/*================*/
{
	ut_a(UT_LIST_GET_LEN(row_mysql_drop_list) == 0);

	mutex_free(&row_drop_list_mutex);

	row_mysql_drop_list_inited = FALSE;
}<|MERGE_RESOLUTION|>--- conflicted
+++ resolved
@@ -5305,42 +5305,8 @@
 	if (dict_table_has_fts_index(table)
 	    && !dict_tables_have_same_db(old_name, new_name)) {
 		err = fts_rename_aux_tables(table, new_name, trx);
-<<<<<<< HEAD
-
-		if (err != DB_SUCCESS
-		    && !is_system_tablespace(table->space)) {
-			char*	orig_name = table->name.m_name;
-			trx_t*	trx_bg = trx_allocate_for_background();
-
-			/* If the first fts_rename fails, the trx would
-			be rolled back and committed, we can't use it any more,
-			so we have to start a new background trx here. */
-
-			ut_a(trx_state_eq(trx, TRX_STATE_NOT_STARTED));
-
-			trx_bg->op_info = "Revert the failing rename"
-					  " for fts aux tables";
-			trx_bg->dict_operation_lock_mode = RW_X_LATCH;
-			trx_start_for_ddl(trx_bg, TRX_DICT_OP_TABLE);
-
-			/* If rename fails and table has its own tablespace,
-			we need to call fts_rename_aux_tables again to
-			revert the ibd file rename, which is not under the
-			control of trx. Also notice the parent table name
-			in cache is not changed yet. If the reverting fails,
-			the ibd data may be left in the new database, which
-			can be fixed only manually. */
-			table->name.m_name = const_cast<char*>(new_name);
-			fts_rename_aux_tables(table, old_name, trx_bg);
-			table->name.m_name = orig_name;
-
-			trx_bg->dict_operation_lock_mode = 0;
-			trx_commit_for_mysql(trx_bg);
-			trx_free_for_background(trx_bg);
-=======
 		if (err != DB_TABLE_NOT_FOUND) {
 			aux_fts_rename = true;
->>>>>>> c14af0ec
 		}
 	}
 
@@ -5433,7 +5399,7 @@
 	if (aux_fts_rename && err != DB_SUCCESS
 	    && table != NULL && (table->space != 0)) {
 
-		char*	orig_name = table->name;
+		char*	orig_name = table->name.m_name;
 		trx_t*	trx_bg = trx_allocate_for_background();
 
 		/* If the first fts_rename fails, the trx would
@@ -5452,9 +5418,9 @@
 		in cache is not changed yet. If the reverting fails,
 		the ibd data may be left in the new database, which
 		can be fixed only manually. */
-		table->name = const_cast<char*>(new_name);
+		table->name.m_name = const_cast<char*>(new_name);
 		fts_rename_aux_tables(table, old_name, trx_bg);
-		table->name = orig_name;
+		table->name.m_name = orig_name;
 
 		trx_bg->dict_operation_lock_mode = 0;
 		trx_commit_for_mysql(trx_bg);
