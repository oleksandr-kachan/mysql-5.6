--- conflicted
+++ resolved
@@ -4497,38 +4497,23 @@
 		    != page_get_page_no(page)) {
 
 			btr_validate_report2(index, level, block, right_block);
-<<<<<<< HEAD
 			ut_print_timestamp(stderr);
 			fprintf(stderr,
 				" InnoDB: broken FIL_PAGE_NEXT or "
 				"FIL_PAGE_PREV links\n");
-			buf_page_print(page, 0);
-			buf_page_print(right_page, 0);
-=======
-			fputs("InnoDB: broken FIL_PAGE_NEXT"
-			      " or FIL_PAGE_PREV links\n", stderr);
 			buf_page_print(page, 0, BUF_PAGE_PRINT_NO_CRASH);
 			buf_page_print(right_page, 0, BUF_PAGE_PRINT_NO_CRASH);
->>>>>>> 0f443bb2
 
 			ret = FALSE;
 		}
 
 		if (page_is_comp(right_page) != page_is_comp(page)) {
 			btr_validate_report2(index, level, block, right_block);
-<<<<<<< HEAD
 
 			ut_print_timestamp(stderr);
-			fprintf(stderr,
-				" InnoDB: 'compact' flag mismatch\n");
-
-			buf_page_print(page, 0);
-			buf_page_print(right_page, 0);
-=======
-			fputs("InnoDB: 'compact' flag mismatch\n", stderr);
+			fprintf(stderr, " InnoDB: 'compact' flag mismatch\n");
 			buf_page_print(page, 0, BUF_PAGE_PRINT_NO_CRASH);
 			buf_page_print(right_page, 0, BUF_PAGE_PRINT_NO_CRASH);
->>>>>>> 0f443bb2
 
 			ret = FALSE;
 
