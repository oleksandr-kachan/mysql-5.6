--- conflicted
+++ resolved
@@ -2718,7 +2718,6 @@
 
 	row_mysql_lock_data_dictionary(trx);
 
-<<<<<<< HEAD
 #ifdef UNIV_DEBUG
 	ulint	i = 0;
 #endif /* UNIV_DEBUG */
@@ -2728,26 +2727,11 @@
 			partition_name_start, FN_REFLEN - table_name_len,
 			dd_part);
 
-		if (table_name_len + len >= FN_REFLEN) {
-			ut_ad(0);
-=======
-	/* TODO: use the new DD tables instead to decrease duplicate info. */
-	List_iterator_fast <partition_element>
-		part_it(form->part_info->partitions);
-	partition_element* part_elem;
-	while ((part_elem = part_it++)) {
-		/* Append the partition name to the table name. */
-		len = Ha_innopart_share::append_sep_and_name(
-				partition_name_start,
-				part_elem->partition_name,
-				part_sep,
-				FN_REFLEN - table_name_len);
 		/* Report error if the partition name with path separator
 		exceeds maximum path length. */
 		if ((table_name_len + len + sizeof "/") >= FN_REFLEN) {
 			error = HA_ERR_INTERNAL_ERROR;
 			my_error(ER_PATH_LENGTH, MYF(0), partition_name);
->>>>>>> 3f4b658d
 			goto cleanup;
 		}
 
@@ -2779,35 +2763,10 @@
 			create_info->tablespace = tablespace_name;
 		}
 
-<<<<<<< HEAD
 		error = info.prepare_create_table(partition_name);
 		if (error != 0) {
 			goto cleanup;
 		}
-=======
-			while ((sub_elem = sub_it++)) {
-				ut_ad(sub_elem->partition_name != NULL);
-
-				/* 'table' will be
-				<name>#P#<part_name>#SP#<subpart_name>.
-				Append the sub-partition name to
-				the partition name. */
-
-				len = Ha_innopart_share::append_sep_and_name(
-					part_name_end,
-					sub_elem->partition_name,
-					sub_sep,
-					FN_REFLEN - part_name_len);
-				/* Report error if the partition name with path separator
-				exceeds maximum path length. */
-				if ((len + part_name_len + sizeof "/") >= FN_REFLEN) {
-					error = HA_ERR_INTERNAL_ERROR;
-					my_error(ER_PATH_LENGTH, MYF(0), partition_name);
-					goto cleanup;
-				}
-				/* Override part level DATA/INDEX DIRECTORY. */
-				set_create_info_dir(sub_elem, create_info);
->>>>>>> 3f4b658d
 
 		info.set_remote_path_flags();
 
@@ -2837,13 +2796,21 @@
 	/* No need to use these now, only table_name will be used. */
 	create_info->data_file_name = NULL;
 	create_info->index_file_name = NULL;
-<<<<<<< HEAD
 
 	for (const auto dd_part : *table_def->leaf_partitions()) {
 
-		Ha_innopart_share::create_partition_postfix(
+		size_t len = Ha_innopart_share::create_partition_postfix(
 			table_name_end, FN_REFLEN - table_name_len,
 			dd_part);
+
+		/* Report error if table_name with partition name length
+		exceeds maximum length */
+		if ((len + table_name_len) >  MAX_TABLE_UTF8_LEN)
+		{
+			my_error(ER_PATH_LENGTH, MYF(0), table_name);
+			error = HA_ERR_INTERNAL_ERROR;
+			goto end;
+		}
 
 		if ((error = info.create_table_update_global_dd<dd::Partition>(
 			const_cast<dd::Partition*>(dd_part))) != 0) {
@@ -2853,57 +2820,6 @@
 		if ((error = info.create_table_update_dict()) != 0) {
 			ut_ad(0);
 			goto end;
-=======
-	while ((part_elem = part_it++)) {
-		len = Ha_innopart_share::append_sep_and_name(
-				table_name_end,
-				part_elem->partition_name,
-				part_sep,
-				FN_REFLEN - table_name_len);
-
-		/* Report error if table name with partition name exceeds
-		maximum length */
-		if ((len + table_name_len) >= NAME_LEN) {
-			my_error(ER_PATH_LENGTH, MYF(0), table_name);
-			error = HA_ERR_INTERNAL_ERROR;
-			goto end;
-		}
-
-		if (!form->part_info->is_sub_partitioned()) {
-			error = info.create_table_update_dict();
-			if (error != 0) {
-				ut_ad(0);
-				goto end;
-			}
-		} else {
-			size_t	part_name_len = strlen(table_name_end);
-			char*	part_name_end = table_name_end + part_name_len;
-			List_iterator_fast <partition_element>
-				sub_it(part_elem->subpartitions);
-			partition_element* sub_elem;
-			while ((sub_elem = sub_it++)) {
-				len = Ha_innopart_share::append_sep_and_name(
-						part_name_end,
-						sub_elem->partition_name,
-						sub_sep,
-						FN_REFLEN - table_name_len
-						- part_name_len);
-				/* Report error if table name with partition
-				name exceeds maximum length */
-				if ((len + table_name_len +
-					part_name_len) >= NAME_LEN) {
-					my_error(ER_PATH_LENGTH, MYF(0), table_name);
-					error = HA_ERR_INTERNAL_ERROR;
-					goto end;
-				}
-
-				error = info.create_table_update_dict();
-				if (error != 0) {
-					ut_ad(0);
-					goto end;
-				}
-			}
->>>>>>> 3f4b658d
 		}
 	}
 
