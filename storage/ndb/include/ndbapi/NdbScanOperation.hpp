--- conflicted
+++ resolved
@@ -467,15 +467,10 @@
   NdbRecAttr* getValue_NdbRecAttr_scan(const NdbColumnImpl*, char* aValue);
 
   int handleScanGetValuesOldApi();
-<<<<<<< HEAD
   int addInterpretedCode();
-=======
-  int addInterpretedCode(Uint32 aTC_ConncetPtr,
-                         Uint64 aTransId);
   int handleScanOptionsVersion(const ScanOptions*& optionsPtr, 
                                Uint32 sizeOfOptions,
                                ScanOptions& currOptions);
->>>>>>> b2516717
   int handleScanOptions(const ScanOptions *options);
   int validatePartInfoPtr(const Ndb::PartitionSpec*& partInfo,
                           Uint32 sizeOfPartInfo);
