--- conflicted
+++ resolved
@@ -197,12 +197,8 @@
   short_usage_fn(g_ndb_opt_short_usage)
 {
   NDB_INIT(argv_ref[0]);   // ndb_init() can safely be called more than once
-<<<<<<< HEAD
-  ndb_load_defaults(NULL, mycnf_default_groups, main_argc_ptr, main_argv_ptr, &opts_mem_root);
-=======
   my_load_defaults(MYSQL_CONFIG_NAME,  mycnf_default_groups,
-                   main_argc_ptr, main_argv_ptr, NULL);
->>>>>>> 7eaacb51
+                   main_argc_ptr, main_argv_ptr,  &opts_mem_root, NULL);
   Ndb_opts::registerUsage(this);
 };
 
