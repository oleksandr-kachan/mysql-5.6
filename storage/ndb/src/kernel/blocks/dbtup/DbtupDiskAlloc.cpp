/*
   Copyright (c) 2005, 2018, Oracle and/or its affiliates. All rights reserved.

   This program is free software; you can redistribute it and/or modify
   it under the terms of the GNU General Public License, version 2.0,
   as published by the Free Software Foundation.

   This program is also distributed with certain software (including
   but not limited to OpenSSL) that is licensed under separate terms,
   as designated in a particular file or component or in included license
   documentation.  The authors of MySQL hereby grant you an additional
   permission to link the program and your derivative works with the
   separately licensed software that they have included with MySQL.

   This program is distributed in the hope that it will be useful,
   but WITHOUT ANY WARRANTY; without even the implied warranty of
   MERCHANTABILITY or FITNESS FOR A PARTICULAR PURPOSE.  See the
   GNU General Public License, version 2.0, for more details.

   You should have received a copy of the GNU General Public License
   along with this program; if not, write to the Free Software
   Foundation, Inc., 51 Franklin St, Fifth Floor, Boston, MA 02110-1301  USA
*/

#define DBTUP_C
#define DBTUP_DISK_ALLOC_CPP
#include "Dbtup.hpp"
#include <signaldata/LgmanContinueB.hpp>
#include "../dblqh/Dblqh.hpp"

#define JAM_FILE_ID 426

#ifdef VM_TRACE
//#define DEBUG_LCP 1
//#define DEBUG_PGMAN 1
//#define DEBUG_EXTENT_BITS 1
//#define DEBUG_EXTENT_BITS_HASH 1
//#define DEBUG_UNDO 1
#endif

#ifdef DEBUG_LCP
#define DEB_LCP(arglist) do { g_eventLogger->info arglist ; } while (0)
#else
#define DEB_LCP(arglist) do { } while (0)
#endif

#ifdef DEBUG_PGMAN
#define DEB_PGMAN(arglist) do { g_eventLogger->info arglist ; } while (0)
#else
#define DEB_PGMAN(arglist) do { } while (0)
#endif

#ifdef DEBUG_EXTENT_BITS
#define DEB_EXTENT_BITS(arglist) do { g_eventLogger->info arglist ; } while (0)
#else
#define DEB_EXTENT_BITS(arglist) do { } while (0)
#endif

#ifdef DEBUG_EXTENT_BITS_HASH
#define DEB_EXTENT_BITS_HASH(arglist) do { g_eventLogger->info arglist ; } while (0)
#else
#define DEB_EXTENT_BITS_HASH(arglist) do { } while (0)
#endif

#ifdef DEBUG_UNDO
#define DEB_UNDO(arglist) do { g_eventLogger->info arglist ; } while (0)
#else
#define DEB_UNDO(arglist) do { } while (0)
#endif

static
NdbOut&
operator<<(NdbOut& out, const Ptr<Dbtup::Page> & ptr)
{
  out << "[ Page: ptr.i: " << ptr.i 
      << " ["
      << " m_m_page_lsn_hi: " << ptr.p->m_page_header.m_page_lsn_hi
      << " m_m_page_lsn_lo: " << ptr.p->m_page_header.m_page_lsn_lo
      << " m_page_type: " << ptr.p->m_page_header.m_page_type
      << " m_file_no: " << ptr.p->m_file_no
      << " m_page_no: " << ptr.p->m_page_no
      << " m_table_id: " << ptr.p->m_table_id
      << " m_fragment_id: " << ptr.p->m_fragment_id
      << " m_extent_no: " << ptr.p->m_extent_no
      << " m_extent_info_ptr: " << ptr.p->m_extent_info_ptr
      << " m_restart_seq: " << ptr.p->m_restart_seq
      << "]"
      << " list_index: " << ptr.p->list_index 
      << " free_space: " << ptr.p->free_space
      << " uncommitted_used_space: " << ptr.p->uncommitted_used_space
      << " ]";
  return out;
}

static
NdbOut&
operator<<(NdbOut& out, const Ptr<Dbtup::Page_request> & ptr)
{
  out << "[ Page_request: ptr.i: " << ptr.i
      << " " << ptr.p->m_key
      << " m_original_estimated_free_space: " << ptr.p->m_original_estimated_free_space
      << " m_list_index: " << ptr.p->m_list_index
      << " m_frag_ptr_i: " << ptr.p->m_frag_ptr_i
      << " m_extent_info_ptr: " << ptr.p->m_extent_info_ptr
      << " m_ref_count: " << ptr.p->m_ref_count
      << " m_uncommitted_used_space: " << ptr.p->m_uncommitted_used_space
      << " ]";
  
  return out;
}

static
NdbOut&
operator<<(NdbOut& out, const Ptr<Dbtup::Extent_info> & ptr)
{
  out << "[ Extent_info: ptr.i " << ptr.i
      << " " << ptr.p->m_key
      << " m_first_page_no: " << ptr.p->m_first_page_no
      << " m_empty_page_no: " << ptr.p->m_empty_page_no
      << " m_key: ["
      << " m_file_no=" << ptr.p->m_key.m_file_no
      << " m_page_no=" << ptr.p->m_key.m_page_no
      << " m_page_idx=" << ptr.p->m_key.m_page_idx
      << " ]"
      << " m_free_space: " << ptr.p->m_free_space
      << " m_free_matrix_pos: " << ptr.p->m_free_matrix_pos
      << " m_free_page_count: [";

  for(Uint32 i = 0; i<Dbtup::EXTENT_SEARCH_MATRIX_COLS; i++)
    out << " " << ptr.p->m_free_page_count[i];
  out << " ] ]";

  return out;
}

void 
Dbtup::dump_disk_alloc(Dbtup::Disk_alloc_info & alloc)
{
  const Uint32 limit = 512;
  ndbout_c("dirty pages");
  for(Uint32 i = 0; i<MAX_FREE_LIST; i++)
  {
    printf("  %d : ", i);
    PagePtr ptr;
    Page_pool *pool= (Page_pool*)&m_global_page_pool;
    Local_Page_list list(*pool, alloc.m_dirty_pages[i]);
    Uint32 c = 0;
    for (list.first(ptr); c < limit && !ptr.isNull(); c++, list.next(ptr))
    {
      ndbout << ptr << " ";
    }
    if (c == limit)
    {
      ndbout << "MAXLIMIT ";
    }
    ndbout_c(" ");
  }
  ndbout_c("page requests");
  for(Uint32 i = 0; i<MAX_FREE_LIST; i++)
  {
    printf("  %d : ", i);
    Ptr<Page_request> ptr;
    Local_page_request_list list(c_page_request_pool, 
				 alloc.m_page_requests[i]);
    Uint32 c = 0;
    for (list.first(ptr); c < limit && !ptr.isNull(); c++, list.next(ptr))
    {
      ndbout << ptr << " ";
    }
    if (c == limit)
    {
      ndbout << "MAXLIMIT ";
    }
    ndbout_c(" ");
  }

  ndbout_c("Extent matrix");
  for(Uint32 i = 0; i<alloc.SZ; i++)
  {
    printf("  %d : ", i);
    Ptr<Extent_info> ptr;
    Local_extent_info_list list(c_extent_pool, alloc.m_free_extents[i]);
    Uint32 c = 0;
    for (list.first(ptr); c < limit && !ptr.isNull(); c++, list.next(ptr))
    {
      ndbout << ptr << " ";
    }
    if (c == limit)
    {
      ndbout << "MAXLIMIT ";
    }
    ndbout_c(" ");
  }

  if (alloc.m_curr_extent_info_ptr_i != RNIL)
  {
    Ptr<Extent_info> ptr;
    c_extent_pool.getPtr(ptr, alloc.m_curr_extent_info_ptr_i);
    ndbout << "current extent: " << ptr << endl;
  }
}

#define ddrequire(x) do { if(unlikely(!(x))) { dump_disk_alloc(alloc); ndbrequire(false); } } while(0)
#if defined(VM_TRACE) || defined(ERROR_INSERT)
#define ddassert(x) do { if(unlikely(!(x))) { dump_disk_alloc(alloc); ndbabort(); } } while(0)
#else
#define ddassert(x)
#endif

Dbtup::Disk_alloc_info::Disk_alloc_info(const Tablerec* tabPtrP, 
					Uint32 extent_size)
{
  m_extent_size = extent_size;
  m_curr_extent_info_ptr_i = RNIL; 
  if (tabPtrP->m_no_of_disk_attributes == 0)
    return;
  
  Uint32 min_size= 4*tabPtrP->m_offsets[DD].m_fix_header_size;
  
  if (tabPtrP->m_attributes[DD].m_no_of_varsize == 0)
  {
    Uint32 recs_per_page= (4*Tup_fixsize_page::DATA_WORDS)/min_size;
    m_page_free_bits_map[0] = recs_per_page; // 100% free
    m_page_free_bits_map[1] = 1;
    m_page_free_bits_map[2] = 0;
    m_page_free_bits_map[3] = 0;
    
    Uint32 max= recs_per_page * extent_size;
    for(Uint32 i = 0; i<EXTENT_SEARCH_MATRIX_ROWS; i++)
    {
      m_total_extent_free_space_thresholds[i] = 
	(EXTENT_SEARCH_MATRIX_ROWS - i - 1)*max/EXTENT_SEARCH_MATRIX_ROWS;
    }
  }
  else
  {
    abort();
  }
}

Uint32
Dbtup::Disk_alloc_info::find_extent(Uint32 sz) const
{
  /**
   * Find an extent with sufficient space for sz
   * Find the biggest available (with most free space)
   * Return position in matrix
   */
  Uint32 col = calc_page_free_bits(sz);
  Uint32 mask= EXTENT_SEARCH_MATRIX_COLS - 1;
  for(Uint32 i= 0; i<EXTENT_SEARCH_MATRIX_SIZE; i++)
  {
    // Check that it can cater for request
    if (!m_free_extents[i].isEmpty())
    {
      return i;
    }
    
    if ((i & mask) >= col)
    {
      i = (i & ~mask) + mask;
    }
  }
  
  return RNIL;
}

Uint32
Dbtup::Disk_alloc_info::calc_extent_pos(const Extent_info* extP) const
{
  Uint32 free= extP->m_free_space;
  Uint32 mask= EXTENT_SEARCH_MATRIX_COLS - 1;
  
  Uint32 col= 0, row=0;
  
  /**
   * Find correct row based on total free space
   *   if zero (or very small free space) put 
   *     absolutly last
   */
  {    
    const Uint32 *arr= m_total_extent_free_space_thresholds;
    for(; free < * arr++; row++)
      assert(row < EXTENT_SEARCH_MATRIX_ROWS);
  }

  /**
   * Find correct col based on largest available chunk
   */
  {
    const Uint16 *arr= extP->m_free_page_count;
    for(; col < EXTENT_SEARCH_MATRIX_COLS && * arr++ == 0; col++);
  }

  /**
   * NOTE
   *
   *   If free space on extent is small or zero,
   *     col will be = EXTENT_SEARCH_MATRIX_COLS
   *     row will be = EXTENT_SEARCH_MATRIX_ROWS
   *   in that case pos will be col * row = max pos
   *   (as fixed by + 1 in declaration)
   */
  Uint32 pos= (row * (mask + 1)) + (col & mask);
  
  assert(pos < EXTENT_SEARCH_MATRIX_SIZE);
  return pos;
}

void
Dbtup::update_extent_pos(EmulatedJamBuffer* jamBuf,
                         Disk_alloc_info& alloc, 
                         Ptr<Extent_info> extentPtr,
                         Int32 delta)
{
  if (delta < 0)
  {
    thrjam(jamBuf);
    Uint32 sub = Uint32(- delta);
    ddrequire(extentPtr.p->m_free_space >= sub);
    extentPtr.p->m_free_space -= sub;
  }
  else
  {
    thrjam(jamBuf);
    extentPtr.p->m_free_space += delta;
    ndbassert(Uint32(delta) <= alloc.calc_page_free_space(0));
  }

#if defined(VM_TRACE) || defined(ERROR_INSERT)
  Uint32 cnt = 0;
  Uint32 sum = 0;
  for(Uint32 i = 0; i<MAX_FREE_LIST; i++)
  {
    cnt += extentPtr.p->m_free_page_count[i];
    sum += extentPtr.p->m_free_page_count[i] * alloc.calc_page_free_space(i);
  }
  if (extentPtr.p->m_free_page_count[0] == cnt)
  {
    ddrequire(extentPtr.p->m_free_space == cnt*alloc.m_page_free_bits_map[0]);
  }
  else
  {
    ddrequire(extentPtr.p->m_free_space < cnt*alloc.m_page_free_bits_map[0]);
  }
  ddrequire(extentPtr.p->m_free_space >= sum);
  ddrequire(extentPtr.p->m_free_space <= cnt*alloc.m_page_free_bits_map[0]);
#endif
  
  Uint32 old = extentPtr.p->m_free_matrix_pos;
  if (old != RNIL)
  {
    thrjam(jamBuf);
    Uint32 pos = alloc.calc_extent_pos(extentPtr.p);
    if (old != pos)
    {
      thrjam(jamBuf);
      Local_extent_info_list old_list(c_extent_pool, alloc.m_free_extents[old]);
      Local_extent_info_list new_list(c_extent_pool, alloc.m_free_extents[pos]);
      old_list.remove(extentPtr);
      new_list.addFirst(extentPtr);
      extentPtr.p->m_free_matrix_pos= pos;
    }
  }
  else
  {
    ddrequire(alloc.m_curr_extent_info_ptr_i == extentPtr.i);
  }
}

void
Dbtup::restart_setup_page(Ptr<Fragrecord> fragPtr,
                          Disk_alloc_info& alloc,
                          PagePtr pagePtr,
                          Int32 estimate)
{
  jam();
  /**
   * Link to extent, clear uncommitted_used_space
   */
  pagePtr.p->uncommitted_used_space = 0;
  
  Extent_info key;
  key.m_key.m_file_no = pagePtr.p->m_file_no;
  key.m_key.m_page_idx = pagePtr.p->m_extent_no;
  Ptr<Extent_info> extentPtr;
  if (!c_extent_hash.find(extentPtr, key))
  {
    g_eventLogger->info("(%u)Crash on page(%u,%u) in tab(%u,%u), extent page: %u"
                     " restart_seq(%u,%u)",
                     instance(),
                     pagePtr.p->m_file_no,
                     pagePtr.p->m_page_no,
                     fragPtr.p->fragTableId,
                     fragPtr.p->fragmentId,
                     pagePtr.p->m_extent_no,
                     pagePtr.p->m_restart_seq,
                     globalData.m_restart_seq);
    ndbabort();
  }
  DEB_EXTENT_BITS(("(%u)restart_setup_page(%u,%u) in tab(%u,%u), extent page: %u.%u"
                   " restart_seq(%u,%u)",
                   instance(),
                   pagePtr.p->m_file_no,
                   pagePtr.p->m_page_no,
                   fragPtr.p->fragTableId,
                   fragPtr.p->fragmentId,
                   pagePtr.p->m_extent_no,
                   extentPtr.i,
                   pagePtr.p->m_restart_seq,
                   globalData.m_restart_seq));

  pagePtr.p->m_restart_seq = globalData.m_restart_seq;
  pagePtr.p->m_extent_info_ptr = extentPtr.i;

  Uint32 real_free = pagePtr.p->free_space;
  const bool prealloc = estimate >= 0;
  Uint32 estimated;
  if (prealloc)
  {
    jam();
    /**
     * If this is during prealloc, use estimate from there
     */
    estimated = (Uint32)estimate;
    Uint32 page_estimated =
      alloc.calc_page_free_space(alloc.calc_page_free_bits(real_free));
    if (page_estimated != estimated && real_free == 0)
    {
      jam();
      /**
       * The page claims it is full, but the extent bits says that it isn't
       * full, this can occur if the tablespace is using the v1 page format.
       * It must be an old dropped page and thus we can safely overwrite it.
       */
      g_eventLogger->info("(%u)tab(%u,%u), page(%u,%u):%u"
                          ", inconsistency between extent and page, most"
                          " likely due to using v1 pages, we assume page"
                          " comes from dropped table and is really empty",
                          instance(),
                          fragPtr.p->fragTableId,
                          fragPtr.p->fragmentId,
                          pagePtr.p->m_file_no,
                          pagePtr.p->m_page_no,
                          pagePtr.i);
      ndbassert(false); //Crash in debug for analysis
      Ptr<Tablerec> tabPtr;
      tabPtr.i= fragPtr.p->fragTableId;
      ptrCheckGuard(tabPtr, cnoOfTablerec, tablerec);
      convertThPage((Fix_page*)pagePtr.p, tabPtr.p, DD);
      estimated = alloc.calc_page_free_space(
        alloc.calc_page_free_bits(real_free));
    }
  }
  else
  {
    jam();
    /**
     * else use the estimate based on the actual free space
     */
    estimated = alloc.calc_page_free_space(alloc.calc_page_free_bits(real_free));
  }

#if defined(VM_TRACE) || defined(ERROR_INSERT)
  {
    Local_key page;
    page.m_file_no = pagePtr.p->m_file_no;
    page.m_page_no = pagePtr.p->m_page_no;

    D("Tablespace_client - restart_setup_page");
    Tablespace_client tsman(0, this, c_tsman,
			    0, 0, 0, 0);
    unsigned uncommitted, committed;
    uncommitted = committed = ~(unsigned)0;
    (void) tsman.get_page_free_bits(&page, &uncommitted, &committed);
    jamEntry();

    if (alloc.calc_page_free_bits(real_free) != committed)
    {
      Uint64 page_lsn = 0;
      page_lsn += pagePtr.p->m_page_header.m_page_lsn_hi;
      page_lsn <<= 32;
      page_lsn += pagePtr.p->m_page_header.m_page_lsn_lo;
      g_eventLogger->info("(%u)page(%u,%u):%u, calc_free_bits: %u,"
                          " committed: %u, uncommitted: %u, free_space: %u"
                          ", page_lsn: %llu",
                          instance(),
                          page.m_file_no,
                          page.m_page_no,
                          pagePtr.i,
                          alloc.calc_page_free_bits(real_free),
                          committed,
                          uncommitted,
                          real_free,
                          page_lsn);
    }
    ddassert(alloc.calc_page_free_bits(real_free) == committed);
    if (prealloc)
    {
      /**
       * tsman.alloc_page sets the uncommitted-bits to MAX_FREE_LIST -1
       *   to avoid page being preallocated several times
       */
      ddassert(uncommitted == MAX_FREE_LIST - 1);
    }
    else
    {
      ddassert(committed == uncommitted);
    }
  }
#endif

  ddrequire(real_free >= estimated);

  if (real_free != estimated)
  {
    jam();
    Uint32 delta = (real_free-estimated);
    update_extent_pos(jamBuffer(), alloc, extentPtr, delta);
  }
}

/**
 * - Page free bits -
 * 0 = 00 - free - 100% free
 * 1 = 01 - atleast one row free
 * 2 = 10 - full
 * 3 = 11 - full
 *
 * sz is always 1 when coming here, so calc_page_free_bits will
 * will always return 1 here. This will change with implementation
 * var-sized disk attributes.
 */

#define DBG_DISK 0

int
Dbtup::disk_page_prealloc(Signal* signal, 
			  Ptr<Fragrecord> fragPtr,
			  Local_key* key, Uint32 sz)
{
  int err;
  Uint32 i, ptrI;
  Ptr<Page_request> req;
  Fragrecord* fragPtrP = fragPtr.p; 
  Disk_alloc_info& alloc= fragPtrP->m_disk_alloc_info;
  Uint32 idx= alloc.calc_page_free_bits(sz);
  D("Tablespace_client - disk_page_prealloc");
  Tablespace_client tsman(signal, this, c_tsman,
                fragPtrP->fragTableId,
                fragPtrP->fragmentId,
                c_lqh->getCreateSchemaVersion(fragPtrP->fragTableId),
                fragPtrP->m_tablespace_id);
  
  /**
   * 1) search current dirty pages
   * First check for empty pages and then search for non-full pages.
   */
  for(i= 0; i <= idx; i++)
  {
    if (!alloc.m_dirty_pages[i].isEmpty())
    {
      jam();
      jamLine(i);
      ptrI= alloc.m_dirty_pages[i].getFirst();
      Ptr<GlobalPage> gpage;
      m_global_page_pool.getPtr(gpage, ptrI);
      
      PagePtr tmp;
      tmp.i = gpage.i;
      tmp.p = reinterpret_cast<Page*>(gpage.p);
      disk_page_prealloc_dirty_page(alloc, tmp, i, sz, fragPtrP);
      key->m_page_no= tmp.p->m_page_no;
      key->m_file_no= tmp.p->m_file_no;
      jam();
      return 0; // Page in memory
    }
  }
  
  /**
   * Search outanding page requests
   *   callback does not need to access page request again
   *   as it's not the first request to this page
   */
  for(i= 0; i <= idx; i++)
  {
    if (!alloc.m_page_requests[i].isEmpty())
    {
      jam();
      jamLine(i);
      ptrI= alloc.m_page_requests[i].getFirst();
      Ptr<Page_request> req;
      c_page_request_pool.getPtr(req, ptrI);

      disk_page_prealloc_transit_page(alloc, req, i, sz);
      * key = req.p->m_key;
      jam();
      return 0;
    }
  }
  
  /**
   * We need to request a page...
   */
  if (!c_page_request_pool.seize(req))
  {
    jam();
    err= 1605;
    return -err;
  }

  req.p->m_ref_count= 1;
  req.p->m_frag_ptr_i= fragPtr.i;
  req.p->m_uncommitted_used_space= sz;
  
  int pageBits; // received
  Ptr<Extent_info> ext;
  const Uint32 bits = alloc.calc_page_free_bits(sz); // required
  bool found= false;

  /**
   * Do we have a current extent
   */
  if ((ext.i = alloc.m_curr_extent_info_ptr_i) != RNIL)
  {
    jam();
    c_extent_pool.getPtr(ext);
    if ((pageBits= tsman.alloc_page_from_extent(&ext.p->m_key, bits)) >= 0) 
    {
      jamEntry();
      jamLine(pageBits);
      found= true;
    }
    else
    {
      jamEntry();
      /**
       * The current extent is not in a free list
       *   and since it couldn't accomodate the request
       *   we put it on the free list per state (so also
       *   a full page is in one of the m_free_extents
       *   lists).
       */
      alloc.m_curr_extent_info_ptr_i = RNIL;
      Uint32 pos= alloc.calc_extent_pos(ext.p);
      ext.p->m_free_matrix_pos = pos;
      Local_extent_info_list list(c_extent_pool, alloc.m_free_extents[pos]);
      list.addFirst(ext);
    }
  }
  
  if (!found)
  {
    Uint32 pos;
    if ((pos= alloc.find_extent(sz)) != RNIL)
    {
      jam();
      Local_extent_info_list list(c_extent_pool, alloc.m_free_extents[pos]);
      list.first(ext);
      list.remove(ext);
    }
    else 
    {
      jam();
      /**
       * We need to alloc an extent
       */
      if (!c_extent_pool.seize(ext))
      {
	jam();
	err= 1606;
	c_page_request_pool.release(req);
	return -err;
      }
      
      if ((err= tsman.alloc_extent(&ext.p->m_key)) < 0)
      {
	jamEntry();
	c_extent_pool.release(ext);
	c_page_request_pool.release(req);
	return err;
      }

      int pages= err;
      
#ifdef VM_TRACE
      ndbout << "allocated " << pages << " pages: " << ext.p->m_key 
	     << " table: " << fragPtr.p->fragTableId 
	     << " fragment: " << fragPtr.p->fragmentId << endl;
#endif
      ext.p->m_first_page_no = ext.p->m_key.m_page_no;
      memset(ext.p->m_free_page_count, 0, sizeof(ext.p->m_free_page_count));
      ext.p->m_free_space= alloc.m_page_free_bits_map[0] * pages; 
      ext.p->m_free_page_count[0]= pages; // All pages are "free"-est
      ext.p->m_empty_page_no = 0;

      DEB_EXTENT_BITS_HASH((
               "(%u)new:extent .i=%u in tab(%u,%u),"
               " page(%u,%u)->%u,"
               " empty_page: %u",
                instance(),
                ext.i,
                fragPtr.p->fragTableId,
                fragPtr.p->fragmentId,
                ext.p->m_key.m_file_no,
                ext.p->m_first_page_no,
                ext.p->m_first_page_no + (pages - 1),
                ext.p->m_empty_page_no));

      c_extent_hash.add(ext);

      Local_fragment_extent_list list1(c_extent_pool, alloc.m_extent_list);
      list1.addFirst(ext);
    }
    jam(); 
    alloc.m_curr_extent_info_ptr_i= ext.i;
    ext.p->m_free_matrix_pos= RNIL;
    pageBits= tsman.alloc_page_from_extent(&ext.p->m_key, bits);
    jamEntry();
    ddrequire(pageBits >= 0);
  }
  
  /**
   * We have a page from an extent
   */
  *key= req.p->m_key= ext.p->m_key;

  /**
   * We don't know exact free space of page
   *   but we know what page free bits it has.
   *   compute free space based on them
   */
  Uint32 size= alloc.calc_page_free_space((Uint32)pageBits);
  
  ddrequire(size >= sz);
  req.p->m_original_estimated_free_space = size;

  Uint32 new_size = size - sz;   // Subtract alloc rec
  Uint32 newPageBits= alloc.calc_page_free_bits(new_size);
  ndbrequire(newPageBits != (Uint32)pageBits)
  {
    jam();
    /**
     * We should always enter this path. When the new page was empty
     * before coming here, then it will go from empty state to either
     * non-full or to the full state. If we come here with a page which
     * non-full before, then we will enter the full state. We will
     * possibly return it to the non-full list when the real page have
     * been read and we know the exact fullness level.
     */
    DEB_EXTENT_BITS(("(%u)alloc page, extent(%u), pageBits: %u,"
                     " newPageBits: %u, free_page_count(%u,%u)",
                     instance(),
                     ext.p->m_key.m_page_idx,
                     pageBits,
                     newPageBits,
                     ext.p->m_free_page_count[pageBits],
                     ext.p->m_free_page_count[newPageBits]));
    ddrequire(ext.p->m_free_page_count[pageBits] > 0);
    ext.p->m_free_page_count[pageBits]--;
    ext.p->m_free_page_count[newPageBits]++;

  }
  update_extent_pos(jamBuffer(), alloc, ext, -Int32(sz));

  // And put page request in correct free list
  idx= alloc.calc_page_free_bits(new_size);
  jamLine(idx);
  {
    Local_page_request_list list(c_page_request_pool, 
				 alloc.m_page_requests[idx]);
    
    list.addLast(req);
  }
  req.p->m_list_index= idx;
  req.p->m_extent_info_ptr= ext.i;

  Page_cache_client::Request preq;
  preq.m_page = *key;
  preq.m_table_id = fragPtr.p->fragTableId;
  preq.m_fragment_id = fragPtr.p->fragmentId;
  preq.m_callback.m_callbackData= req.i;
  preq.m_callback.m_callbackFunction = 
    safe_cast(&Dbtup::disk_page_prealloc_callback);
  
  int flags= Page_cache_client::ALLOC_REQ;
  if (pageBits == 0)
  {
    jam();
    flags |= Page_cache_client::EMPTY_PAGE;
    if (ext.p->m_first_page_no + ext.p->m_empty_page_no == key->m_page_no)
    {
      jam();
      ext.p->m_empty_page_no++;
      DEB_EXTENT_BITS(("(%u)extent(%u) new page in tab(%u,%u), first_page(%u,%u)"
                       " empty_page: %u",
                instance(),
                ext.p->m_key.m_page_idx,
                fragPtr.p->fragTableId,
                fragPtr.p->fragmentId,
                key->m_file_no,
                key->m_page_no,
                ext.p->m_empty_page_no));
    }
    else
    {
      DEB_EXTENT_BITS(("(%u)extent(%u) new page in tab(%u,%u), page(%u,%u)",
                instance(),
                ext.p->m_key.m_page_idx,
                fragPtr.p->fragTableId,
                fragPtr.p->fragmentId,
                key->m_file_no,
                key->m_page_no));
    }
    preq.m_callback.m_callbackFunction = 
      safe_cast(&Dbtup::disk_page_prealloc_initial_callback);
  }
  
  Page_cache_client pgman(this, c_pgman);
  int res= pgman.get_page(signal, preq, flags);
  jamEntry();
  switch(res)
  {
  case 0:
    jam();
    break;
  case -1:
    ndbassert(false);
    return -1604;
  default:
    jam();
    execute(signal, preq.m_callback, res); // run callback
  }
  
  return res;
}

void
Dbtup::disk_page_prealloc_dirty_page(Disk_alloc_info & alloc,
				     PagePtr pagePtr, 
				     Uint32 old_idx,
                                     Uint32 sz,
                                     Fragrecord *fragPtrP)
{
  jam();
  jamLine(pagePtr.i);
  ddrequire(pagePtr.p->list_index == old_idx);

  Uint32 free= pagePtr.p->free_space;
  Uint32 used= pagePtr.p->uncommitted_used_space + sz;
  Uint32 ext= pagePtr.p->m_extent_info_ptr;
  
  ddrequire(free >= used);
  Ptr<Extent_info> extentPtr;
  c_extent_pool.getPtr(extentPtr, ext);

  Uint32 new_idx= alloc.calc_page_free_bits(free - used);

  if (old_idx != new_idx)
  {
    jam();
    disk_page_move_dirty_page(alloc,
                              extentPtr,
                              pagePtr,
                              old_idx,
                              new_idx,
                              fragPtrP);
  }

  pagePtr.p->uncommitted_used_space = used;
  update_extent_pos(jamBuffer(), alloc, extentPtr, -Int32(sz));
}


void
Dbtup::disk_page_prealloc_transit_page(Disk_alloc_info& alloc,
				       Ptr<Page_request> req, 
				       Uint32 old_idx, Uint32 sz)
{
  jam();
  ddrequire(req.p->m_list_index == old_idx);

  Uint32 free= req.p->m_original_estimated_free_space;
  Uint32 used= req.p->m_uncommitted_used_space + sz;
  Uint32 ext= req.p->m_extent_info_ptr;
  
  Ptr<Extent_info> extentPtr;
  c_extent_pool.getPtr(extentPtr, ext);

  ddrequire(free >= used);
  Uint32 new_idx= alloc.calc_page_free_bits(free - used);
  
  if (old_idx != new_idx)
  {
    jam();
    disk_page_move_page_request(alloc, extentPtr, req, old_idx, new_idx);
  }

  req.p->m_uncommitted_used_space = used;
  update_extent_pos(jamBuffer(), alloc, extentPtr, -Int32(sz));
}

void
Dbtup::disk_page_prealloc_callback(Signal* signal, 
				   Uint32 page_request, Uint32 page_id)
{
  jamEntry();

  Ptr<Page_request> req;
  c_page_request_pool.getPtr(req, page_request);

  Ptr<GlobalPage> gpage;
  m_global_page_pool.getPtr(gpage, page_id);

  Ptr<Fragrecord> fragPtr;
  fragPtr.i= req.p->m_frag_ptr_i;
  ptrCheckGuard(fragPtr, cnoOfFragrec, fragrecord);

  PagePtr pagePtr;
  pagePtr.i = gpage.i;
  pagePtr.p = reinterpret_cast<Page*>(gpage.p);

  Disk_alloc_info& alloc= fragPtr.p->m_disk_alloc_info;

  Local_key key = req.p->m_key;
  if (key.m_file_no != pagePtr.p->m_file_no ||
      key.m_page_no != pagePtr.p->m_page_no ||
      fragPtr.p->fragTableId != pagePtr.p->m_table_id ||
      fragPtr.p->fragmentId != pagePtr.p->m_fragment_id ||
      pagePtr.p->m_restart_seq == 0)
  {
    jam();
    /**
     * At this point we are reading what should be an initialised page
     * and thus file_no, page_no, table and fragment id should be correct.
     * If not crash and provide details.
     */
    g_eventLogger->info("(%u)key(%u,%u), page(%u,%u), restart_seq(%u,%u)"
                        "key_tab(%u,%u), page_tab(%u,%u)",
                        instance(),
                        key.m_file_no,
                        key.m_page_no,
                        pagePtr.p->m_file_no,
                        pagePtr.p->m_page_no,
                        globalData.m_restart_seq,
                        pagePtr.p->m_restart_seq,
                        fragPtr.p->fragTableId,
                        fragPtr.p->fragmentId,
                        pagePtr.p->m_table_id,
                        pagePtr.p->m_fragment_id);
    ndbabort();
  }
  if (unlikely(pagePtr.p->m_restart_seq != globalData.m_restart_seq))
  {
    jam();
    D(V(pagePtr.p->m_restart_seq) << V(globalData.m_restart_seq));
    restart_setup_page(fragPtr, alloc, pagePtr, req.p->m_original_estimated_free_space);
  }

  Ptr<Extent_info> extentPtr;
  c_extent_pool.getPtr(extentPtr, req.p->m_extent_info_ptr);

  pagePtr.p->uncommitted_used_space += req.p->m_uncommitted_used_space;
  ddrequire(pagePtr.p->free_space >= pagePtr.p->uncommitted_used_space);

  Uint32 free = pagePtr.p->free_space - pagePtr.p->uncommitted_used_space;
  Uint32 idx = req.p->m_list_index;
  Uint32 real_idx = alloc.calc_page_free_bits(free);

  if (idx != real_idx)
  {
    jam();

    DEB_EXTENT_BITS((
      "(%u)extent(%u) page(%u,%u):%u u_u_s: %u, free:%u idx:%u, new_idx:%u"
      ", free_page_count(%u,%u)",
      instance(),
      extentPtr.p->m_key.m_page_idx,
      pagePtr.p->m_file_no,
      pagePtr.p->m_page_no,
      pagePtr.i,
      pagePtr.p->uncommitted_used_space,
      free,
      idx,
      real_idx,
      extentPtr.p->m_free_page_count[idx],
      extentPtr.p->m_free_page_count[real_idx]));

    ddrequire(extentPtr.p->m_free_page_count[idx] > 0);
    extentPtr.p->m_free_page_count[idx]--;
    extentPtr.p->m_free_page_count[real_idx]++;
    update_extent_pos(jamBuffer(), alloc, extentPtr, 0);
  }
  {
    /**
     * add to dirty list
     */
    pagePtr.p->list_index = real_idx;
    Page_pool *cheat_pool= (Page_pool*)&m_global_page_pool;
    Local_Page_list list(* cheat_pool, alloc.m_dirty_pages[real_idx]);
    list.addFirst(pagePtr);
  }

  {
    /**
     * release page request
     */
    Local_page_request_list list(c_page_request_pool,
				 alloc.m_page_requests[idx]);
    list.release(req);
  }
}

void
Dbtup::disk_page_move_dirty_page(Disk_alloc_info& alloc,
                                 Ptr<Extent_info> extentPtr,
                                 Ptr<Page> pagePtr,
                                 Uint32 old_idx,
                                 Uint32 new_idx,
                                 Fragrecord *fragPtrP)
{
  DEB_EXTENT_BITS(("(%u)dpmdp:extent(%u) page(%u,%u):%u, old_idx: %u,"
                   " new_idx: %u, free_page_count(%u,%u)",
                   instance(),
                   extentPtr.p->m_key.m_page_idx,
                   pagePtr.p->m_file_no,
                   pagePtr.p->m_page_no,
                   pagePtr.i,
                   old_idx,
                   new_idx,
                   extentPtr.p->m_free_page_count[old_idx],
                   extentPtr.p->m_free_page_count[new_idx]));

  ddrequire(extentPtr.p->m_free_page_count[old_idx] > 0);
  extentPtr.p->m_free_page_count[old_idx]--;
  extentPtr.p->m_free_page_count[new_idx]++;

  jam();
  Page_pool *pool= (Page_pool*)&m_global_page_pool;
  Local_Page_list new_list(*pool, alloc.m_dirty_pages[new_idx]);
  Local_Page_list old_list(*pool, alloc.m_dirty_pages[old_idx]);
  old_list.remove(pagePtr);
  new_list.addFirst(pagePtr);

  pagePtr.p->list_index = new_idx;
}

void
Dbtup::disk_page_move_page_request(Disk_alloc_info& alloc,
                                   Ptr<Extent_info> extentPtr,
                                   Ptr<Page_request> req,
                                   Uint32 old_idx, Uint32 new_idx)
{
  jam();
  Page_request_list::Head *lists = alloc.m_page_requests;
  Local_page_request_list old_list(c_page_request_pool, lists[old_idx]);
  Local_page_request_list new_list(c_page_request_pool, lists[new_idx]);
  old_list.remove(req);
  new_list.addLast(req);

  DEB_EXTENT_BITS(("(%u)dpmpqr:extent(%u) page(%u,%u), old_idx: %u new_idx: %u"
                   ", free_page_count(%u,%u)",
                   instance(),
                   extentPtr.p->m_key.m_page_idx,
                   req.p->m_key.m_file_no,
                   req.p->m_key.m_page_no,
                   old_idx,
                   new_idx,
                   extentPtr.p->m_free_page_count[old_idx],
                   extentPtr.p->m_free_page_count[new_idx]));

  ddrequire(extentPtr.p->m_free_page_count[old_idx] > 0);
  extentPtr.p->m_free_page_count[old_idx]--;
  extentPtr.p->m_free_page_count[new_idx]++;
  req.p->m_list_index= new_idx;

}

/**
 * We have read in a page which is at the moment empty. It is possible that
 * the information on this page is garbage since this could be our first
 * access to this page. It could even have belonged to another table that
 * was deleted before getting here. So we need to initialise the page header
 * at this point in time.
 */
void
Dbtup::disk_page_prealloc_initial_callback(Signal*signal, 
					   Uint32 page_request, 
					   Uint32 page_id)
{
  jamEntry();
  /**
   * 1) lookup page request
   * 2) lookup page
   * 3) lookup table
   * 4) init page (according to page type)
   * 5) call ordinary callback
   */
  Ptr<Page_request> req;
  c_page_request_pool.getPtr(req, page_request);

  Ptr<GlobalPage> gpage;
  m_global_page_pool.getPtr(gpage, page_id);
  PagePtr pagePtr;
  pagePtr.i = gpage.i;
  pagePtr.p = reinterpret_cast<Page*>(gpage.p);

  Ptr<Fragrecord> fragPtr;
  fragPtr.i= req.p->m_frag_ptr_i;
  ptrCheckGuard(fragPtr, cnoOfFragrec, fragrecord);

  Ptr<Tablerec> tabPtr;
  tabPtr.i = fragPtr.p->fragTableId;
  ptrCheckGuard(tabPtr, cnoOfTablerec, tablerec);

  Ptr<Extent_info> extentPtr;
  c_extent_pool.getPtr(extentPtr, req.p->m_extent_info_ptr);

  ndbrequire(tabPtr.p->m_attributes[DD].m_no_of_varsize == 0);

  /**
   * We can come here even when the page have been already initialised.
   *
   * Unfortunately there is no sure way of discovering if we are reusing
   * an already used disk page. The extent information isn't synchronised
   * together with the disk page itself. So it is perfectly possible to
   * allocate an extent and write a page in it and then restart and as
   * part of recovery processing the extent isn't any more a part of this
   * fragment. A new extent can be used and this can be any extent. So this
   * means that we can even allocate the same extent once more by the same
   * fragment after the restart.
   *
   * So we simply go ahead and write this new page as an initial page.
   * There are plenty of other safeguards against wrong use of disk
   * pages and checkpointing algorithms.
   */

  /**
   * Ensure that all unset header variables are set to 0.
   */
  memset((char*)pagePtr.p, 0, Page::HEADER_WORDS * 4);

  convertThPage((Fix_page*)pagePtr.p, tabPtr.p, DD);

  pagePtr.p->m_page_no= req.p->m_key.m_page_no;
  pagePtr.p->m_file_no= req.p->m_key.m_file_no;
  pagePtr.p->m_table_id= fragPtr.p->fragTableId;
  pagePtr.p->m_ndb_version = htonl(NDB_DISK_V2);
  pagePtr.p->m_create_table_version =
    c_lqh->getCreateSchemaVersion(fragPtr.p->fragTableId);
  pagePtr.p->m_fragment_id = fragPtr.p->fragmentId;
  pagePtr.p->m_extent_no = extentPtr.p->m_key.m_page_idx; // logical extent no
  pagePtr.p->m_extent_info_ptr= req.p->m_extent_info_ptr;
  pagePtr.p->m_restart_seq = globalData.m_restart_seq;
  pagePtr.p->nextList = pagePtr.p->prevList = RNIL;
  pagePtr.p->list_index = req.p->m_list_index;
  pagePtr.p->uncommitted_used_space = req.p->m_uncommitted_used_space;

  Disk_alloc_info& alloc= fragPtr.p->m_disk_alloc_info;
  Uint32 idx = req.p->m_list_index;

#if defined(VM_TRACE) || defined(ERROR_INSERT)
  {
    Uint32 free = pagePtr.p->free_space - pagePtr.p->uncommitted_used_space;
    ddrequire(idx == alloc.calc_page_free_bits(free));
    ddrequire(pagePtr.p->free_space == req.p->m_original_estimated_free_space);
  }
#endif

  {
    /**
     * add to dirty list
     */
    Page_pool *cheat_pool= (Page_pool*)&m_global_page_pool;
    Local_Page_list list(* cheat_pool, alloc.m_dirty_pages[idx]);
    list.addFirst(pagePtr);
  }

  {
    /**
     * release page request
     */
    Local_page_request_list list(c_page_request_pool, 
				 alloc.m_page_requests[idx]);
    list.release(req);
  }
}

void
Dbtup::disk_page_set_dirty(PagePtr pagePtr)
{
  jam();
  Uint32 idx = pagePtr.p->list_index;
  if ((pagePtr.p->m_restart_seq == globalData.m_restart_seq) &&
      ((idx & 0x8000) == 0))
  {
    jam();
    /**
     * Already in dirty list
     */
    return ;
  }
  
  Local_key key;
  key.m_page_no = pagePtr.p->m_page_no;
  key.m_file_no = pagePtr.p->m_file_no;

  pagePtr.p->nextList = pagePtr.p->prevList = RNIL;

  if (DBG_DISK)
    ndbout << " disk_page_set_dirty " << key << endl;
  
  Ptr<Tablerec> tabPtr;
  tabPtr.i= pagePtr.p->m_table_id;
  ptrCheckGuard(tabPtr, cnoOfTablerec, tablerec);
  
  Ptr<Fragrecord> fragPtr;
  getFragmentrec(fragPtr, pagePtr.p->m_fragment_id, tabPtr.p);
  
  Disk_alloc_info& alloc= fragPtr.p->m_disk_alloc_info;

  Uint32 free = pagePtr.p->free_space;
  Uint32 used = pagePtr.p->uncommitted_used_space;
  if (unlikely(pagePtr.p->m_restart_seq != globalData.m_restart_seq))
  {
    jam();
    D(V(pagePtr.p->m_restart_seq) << V(globalData.m_restart_seq));
    restart_setup_page(fragPtr, alloc, pagePtr, -1);
    ndbrequire(free == pagePtr.p->free_space);
    free = pagePtr.p->free_space;
    idx = alloc.calc_page_free_bits(free);
    used = 0;
  }
  else
  {
    jam();
    idx &= ~0x8000;
    DEB_EXTENT_BITS(("((%u)Reset list_index bit 0x8000 on page(%u,%u):%u"
                     ", idx = %u",
                     instance(),
                     pagePtr.p->m_file_no,
                     pagePtr.p->m_page_no,
                     pagePtr.i,
                     idx));
    ddrequire(idx == alloc.calc_page_free_bits(free - used));
  }
  
  ddrequire(free >= used);
  
  D("Tablespace_client - disk_page_set_dirty");
  Tablespace_client tsman(0, this, c_tsman,
                        fragPtr.p->fragTableId,
                        fragPtr.p->fragmentId,
                        c_lqh->getCreateSchemaVersion(fragPtr.p->fragTableId),
                        fragPtr.p->m_tablespace_id);
  
  pagePtr.p->list_index = idx;
  Page_pool *pool= (Page_pool*)&m_global_page_pool;
  Local_Page_list list(*pool, alloc.m_dirty_pages[idx]);
  list.addFirst(pagePtr);
  
  // Make sure no one will allocate it...
  tsman.unmap_page(&key, MAX_FREE_LIST - 1);
  jamEntry();
}

void
Dbtup::disk_page_unmap_callback(Uint32 when,
				Uint32 page_id, Uint32 dirty_count)
{
  jamEntry();
  Ptr<GlobalPage> gpage;
  m_global_page_pool.getPtr(gpage, page_id);
  PagePtr pagePtr;
  pagePtr.i = gpage.i;
  pagePtr.p = reinterpret_cast<Page*>(gpage.p);
  
  Uint32 type = pagePtr.p->m_page_header.m_page_type;
  if (unlikely((type != File_formats::PT_Tup_fixsize_page &&
		type != File_formats::PT_Tup_varsize_page) ||
	       f_undo_done == false))
  {
    jam();
    D("disk_page_unmap_callback" << V(type) << V(f_undo_done));
    return ;
  }

  Uint32 idx = pagePtr.p->list_index;

  Ptr<Tablerec> tabPtr;
  tabPtr.i= pagePtr.p->m_table_id;
  ptrCheckGuard(tabPtr, cnoOfTablerec, tablerec);
  
  Ptr<Fragrecord> fragPtr;
  getFragmentrec(fragPtr, pagePtr.p->m_fragment_id, tabPtr.p);

  DEB_LCP(("(%u)unmap page: tab(%u,%u), page(%u,%u):%u",
           instance(),
           pagePtr.p->m_table_id,
           pagePtr.p->m_fragment_id,
           pagePtr.p->m_file_no,
           pagePtr.p->m_page_no,
           pagePtr.i));

  Disk_alloc_info& alloc= fragPtr.p->m_disk_alloc_info;
  
  if (when == 0)
  {
    /**
     * Before pageout
     */
    jam();

    if (DBG_DISK)
    {
      Local_key key;
      key.m_page_no = pagePtr.p->m_page_no;
      key.m_file_no = pagePtr.p->m_file_no;
      ndbout << "disk_page_unmap_callback(before) " << key 
	     << " cnt: " << dirty_count << " " << (idx & ~0x8000) << endl;
    }

    ndbassert((idx & 0x8000) == 0);

    Page_pool *pool= (Page_pool*)&m_global_page_pool;
    Local_Page_list list(*pool, alloc.m_dirty_pages[idx]);
    Local_Page_list list2(*pool, alloc.m_unmap_pages);
    list.remove(pagePtr);
    list2.addFirst(pagePtr);

    if (dirty_count == 0)
    {
      jam();
      pagePtr.p->list_index = idx | 0x8000;      
      DEB_EXTENT_BITS(("(%u)Set list_index bit 0x8000 on page(%u,%u)"
                       " when unmap",
                       instance(),
                       pagePtr.p->m_file_no,
                       pagePtr.p->m_page_no));
      
      Local_key key;
      key.m_page_no = pagePtr.p->m_page_no;
      key.m_file_no = pagePtr.p->m_file_no;
      
#if defined(VM_TRACE) || defined(ERROR_INSERT)
      Uint32 free = pagePtr.p->free_space;
      Uint32 used = pagePtr.p->uncommitted_used_space;
<<<<<<< HEAD
      ddassert(free >= used);
      ddassert(alloc.calc_page_free_bits(free - used) == idx);
#endif

=======
      ddrequire(free >= used);
      ddrequire(alloc.calc_page_free_bits(free - used) == idx);
      
>>>>>>> cde4b65c
      D("Tablespace_client - disk_page_unmap_callback");
      Tablespace_client tsman(0, this, c_tsman,
                    fragPtr.p->fragTableId,
                    fragPtr.p->fragmentId,
                    c_lqh->getCreateSchemaVersion(fragPtr.p->fragTableId),
                    fragPtr.p->m_tablespace_id);
      
      tsman.unmap_page(&key, idx);
      jamEntry();
    }
  }
  else if (when == 1)
  {
    /**
     * After page out
     */
    jam();

    Local_key key;
    key.m_page_no = pagePtr.p->m_page_no;
    key.m_file_no = pagePtr.p->m_file_no;
    Uint32 real_free = pagePtr.p->free_space;
    
    if (DBG_DISK)
    {
      ndbout << "disk_page_unmap_callback(after) " << key 
	     << " cnt: " << dirty_count << " " << (idx & ~0x8000) << endl;
    }

    Page_pool *pool= (Page_pool*)&m_global_page_pool;
    Local_Page_list list(*pool, alloc.m_unmap_pages);
    list.remove(pagePtr);

    D("Tablespace_client - disk_page_unmap_callback");
    Tablespace_client tsman(0, this, c_tsman,
                   fragPtr.p->fragTableId,
                   fragPtr.p->fragmentId,
                   c_lqh->getCreateSchemaVersion(fragPtr.p->fragTableId),
                   fragPtr.p->m_tablespace_id);
    
    if (DBG_DISK && alloc.calc_page_free_bits(real_free) != (idx & ~0x8000))
    {
      ndbout << key 
	     << " calc: " << alloc.calc_page_free_bits(real_free)
	     << " idx: " << (idx & ~0x8000)
	     << endl;
    }
    DEB_EXTENT_BITS(("(%u)tab(%u,%u), page(%u,%u):%u real_free: %u, new_bits: %u",
                    instance(),
                    fragPtr.p->fragTableId,
                    fragPtr.p->fragmentId,
                    pagePtr.p->m_file_no,
                    pagePtr.p->m_page_no,
                    pagePtr.i,
                    real_free,
                    alloc.calc_page_free_bits(real_free)));

    tsman.update_page_free_bits(&key, alloc.calc_page_free_bits(real_free));
    jamEntry();
  }
}

void
Dbtup::disk_page_alloc(Signal* signal, 
		       Tablerec* tabPtrP,
                       Fragrecord* fragPtrP, 
		       Local_key* key,
                       PagePtr pagePtr,
                       Uint32 gci,
                       const Local_key *row_id,
                       Uint32 alloc_size)
{
  jam();
  Uint32 logfile_group_id= fragPtrP->m_logfile_group_id;
#if defined(VM_TRACE) || defined(ERROR_INSERT)
  Disk_alloc_info& alloc= fragPtrP->m_disk_alloc_info;
#endif

  Uint64 lsn;
  if (tabPtrP->m_attributes[DD].m_no_of_varsize == 0)
  {
    jam();
    DEB_PGMAN((
      "(%u)disk_page_alloc: tab(%u,%u):%u,page(%u,%u).%u.%u,gci: %u,"
      "row_id(%u,%u)",
                instance(),
                pagePtr.p->m_table_id,
                pagePtr.p->m_fragment_id,
                pagePtr.p->m_create_table_version,
                key->m_file_no,
                key->m_page_no,
                key->m_page_idx,
                pagePtr.i,
                gci,
                row_id->m_page_no,
                row_id->m_page_idx));
    ddrequire(pagePtr.p->uncommitted_used_space > 0);
    pagePtr.p->uncommitted_used_space--;
    key->m_page_idx= ((Fix_page*)pagePtr.p)->alloc_record();
    jamLine(Uint16(key->m_page_idx));
    lsn= disk_page_undo_alloc(signal,
                              pagePtr.p,
                              key,
                              1,
                              gci,
                              logfile_group_id,
                              alloc_size);
    DEB_PGMAN(("(%u)page(%u,%u).%u, lsn=%llu",
               instance(),
               key->m_file_no,
               key->m_page_no,
               key->m_page_idx,
               lsn));
  }
  else
  {
    jam();
    Uint32 sz= key->m_page_idx;
    ddrequire(pagePtr.p->uncommitted_used_space >= sz);
    pagePtr.p->uncommitted_used_space -= sz;
    key->m_page_idx= ((Var_page*)pagePtr.p)->
      alloc_record(sz, (Var_page*)ctemp_page, 0);
    
    lsn= disk_page_undo_alloc(signal,
                              pagePtr.p,
                              key,
                              sz,
                              gci,
                              logfile_group_id,
                              alloc_size);
  }
}

void
Dbtup::disk_page_free(Signal *signal, 
		      Tablerec *tabPtrP,
                      Fragrecord * fragPtrP,
		      Local_key* key,
                      PagePtr pagePtr,
                      Uint32 gci,
                      const Local_key *row_id,
                      Uint32 alloc_size)
{
  jam();
  if (DBG_DISK)
    ndbout << " disk_page_free " << *key << endl;
  
  Uint32 page_idx= key->m_page_idx;
  jamLine(Uint16(key->m_page_idx));
  Uint32 logfile_group_id= fragPtrP->m_logfile_group_id;
  Disk_alloc_info& alloc= fragPtrP->m_disk_alloc_info;
#if defined(VM_TRACE) || defined(ERROR_INSERT)
  Uint32 old_free= pagePtr.p->free_space;
#endif

  Uint32 sz;
  Uint64 lsn;
  if (tabPtrP->m_attributes[DD].m_no_of_varsize == 0)
  {
    sz = 1;
    const Uint32 *src= ((Fix_page*)pagePtr.p)->get_ptr(page_idx, 0);
    if (((*(src + 1)) & Tup_fixsize_page::FREE_RECORD) ==
               Tup_fixsize_page::FREE_RECORD)
    {
      g_eventLogger->info(
        "(%u)disk_page_free crash:tab(%u,%u):%u,page(%u,%u).%u.%u"
        ",gci:%u,row(%u,%u)",
                 instance(),
                 fragPtrP->fragTableId,
                 fragPtrP->fragmentId,
                 pagePtr.p->m_create_table_version,
                 pagePtr.p->m_file_no,
                 pagePtr.p->m_page_no,
                 page_idx,
                 pagePtr.i,
                 gci,
                 row_id->m_page_no,
                 row_id->m_page_idx);
      ndbrequire(((*(src + 1)) & Tup_fixsize_page::FREE_RECORD) !=
                 Tup_fixsize_page::FREE_RECORD);
    }
    lsn= disk_page_undo_free(signal,
                             pagePtr.p,
                             key,
			     src,
                             tabPtrP->m_offsets[DD].m_fix_header_size,
			     gci,
                             logfile_group_id,
                             alloc_size);
    
    DEB_PGMAN((
      "(%u)disk_page_free:tab(%u,%u):%u,page(%u,%u).%u.%u,gci:%u,row(%u,%u)"
      ", lsn=%llu",
               instance(),
               fragPtrP->fragTableId,
               fragPtrP->fragmentId,
               pagePtr.p->m_create_table_version,
               pagePtr.p->m_file_no,
               pagePtr.p->m_page_no,
               page_idx,
               pagePtr.i,
               gci,
               row_id->m_page_no,
               row_id->m_page_idx,
               lsn));

    ((Fix_page*)pagePtr.p)->free_record(page_idx);
  }
  else
  {
    jam();
    const Uint32 *src= ((Var_page*)pagePtr.p)->get_ptr(page_idx);
    sz= ((Var_page*)pagePtr.p)->get_entry_len(page_idx);
    lsn= disk_page_undo_free(signal,
                             pagePtr.p,
                             key,
			     src,
                             sz,
			     gci,
                             logfile_group_id,
                             alloc_size);
    
    ((Var_page*)pagePtr.p)->free_record(page_idx, 0);
  }
  
  Uint32 new_free = pagePtr.p->free_space;
  
  Uint32 ext = pagePtr.p->m_extent_info_ptr;
  Uint32 used = pagePtr.p->uncommitted_used_space;
  Uint32 old_idx = pagePtr.p->list_index;
  ddrequire(old_free >= used);
  ddrequire(new_free >= used);
  ddrequire(new_free >= old_free);
  ddrequire((old_idx & 0x8000) == 0);

  Uint32 new_idx = alloc.calc_page_free_bits(new_free - used);
  ddrequire(alloc.calc_page_free_bits(old_free - used) == old_idx);
  
  Ptr<Extent_info> extentPtr;
  c_extent_pool.getPtr(extentPtr, ext);
  
  if (old_idx != new_idx)
  {
    jam();
    disk_page_move_dirty_page(alloc,
                              extentPtr,
                              pagePtr,
                              old_idx,
                              new_idx,
                              fragPtrP);
  }
  
  update_extent_pos(jamBuffer(), alloc, extentPtr, sz);
}

void
Dbtup::disk_page_abort_prealloc(Signal *signal, Fragrecord* fragPtrP, 
				Local_key* key, Uint32 sz)
{
  jam();

  Page_cache_client::Request req;
  req.m_callback.m_callbackData= sz;
  req.m_callback.m_callbackFunction = 
    safe_cast(&Dbtup::disk_page_abort_prealloc_callback);
  
  int flags= Page_cache_client::DIRTY_REQ;
  memcpy(&req.m_page, key, sizeof(Local_key));
  req.m_table_id = fragPtrP->fragTableId;
  req.m_fragment_id = fragPtrP->fragmentId;

  Page_cache_client pgman(this, c_pgman);
  int res= pgman.get_page(signal, req, flags);
  jamEntry();
  switch(res)
  {
  case 0:
    jam();
    break;
  case -1:
    ndbabort();
  default:
    jam();
    Ptr<GlobalPage> gpage;
    m_global_page_pool.getPtr(gpage, (Uint32)res);
    PagePtr pagePtr;
    pagePtr.i = gpage.i;
    pagePtr.p = reinterpret_cast<Page*>(gpage.p);

    disk_page_abort_prealloc_callback_1(signal, fragPtrP, pagePtr, sz);
  }
}

void
Dbtup::disk_page_abort_prealloc_callback(Signal* signal, 
					 Uint32 sz, Uint32 page_id)
{
  jamEntry();  
  Ptr<GlobalPage> gpage;
  m_global_page_pool.getPtr(gpage, page_id);
  
  PagePtr pagePtr;
  pagePtr.i = gpage.i;
  pagePtr.p = reinterpret_cast<Page*>(gpage.p);

  Ptr<Tablerec> tabPtr;
  tabPtr.i= pagePtr.p->m_table_id;
  ptrCheckGuard(tabPtr, cnoOfTablerec, tablerec);
  
  Ptr<Fragrecord> fragPtr;
  getFragmentrec(fragPtr, pagePtr.p->m_fragment_id, tabPtr.p);

  disk_page_abort_prealloc_callback_1(signal, fragPtr.p, pagePtr, sz);
}

void
Dbtup::disk_page_abort_prealloc_callback_1(Signal* signal, 
					   Fragrecord* fragPtrP,
					   PagePtr pagePtr,
					   Uint32 sz)
{
  jam();
  disk_page_set_dirty(pagePtr);

  Disk_alloc_info& alloc= fragPtrP->m_disk_alloc_info;

  Ptr<Extent_info> extentPtr;
  c_extent_pool.getPtr(extentPtr, pagePtr.p->m_extent_info_ptr);

  Uint32 idx = pagePtr.p->list_index & 0x7FFF;
  Uint32 used = pagePtr.p->uncommitted_used_space;
  Uint32 free = pagePtr.p->free_space;

  ddrequire(free >= used);
  ddrequire(used >= sz);
  ddrequire(alloc.calc_page_free_bits(free - used) == idx);

  pagePtr.p->uncommitted_used_space = used - sz;

  Uint32 new_idx = alloc.calc_page_free_bits(free - used + sz);

  if (idx != new_idx)
  {
    jam();
    disk_page_move_dirty_page(alloc,
                              extentPtr,
                              pagePtr,
                              idx,
                              new_idx,
                              fragPtrP);
  }
  
  update_extent_pos(jamBuffer(), alloc, extentPtr, sz);
}

Uint64
Dbtup::disk_page_undo_alloc(Signal *signal,
                            Page* page,
                            const Local_key* key,
			    Uint32 sz,
                            Uint32 gci,
                            Uint32 logfile_group_id,
                            Uint32 alloc_size)
{
  jam();
  Disk_undo::Alloc alloc;
  alloc.m_type_length= (Disk_undo::UNDO_ALLOC << 16) | (sizeof(alloc) >> 2);
  alloc.m_page_no = key->m_page_no;
  alloc.m_file_no_page_idx= key->m_file_no << 16 | key->m_page_idx;
  
  Logfile_client::Change c[1] = {{ &alloc, sizeof(alloc) >> 2 } };
  
  Uint64 lsn;
  {
    D("Logfile_client - disk_page_undo_alloc");
    Logfile_client lgman(this, c_lgman, logfile_group_id);
    lsn= lgman.add_entry_simple(c, 1, alloc_size);
  }
  jamEntry();
  {
    Page_cache_client pgman(this, c_pgman);
    pgman.update_lsn(signal, * key, lsn);
  }
  jamEntry();

  return lsn;
}

Uint64
Dbtup::disk_page_undo_update(Signal *signal,
                             Page* page,
                             const Local_key* key,
			     const Uint32* src,
                             Uint32 sz,
			     Uint32 gci,
                             Uint32 logfile_group_id,
                             Uint32 alloc_size)
{
  jam();

  Disk_undo::Update update;
  update.m_page_no = key->m_page_no;
  update.m_file_no_page_idx= key->m_file_no << 16 | key->m_page_idx;
  update.m_gci= gci;
  
  update.m_type_length= 
    (Disk_undo::UNDO_UPDATE << 16) | (sz + (sizeof(update) >> 2) - 1);

  Logfile_client::Change c[3] = {
    { &update, 3 },
    { src, sz },
    { &update.m_type_length, 1 }
  };

  ndbassert(4*(3 + sz + 1) == (sizeof(update) + 4*sz - 4));

  Uint64 lsn;
  {
    D("Logfile_client - disk_page_undo_update");
    Logfile_client lgman(this, c_lgman, logfile_group_id);
    lsn= lgman.add_entry_complex(c, 3, true, alloc_size);
  }
  jamEntry();
  {
    Page_cache_client pgman(this, c_pgman);
    pgman.update_lsn(signal, * key, lsn);
  }
  jamEntry();

  return lsn;
}
  
Uint64
Dbtup::disk_page_undo_free(Signal *signal,
                           Page* page,
                           const Local_key* key,
			   const Uint32* src,
                           Uint32 sz,
			   Uint32 gci,
                           Uint32 logfile_group_id,
                           Uint32 alloc_size)
{
  jam();

  Disk_undo::Free free;
  free.m_page_no = key->m_page_no;
  free.m_file_no_page_idx= key->m_file_no << 16 | key->m_page_idx;
  free.m_gci= gci;
  
  free.m_type_length= 
    (Disk_undo::UNDO_FREE << 16) | (sz + (sizeof(free) >> 2) - 1);
  
  Logfile_client::Change c[3] = {
    { &free, 3 },
    { src, sz },
    { &free.m_type_length, 1 }
  };
  
  ndbassert(4*(3 + sz + 1) == (sizeof(free) + 4*sz - 4));
  
  Uint64 lsn;
  {
    D("Logfile_client - disk_page_undo_free");
    Logfile_client lgman(this, c_lgman, logfile_group_id);
    lsn= lgman.add_entry_complex(c, 3, false, alloc_size);
  }
  jamEntry();
  {
    Page_cache_client pgman(this, c_pgman);
    pgman.update_lsn(signal, * key, lsn);
  }
  jamEntry();
  return lsn;
}
  
#define DBG_UNDO 0

void
Dbtup::verify_undo_log_execution()
{
  ndbrequire(!f_undo.m_in_intermediate_log_record);
}

/**
 * Preface:
 * With parallel undo log application, many undo records can be sent to the
 * LDM threads without waiting for the LDM threads to finish applying them.
 *
 * Before applying a log record, we must fetch the page (get_page) and
 * sometimes, if the page is not available immediately, we have to wait for it
 * before the log record can be applied. Waiting is done by periodically
 * checking if the page is available (do_busy_loop()).
 * However, between the checks, a subsequent log record belonging to the same
 * page might get processed. This is because multiple log records are sent from
 * LGMAN to the LDM threads continuously without waiting for the LDM threads to
 * finish applying them. (WL #8478)
 * This subsequent log record will try to get the page as well and might
 * succeed. This will result in unordered application of the undo records.
 *
 * The solution for this is to order the undo records belonging to a page.
 *
 * Algorithm for ordering record types which require disk page requests:
 * (UNDO_TUP_ALLOC, UNDO_TUP_UPDATE, UNDO_TUP_UPDATE_PART, UNDO_TUP_UPDATE_PART
 * , UNDO_TUP_FREE, UNDO_TUP_FREE_PART)
 *
 * c_undo_page_hash holds all the pages (of type Pending_undo_page) which
 * have requests pending. Each Pending_undo_page has a list of pending undo
 * records (of type Apply_undo) for that page.
 *
 * First, the page to which the current record being processed belongs is
 * searched in the hash table(c_undo_page_hash).
 * If it exists, the current undo record is added to the list of pending undo
 * records of the page.
 *
 * If the page isn't present in the hash table, it means there are no pending
 * requests for that page and the page is requested from PGMAN.
 * If the page is not available at the moment, it is added to the hash table
 * and the current undo record being processed is added to the pending list of
 * the page.
 * When the page is available immediately, the callback which applies the
 * undo records (disk_restart_undo_callback()) is executed.
 */
void
Dbtup::disk_restart_undo(Signal* signal,
                         Uint64 lsn,
			 Uint32 type,
                         const Uint32 * ptr,
                         Uint32 len)
{
  f_undo_done = false;
  f_undo.m_lsn= lsn;
  f_undo.m_ptr= ptr;
  f_undo.m_len= len;
  f_undo.m_type = type;

  Page_cache_client::Request preq;
  switch(f_undo.m_type){
  case File_formats::Undofile::UNDO_LOCAL_LCP_FIRST:
  case File_formats::Undofile::UNDO_LOCAL_LCP:
  case File_formats::Undofile::UNDO_LCP_FIRST:
  case File_formats::Undofile::UNDO_LCP:
  {
    /**
     * Searching for end of UNDO log execution is only done in
     * lgman.cpp. So here we assume that we are supposed to continue
     * executing the UNDO log. So no checks for end in this logic.
     */
    jam();
    Uint32 lcpId;
    Uint32 localLcpId;
    Uint32 tableId;
    Uint32 fragId;
    if (f_undo.m_type == File_formats::Undofile::UNDO_LOCAL_LCP ||
        f_undo.m_type == File_formats::Undofile::UNDO_LOCAL_LCP_FIRST)
    {
      jam();
      ndbrequire(len == 4);
      lcpId = ptr[0];
      localLcpId = ptr[1];
      tableId = ptr[2] >> 16;
      fragId = ptr[2] & 0xFFFF;
    }
    else
    {
      jam();
      ndbrequire(len == 3);
      lcpId = ptr[0];
      localLcpId = 0;
      tableId = ptr[1] >> 16;
      fragId = ptr[1] & 0xFFFF;
    }
    disk_restart_undo_lcp(tableId,
                          fragId,
                          Fragrecord::UC_LCP,
                          lcpId,
                          localLcpId);
    if (!isNdbMtLqh())
      disk_restart_undo_next(signal);
    
    DEB_UNDO(("(%u)UNDO LCP [%u,%u] (%u,%u)",
              instance(),
              lcpId,
              localLcpId,
              tableId,
              fragId));
    return;
  }
  case File_formats::Undofile::UNDO_TUP_ALLOC:
  {
    jam();
    Disk_undo::Alloc* rec= (Disk_undo::Alloc*)ptr;
    preq.m_page.m_page_no = rec->m_page_no;
    preq.m_page.m_file_no  = rec->m_file_no_page_idx >> 16;
    preq.m_page.m_page_idx = rec->m_file_no_page_idx & 0xFFFF;
    f_undo.m_offset = 0;
    break;
  }
  case File_formats::Undofile::UNDO_TUP_UPDATE:
  {
    jam();
    Disk_undo::Update* rec= (Disk_undo::Update*)ptr;
    preq.m_page.m_page_no = rec->m_page_no;
    preq.m_page.m_file_no  = rec->m_file_no_page_idx >> 16;
    preq.m_page.m_page_idx = rec->m_file_no_page_idx & 0xFFFF;
    f_undo.m_offset = 0;
    break;
  }
  case File_formats::Undofile::UNDO_TUP_UPDATE_PART:
  {
    jam();
    Disk_undo::UpdatePart* rec= (Disk_undo::UpdatePart*)ptr;
    preq.m_page.m_page_no = rec->m_page_no;
    preq.m_page.m_file_no  = rec->m_file_no_page_idx >> 16;
    preq.m_page.m_page_idx = rec->m_file_no_page_idx & 0xFFFF;
    f_undo.m_offset = rec->m_offset;
    break;
  }
  case File_formats::Undofile::UNDO_TUP_FIRST_UPDATE_PART:
  {
    jam();
    Disk_undo::Update* rec= (Disk_undo::Update*)ptr;
    preq.m_page.m_page_no = rec->m_page_no;
    preq.m_page.m_file_no  = rec->m_file_no_page_idx >> 16;
    preq.m_page.m_page_idx = rec->m_file_no_page_idx & 0xFFFF;
    f_undo.m_offset = 0;
    break;
  }
  case File_formats::Undofile::UNDO_TUP_FREE:
  {
    jam();
    Disk_undo::Free* rec= (Disk_undo::Free*)ptr;
    preq.m_page.m_page_no = rec->m_page_no;
    preq.m_page.m_file_no  = rec->m_file_no_page_idx >> 16;
    preq.m_page.m_page_idx = rec->m_file_no_page_idx & 0xFFFF;
    f_undo.m_offset = 0;
    break;
  }
  case File_formats::Undofile::UNDO_TUP_FREE_PART:
  {
    jam();
    Disk_undo::Free* rec= (Disk_undo::Free*)ptr;
    preq.m_page.m_page_no = rec->m_page_no;
    preq.m_page.m_file_no  = rec->m_file_no_page_idx >> 16;
    preq.m_page.m_page_idx = rec->m_file_no_page_idx & 0xFFFF;
    f_undo.m_offset = 0;
    break;
  }
  case File_formats::Undofile::UNDO_TUP_DROP:
  {
    jam();
    Disk_undo::Drop* rec = (Disk_undo::Drop*)ptr;
    Ptr<Tablerec> tabPtr;
    /**
     * We could come here in a number of situations:
     * 1) It could be a record that belongs to a table that we are not
     *    restoring, in this case we won't find the table in the search
     *    below.
     * 2) It could belong to a table we are restoring, but this is a
     *    drop of a previous incarnation of this table. Definitely no
     *    more log records should be executed for this table.
     * 
     * Coming here after we reached the end of the fragment LCP should not
     * happen, so we insert an ndbrequire to ensure this doesn't happen.
     */
    tabPtr.i= rec->m_table;
    if (tabPtr.i < cnoOfTablerec)
    {
      jam();
      ptrAss(tabPtr, tablerec);
      DEB_UNDO(("(%u)UNDO_TUP_DROP: lsn: %llu, tab: %u",
               instance(),
               lsn,
               tabPtr.i));
      for(Uint32 i = 0; i<NDB_ARRAY_SIZE(tabPtr.p->fragrec); i++)
      {
        jam();
        if (tabPtr.p->fragrec[i] != RNIL)
        {
          jam();
          jamLine(Uint16(tabPtr.p->fragid[i]));
          disk_restart_undo_lcp(tabPtr.i, tabPtr.p->fragid[i],
                                Fragrecord::UC_DROP, 0, 0);
        }
      }
    }
    if (!isNdbMtLqh())
      disk_restart_undo_next(signal);
    return;
  }
  case File_formats::Undofile::UNDO_END:
    jam();
    f_undo_done = true;
    ndbrequire(c_pending_undo_page_hash.getCount() == 0);
    return;
  default:
    ndbabort();
  }

  f_undo.m_key = preq.m_page;
  preq.m_table_id = (~0); /* Special code for table id for UNDO_REQ */
  preq.m_fragment_id = 0;
  preq.m_callback.m_callbackFunction = 
    safe_cast(&Dbtup::disk_restart_undo_callback);

  Ptr<Pending_undo_page> cur_undo_record_page;
  cur_undo_record_page.i = RNIL;

  if (isNdbMtLqh())
  {
    jam();
    Pending_undo_page key(preq.m_page.m_file_no, preq.m_page.m_page_no);

    if (c_pending_undo_page_hash.find(cur_undo_record_page, key))
    {
      jam();
      /**
       *  Page of the current undo record being processed already has a pending
       *  request.
       */
      Ptr<Apply_undo> cur_undo_record;
      ndbrequire(c_apply_undo_pool.seize(cur_undo_record));

      f_undo.m_magic = cur_undo_record.p->m_magic;
      *(cur_undo_record.p) = f_undo;

      LocalApply_undo_list undoList(c_apply_undo_pool,
                                    cur_undo_record_page.p->m_apply_undo_head);
      // add to Apply_undo list of the page it belongs to
      undoList.addLast(cur_undo_record);
      DEB_UNDO(("LDM(%u) WAIT Page:%u File:%u count:%u lsn:%llu",
          instance(), preq.m_page.m_page_no, preq.m_page.m_file_no,
          undoList.getCount(), f_undo.m_lsn));
      ndbrequire(undoList.getCount() <= MAX_PENDING_UNDO_RECORDS);
      return;
    }

    // page doesn't have any pending request
    // allocate for cur_undo_record_page from pool
    ndbrequire(c_pending_undo_page_pool.seize(cur_undo_record_page));
    preq.m_callback.m_callbackData = cur_undo_record_page.i;
  }

  int flags = Page_cache_client::UNDO_REQ;
  Page_cache_client pgman(this, c_pgman);
  int res= pgman.get_page(signal, preq, flags);

  jamEntry();

  switch(res)
  {
  case 0:
    jam();
    m_immediate_flag = false;

    if (isNdbMtLqh())
    {
      //initialize page, add to hash table
      new(cur_undo_record_page.p)
          Pending_undo_page(preq.m_page.m_file_no, preq.m_page.m_page_no);
      c_pending_undo_page_hash.add(cur_undo_record_page);

      //add undo record to list
      Ptr<Apply_undo> cur_undo_record;
      ndbrequire(c_apply_undo_pool.seize(cur_undo_record));

      f_undo.m_magic = cur_undo_record.p->m_magic;
      *(cur_undo_record.p) = f_undo;

      LocalApply_undo_list undoList(c_apply_undo_pool,
                                    cur_undo_record_page.p->m_apply_undo_head);
      undoList.addLast(cur_undo_record);
      DEB_UNDO(("LDM(%u) FIRST WAIT Page:%u File:%u count:%u lsn:%llu",
          instance(), preq.m_page.m_page_no, preq.m_page.m_file_no,
          undoList.getCount(), f_undo.m_lsn));

    }
    break; // Wait for callback
  case -1:
    ndbabort();
  default:
    DEB_UNDO(("LDM(%u) DIRECT_EXECUTE Page:%u lsn:%llu",
                        instance(),
                        preq.m_page.m_page_no,
                        f_undo.m_lsn));
    if (isNdbMtLqh())
    {
      jam();
      c_pending_undo_page_pool.release(cur_undo_record_page);
      // no page stored in hash, so i = RNIL
      preq.m_callback.m_callbackData = RNIL;
    }
    jam();
    /**
     * The m_immediate_flag variable stays false except for the time
     * from this call to execute until we reach the callback
     * where it is immediately read and immediately set back to
     * false again. Essentially this is a parameter to the
     * callback which is hard to get into the callback handling.
     */
    m_immediate_flag = true;
    execute(signal, preq.m_callback, res); // run callback
  }
}

void
Dbtup::disk_restart_undo_next(Signal* signal, Uint32 applied, Uint32 count_pending)
{
  signal->theData[0] = LgmanContinueB::EXECUTE_UNDO_RECORD;
  /* Flag indicating whether UNDO log was applied. */
  signal->theData[1] = applied;
  signal->theData[2] = count_pending;
  sendSignal(LGMAN_REF, GSN_CONTINUEB, signal, 3, JBB);
}

/**
 * This method is called before the UNDO log execution. It is called with
 * lcpId == RNIL when no LCP exists. It is called with the lcpId to restore
 * the fragment with when called with a value other than RNIL.
 */
void
Dbtup::disk_restart_lcp_id(Uint32 tableId,
                           Uint32 fragId,
                           Uint32 lcpId,
                           Uint32 localLcpId)
{
  /**
   * disk_restart_lcp_id is called from DBLQH when the restore of a
   * fragment is completed. At this time we know exactly which
   * lcpId that this fragment should use in its restore.
   * If no LCP is used to restore then lcpId is RNIL.
   */
  if (lcpId == RNIL)
  {
    jam();
    disk_restart_undo_lcp(tableId, fragId, Fragrecord::UC_CREATE, 0, 0);
    DEB_UNDO(("(%u)mark_no_lcp tab(%u,%u), UC_CREATE",
              instance(),
              tableId,
              fragId));
  }
  else
  {
    jam();
    disk_restart_undo_lcp(tableId,
                          fragId,
                          Fragrecord::UC_SET_LCP,
                          lcpId,
                          localLcpId); 
    DEB_UNDO(("(%u)mark_no_lcp tab(%u,%u), UC_SET_LCP",
              instance(),
              tableId,
              fragId));
  }
}

void
Dbtup::disk_restart_undo_lcp(Uint32 tableId,
                             Uint32 fragId,
                             Uint32 flag, 
			     Uint32 lcpId,
                             Uint32 localLcpId)
{
  Ptr<Tablerec> tabPtr;
  tabPtr.i= tableId;
  ptrCheckGuard(tabPtr, cnoOfTablerec, tablerec);

  if (tabPtr.p->tableStatus == DEFINED && tabPtr.p->m_no_of_disk_attributes)
  {
    jam();
    FragrecordPtr fragPtr;
    getFragmentrec(fragPtr, fragId, tabPtr.p);
    if (!fragPtr.isNull())
    {
      jam();
      DEB_UNDO(("(%u)tab(%u,%u), lcp(%u,%u), flag: %u",
                instance(),
                tableId,
                fragId,
                lcpId,
                localLcpId,
                flag));
      switch(flag){
      case Fragrecord::UC_DROP:
      {
        jam();
        /**
         * In this case we have decided to start with a table.
         * If the table was dropped it must have been another table
         * that was dropped. Given that UNDO_TUP_CREATE isn't
         * logged we can find this at times. We should not look
         * any more at log records from this table going backwards
         * since they are belonging to an old table.
         */
	fragPtr.p->m_undo_complete = Fragrecord::UC_CREATE;
        return;
      }
      case Fragrecord::UC_CREATE:
        /**
         * We have reached a point in the undo log record where the table
         * was created. This is not always inserted, but we don't perform
         * any UNDO operations after this operation have been seen.
         */
        jam();
	fragPtr.p->m_undo_complete = Fragrecord::UC_CREATE;
	return;
      case Fragrecord::UC_LCP:
	jam();
        if (fragPtr.p->m_undo_complete == 0 &&
            fragPtr.p->m_restore_lcp_id == lcpId &&
            fragPtr.p->m_restore_local_lcp_id == localLcpId)
	{
	  jam();
          /**
           * We have reached the LCP UNDO log record, this indicates that the
           * fragment is now rolled back to where it should be.
           * We might still need to execute UNDO log record to synchronize the
           * page information with the extent bits.
           */
	  fragPtr.p->m_undo_complete = flag;
          DEB_UNDO(("(%u)tab(%u,%u) lcp(%u,%u) -> done",
                     instance(),
                     tableId,
                     fragId,
                     lcpId,
                     localLcpId));
	}
	return;
      case Fragrecord::UC_SET_LCP:
      {
	jam();
        /**
         * Used before UNDO log execution starts to set
         * m_restore_lcp_id for the fragment.
         */
        DEB_UNDO(("(%u)table(%u,%u) restore to lcp(%u,%u)",
                  instance(),
                  tableId,
                  fragId,
                  lcpId,
                  localLcpId));
	ndbrequire(fragPtr.p->m_undo_complete == 0);
	ndbrequire(fragPtr.p->m_restore_lcp_id == RNIL);
	fragPtr.p->m_restore_lcp_id = lcpId;
        fragPtr.p->m_restore_local_lcp_id = localLcpId;
	return;
      }
      }
      jamLine(flag);
      ndbabort();
    }
  }
}

void
Dbtup::release_undo_record(Ptr<Apply_undo>& undo_record, bool pending)
{
  if (pending)
  {
    jam();
    c_apply_undo_pool.release(undo_record);
  }
}

/**
 * Algorithm for applying undo records:
 *
 * The page_i passed is searched in the hashmap. If it is present,
 * it means there are pending undo records for the page, and they are processed
 * one by one from the list.
 * If it isn't present, the current undo record being processed in this signal
 * execution is the one which should be applied (f_undo).
 */
void
Dbtup::disk_restart_undo_callback(Signal* signal,
				  Uint32 page_i,
				  Uint32 page_id)
{
  jamEntry();
  Ptr<GlobalPage> gpage;
  m_global_page_pool.getPtr(gpage, page_id);
  PagePtr pagePtr;
  pagePtr.i = gpage.i;
  pagePtr.p = reinterpret_cast<Page*>(gpage.p);
  bool immediate_flag = m_immediate_flag;
  m_immediate_flag = false;
  Pending_undo_page* pendingPage = NULL;
  Apply_undo* undo = &f_undo;
  Uint32 count_pending = 1;

  bool pending = false;

  if (isNdbMtLqh())
  {
    jam();
    pending = (page_i != RNIL);

    if (pending)
    {
      jam();
      pendingPage = c_pending_undo_page_hash.getPtr(page_i);
      // page has outstanding undo records
      LocalApply_undo_list undoList(c_apply_undo_pool,
                                    pendingPage->m_apply_undo_head);
      count_pending = undoList.getCount();
      DEB_UNDO(("LDM(%u) EXECUTE LIST CALLBACK Page:%u count:%u",
                              instance(),
                              pendingPage->m_page_no,
                              count_pending));
    }
    else
    {
      DEB_UNDO(("LDM(%u) PAGE_NOT_FOUND_HASH", instance()));
    }
  }

  /**
   * Before we apply the UNDO record we need to discover which table
   * the page belongs to. For most pages this is listed in the page
   * header. However we cannot trust the page header since we could
   * come here with an UNDO log record for a page that have not ever
   * been written to disk after table creation. Worse the table could
   * even be listed as belonging to a different table and thus we
   * would create a mess here.
   *
   * To get the true identity of the page we will look up the table
   * in tsman, from this we will get the table id and fragment id
   * of the extent and this will also be the table id and fragment
   * id of the page we're dealing with here.
   *
   * Two things could happen here. We could come here with a page
   * that is belonging to table RNIL, this means that the page
   * was allocated after start of the LCP and also the extent was
   * allocated after the start of the LCP. In this case we don't
   * need to do anything, the extent isn't allocated to any table
   * and thus should remain a free extent and thus it doesn't make
   * sense to write to the page anything.
   *
   * Another variant is that the page belongs to a table which
   * isn't part of the restart, this can happen if the table
   * was dropped just before the crash.
   * Also in this case there is no need to do anything.
   *
   * Finally if we find that it belongs to an existing table, then
   * we will use this table id and fragment id here.
   *
   * Now the next question is if the page have been initialised
   * yet. We need to check 3 header variables for this.
   * table id, fragment id and table version.
   * Table id and fragment id isn't enough, the page could have belonged
   * a table with the same table id and fragment id, but it cannot at the
   * same time also have the same table version.
   *
   * Actually older versions didn't set the table version in the pages.
   * So it isn't possible here to be fully certain that the page belongs
   * to the correct table.
   *
   * A simple optimisation here is that this only needs to be done for
   * pages that misses in the page cache. If they are already in the page
   * cache then we can use the table id and fragment id as found in the
   * page header.
   *
   * For all pages that are changed or read into the page cache we will
   * also synchronize the extent bits with the page information.
   */

  if (! (pagePtr.p->list_index & 0x8000) ||
      pagePtr.p->nextList != RNIL ||
      pagePtr.p->prevList != RNIL)
  {
    jam();
    pagePtr.p->list_index |= 0x8000;
    pagePtr.p->nextList = pagePtr.p->prevList = RNIL;
#ifdef DEBUG_EXTENT_BITS
    Uint64 lsn = 0;
    lsn += pagePtr.p->m_page_header.m_page_lsn_hi;
    lsn <<= 32;
    lsn += pagePtr.p->m_page_header.m_page_lsn_lo;
    DEB_EXTENT_BITS(("(%u)Set list_index bit 0x8000 on page(%u,%u)"
                     " when undo, page_lsn = %llu, key(%u,%u).%u"
                     ", undo_lsn: %llu",
                     instance(),
                     pagePtr.p->m_file_no,
                     pagePtr.p->m_page_no,
                     lsn,
                     undo->m_key.m_file_no,
                     undo->m_key.m_page_no,
                     undo->m_key.m_page_idx,
                     undo->m_lsn));
#endif
  }
  
  Uint32 tableId= pagePtr.p->m_table_id;
  Uint32 fragId = pagePtr.p->m_fragment_id;
  Uint32 applied = 0;

  if (!pending) // direct execute, page not present in hash table.
  {
    ndbrequire(count_pending == 1);
  }

  for (Uint32 i = 1; i <= count_pending; i++)
  {
    Ptr<Apply_undo> pending_undo;
    if (pending)
    {
      jam();
      //Remove, process, release all Apply_undo from the list.
      LocalApply_undo_list undoList(c_apply_undo_pool,
                                    pendingPage->m_apply_undo_head);
      undoList.removeFirst(pending_undo);
      undo = pending_undo.p;
    }

    /**
     * Ensure that the Page entry in PGMAN has the correct table id
     * fragment id set if it will be used in a future LCP.
     */
    Page_cache_client::Request preq;
    preq.m_page.m_file_no = undo->m_key.m_file_no;
    preq.m_page.m_page_no = undo->m_key.m_page_no;
    preq.m_table_id = tableId;
    preq.m_fragment_id = fragId;
    Page_cache_client pgman(this, c_pgman);
    ndbrequire(pgman.init_page_entry(preq));
  
    // process the undo record/s
    if (tableId >= cnoOfTablerec)
    {
      jam();
      DEB_UNDO(("(%u)UNDO table> %u, page(%u,%u).%u",
               instance(),
               tableId,
               undo->m_key.m_file_no,
               undo->m_key.m_page_no,
               undo->m_key.m_page_idx));
      release_undo_record(pending_undo, pending);
      continue;
    }
  
    undo->m_table_ptr.i = tableId;
    ptrCheckGuard(undo->m_table_ptr, cnoOfTablerec, tablerec);
    
    if (! (undo->m_table_ptr.p->tableStatus == DEFINED &&
           undo->m_table_ptr.p->m_no_of_disk_attributes))
    {
      jam();
      DEB_UNDO(("(%u)UNDO !defined (%u) on page(%u,%u).%u",
                instance(),
                tableId,
                undo->m_key.m_file_no,
                undo->m_key.m_page_no,
                undo->m_key.m_page_idx));
      release_undo_record(pending_undo, pending);
      continue;
    }

    Uint32 create_table_version = pagePtr.p->m_create_table_version;
    Uint32 page_version = pagePtr.p->m_ndb_version;

    ndbrequire(page_version >= NDB_DISK_V2);
    if (create_table_version !=
          c_lqh->getCreateSchemaVersion(tableId))
    {
      jam();
      DEB_UNDO(("UNDO fragment null %u/%u, old,new=(%u,%u), page(%u,%u).%u",
                 tableId,
                 fragId,
                 create_table_version,
                 c_lqh->getCreateSchemaVersion(tableId),
                 undo->m_key.m_file_no,
                 undo->m_key.m_page_no,
                 undo->m_key.m_page_idx));
      release_undo_record(pending_undo, pending);
      continue;
    }

    getFragmentrec(undo->m_fragment_ptr, fragId, undo->m_table_ptr.p);
    if (undo->m_fragment_ptr.isNull())
    {
      jam();
      DEB_UNDO(("(%u)UNDO fragment null tab(%u,%u), page(%u,%u).%u",
                instance(),
                tableId,
                fragId,
                undo->m_key.m_file_no,
                undo->m_key.m_page_no,
                undo->m_key.m_page_idx));
      release_undo_record(pending_undo, pending);
      continue;
    }

    Uint64 lsn = 0;
    applied = 0;
    lsn += pagePtr.p->m_page_header.m_page_lsn_hi;
    lsn <<= 32;
    lsn += pagePtr.p->m_page_header.m_page_lsn_lo;

    undo->m_page_ptr = pagePtr;

    if (undo->m_lsn <= lsn &&
        !undo->m_fragment_ptr.p->m_undo_complete)
    {
      jam();

      applied = applied | 1;
      /**
       * Apply undo record
       */
      switch(undo->m_type){
      case File_formats::Undofile::UNDO_TUP_ALLOC:
      {
        jam();
        disk_restart_undo_alloc(undo);
        break;
      }
      case File_formats::Undofile::UNDO_TUP_UPDATE:
      {
        jam();
        disk_restart_undo_update(undo);
        break;
      }
      case File_formats::Undofile::UNDO_TUP_FIRST_UPDATE_PART:
      {
        jam();
        undo->m_in_intermediate_log_record = false;
        disk_restart_undo_update_first_part(undo);
        break;
      }
      case File_formats::Undofile::UNDO_TUP_UPDATE_PART:
      {
        jam();
        undo->m_in_intermediate_log_record = true;
        disk_restart_undo_update_part(undo);
        break;
      }
      case File_formats::Undofile::UNDO_TUP_FREE:
      {
        jam();
        disk_restart_undo_free(undo, true);
        break;
      }
      case File_formats::Undofile::UNDO_TUP_FREE_PART:
      {
        jam();
        undo->m_in_intermediate_log_record = false;
        disk_restart_undo_free(undo, false);
        break;
      }
      default:
        ndbabort();
      }

      if (undo->m_type != File_formats::Undofile::UNDO_TUP_UPDATE_PART)
      {
        jam();
        lsn = undo->m_lsn - 1; // make sure undo isn't run again...
        Page_cache_client pgman(this, c_pgman);
        pgman.update_lsn(signal, undo->m_key, lsn);
        jamEntry();
        disk_restart_undo_page_bits(signal, undo);
      }
    }
    else
    {
      jam();
      if (!immediate_flag &&
          undo->m_fragment_ptr.p->m_undo_complete != Fragrecord::UC_CREATE)
      {
        jam();
        /**
         * See Lemma 1 and Lemma 2 in analysis of extent page
         * synchronisation at restart.
         *
         * We don't need to call this function when immediate
         * flag since we already applied the first UNDO log
         * record on the page, there is no need to update
         * the page bits and the first log record have ensured
         * that the extent information is already allocated
         * properly.
         *
         * Also we don't go back from when a table was dropped or
         * created since we are then in territory where an old
         * incarnation of the table was and we need not handle
         * those log records.
         */
        DEB_UNDO(("(%u)disk_restart_undo_page_bits: page_lsn: %llu"
                  ", undo_lsn: %llu, page(%u,%u).%u",
                  instance(),
                  lsn,
                  undo->m_lsn,
                  undo->m_key.m_file_no,
                  undo->m_key.m_page_no,
                  undo->m_key.m_page_idx));
        disk_restart_undo_page_bits(signal, undo);
      }
      else
      {
        DEB_UNDO(("(%u)UNDO ignored: page_lsn: %llu"
                  ", undo_lsn: %llu, page(%u,%u).%u",
                  instance(),
                  lsn,
                  undo->m_lsn,
                  undo->m_key.m_file_no,
                  undo->m_key.m_page_no,
                  undo->m_key.m_page_idx));
      }
    }

    release_undo_record(pending_undo, pending);
  }

  ndbassert(count_pending != 0);
  if (isNdbMtLqh() && pending)
  {
    jam();
    LocalApply_undo_list undoList(c_apply_undo_pool,
                                  pendingPage->m_apply_undo_head);
    DEB_UNDO(("LDM(%u) Page:%u CheckCount:%u Applied:%u", instance(),
        pendingPage->m_page_no, undoList.getCount(), count_pending));
    ndbrequire(undoList.getCount() == 0);
    c_pending_undo_page_hash.remove(page_i);
    Ptr<Pending_undo_page> rel;
    rel.p = pendingPage;
    rel.i = page_i;
    c_pending_undo_page_pool.release(rel);
  }
  disk_restart_undo_next(signal, applied, count_pending);
}

void
Dbtup::disk_restart_undo_alloc(Apply_undo* undo)
{
#ifdef DEBUG_UNDO
  Uint64 lsn = 0;
  lsn += undo->m_page_ptr.p->m_page_header.m_page_lsn_hi;
  lsn <<= 32;
  lsn += undo->m_page_ptr.p->m_page_header.m_page_lsn_lo;
  DEB_UNDO(("(%u)applying %lld UNDO_TUP_ALLOC on page(%u,%u).%u"
            ", page_lsn: %llu",
            instance(),
            undo->m_lsn,
            undo->m_key.m_file_no,
            undo->m_key.m_page_no,
            undo->m_key.m_page_idx,
            lsn));
#endif
  ndbassert(undo->m_page_ptr.p->m_file_no == undo->m_key.m_file_no);
  ndbassert(undo->m_page_ptr.p->m_page_no == undo->m_key.m_page_no);
  if (undo->m_table_ptr.p->m_attributes[DD].m_no_of_varsize == 0)
  {
    ((Fix_page*)undo->m_page_ptr.p)->free_record(undo->m_key.m_page_idx);
  }
  else
  {
    ((Var_page*)undo->m_page_ptr.p)->free_record(undo->m_key.m_page_idx, 0);
  }
}

void
Dbtup::disk_restart_undo_update(Apply_undo* undo)
{
  Uint32* ptr;
  Uint32 len= undo->m_len - 4;
#ifdef DEBUG_UNDO
  Uint64 lsn = 0;
  lsn += undo->m_page_ptr.p->m_page_header.m_page_lsn_hi;
  lsn <<= 32;
  lsn += undo->m_page_ptr.p->m_page_header.m_page_lsn_lo;
  DEB_UNDO(("(%u)applying %lld UNDO_TUP_UPDATE on page(%u,%u).%u,"
            " page_lsn: %llu",
            instance(),
            undo->m_lsn,
            undo->m_key.m_file_no,
            undo->m_key.m_page_no,
            undo->m_key.m_page_idx,
            lsn));
#endif
  if (undo->m_table_ptr.p->m_attributes[DD].m_no_of_varsize == 0)
  {
    ptr= ((Fix_page*)undo->m_page_ptr.p)->get_ptr(undo->m_key.m_page_idx, len);
    ndbrequire(len == undo->m_table_ptr.p->m_offsets[DD].m_fix_header_size);
  }
  else
  {
    ptr= ((Var_page*)undo->m_page_ptr.p)->get_ptr(undo->m_key.m_page_idx);
    abort();
  }

  const Disk_undo::Update *update = (const Disk_undo::Update*)undo->m_ptr;
  const Uint32* src= update->m_data;
  memcpy(ptr, src, 4 * len);
}

void
Dbtup::disk_restart_undo_update_first_part(Apply_undo* undo)
{
  Uint32* ptr;
  Uint32 len= undo->m_len - 4;

  DEB_UNDO(("(%u)applying %lld UNDO_TUP_FIRST_UPDATE_PART"
            " on page(%u,%u).%u[%u]",
            instance(),
            undo->m_lsn,
            undo->m_key.m_file_no,
            undo->m_key.m_page_no,
            undo->m_key.m_page_idx,
            undo->m_offset));

  if (undo->m_table_ptr.p->m_attributes[DD].m_no_of_varsize == 0)
  {
    ptr= ((Fix_page*)undo->m_page_ptr.p)->get_ptr(undo->m_key.m_page_idx, len);
    ndbrequire(len < undo->m_table_ptr.p->m_offsets[DD].m_fix_header_size);
  }
  else
  {
    ptr= ((Var_page*)undo->m_page_ptr.p)->get_ptr(undo->m_key.m_page_idx);
    abort();
  }

  const Disk_undo::Update *update = (const Disk_undo::Update*)undo->m_ptr;
  const Uint32* src= update->m_data;
  memcpy(ptr, src, 4 * len);
}

void
Dbtup::disk_restart_undo_update_part(Apply_undo* undo)
{
  Uint32* ptr;
  Uint32 len= undo->m_len - 5;

  DEB_UNDO(("(%u)applying %lld UNDO_TUP_UPDATE_PART on page(%u,%u).%u[%u]",
            instance(),
            undo->m_lsn,
            undo->m_key.m_file_no,
            undo->m_key.m_page_no,
            undo->m_key.m_page_idx,
            undo->m_offset));

  if (undo->m_table_ptr.p->m_attributes[DD].m_no_of_varsize == 0)
  {
    Uint32 fix_header_size = undo->m_table_ptr.p->m_offsets[DD].m_fix_header_size;
    ptr= ((Fix_page*)undo->m_page_ptr.p)->get_ptr(undo->m_key.m_page_idx, len);
    Uint32 offset = undo->m_offset;
    ndbrequire((len + offset) <= fix_header_size);
    ptr = &ptr[offset];
  }
  else
  {
    ptr= ((Var_page*)undo->m_page_ptr.p)->get_ptr(undo->m_key.m_page_idx);
    abort();
  }

  const Disk_undo::UpdatePart *update = (const Disk_undo::UpdatePart*)undo->m_ptr;
  const Uint32* src= update->m_data;
  memcpy(ptr, src, 4 * len);
}

void
Dbtup::disk_restart_undo_free(Apply_undo* undo, bool full_free)
{
  Uint32* ptr, idx = undo->m_key.m_page_idx;
  Uint32 len= undo->m_len - 4;
#ifdef DEBUG_UNDO
  {
    Uint64 lsn = 0;
    lsn += undo->m_page_ptr.p->m_page_header.m_page_lsn_hi;
    lsn <<= 32;
    lsn += undo->m_page_ptr.p->m_page_header.m_page_lsn_lo;
    const char *free = (const char*)"UNDO_TUP_FREE";
    const char *free_part = (const char*)"UNDO_TUP_FREE_PART";
    DEB_UNDO(("(%u)applying %lld %s on page(%u,%u).%u, page_lsn:"
              " %llu idx:%u",
              instance(),
              undo->m_lsn,
              full_free ? free : free_part,
              undo->m_key.m_file_no,
              undo->m_key.m_page_no,
              undo->m_key.m_page_idx,
              lsn,
              idx));
  }
#endif
  if (undo->m_table_ptr.p->m_attributes[DD].m_no_of_varsize == 0)
  {
    idx= ((Fix_page*)undo->m_page_ptr.p)->alloc_record(idx);
    Uint32 fix_header_size = undo->m_table_ptr.p->m_offsets[DD].m_fix_header_size;
    if (full_free)
    {
      ndbrequire(len == fix_header_size);
    }
    else
    {
      ndbrequire(len < fix_header_size);
    }
    ptr= ((Fix_page*)undo->m_page_ptr.p)->get_ptr(idx, fix_header_size);
  }
  else
  {
    abort();
  }

  if (idx != undo->m_key.m_page_idx)
  {
    Uint64 lsn = undo->m_lsn;
    jam();
    jamLine(lsn & 0xFFFF);
    jamLine((lsn >> 16) & 0xFFFF);
    jamLine((lsn >> 32) & 0xFFFF);
    jamLine((lsn >> 48) & 0xFFFF);
    ndbabort();
  }
  const Disk_undo::Free *free = (const Disk_undo::Free*)undo->m_ptr;
  const Uint32* src= free->m_data;
  memcpy(ptr, src, 4 * len);
}

void
Dbtup::disk_restart_undo_page_bits(Signal* signal, Apply_undo* undo)
{
  Fragrecord* fragPtrP = undo->m_fragment_ptr.p;
  Disk_alloc_info& alloc= fragPtrP->m_disk_alloc_info;
  
  /**
   * Set alloc.m_curr_extent_info_ptr_i to
   *   current this extent (and move old extend into free matrix)
   */
  Page* pageP = undo->m_page_ptr.p;
  Uint32 free = pageP->free_space;
  Uint32 new_bits = alloc.calc_page_free_bits(free);
  pageP->list_index = 0x8000 | new_bits;

  D("Tablespace_client - disk_restart_undo_page_bits");
  Tablespace_client tsman(signal, this, c_tsman,
			  fragPtrP->fragTableId,
	 		  fragPtrP->fragmentId,
                          c_lqh->getCreateSchemaVersion(fragPtrP->fragTableId),
			  fragPtrP->m_tablespace_id);

  DEB_EXTENT_BITS(("(%u)tab(%u,%u), page(%u,%u):%u new_bits: %u,"
                   " free_space: %u, page_tab(%u,%u).%u",
                  instance(),
                  fragPtrP->fragTableId,
                  fragPtrP->fragmentId,
                  pageP->m_file_no,
                  pageP->m_page_no,
                  undo->m_page_ptr.i,
                  new_bits,
                  free,
                  pageP->m_table_id,
                  pageP->m_fragment_id,
                  pageP->m_create_table_version));

  tsman.restart_undo_page_free_bits(&undo->m_key, new_bits);
  jamEntry();
}

/**
 * disk_restart_alloc_extent is called during scan of extent
 * headers in TSMAN. It ensures that we build the extent data
 * structures that ensures that we select the proper extent for
 * new records.
 *
 * The data to build is to start with the Extent_info struct.
 * m_free_space
 * ------------
 * This variable contains the number free records available
 * in the extent. It is initialised to
 * number of pages in extent times the number of records per
 * page when creating a new extent. Each prealloc will
 * decrease the number by one and each free will increase it
 * by one (also abort of prealloc).
 * At restarts we don't know the number so it is first set to
 * 0. Next it is set according to the page bits in the extent
 * information stored on disk by TSMAN.
 * The page bits on disk have the following meaning:
 * 0: The page is free, no records stored there
 * 1: The page is not free and not full, at least one record
 *    is stored in the page.
 * 2: The page is full
 * 3: The page is full
 *
 * For free pages we add number of records per page, for "half full"
 * pages we add to number of free pages in extent.
 * This means that this number is a minimum of the actual number of
 * free records in the extent.
 * Each time we use a page we will check the m_restart_seq variable on
 * the page (not checked during UNDO log execution since the variables
 * are not initialised at that time). If it isn't set to the
 * current m_restart_seq it means that the page is not yet fully
 * known. In this case we will call restart_setup_page that will
 * update the m_free_pages variable correctly for the page and will
 * also update the extent position (explained below).
 *
 * m_free_page_count
 * -----------------
 * For each state above we have a count of how many pages of each type
 * that we have. When initialised we set all pages to be in free bucket.
 * At restart we set all counters to 0, next we check each page in the
 * call to disk_restart_page_bits, this is called immediately after
 * the call to disk_restart_alloc_extent for each page in the extent.
 *
 * m_empty_page_no
 * ---------------
 * This is only used the first time we create the extent. It is never
 * used after a node restart. It makes sure that we allocate free
 * pages from the beginning of the extent to the end of the extent.
 * The variable isn't really necessary since it will work fairly good
 * also after a restart.
 *
 * m_first_page_no
 * ---------------
 * This is the page number of the first page in the extent. This is the
 * page id in the data file, so page id 3 is the 3rd 32kByte page in the
 * data file.
 *
 * m_key
 * -----
 * This represents the information about the extent page and extent number.
 * m_key.m_file_no is the file number of the extent
 * m_key.m_page_no is the page number of the first page in the extent
 * m_key.m_page_idx is the extent number, can be used to find the exact place
 *   of the extent information on the page
 *
 * nextHash, prevHash
 * ------------------
 * Each extent is placed in a hash table c_extent_hash. The key to this
 * hash table is m_key above, the m_page_no is not part of the key. So
 * a key with m_file_no set to file number and m_page_idx set to
 * extent number will find the appropriate extent.
 *
 * nextPool
 * --------
 * Used for linking free extent records in the c_extent_pool.
 * When allocated it is used to keep things in the m_extent_list.
 *
 * nextList, prevList
 * ------------------
 * Used to store the extent information in one of the 20 lists
 * in m_free_extents in the Disk_alloc_info struct as part of
 * the fragment.
 * The general idea about this matrix is explained in the
 * paper "Recovery in MySQL Cluster 5.1" presented at
 * VLDB 2005.
 *
 * m_free_matrix_pos
 * -----------------
 * This specifies which of the 20 lists the extent is currently
 * stored in. If set to RNIL then it is the extent referred to
 * from the m_curr_extent_info_ptr_i in the Disk_alloc_info
 * struct of the fragment. This indicates the current extent
 * used to insert data into.
 *
 * The data structures in Disk_alloc_info is referring to extent
 * information.
 *
 * Disk_alloc_info data variables (part of fragment)
 * -------------------------------------------------
 *
 * m_extent_size
 * -------------
 * Size of the extents used by this fragment
 *
 * m_curr_extent_info_ptr_i
 * ------------------------
 * Pointing to the current extent used for inserts, RNIL if
 * no current one.
 *
 * m_free_extents
 * --------------
 * List of extents as arranged in a matrix, there are 20
 * entries in a 5,4 matrix.
 *
 * The row information is the free level.
 * Row 0 is at least 80% free
 * Row 1 is at least 60% free
 * Row 2 is at least 40% free
 * Row 3 is at least 20% free
 * Row 4 is at least 0% free
 *
 * Col is based on the states described above. So if any page
 * in extent is fully free it will be in column 0.
 * If at least one page in extent is in "half full" state it
 * will be in column 1, if any page is in full state 2 it will
 * be in column 2 and otherwise it will be in column 3.
 * Search starts in Row 0 and goes through the columns, next
 * to Row 1 and so forth.
 *
 * m_total_extent_free_space_thresholds
 * ------------------------------------
 * This variable is static after creating the fragment. It
 * provides the levels on number of records for 80% level,
 * 60% level and so forth.
 *
 * m_page_free_bits_map
 * --------------------
 * This is also static information after creation of fragment.
 * It describes the number of free records in a page when in
 * states 0 through.
 * In state 0 it is set to records per page.
 * State 1 is set to 1
 * State 2 and 3 is set to 0.
 *
 * m_extent_list
 * -------------
 * This list is used for disk scans. In this case we need to know all
 * disk pages and these are found by scanning all extents one by one.
 * New extents are added first, so new pages added during scan are not
 * seen by the scan. Disk scans are currently only used for backups.
 *
 * m_dirty_pages
 * -------------
 * This is one list per state. When allocating a new page for insert we
 * search for a page in the free (state 0) and "half full" (state 1)
 * lists. If any page is in these lists we're done with our search of
 * page to insert into. This happens in disk_page_prealloc.
 * If a page is found in dirty pages we immediately update the
 * extent position of the page, we also move the page to another
 * list in m_dirty_pages if state changed due to insert, finally
 * we also update m_free_page_count above on the extent if state
 * changed.
 *
 * If the prealloc is aborted we remove the record from the page
 * and update the same structures again if necessary.
 *
 * When the page arrives from disk we also check whether there is a
 * need to change the m_free_page_count and extent position. A page
 * only arrives from disk after disk_page_prealloc if we were unable
 * to find a page among the ones already in memory that could fit the
 * new row. Here it is also placed in the proper m_dirty_pages list.
 * It is a new page at this point not currently in any list since it
 * comes from disk. It could actually come from the page cache still.
 * This could happen when a page have been read and is used for writing.
 * We don't use any knowledge of what pages have been read when
 * selecting which page to write.
 *
 * There are also some important variables on each page that is used
 * for page allocation.
 *
 * m_unmap_pages
 * -------------
 * Whenever a data page (not extent page) is to be flushed to disk PGMAN
 * will inform DBTUP about this. It will inform it before the flush and
 * also when the flush is completed.
 *
 * Before flush we will move the page away from the m_dirty_pages list
 * and into the m_unmap_pages list. If the dirty count is down to 0
 * we will also set list_index bit 0x8000 to indicate page is not in
 * dirty page list. We also set the uncommitted bits in the extent
 * information before we flush it to disk.
 *
 * After flush we will remove it from the unmap pages list.
 * We will also update the extent information if necessary and if it
 * has changed we will set the page to be dirty in PGMAN.
 *
 * m_page_requests
 * ---------------
 * This is a set of lists, one list for each state as described above.
 * Pages in these lists are in transit from disk to the memory to be
 * made dirty. Thus they are suitable to be used if no dirty pages are
 * available in memory. When we use those pages we will also move them
 * to the proper list to ensure that they are no longer used when already
 * full.
 *
 * list_index
 * ----------
 * This represents the state of the page from above (0 free, 1 "half full",
 * 2 and 3 full). Also if 0x8000 is set the page isn't in the m_dirty_pages
 * list.
 *
 * free_space
 * ----------
 * This is the count of the number of records stored on the page. It is
 * update by calls to free_record and alloc_record in tuppage.cpp.
 *
 * disk_page_prealloc
 * ------------------
 * This function is called to allocate a record for use in insert of disk
 * record. It returns the page id and page index of the row to be used.
 * The page isn't necessarily available in memory when returned from
 * this function. It is however guaranteed to at least be in transit
 * from disk. So the caller can safely call get_page on this page and
 * know that when it arrives it will be ready for consumption. The
 * callbacks are executed in order, so this means that
 * disk_page_prealloc_callback is called before the callback used by
 * the caller to actually perform the insert action.
 */
int
Dbtup::disk_restart_alloc_extent(EmulatedJamBuffer* jamBuf, 
                                 Uint32 tableId,
                                 Uint32 fragId,
                                 Uint32 create_table_version,
				 const Local_key* key,
                                 Uint32 pages)
{
  /**
   * This function is called from TSMAN in rep thread. Must not use any
   * block variables other than extent information.
   */
  TablerecPtr tabPtr;
  FragrecordPtr fragPtr;
  tabPtr.i = tableId;
  ptrCheckGuard(tabPtr, cnoOfTablerec, tablerec);
  Uint32 current_create_table_version = c_lqh->getCreateSchemaVersion(tableId);
  DEB_EXTENT_BITS(("(%u)disk_restart_alloc_extent: tab(%u,%u):%u,"
                   " current version: %u",
                   instance(),
                   tableId,
                   fragId,
                   create_table_version,
                   current_create_table_version));

  if (tabPtr.p->tableStatus == DEFINED &&
      tabPtr.p->m_no_of_disk_attributes &&
      (current_create_table_version == create_table_version ||
       create_table_version == 0))
  {
    thrjam(jamBuf);
    getFragmentrec(fragPtr, fragId, tabPtr.p);

    if (!fragPtr.isNull())
    {
      thrjam(jamBuf);

      Disk_alloc_info& alloc= fragPtr.p->m_disk_alloc_info;
      
      Ptr<Extent_info> ext;
      ndbrequire(c_extent_pool.seize(ext));
#ifdef VM_TRACE
      ndbout << "allocated " << pages << " pages: " << *key 
	     << " table: " << tabPtr.i << " fragment: " << fragId << endl;
#endif      
      ext.p->m_key = *key;
      ext.p->m_first_page_no = ext.p->m_key.m_page_no;
      ext.p->m_free_space= 0;
      ext.p->m_empty_page_no = (1 << 16); // We don't know, so assume none
      DEB_EXTENT_BITS_HASH((
                "(%u)restart:extent(%u).%u in tab(%u,%u),"
                " first_page(%u,%u)",
                instance(),
                ext.p->m_key.m_page_idx,
                ext.i,
                fragPtr.p->fragTableId,
                fragPtr.p->fragmentId,
                ext.p->m_key.m_file_no,
                ext.p->m_first_page_no));
      memset(ext.p->m_free_page_count, 0, sizeof(ext.p->m_free_page_count));
      
      if (alloc.m_curr_extent_info_ptr_i != RNIL)
      {
        thrjam(jamBuf);
        Ptr<Extent_info> old;
        c_extent_pool.getPtr(old, alloc.m_curr_extent_info_ptr_i);
        ndbassert(old.p->m_free_matrix_pos == RNIL);
        Uint32 pos= alloc.calc_extent_pos(old.p);
        Local_extent_info_list new_list(c_extent_pool, alloc.m_free_extents[pos]);
        new_list.addFirst(old);
        old.p->m_free_matrix_pos= pos;
      }
      
      alloc.m_curr_extent_info_ptr_i = ext.i;
      ext.p->m_free_matrix_pos = RNIL;
      c_extent_hash.add(ext);

      Local_fragment_extent_list list1(c_extent_pool, alloc.m_extent_list);
      list1.addFirst(ext);
      return 0;
    }
  }
  thrjam(jamBuf);
  return -1;
}

/**
 * This function is called from TSMAN during scan of extent headers.
 * It is vital that the LDM thread is not doing any activity
 * regarding this information at the same time. This only happens
 * in a very specific part of restart. It is vital to ensure that
 * one only uses stack variables and no block variables. The only
 * block variables allowed to use are those that we update here, that
 * is the extent information of a fragment and this must not be
 * manipulated at the same time from LDM thread activity, this is
 * safe guarded by the restart phase serialisation.
 */
void
Dbtup::disk_restart_page_bits(EmulatedJamBuffer* jamBuf, 
                              Uint32 tableId,
                              Uint32 fragId,
                              Uint32 create_table_version,
			      const Local_key* key,
                              Uint32 bits)
{
  thrjam(jamBuf);
  TablerecPtr tabPtr;
  FragrecordPtr fragPtr;
  Uint32 current_create_table_version = c_lqh->getCreateSchemaVersion(tableId);
  tabPtr.i = tableId;
  ptrCheckGuard(tabPtr, cnoOfTablerec, tablerec);
  if (tabPtr.p->tableStatus == DEFINED &&
      tabPtr.p->m_no_of_disk_attributes &&
      (current_create_table_version == create_table_version ||
       create_table_version == 0))
  {
    thrjam(jamBuf);
    getFragmentrec(fragPtr, fragId, tabPtr.p);
    Disk_alloc_info& alloc= fragPtr.p->m_disk_alloc_info;
    
    Ptr<Extent_info> ext;
    c_extent_pool.getPtr(ext, alloc.m_curr_extent_info_ptr_i);
    
    Uint32 size= alloc.calc_page_free_space(bits);  
    
    ext.p->m_free_page_count[bits]++;
    DEB_EXTENT_BITS(("(%u)disk_restart_page_bits:extent(%u), tab(%u,%u),"
                     " page(%u,%u), bits: %u, new_count: %u",
                     instance(),
                     ext.p->m_key.m_page_idx,
                     tableId,
                     fragId,
                     key->m_file_no,
                     key->m_page_no,
                     bits,
                     ext.p->m_free_page_count[bits]));

    // actually only to update free_space
    update_extent_pos(jamBuf, alloc, ext, size);
    ndbassert(ext.p->m_free_matrix_pos == RNIL);
    DEB_EXTENT_BITS(("(%u)disk_restart_page_bits in tab(%u,%u):%u,"
                     " page(%u,%u), bits: %u, ext.i: %u,"
                     " extent_no: %u",
                     instance(),
                     tableId,
                     fragId,
                     create_table_version,
                     key->m_file_no,
                     key->m_page_no,
                     bits,
                     ext.i,
                     key->m_page_idx));
  }
}

void
Dbtup::disk_page_get_allocated(const Tablerec* tabPtrP,
                               const Fragrecord * fragPtrP,
                               Uint64 res[2])
{
  res[0] = res[1] = 0;
  if (tabPtrP->m_no_of_disk_attributes)
  {
    jam();
    const Disk_alloc_info& alloc= fragPtrP->m_disk_alloc_info;
    Uint64 cnt = 0;
    Uint64 free = 0;

    {
      Disk_alloc_info& tmp = const_cast<Disk_alloc_info&>(alloc);
      Local_fragment_extent_list list(c_extent_pool, tmp.m_extent_list);
      Ptr<Extent_info> extentPtr;
      for (list.first(extentPtr); !extentPtr.isNull(); list.next(extentPtr))
      {
        cnt++;
        free += extentPtr.p->m_free_space;
      }
    }
    res[0] = cnt * alloc.m_extent_size * File_formats::NDB_PAGE_SIZE;
    res[1] = free * 4 * tabPtrP->m_offsets[DD].m_fix_header_size;
  }
}<|MERGE_RESOLUTION|>--- conflicted
+++ resolved
@@ -1342,19 +1342,11 @@
       key.m_page_no = pagePtr.p->m_page_no;
       key.m_file_no = pagePtr.p->m_file_no;
       
-#if defined(VM_TRACE) || defined(ERROR_INSERT)
       Uint32 free = pagePtr.p->free_space;
       Uint32 used = pagePtr.p->uncommitted_used_space;
-<<<<<<< HEAD
-      ddassert(free >= used);
-      ddassert(alloc.calc_page_free_bits(free - used) == idx);
-#endif
-
-=======
       ddrequire(free >= used);
       ddrequire(alloc.calc_page_free_bits(free - used) == idx);
       
->>>>>>> cde4b65c
       D("Tablespace_client - disk_page_unmap_callback");
       Tablespace_client tsman(0, this, c_tsman,
                     fragPtr.p->fragTableId,
