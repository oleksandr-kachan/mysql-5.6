--- conflicted
+++ resolved
@@ -1326,14 +1326,10 @@
   Uint64 pages = req->file_size_hi;
   pages = (pages << 32) | req->file_size_lo;
   pages /= GLOBAL_PAGE_SIZE;
-<<<<<<< HEAD
   m_file_size = Uint32(pages);
-=======
-  m_file_size = pages;
 #if defined VM_TRACE || defined ERROR_INSERT
   ndbout << "DD lgman: file id:" << m_file_id << " undofile pages/bytes:" << m_file_size << "/" << m_file_size*GLOBAL_PAGE_SIZE << endl;
 #endif
->>>>>>> dc18af55
 
   m_create.m_senderRef = req->senderRef; // During META
   m_create.m_senderData = req->senderData; // During META
