--- conflicted
+++ resolved
@@ -46,32 +46,3 @@
             @TERMCAP_LIB@ @NDB_SCI_LIBS@
 
 ndb_mgm_LDFLAGS = @ndb_bin_am_ldflags@
-<<<<<<< HEAD
-
-windoze-dsp: ndb_mgm.dsp libndbmgmclient.dsp
-
-ndb_mgm.dsp: Makefile \
-               $(top_srcdir)/storage/ndb/config/win-prg.am \
-               $(top_srcdir)/storage/ndb/config/win-name \
-               $(top_srcdir)/storage/ndb/config/win-includes \
-               $(top_srcdir)/storage/ndb/config/win-sources \
-               $(top_srcdir)/storage/ndb/config/win-libraries
-	cat $(top_srcdir)/storage/ndb/config/win-prg.am > $@
-	@$(top_srcdir)/storage/ndb/config/win-name $@ $(ndbtools_PROGRAMS)
-	@$(top_srcdir)/storage/ndb/config/win-includes $@ $(INCLUDES)
-	@$(top_srcdir)/storage/ndb/config/win-sources $@ $(ndb_mgm_SOURCES)
-	@$(top_srcdir)/storage/ndb/config/win-libraries $@ LINK $(LDADD)
-
-libndbmgmclient.dsp: Makefile \
-               $(top_srcdir)/storage/ndb/config/win-lib.am \
-               $(top_srcdir)/storage/ndb/config/win-name \
-               $(top_srcdir)/storage/ndb/config/win-includes \
-               $(top_srcdir)/storage/ndb/config/win-sources \
-               $(top_srcdir)/storage/ndb/config/win-libraries
-	cat $(top_srcdir)/storage/ndb/config/win-lib.am > $@
-	@$(top_srcdir)/storage/ndb/config/win-name $@ $(noinst_LTLIBRARIES)
-	@$(top_srcdir)/storage/ndb/config/win-includes $@ $(INCLUDES)
-	@$(top_srcdir)/storage/ndb/config/win-sources $@ $(libndbmgmclient_la_SOURCES)
-	@$(top_srcdir)/storage/ndb/config/win-libraries $@ LIB
-=======
->>>>>>> f83397ce
