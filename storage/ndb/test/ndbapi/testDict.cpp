--- conflicted
+++ resolved
@@ -12262,9 +12262,6 @@
 {
   INITIALIZER(runForceGCPWait);
 }
-<<<<<<< HEAD
-NDBT_TESTSUITE_END(testDict)
-=======
 TESTCASE("CreateManyDataFiles", "Test lack of DiskPageBufferMemory "
          "when creating data files")
 {
@@ -12277,7 +12274,6 @@
 }
 
 NDBT_TESTSUITE_END(testDict);
->>>>>>> a0fa92de
 
 int main(int argc, const char** argv){
   ndb_init();
