--- conflicted
+++ resolved
@@ -1273,7 +1273,6 @@
 }
 
 int
-<<<<<<< HEAD
 runDeleteRead(NDBT_Context* ctx, NDBT_Step* step){
   
   Ndb* pNdb = GETNDB(step);
@@ -1317,7 +1316,8 @@
   }
   
   return NDBT_OK;
-=======
+}
+
 runBug28073(NDBT_Context *ctx, NDBT_Step* step)
 {
   int result = NDBT_OK;
@@ -1383,7 +1383,6 @@
   }
 
   return result;
->>>>>>> 5dff16eb
 }
 
 int
@@ -1714,17 +1713,15 @@
 	 "Verify what happens when we fill the db" ){
   STEP(runBug25090);
 }
-<<<<<<< HEAD
 TESTCASE("DeleteRead", 
 	 "Verify Delete+Read" ){
   INITIALIZER(runLoadTable);
   INITIALIZER(runDeleteRead);
   FINALIZER(runClearTable2);
-=======
+}
 TESTCASE("Bug28073", 
 	 "Infinite loop in lock queue" ){
   STEP(runBug28073);
->>>>>>> 5dff16eb
 }
 TESTCASE("Bug27756", 
 	 "Verify what happens when we fill the db" ){
