/*
   Copyright (C) 2003 MySQL AB
    All rights reserved. Use is subject to license terms.

   This program is free software; you can redistribute it and/or modify
   it under the terms of the GNU General Public License as published by
   the Free Software Foundation; version 2 of the License.

   This program is distributed in the hope that it will be useful,
   but WITHOUT ANY WARRANTY; without even the implied warranty of
   MERCHANTABILITY or FITNESS FOR A PARTICULAR PURPOSE.  See the
   GNU General Public License for more details.

   You should have received a copy of the GNU General Public License
   along with this program; if not, write to the Free Software
   Foundation, Inc., 51 Franklin St, Fifth Floor, Boston, MA 02110-1301  USA
*/

#include <NDBT.hpp>
#include <NDBT_Test.hpp>
#include "NdbMgmd.hpp"
#include <mgmapi.h>
#include <mgmapi_debug.h>
#include <InputStream.hpp>
#include <signaldata/EventReport.hpp>

/*
  Tests that only need the mgmd(s) started

  Start ndb_mgmd and set NDB_CONNECTSTRING pointing
  to that/those ndb_mgmd(s), then run testMgm
 */


int runTestApiSession(NDBT_Context* ctx, NDBT_Step* step)
{
  NdbMgmd mgmd;
  Uint64 session_id= 0;

  NdbMgmHandle h;
  h= ndb_mgm_create_handle();
  ndb_mgm_set_connectstring(h, mgmd.getConnectString());
  ndb_mgm_connect(h,0,0,0);
  int s= ndb_mgm_get_fd(h);
  session_id= ndb_mgm_get_session_id(h);
  ndbout << "MGM Session id: " << session_id << endl;
  send(s,"get",3,0);
  ndb_mgm_disconnect(h);
  ndb_mgm_destroy_handle(&h);

  struct NdbMgmSession sess;
  int slen= sizeof(struct NdbMgmSession);

  h= ndb_mgm_create_handle();
  ndb_mgm_set_connectstring(h, mgmd.getConnectString());
  ndb_mgm_connect(h,0,0,0);

  NdbSleep_SecSleep(1);

  if(ndb_mgm_get_session(h,session_id,&sess,&slen))
  {
    ndbout << "Failed, session still exists" << endl;
    ndb_mgm_disconnect(h);
    ndb_mgm_destroy_handle(&h);
    return NDBT_FAILED;
  }
  else
  {
    ndbout << "SUCCESS: session is gone" << endl;
    ndb_mgm_disconnect(h);
    ndb_mgm_destroy_handle(&h);
    return NDBT_OK;
  }
}

int runTestApiConnectTimeout(NDBT_Context* ctx, NDBT_Step* step)
{
  NdbMgmd mgmd;

  g_info << "Check connect works with timeout 3000" << endl;
  if (!mgmd.set_timeout(3000))
    return NDBT_FAILED;

  if (!mgmd.connect())
  {
    g_err << "Connect failed with timeout 3000" << endl;
    return NDBT_FAILED;
  }

  if (!mgmd.disconnect())
    return NDBT_FAILED;

  g_info << "Check connect to illegal host will timeout after 3000" << endl;
  if (!mgmd.set_timeout(3000))
    return NDBT_FAILED;
  mgmd.setConnectString("1.1.1.1");

  NDB_TICKS tstart= NdbTick_CurrentMillisecond();
  if (mgmd.connect())
  {
    g_err << "Connect to illegal host suceeded" << endl;
    return NDBT_FAILED;
  }

  NDB_TICKS msecs= NdbTick_CurrentMillisecond() - tstart;
  ndbout << "Took about " << msecs <<" milliseconds"<<endl;

  if(msecs > 6000)
  {
    g_err << "The connect to illegal host timedout after much longer "
          << "time than was expected, expected <= 6000, got " << msecs << endl;
    return NDBT_FAILED;
  }
  return NDBT_OK;
}


int runTestApiTimeoutBasic(NDBT_Context* ctx, NDBT_Step* step)
{
  NdbMgmd mgmd;
  int result= NDBT_FAILED;
  int cc= 0;
  int mgmd_nodeid= 0;
  ndb_mgm_reply reply;

  NdbMgmHandle h;
  h= ndb_mgm_create_handle();
  ndb_mgm_set_connectstring(h, mgmd.getConnectString());

  ndbout << "TEST timout check_connection" << endl;
  int errs[] = { 1, 2, 3, -1};

  for(int error_ins_no=0; errs[error_ins_no]!=-1; error_ins_no++)
  {
    int error_ins= errs[error_ins_no];
    ndbout << "trying error " << error_ins << endl;
    ndb_mgm_connect(h,0,0,0);

    if(ndb_mgm_check_connection(h) < 0)
    {
      result= NDBT_FAILED;
      goto done;
    }

    mgmd_nodeid= ndb_mgm_get_mgmd_nodeid(h);
    if(mgmd_nodeid==0)
    {
      ndbout << "Failed to get mgmd node id to insert error" << endl;
      result= NDBT_FAILED;
      goto done;
    }

    reply.return_code= 0;

    if(ndb_mgm_insert_error(h, mgmd_nodeid, error_ins, &reply)< 0)
    {
      ndbout << "failed to insert error " << endl;
      result= NDBT_FAILED;
      goto done;
    }

    ndb_mgm_set_timeout(h,2500);

    cc= ndb_mgm_check_connection(h);
    if(cc < 0)
      result= NDBT_OK;
    else
      result= NDBT_FAILED;

    if(ndb_mgm_is_connected(h))
    {
      ndbout << "FAILED: still connected" << endl;
      result= NDBT_FAILED;
    }
  }

  ndbout << "TEST get_mgmd_nodeid" << endl;
  ndb_mgm_connect(h,0,0,0);

  if(ndb_mgm_insert_error(h, mgmd_nodeid, 0, &reply)< 0)
  {
    ndbout << "failed to remove inserted error " << endl;
    result= NDBT_FAILED;
    goto done;
  }

  cc= ndb_mgm_get_mgmd_nodeid(h);
  ndbout << "got node id: " << cc << endl;
  if(cc==0)
  {
    ndbout << "FAILED: didn't get node id" << endl;
    result= NDBT_FAILED;
  }
  else
    result= NDBT_OK;

  ndbout << "TEST end_session" << endl;
  ndb_mgm_connect(h,0,0,0);

  if(ndb_mgm_insert_error(h, mgmd_nodeid, 4, &reply)< 0)
  {
    ndbout << "FAILED: insert error 1" << endl;
    result= NDBT_FAILED;
    goto done;
  }

  cc= ndb_mgm_end_session(h);
  if(cc==0)
  {
    ndbout << "FAILED: success in calling end_session" << endl;
    result= NDBT_FAILED;
  }
  else if(ndb_mgm_get_latest_error(h)!=ETIMEDOUT)
  {
    ndbout << "FAILED: Incorrect error code (" << ndb_mgm_get_latest_error(h)
           << " != expected " << ETIMEDOUT << ") desc: "
           << ndb_mgm_get_latest_error_desc(h)
           << " line: " << ndb_mgm_get_latest_error_line(h)
           << " msg: " << ndb_mgm_get_latest_error_msg(h)
           << endl;
    result= NDBT_FAILED;
  }
  else
    result= NDBT_OK;

  if(ndb_mgm_is_connected(h))
  {
    ndbout << "FAILED: is still connected after error" << endl;
    result= NDBT_FAILED;
  }
done:
  ndb_mgm_disconnect(h);
  ndb_mgm_destroy_handle(&h);

  return result;
}

int runTestApiGetStatusTimeout(NDBT_Context* ctx, NDBT_Step* step)
{
  NdbMgmd mgmd;
  int result= NDBT_OK;
  int mgmd_nodeid= 0;

  NdbMgmHandle h;
  h= ndb_mgm_create_handle();
  ndb_mgm_set_connectstring(h, mgmd.getConnectString());

  int errs[] = { 0, 5, 6, 7, 8, 9, -1 };

  for(int error_ins_no=0; errs[error_ins_no]!=-1; error_ins_no++)
  {
    int error_ins= errs[error_ins_no];
    ndb_mgm_connect(h,0,0,0);

    if(ndb_mgm_check_connection(h) < 0)
    {
      result= NDBT_FAILED;
      goto done;
    }

    mgmd_nodeid= ndb_mgm_get_mgmd_nodeid(h);
    if(mgmd_nodeid==0)
    {
      ndbout << "Failed to get mgmd node id to insert error" << endl;
      result= NDBT_FAILED;
      goto done;
    }

    ndb_mgm_reply reply;
    reply.return_code= 0;

    if(ndb_mgm_insert_error(h, mgmd_nodeid, error_ins, &reply)< 0)
    {
      ndbout << "failed to insert error " << error_ins << endl;
      result= NDBT_FAILED;
    }

    ndbout << "trying error: " << error_ins << endl;

    ndb_mgm_set_timeout(h,2500);

    struct ndb_mgm_cluster_state *cl= ndb_mgm_get_status(h);

    if(cl!=NULL)
      free(cl);

    /*
     * For whatever strange reason,
     * get_status is okay with not having the last enter there.
     * instead of "fixing" the api, let's have a special case
     * so we don't break any behaviour
     */

    if(error_ins!=0 && error_ins!=9 && cl!=NULL)
    {
      ndbout << "FAILED: got a ndb_mgm_cluster_state back" << endl;
      result= NDBT_FAILED;
    }

    if(error_ins!=0 && error_ins!=9 && ndb_mgm_is_connected(h))
    {
      ndbout << "FAILED: is still connected after error" << endl;
      result= NDBT_FAILED;
    }

    if(error_ins!=0 && error_ins!=9 && ndb_mgm_get_latest_error(h)!=ETIMEDOUT)
    {
      ndbout << "FAILED: Incorrect error code (" << ndb_mgm_get_latest_error(h)
             << " != expected " << ETIMEDOUT << ") desc: "
             << ndb_mgm_get_latest_error_desc(h)
             << " line: " << ndb_mgm_get_latest_error_line(h)
             << " msg: " << ndb_mgm_get_latest_error_msg(h)
             << endl;
      result= NDBT_FAILED;
    }
  }

done:
  ndb_mgm_disconnect(h);
  ndb_mgm_destroy_handle(&h);

  return result;
}

int runTestMgmApiGetConfigTimeout(NDBT_Context* ctx, NDBT_Step* step)
{
  NdbMgmd mgmd;
  int result= NDBT_OK;
  int mgmd_nodeid= 0;

  NdbMgmHandle h;
  h= ndb_mgm_create_handle();
  ndb_mgm_set_connectstring(h, mgmd.getConnectString());

  int errs[] = { 0, 1, 2, 3, -1 };

  for(int error_ins_no=0; errs[error_ins_no]!=-1; error_ins_no++)
  {
    int error_ins= errs[error_ins_no];
    ndb_mgm_connect(h,0,0,0);

    if(ndb_mgm_check_connection(h) < 0)
    {
      result= NDBT_FAILED;
      goto done;
    }

    mgmd_nodeid= ndb_mgm_get_mgmd_nodeid(h);
    if(mgmd_nodeid==0)
    {
      ndbout << "Failed to get mgmd node id to insert error" << endl;
      result= NDBT_FAILED;
      goto done;
    }

    ndb_mgm_reply reply;
    reply.return_code= 0;

    if(ndb_mgm_insert_error(h, mgmd_nodeid, error_ins, &reply)< 0)
    {
      ndbout << "failed to insert error " << error_ins << endl;
      result= NDBT_FAILED;
    }

    ndbout << "trying error: " << error_ins << endl;

    ndb_mgm_set_timeout(h,2500);

    struct ndb_mgm_configuration *c= ndb_mgm_get_configuration(h,0);

    if(c!=NULL)
      free(c);

    if(error_ins!=0 && c!=NULL)
    {
      ndbout << "FAILED: got a ndb_mgm_configuration back" << endl;
      result= NDBT_FAILED;
    }

    if(error_ins!=0 && ndb_mgm_is_connected(h))
    {
      ndbout << "FAILED: is still connected after error" << endl;
      result= NDBT_FAILED;
    }

    if(error_ins!=0 && ndb_mgm_get_latest_error(h)!=ETIMEDOUT)
    {
      ndbout << "FAILED: Incorrect error code (" << ndb_mgm_get_latest_error(h)
             << " != expected " << ETIMEDOUT << ") desc: "
             << ndb_mgm_get_latest_error_desc(h)
             << " line: " << ndb_mgm_get_latest_error_line(h)
             << " msg: " << ndb_mgm_get_latest_error_msg(h)
             << endl;
      result= NDBT_FAILED;
    }
  }

done:
  ndb_mgm_disconnect(h);
  ndb_mgm_destroy_handle(&h);

  return result;
}

int runTestMgmApiEventTimeout(NDBT_Context* ctx, NDBT_Step* step)
{
  NdbMgmd mgmd;
  int result= NDBT_OK;
  int mgmd_nodeid= 0;

  NdbMgmHandle h;
  h= ndb_mgm_create_handle();
  ndb_mgm_set_connectstring(h, mgmd.getConnectString());

  int errs[] = { 10000, 0, -1 };

  for(int error_ins_no=0; errs[error_ins_no]!=-1; error_ins_no++)
  {
    int error_ins= errs[error_ins_no];
    ndb_mgm_connect(h,0,0,0);

    if(ndb_mgm_check_connection(h) < 0)
    {
      result= NDBT_FAILED;
      goto done;
    }

    mgmd_nodeid= ndb_mgm_get_mgmd_nodeid(h);
    if(mgmd_nodeid==0)
    {
      ndbout << "Failed to get mgmd node id to insert error" << endl;
      result= NDBT_FAILED;
      goto done;
    }

    ndb_mgm_reply reply;
    reply.return_code= 0;

    if(ndb_mgm_insert_error(h, mgmd_nodeid, error_ins, &reply)< 0)
    {
      ndbout << "failed to insert error " << error_ins << endl;
      result= NDBT_FAILED;
    }

    ndbout << "trying error: " << error_ins << endl;

    ndb_mgm_set_timeout(h,2500);

    int filter[] = { 15, NDB_MGM_EVENT_CATEGORY_BACKUP,
                     1, NDB_MGM_EVENT_CATEGORY_STARTUP,
                     0 };

    my_socket my_fd;
#ifdef NDB_WIN
    SOCKET fd= ndb_mgm_listen_event(h, filter);
    my_fd.s= fd;
#else
    int fd= ndb_mgm_listen_event(h, filter);
    my_fd.fd= fd;
#endif

    if(!my_socket_valid(my_fd))
    {
      ndbout << "FAILED: could not listen to event" << endl;
      result= NDBT_FAILED;
    }

    Uint32 theData[25];
    EventReport *fake_event = (EventReport*)theData;
    fake_event->setEventType(NDB_LE_NDBStopForced);
    fake_event->setNodeId(42);
    theData[2]= 0;
    theData[3]= 0;
    theData[4]= 0;
    theData[5]= 0;

    ndb_mgm_report_event(h, theData, 6);

    char *tmp= 0;
    char buf[512];

    SocketInputStream in(my_fd,2000);
    for(int i=0; i<20; i++)
    {
      if((tmp = in.gets(buf, sizeof(buf))))
      {
//        const char ping_token[]="<PING>";
//        if(memcmp(ping_token,tmp,sizeof(ping_token)-1))
          if(tmp && strlen(tmp))
            ndbout << tmp;
      }
      else
      {
        if(in.timedout())
        {
          ndbout << "TIMED OUT READING EVENT at iteration " << i << endl;
          break;
        }
      }
    }

    /*
     * events go through a *DIFFERENT* socket than the NdbMgmHandle
     * so we should still be connected (and be able to check_connection)
     *
     */

    if(ndb_mgm_check_connection(h) && !ndb_mgm_is_connected(h))
    {
      ndbout << "FAILED: is still connected after error" << endl;
      result= NDBT_FAILED;
    }

    ndb_mgm_disconnect(h);
  }

done:
  ndb_mgm_disconnect(h);
  ndb_mgm_destroy_handle(&h);

  return result;
}

int runTestMgmApiStructEventTimeout(NDBT_Context* ctx, NDBT_Step* step)
{
  NdbMgmd mgmd;
  int result= NDBT_OK;
  int mgmd_nodeid= 0;

  NdbMgmHandle h;
  h= ndb_mgm_create_handle();
  ndb_mgm_set_connectstring(h, mgmd.getConnectString());

  int errs[] = { 10000, 0, -1 };

  for(int error_ins_no=0; errs[error_ins_no]!=-1; error_ins_no++)
  {
    int error_ins= errs[error_ins_no];
    ndb_mgm_connect(h,0,0,0);

    if(ndb_mgm_check_connection(h) < 0)
    {
      result= NDBT_FAILED;
      goto done;
    }

    mgmd_nodeid= ndb_mgm_get_mgmd_nodeid(h);
    if(mgmd_nodeid==0)
    {
      ndbout << "Failed to get mgmd node id to insert error" << endl;
      result= NDBT_FAILED;
      goto done;
    }

    ndb_mgm_reply reply;
    reply.return_code= 0;

    if(ndb_mgm_insert_error(h, mgmd_nodeid, error_ins, &reply)< 0)
    {
      ndbout << "failed to insert error " << error_ins << endl;
      result= NDBT_FAILED;
    }

    ndbout << "trying error: " << error_ins << endl;

    ndb_mgm_set_timeout(h,2500);

    int filter[] = { 15, NDB_MGM_EVENT_CATEGORY_BACKUP,
                     1, NDB_MGM_EVENT_CATEGORY_STARTUP,
                     0 };
    NdbLogEventHandle le_handle= ndb_mgm_create_logevent_handle(h, filter);

    struct ndb_logevent le;
    for(int i=0; i<20; i++)
    {
      if(error_ins==0 || (error_ins!=0 && i<5))
      {
        Uint32 theData[25];
        EventReport *fake_event = (EventReport*)theData;
        fake_event->setEventType(NDB_LE_NDBStopForced);
        fake_event->setNodeId(42);
        theData[2]= 0;
        theData[3]= 0;
        theData[4]= 0;
        theData[5]= 0;

        ndb_mgm_report_event(h, theData, 6);
      }
      int r= ndb_logevent_get_next(le_handle, &le, 2500);
      if(r>0)
      {
        ndbout << "Receieved event" << endl;
      }
      else if(r<0)
      {
        ndbout << "ERROR" << endl;
      }
      else // no event
      {
        ndbout << "TIMED OUT READING EVENT at iteration " << i << endl;
        if(error_ins==0)
          result= NDBT_FAILED;
        else
          result= NDBT_OK;
        break;
      }
    }

    /*
     * events go through a *DIFFERENT* socket than the NdbMgmHandle
     * so we should still be connected (and be able to check_connection)
     *
     */

    if(ndb_mgm_check_connection(h) && !ndb_mgm_is_connected(h))
    {
      ndbout << "FAILED: is still connected after error" << endl;
      result= NDBT_FAILED;
    }

    ndb_mgm_disconnect(h);
  }

done:
  ndb_mgm_disconnect(h);
  ndb_mgm_destroy_handle(&h);

  return result;
}

#include <mgmapi_internal.h>

int runSetConfig(NDBT_Context* ctx, NDBT_Step* step)
{
  NdbMgmd mgmd;

  if (!mgmd.connect())
    return NDBT_FAILED;

  int loops= ctx->getNumLoops();
  for (int l= 0; l < loops; l++){
    g_info << l << ": ";

    struct ndb_mgm_configuration* conf=
      ndb_mgm_get_configuration(mgmd.handle(), 0);
    if (!conf)
    {
      g_err << "ndb_mgm_get_configuration failed, error: "
            << ndb_mgm_get_latest_error_msg(mgmd.handle()) << endl;
      return NDBT_FAILED;
    }

    int r= ndb_mgm_set_configuration(mgmd.handle(), conf);
    free(conf);

    if (r != 0)
    {
      g_err << "ndb_mgm_set_configuration failed, error: "
            << ndb_mgm_get_latest_error_msg(mgmd.handle()) << endl;
      return NDBT_FAILED;
    }
  }
  return NDBT_OK;
}


int runSetConfigUntilStopped(NDBT_Context* ctx, NDBT_Step* step)
{
  int result= NDBT_OK;
  while(!ctx->isTestStopped() &&
        (result= runSetConfig(ctx, step)) == NDBT_OK)
    ;
  return result;
}


int runGetConfig(NDBT_Context* ctx, NDBT_Step* step)
{
  NdbMgmd mgmd;

  if (!mgmd.connect())
    return NDBT_FAILED;

  int loops= ctx->getNumLoops();
  for (int l= 0; l < loops; l++){
    g_info << l << ": ";
    struct ndb_mgm_configuration* conf=
      ndb_mgm_get_configuration(mgmd.handle(), 0);
    if (!conf)
      return NDBT_FAILED;
    free(conf);
  }
  return NDBT_OK;
}


int runGetConfigUntilStopped(NDBT_Context* ctx, NDBT_Step* step)
{
  int result= NDBT_OK;
  while(!ctx->isTestStopped() &&
        (result= runGetConfig(ctx, step)) == NDBT_OK)
    ;
  return result;
}


int runTestStatus(NDBT_Context* ctx, NDBT_Step* step)
{
  ndb_mgm_node_type types[2] = {
    NDB_MGM_NODE_TYPE_NDB,
    NDB_MGM_NODE_TYPE_UNKNOWN
  };

  NdbMgmd mgmd;
  struct ndb_mgm_cluster_state *state;
  int iterations = ctx->getNumLoops();

  if (!mgmd.connect())
    return NDBT_FAILED;

  int result= NDBT_OK;
  while (iterations-- != 0 && result == NDBT_OK)
  {
    state = ndb_mgm_get_status(mgmd.handle());
    if(state == NULL) {
      ndbout_c("Could not get status!");
      result= NDBT_FAILED;
      continue;
    }
    free(state);

    state = ndb_mgm_get_status2(mgmd.handle(), types);
    if(state == NULL){
      ndbout_c("Could not get status2!");
      result= NDBT_FAILED;
      continue;
    }
    free(state);

    state = ndb_mgm_get_status2(mgmd.handle(), 0);
    if(state == NULL){
      ndbout_c("Could not get status2 second time!");
      result= NDBT_FAILED;
      continue;
    }
    free(state);
  }
  return result;
}


int runTestStatusUntilStopped(NDBT_Context* ctx, NDBT_Step* step)
{
  int result= NDBT_OK;
  while(!ctx->isTestStopped() &&
        (result= runTestStatus(ctx, step)) == NDBT_OK)
    ;
  return result;
}


static bool
get_nodeid(NdbMgmd& mgmd,
           const Properties& args,
           Properties& reply)
{
  // Fill in default values of other args
  Properties call_args(args);
  if (!call_args.contains("version"))
    call_args.put("version", 1);
  if (!call_args.contains("nodetype"))
    call_args.put("nodetype", 1);
  if (!call_args.contains("nodeid"))
    call_args.put("nodeid", 1);
  if (!call_args.contains("user"))
    call_args.put("user", "mysqld");
  if (!call_args.contains("password"))
    call_args.put("password", "mysqld");
  if (!call_args.contains("public key"))
  call_args.put("public key", "a public key");
  if (!call_args.contains("name"))
    call_args.put("name", "testMgm");
  if (!call_args.contains("log_event"))
    call_args.put("log_event", 1);
  if (!call_args.contains("timeout"))
    call_args.put("timeout", 100);

  if (!call_args.contains("endian"))
  {
    union { long l; char c[sizeof(long)]; } endian_check;
    endian_check.l = 1;
    call_args.put("endian", (endian_check.c[sizeof(long)-1])?"big":"little");
  }

  if (!mgmd.call("get nodeid", call_args,
                 "get nodeid reply", reply))
  {
    g_err << "get_nodeid: mgmd.call failed" << endl;
    return false;
  }

  // reply.print();
  return true;
}


static const char*
get_result(const Properties& reply)
{
  const char* result;
  if (!reply.get("result", &result)){
    ndbout_c("result: no 'result' found in reply");
    return NULL;
  }
  return result;
}


static bool result_contains(const Properties& reply,
                            const char* expected_result)
{
  BaseString result(get_result(reply));
  if (strstr(result.c_str(), expected_result) == NULL){
    ndbout_c("result_contains: result string '%s' "
             "didn't contain expected result '%s'",
             result.c_str(), expected_result);
    return false;
  }
  g_info << " result: " << result << endl;
  return true;
}


static bool ok(const Properties& reply)
{
  BaseString result(get_result(reply));
  if (result == "Ok")
    return true;
  return false;
}

static bool failed(const Properties& reply)
{
  BaseString result(get_result(reply));
  if (result == "Failed")
    return true;
  return false;
}

static const char*
get_message(const Properties& reply)
{
  const char* message;
  if (!reply.get("message", &message)){
    ndbout_c("message: no 'message' found in reply");
    return NULL;
  }
  return message;
}


static bool message_contains(const Properties& reply,
                            const char* expected_message)
{
  BaseString message(get_message(reply));
  if (strstr(message.c_str(), expected_message) == NULL){
    ndbout_c("message_contains: message string '%s' "
             "didn't contain expected message '%s'",
             message.c_str(), expected_message);
    return false;
  }
  g_info << " message: " << message << endl;
  return true;
}


static bool get_nodeid_result_contains(NdbMgmd& mgmd,
                                       const Properties& args,
                                       const char* expected_result)
{
  Properties reply;
  if (!get_nodeid(mgmd, args, reply))
    return false;
  return result_contains(reply, expected_result);
}



static bool
check_get_nodeid_invalid_endian1(NdbMgmd& mgmd)
{
  union { long l; char c[sizeof(long)]; } endian_check;
  endian_check.l = 1;
  Properties args;
  /* Set endian to opposite value */
  args.put("endian", (endian_check.c[sizeof(long)-1])?"little":"big");
  return get_nodeid_result_contains(mgmd, args,
                                    "Node does not have the same endian");
}


static bool
check_get_nodeid_invalid_endian2(NdbMgmd& mgmd)
{
  Properties args;
  /* Set endian to weird value */
  args.put("endian", "hepp");
  return get_nodeid_result_contains(mgmd, args,
                                    "Node does not have the same endian");
}


static bool
check_get_nodeid_invalid_nodetype1(NdbMgmd& mgmd)
{
  Properties args;
  args.put("nodetype", 37);
  return get_nodeid_result_contains(mgmd, args,
                                    "unknown nodetype 37");
}


#if 0
static bool
check_get_nodeid_invalid_nodeid(NdbMgmd& mgmd)
{
  for (int nodeId = MAX_NODES; nodeId < MAX_NODES+2; nodeId++){
    g_info << "Testing invalid node " << nodeId << endl;;

    Properties args;
    args.put("nodeid", nodeId);
    BaseString expected;
    expected.assfmt("No node defined with id=%d", nodeId);
    if (!get_nodeid_result_contains(mgmd, args, expected.c_str()))
      return false;
  }
  return true;
}
#endif

static bool
check_get_nodeid_dynamic_nodeid(NdbMgmd& mgmd)
{
  bool result = true;
  Uint32 nodeId= 0; // Get dynamic node id
  for (int nodeType = NDB_MGM_NODE_TYPE_MIN;
       nodeType < NDB_MGM_NODE_TYPE_MAX; nodeType++){
    while(true)
    {
      g_info << "Testing dynamic nodeid " << nodeId
             << ", nodeType: " << nodeType << endl;

      Properties args;
      args.put("nodeid", nodeId);
      args.put("nodetype", nodeType);
      Properties reply;
      if (!get_nodeid(mgmd, args, reply))
        return false;

      /*
        Continue to get dynamic id's until
        an error "there is no more nodeid" occur
      */
      if (!ok(reply)){
        BaseString expected1;
        expected1.assfmt("No free node id found for %s",
                        NdbMgmd::NodeType(nodeType).c_str());
        BaseString expected2;
        expected2.assfmt("Connection done from wrong host");
        if (!(result_contains(reply, expected1.c_str()) ||
              result_contains(reply, expected2.c_str())))
          result= false; // Got wrong error message
        break;
      }
    }
  }
  return result;
}


static bool
check_get_nodeid_nonode(NdbMgmd& mgmd)
{
  // Find a node that does not exist
  Config conf;
  if (!mgmd.get_config(conf))
    return false;

  Uint32 nodeId = 0;
  for(Uint32 i= 1; i < MAX_NODES; i++){
    ConfigIter iter(&conf, CFG_SECTION_NODE);
    if (iter.find(CFG_NODE_ID, i) != 0){
      nodeId = i;
      break;
    }
  }
  if (nodeId == 0)
    return true; // All nodes probably defined

  g_info << "Testing nonexisting node " << nodeId << endl;;

  Properties args;
  args.put("nodeid", nodeId);
  BaseString expected;
  expected.assfmt("No node defined with id=%d", nodeId);
  return get_nodeid_result_contains(mgmd, args, expected.c_str());
}

#if 0
static bool
check_get_nodeid_nodeid1(NdbMgmd& mgmd)
{
  // Find a node that does exist
  Config conf;
  if (!mgmd.get_config(conf))
    return false;

  Uint32 nodeId = 0;
  Uint32 nodeType = NDB_MGM_NODE_TYPE_UNKNOWN;
  for(Uint32 i= 1; i < MAX_NODES; i++){
    ConfigIter iter(&conf, CFG_SECTION_NODE);
    if (iter.find(CFG_NODE_ID, i) == 0){
      nodeId = i;
      iter.get(CFG_TYPE_OF_SECTION, &nodeType);
      break;
    }
  }
  assert(nodeId);
  assert(nodeType != (Uint32)NDB_MGM_NODE_TYPE_UNKNOWN);

  Properties args, reply;
  args.put("nodeid",nodeId);
  args.put("nodetype",nodeType);
  if (!get_nodeid(mgmd, args, reply))
  {
    g_err << "check_get_nodeid_nodeid1: failed for "
          << "nodeid: " << nodeId << ", nodetype: " << nodeType << endl;
    return false;
  }
  reply.print();
  return ok(reply);
}
#endif

static bool
check_get_nodeid_wrong_nodetype(NdbMgmd& mgmd)
{
  // Find a node that does exist
  Config conf;
  if (!mgmd.get_config(conf))
    return false;

  Uint32 nodeId = 0;
  Uint32 nodeType = NDB_MGM_NODE_TYPE_UNKNOWN;
  for(Uint32 i= 1; i < MAX_NODES; i++){
    ConfigIter iter(&conf, CFG_SECTION_NODE);
    if (iter.find(CFG_NODE_ID, i) == 0){
      nodeId = i;
      iter.get(CFG_TYPE_OF_SECTION, &nodeType);
      break;
    }
  }
  assert(nodeId && nodeType != (Uint32)NDB_MGM_NODE_TYPE_UNKNOWN);

  nodeType = (nodeType + 1) / NDB_MGM_NODE_TYPE_MAX;
  assert(nodeType >= NDB_MGM_NODE_TYPE_MIN &&
         nodeType <= NDB_MGM_NODE_TYPE_MAX);

  Properties args, reply;
  args.put("nodeid",nodeId);
  args.put("nodeid",nodeType);
  if (!get_nodeid(mgmd, args, reply))
  {
    g_err << "check_get_nodeid_nodeid1: failed for "
          << "nodeid: " << nodeId << ", nodetype: " << nodeType << endl;
    return false;
  }
  BaseString expected;
  expected.assfmt("Id %d configured as", nodeId);
  return result_contains(reply, expected.c_str());
}



int runTestGetNodeId(NDBT_Context* ctx, NDBT_Step* step)
{
  NdbMgmd mgmd;

  if (!mgmd.connect())
    return NDBT_FAILED;

  int result= NDBT_FAILED;
  if (
      check_get_nodeid_invalid_endian1(mgmd) &&
      check_get_nodeid_invalid_endian2(mgmd) &&
      check_get_nodeid_invalid_nodetype1(mgmd) &&
//      check_get_nodeid_invalid_nodeid(mgmd) &&
      check_get_nodeid_dynamic_nodeid(mgmd) &&
      check_get_nodeid_nonode(mgmd) &&
//      check_get_nodeid_nodeid1(mgmd) &&
      check_get_nodeid_wrong_nodetype(mgmd) &&
      true)
    result= NDBT_OK;

  if (!mgmd.end_session())
    result= NDBT_FAILED;

  return result;
}


int runTestGetNodeIdUntilStopped(NDBT_Context* ctx, NDBT_Step* step)
{
  int result= NDBT_OK;
  while(!ctx->isTestStopped() &&
        (result= runTestGetNodeId(ctx, step)) == NDBT_OK)
    ;
  return result;
}


int runSleepAndStop(NDBT_Context* ctx, NDBT_Step* step)
{
  int counter= 10*ctx->getNumLoops();

  while(!ctx->isTestStopped() && counter--)
    NdbSleep_SecSleep(1);;
  ctx->stopTest();
  return NDBT_OK;
}


static bool
check_connection(NdbMgmd& mgmd)
{
  Properties args, reply;
  mgmd.verbose(false); // Verbose off
  bool result= mgmd.call("check connection", args,
                         "check connection reply", reply);
  mgmd.verbose(); // Verbose on
  return result;
}


static bool
check_transporter_connect(NdbMgmd& mgmd, const char * hello)
{
  SocketOutputStream out(mgmd.socket());

  // Call 'transporter connect'
  if (out.println("transporter connect") ||
      out.println(""))
  {
    g_err << "Send failed" << endl;
    return false;
  }

  // Send the 'hello'
  g_info << "Client hello: '" << hello << "'" << endl;
  if (out.println(hello))
  {
    g_err << "Send hello '" << hello << "' failed" << endl;
    return false;
  }

  // Should not be possible to read a reply now, socket
  // should have been closed
  if (check_connection(mgmd)){
    g_err << "not disconnected" << endl;
    return false;
  }

  // disconnect and connect again
  if (!mgmd.disconnect())
    return false;
  if (!mgmd.connect())
    return false;

  return true;
}


int runTestTransporterConnect(NDBT_Context* ctx, NDBT_Step* step)
{
  NdbMgmd mgmd;

  if (!mgmd.connect())
    return NDBT_FAILED;

  int result = NDBT_FAILED;
  if (
      // Junk hello strings
      check_transporter_connect(mgmd, "hello") &&
      check_transporter_connect(mgmd, "hello again") &&

      // "Blow" the buffer
      check_transporter_connect(mgmd, "string_longer_than_buf_1234567890") &&

      // Out of range nodeid
      check_transporter_connect(mgmd, "-1") &&
      check_transporter_connect(mgmd, "-2 2") &&
      check_transporter_connect(mgmd, "10000") &&
      check_transporter_connect(mgmd, "99999 8") &&

      // Valid nodeid, invalid transporter type
      // Valid nodeid and transporter type, state != CONNECTING
      // ^These are only possible to test by finding an existing
      //  NDB node that are not started and use its setting(s)

      true)
   result = NDBT_OK;

  return result;
}


static bool
show_config(NdbMgmd& mgmd,
            const Properties& args,
            Properties& reply)
{
  if (!mgmd.call("show config", args,
                 "show config reply", reply, NULL, false))
  {
    g_err << "show_config: mgmd.call failed" << endl;
    return false;
  }

  // reply.print();
  return true;
}


int runCheckConfig(NDBT_Context* ctx, NDBT_Step* step)
{
  NdbMgmd mgmd;

  // Connect to any mgmd and get the config
  if (!mgmd.connect())
    return NDBT_FAILED;

  Properties args1;
  Properties config1;
  if (!show_config(mgmd, args1, config1))
    return NDBT_FAILED;

  // Get the binary config
  Config conf;
  if (!mgmd.get_config(conf))
    return NDBT_FAILED;

  // Extract list of connectstrings to each mgmd
  BaseString connectstring;
  conf.getConnectString(connectstring, ";");

  Vector<BaseString> mgmds;
  connectstring.split(mgmds, ";");

  // Connect to each mgmd and check
  // they all have the same config
  for (size_t i = 0; i < mgmds.size(); i++)
  {
    NdbMgmd mgmd2;
    g_info << "Connecting to " << mgmds[i].c_str() << endl;
    if (!mgmd2.connect(mgmds[i].c_str()))
      return NDBT_FAILED;

    Properties args2;
    Properties config2;
    if (!show_config(mgmd, args2, config2))
      return NDBT_FAILED;

    // Compare config1 and config2 line by line
    Uint32 line = 1;
    const char* value1;
    const char* value2;
    while (true)
    {
      if (config1.get("line", line, &value1))
      {
        // config1 had line, so should config2
        if (config2.get("line", line, &value2))
        {
          // both configs had line, check they are equal
          if (strcmp(value1, value2) != 0)
          {
            g_err << "the value on line " << line << "didn't match!" << endl;
            g_err << "config1, value: " << value1 << endl;
            g_err << "config2, value: " << value2 << endl;
            return NDBT_FAILED;
          }
          // g_info << line << ": " << value1 << " = " << value2 << endl;
        }
        else
        {
          g_err << "config2 didn't have line " << line << "!" << endl;
          return NDBT_FAILED;
        }
      }
      else
      {
        // Make sure config2 does not have this line either and end loop
        if (config2.get("line", line, &value2))
        {
          g_err << "config2 had line " << line << " not in config1!" << endl;
          return NDBT_FAILED;
        }

        // End of loop
        g_info << "There was " << line << " lines in config" << endl;
        break;
      }
      line++;
    }
    if (line == 0)
    {
      g_err << "FAIL: config should have lines!" << endl;
      return NDBT_FAILED;
    }

    // Compare the binary config
    Config conf2;
    if (!mgmd.get_config(conf2))
      return NDBT_FAILED;

    if (!conf.equal(&conf2))
    {
      g_err << "The binary config was different! host: " << mgmds[i] << endl;
      return NDBT_FAILED;
    }

  }

  return NDBT_OK;
}


static bool
reload_config(NdbMgmd& mgmd,
              const Properties& args,
              Properties& reply)
{
  if (!mgmd.call("reload config", args,
                 "reload config reply", reply))
  {
    g_err << "reload config: mgmd.call failed" << endl;
    return false;
  }

  //reply.print();
  return true;
}


static bool reload_config_result_contains(NdbMgmd& mgmd,
                                          const Properties& args,
                                          const char* expected_result)
{
  Properties reply;
  if (!reload_config(mgmd, args, reply))
    return false;
  return result_contains(reply, expected_result);
}


static bool
check_reload_config_both_config_and_mycnf(NdbMgmd& mgmd)
{
  Properties args;
  // Send reload command with both config_filename and mycnf set
  args.put("config_filename", "some filename");
  args.put("mycnf", 1);
  return reload_config_result_contains(mgmd, args,
                                       "ERROR: Both mycnf and config_filename");
}


static bool
show_variables(NdbMgmd& mgmd, Properties& reply)
{
  if (!mgmd.call("show variables", "",
                 "show variables reply", reply))
  {
    g_err << "show_variables: mgmd.call failed" << endl;
    return false;
  }
  return true;
}


static bool
check_reload_config_invalid_config_filename(NdbMgmd& mgmd, bool mycnf)
{

  BaseString expected("Could not load configuration from 'nonexisting_file");
  if (mycnf)
  {
    // Differing error message if started from my.cnf
    expected.assign("Can't switch to use config.ini 'nonexisting_file' "
                    "when node was started from my.cnf");
  }

  Properties args;
  // Send reload command with an invalid config_filename
  args.put("config_filename", "nonexisting_file");
  return reload_config_result_contains(mgmd, args, expected.c_str());
}


int runTestReloadConfig(NDBT_Context* ctx, NDBT_Step* step)
{
  NdbMgmd mgmd;

  if (!mgmd.connect())
    return NDBT_FAILED;

  Properties variables;
  if (!show_variables(mgmd, variables))
    return NDBT_FAILED;

  variables.print();

  const char* mycnf_str;
  if (!variables.get("mycnf", &mycnf_str))
    abort();
  bool uses_mycnf = (strcmp(mycnf_str, "yes") == 0);

  int result= NDBT_FAILED;
  if (
      check_reload_config_both_config_and_mycnf(mgmd) &&
      check_reload_config_invalid_config_filename(mgmd, uses_mycnf) &&
      true)
    result= NDBT_OK;

  if (!mgmd.end_session())
    result= NDBT_FAILED;

  return result;
}


static bool
set_config(NdbMgmd& mgmd,
           const Properties& args,
           BaseString encoded_config,
           Properties& reply)
{

  // Fill in default values of other args
  Properties call_args(args);
  if (!call_args.contains("Content-Type"))
    call_args.put("Content-Type", "ndbconfig/octet-stream");
  if (!call_args.contains("Content-Transfer-Encoding"))
    call_args.put("Content-Transfer-Encoding", "base64");
  if (!call_args.contains("Content-Length"))
    call_args.put("Content-Length",
                  encoded_config.length() ? encoded_config.length() - 1 : 1);

  if (!mgmd.call("set config", call_args,
                 "set config reply", reply,
                 encoded_config.c_str()))
  {
    g_err << "set config: mgmd.call failed" << endl;
    return false;
  }

  //reply.print();
  return true;
}


static bool set_config_result_contains(NdbMgmd& mgmd,
                                       const Properties& args,
                                       const BaseString& encoded_config,
                                       const char* expected_result)
{
  Properties reply;
  if (!set_config(mgmd, args, encoded_config, reply))
    return false;
  return result_contains(reply, expected_result);
}


static bool set_config_result_contains(NdbMgmd& mgmd,
                                       const Config& conf,
                                       const char* expected_result)
{
  Properties reply;
  Properties args;

  BaseString encoded_config;
  if (!conf.pack64(encoded_config))
    return false;

  if (!set_config(mgmd, args, encoded_config, reply))
    return false;
  return result_contains(reply, expected_result);
}


static bool
check_set_config_invalid_content_type(NdbMgmd& mgmd)
{
  Properties args;
  args.put("Content-Type", "illegal type");
  return set_config_result_contains(mgmd, args, BaseString(""),
                                    "Unhandled content type 'illegal type'");
}

static bool
check_set_config_invalid_content_encoding(NdbMgmd& mgmd)
{
  Properties args;
  args.put("Content-Transfer-Encoding", "illegal encoding");
  return set_config_result_contains(mgmd, args, BaseString(""),
                                    "Unhandled content encoding "
                                    "'illegal encoding'");
}

static bool
check_set_config_too_large_content_length(NdbMgmd& mgmd)
{
  Properties args;
  args.put("Content-Length", 1024*1024 + 1);
  return set_config_result_contains(mgmd, args, BaseString(""),
                                    "Illegal config length size 1048577");
}

static bool
check_set_config_too_small_content_length(NdbMgmd& mgmd)
{
  Properties args;
  args.put("Content-Length", (Uint32)0);
  return set_config_result_contains(mgmd, args, BaseString(""),
                                    "Illegal config length size 0");
}

static bool
check_set_config_wrong_config_length(NdbMgmd& mgmd)
{

  // Get the binary config
  Config conf;
  if (!mgmd.get_config(conf))
    return false;

  BaseString encoded_config;
  if (!conf.pack64(encoded_config))
    return false;

  Properties args;
  args.put("Content-Length", encoded_config.length() - 20);
  bool res = set_config_result_contains(mgmd, args, encoded_config,
                                        "Failed to unpack config");

  if (res){
    /*
      There are now additional 20 bytes of junk that has been
      sent to mgmd, reconnect to get rid of it
    */
    if (!mgmd.disconnect())
      return false;
    if (!mgmd.connect())
       return false;
  }
  return res;
}

static bool
check_set_config_any_node(NDBT_Context* ctx, NDBT_Step* step, NdbMgmd& mgmd)
{

  // Get the binary config
  Config conf;
  if (!mgmd.get_config(conf))
    return false;

  // Extract list of connectstrings to each mgmd
  BaseString connectstring;
  conf.getConnectString(connectstring, ";");

  Vector<BaseString> mgmds;
  connectstring.split(mgmds, ";");

  // Connect to each mgmd and check
  // they all have the same config
  for (size_t i = 0; i < mgmds.size(); i++)
  {
    NdbMgmd mgmd2;
    g_info << "Connecting to " << mgmds[i].c_str() << endl;
    if (!mgmd2.connect(mgmds[i].c_str()))
      return false;

    // Get the binary config
    Config conf2;
    if (!mgmd2.get_config(conf2))
      return false;

#if 0
    // Change one value in the config
    if (!conf2.setValue(CFG_SECTION_NODE, 0,
                        CFG_NODE_ARBIT_DELAY,
#endif

    // Set the modified config
    if (!mgmd2.set_config(conf2))
      return false;

    // Check that all mgmds now have the new config
    if (runCheckConfig(ctx, step) != NDBT_OK)
      return false;

  }

  return true;
}

static bool
check_set_config_fail_wrong_generation(NdbMgmd& mgmd)
{
  // Get the binary config
  Config conf;
  if (!mgmd.get_config(conf))
    return false;

  // Change generation
  if (!conf.setGeneration(conf.getGeneration() + 10))
    return false;

  // Set the modified config
  return set_config_result_contains(mgmd, conf,
                                    "Invalid generation in");
}

static bool
check_set_config_fail_wrong_name(NdbMgmd& mgmd)
{
  // Get the binary config
  Config conf;
  if (!mgmd.get_config(conf))
    return false;

  // Change name
  if (!conf.setName("NEWNAME"))
    return false;

  // Set the modified config
  return set_config_result_contains(mgmd, conf,
                                    "Invalid configuration name");
}

static bool
check_set_config_fail_wrong_primary(NdbMgmd& mgmd)
{
  // Get the binary config
  Config conf;
  if (!mgmd.get_config(conf))
    return false;

  // Change primary and thus make this configuration invalid
  if (!conf.setPrimaryMgmNode(conf.getPrimaryMgmNode()+10))
    return false;

  // Set the modified config
  return set_config_result_contains(mgmd, conf,
                                    "Not primary mgm node");
}

int runTestSetConfig(NDBT_Context* ctx, NDBT_Step* step)
{
  NdbMgmd mgmd;

  if (!mgmd.connect())
    return NDBT_FAILED;

  int result= NDBT_FAILED;
  if (
      check_set_config_invalid_content_type(mgmd) &&
      check_set_config_invalid_content_encoding(mgmd) &&
      check_set_config_too_large_content_length(mgmd) &&
      check_set_config_too_small_content_length(mgmd) &&
      check_set_config_wrong_config_length(mgmd) &&
      check_set_config_any_node(ctx, step, mgmd) &&
      check_set_config_fail_wrong_generation(mgmd) &&
      check_set_config_fail_wrong_name(mgmd) &&
      check_set_config_fail_wrong_primary(mgmd) &&
      true)
    result= NDBT_OK;

  if (!mgmd.end_session())
    result= NDBT_FAILED;

  return result;
}

int runTestSetConfigParallel(NDBT_Context* ctx, NDBT_Step* step)
{
  NdbMgmd mgmd;

  if (!mgmd.connect())
    return NDBT_FAILED;

  int result = NDBT_OK;
  int loops = ctx->getNumLoops();
  int sucessful = 0;

  int invalid_generation = 0, config_change_ongoing = 0;

  /*
    continue looping until "loops" number of successful
    changes have been made from this thread
  */
  while (sucessful < loops &&
         !ctx->isTestStopped() &&
         result == NDBT_OK)
  {
    // Get the binary config
    Config conf;
    if (!mgmd.get_config(conf))
      return NDBT_FAILED;

    /* Set the config and check for valid errors */
    mgmd.verbose(false);
    if (mgmd.set_config(conf))
    {
      /* Config change suceeded */
      sucessful++;
    }
    else
    {
      /* Config change failed */
      if (mgmd.last_error() != NDB_MGM_CONFIG_CHANGE_FAILED)
      {
        g_err << "Config change failed with unexpected error: "
              << mgmd.last_error() << endl;
        result = NDBT_FAILED;
        continue;
      }

      BaseString error(mgmd.last_error_message());
      if (error == "Invalid generation in configuration")
        invalid_generation++;
      else
      if (error == "Config change ongoing")
        config_change_ongoing++;
      else
      {
        g_err << "Config change failed with unexpected error: '"
              << error << "'" << endl;
        result = NDBT_FAILED;

      }
    }
  }

  ndbout << "Thread " << step->getStepNo()
         << ", sucess: " << sucessful
         << ", ongoing: " << config_change_ongoing
         << ", invalid_generation: " << invalid_generation << endl;
  return result;
}

int runTestSetConfigParallelUntilStopped(NDBT_Context* ctx, NDBT_Step* step)
{
  int result= NDBT_OK;
  while(!ctx->isTestStopped() &&
        (result= runTestSetConfigParallel(ctx, step)) == NDBT_OK)
    ;
  return result;
}



static bool
get_connection_parameter(NdbMgmd& mgmd,
                         const Properties& args,
                         Properties& reply)
{

  // Fill in default values of other args
  Properties call_args(args);
  if (!call_args.contains("node1"))
    call_args.put("node1", 1);
  if (!call_args.contains("node2"))
    call_args.put("node2", 1);
  if (!call_args.contains("param"))
    call_args.put("param", CFG_CONNECTION_SERVER_PORT);

  if (!mgmd.call("get connection parameter", call_args,
                 "get connection parameter reply", reply))
  {
    g_err << "get_connection_parameter: mgmd.call failed" << endl;
    return false;
  }
  return true;
}


static bool
set_connection_parameter(NdbMgmd& mgmd,
                         const Properties& args,
                         Properties& reply)
{

  // Fill in default values of other args
  Properties call_args(args);
  if (!call_args.contains("node1"))
    call_args.put("node1", 1);
  if (!call_args.contains("node2"))
    call_args.put("node2", 1);
  if (!call_args.contains("param"))
    call_args.put("param", CFG_CONNECTION_SERVER_PORT);
 if (!call_args.contains("value"))
    call_args.put("value", 37);

  if (!mgmd.call("set connection parameter", call_args,
                 "set connection parameter reply", reply))
  {
    g_err << "set_connection_parameter: mgmd.call failed" << endl;
    return false;
  }
  return true;
}


static bool
check_connection_parameter_invalid_nodeid(NdbMgmd& mgmd)
{
  for (int nodeId = MAX_NODES; nodeId < MAX_NODES+2; nodeId++){
    g_info << "Testing invalid node " << nodeId << endl;;

    Properties args;
    args.put("node1", nodeId);
    args.put("node2", nodeId);

    Properties get_result;
    if (!get_connection_parameter(mgmd, args, get_result))
      return false;

    if (!result_contains(get_result,
                         "Unable to find connection between nodes"))
        return false;

    Properties set_result;
    if (!set_connection_parameter(mgmd, args, set_result))
      return false;

    if (!failed(set_result))
        return false;

    if (!message_contains(set_result,
                          "Unable to find connection between nodes"))
        return false;
  }
  return true;
}


static bool
check_connection_parameter(NdbMgmd& mgmd)
{
  // Find a NDB node with dynamic port
  Config conf;
  if (!mgmd.get_config(conf))
    return false;

  Uint32 nodeId1 = 0;
  for(Uint32 i= 1; i < MAX_NODES; i++){
    Uint32 nodeType;
    ConfigIter iter(&conf, CFG_SECTION_NODE);
    if (iter.find(CFG_NODE_ID, i) == 0 &&
        iter.get(CFG_TYPE_OF_SECTION, &nodeType) == 0 &&
        nodeType == NDB_MGM_NODE_TYPE_NDB){
      nodeId1 = i;
      break;
    }
  }

  NodeId otherNodeId = 0;
  BaseString original_value;

  // Get current value of first connection between mgmd and other node
  for (int nodeId = 1; nodeId < MAX_NODES; nodeId++){

    g_info << "Checking if connection between " << nodeId1
           << " and " << nodeId << " exists" << endl;

    Properties args;
    args.put("node1", nodeId1);
    args.put("node2", nodeId);

    Properties result;
    if (!get_connection_parameter(mgmd, args, result))
      return false;

    if (!ok(result))
      continue;

    result.print();
    // Get the nodeid
    otherNodeId = nodeId;

    // Get original value
    if (!result.get("value", original_value))
    {
      g_err << "Failed to get original value" << endl;
      return false;
    }
    break; // Done with the loop
  }

  if (otherNodeId == 0)
  {
    g_err << "Could not find a suitable connection for test" << endl;
    return false;
  }

  Properties get_args;
  get_args.put("node1", nodeId1);
  get_args.put("node2", otherNodeId);

  {
    g_info <<  "Set new value(37 by default)" << endl;

    Properties set_args(get_args);
    Properties set_result;
    if (!set_connection_parameter(mgmd, set_args, set_result))
      return false;

    if (!ok(set_result))
      return false;
  }

  {
    g_info << "Check new value" << endl;

    Properties get_result;
    if (!get_connection_parameter(mgmd, get_args, get_result))
      return false;

    if (!ok(get_result))
      return false;

    BaseString new_value;
    if (!get_result.get("value", new_value))
    {
      g_err << "Failed to get new value" << endl;
      return false;
    }

    g_info << "new_value: " << new_value << endl;
    if (new_value != "37")
    {
      g_err << "New value was not correct, expected 37, got "
            << new_value << endl;
      return false;
    }
  }

  {
    g_info << "Restore old value" << endl;

    Properties set_args(get_args);
    if (!set_args.put("value", original_value.c_str()))
    {
      g_err << "Failed to put original_value" << endl;
      return false;
    }

    Properties set_result;
    if (!set_connection_parameter(mgmd, set_args, set_result))
      return false;

    if (!ok(set_result))
      return false;
  }

  {
    g_info << "Check restored value" << endl;
    Properties get_result;
    if (!get_connection_parameter(mgmd, get_args, get_result))
      return false;

    if (!ok(get_result))
      return false;

    BaseString restored_value;
    if (!get_result.get("value", restored_value))
    {
      g_err << "Failed to get restored value" << endl;
      return false;
    }

    if (restored_value != original_value)
    {
      g_err << "Restored value was not correct, expected "
            << original_value << ", got "
            << restored_value << endl;
      return false;
    }
    g_info << "restored_value: " << restored_value << endl;
  }

  return true;

}


int runTestConnectionParameter(NDBT_Context* ctx, NDBT_Step* step)
{
  NdbMgmd mgmd;

  if (!mgmd.connect())
    return NDBT_FAILED;

  int result= NDBT_FAILED;
  if (
      check_connection_parameter(mgmd) &&
      check_connection_parameter_invalid_nodeid(mgmd) &&
      true)
    result= NDBT_OK;

  if (!mgmd.end_session())
    result= NDBT_FAILED;

  return result;
}


int runTestConnectionParameterUntilStopped(NDBT_Context* ctx, NDBT_Step* step)
{
  int result= NDBT_OK;
  while(!ctx->isTestStopped() &&
        (result= runTestConnectionParameter(ctx, step)) == NDBT_OK)
    ;
  return result;
}


#ifdef NOT_YET
static bool
check_restart_connected(NdbMgmd& mgmd)
{
  if (!mgmd.restart())
    return false;
  return true;
 }

int runTestRestartMgmd(NDBT_Context* ctx, NDBT_Step* step)
{
  NdbMgmd mgmd;

  if (!mgmd.connect())
    return NDBT_FAILED;

  int result= NDBT_FAILED;
  if (
      check_restart_connected(mgmd) &&
      true)
    result= NDBT_OK;

  if (!mgmd.end_session())
    result= NDBT_FAILED;

  return result;
}
#endif


static bool
set_logfilter(NdbMgmd& mgmd,
              enum ndb_mgm_event_severity severity,
              int enable)
{
  struct ndb_mgm_reply reply;
  if (ndb_mgm_set_clusterlog_severity_filter(mgmd.handle(),
					     severity,
					     enable,
                                             &reply
                                             ) == -1)
  {
    g_err << "set_logfilter: ndb_mgm_set_clusterlog_severity_filter failed"
          << endl;
    return false;
  }
  return true;
}

static bool
get_logfilter(NdbMgmd& mgmd,
              enum ndb_mgm_event_severity severity,
              unsigned int* value)
{

  struct ndb_mgm_severity severity_struct;
  severity_struct.category = severity;
  if (ndb_mgm_get_clusterlog_severity_filter(mgmd.handle(),
					     &severity_struct,
					     1) != 1)
  {
    g_err << "get_logfilter: ndb_mgm_get_clusterlog_severity_filter failed"
          << endl;
    return false;
  }

  assert(value);
  *value = severity_struct.value;

  return true;
}


int runTestSetLogFilter(NDBT_Context* ctx, NDBT_Step* step)
{
  NdbMgmd mgmd;

  if (!mgmd.connect())
    return NDBT_FAILED;

  for (int i = 0; i < (int)NDB_MGM_EVENT_SEVERITY_ALL; i++)
  {
    g_info << "severity: " << i << endl;
    ndb_mgm_event_severity severity = (ndb_mgm_event_severity)i;

    // Get initial value of level
    unsigned int initial_value;
    if (!get_logfilter(mgmd, severity, &initial_value))
      return NDBT_FAILED;

    // Turn level off
    if (!set_logfilter(mgmd, severity, 0))
      return NDBT_FAILED;

    // Check it's off
    unsigned int curr_value;
    if (!get_logfilter(mgmd, severity, &curr_value))
      return NDBT_FAILED;

    if (curr_value != 0)
    {
      g_err << "Failed to turn off severity: "  << severity << endl;
      return NDBT_FAILED;
    }

    // Turn level on
    if (!set_logfilter(mgmd, severity, 1))
      return NDBT_FAILED;

    // Check it's on
    if (!get_logfilter(mgmd, severity, &curr_value))
      return NDBT_FAILED;

    if (curr_value == 0)
    {
      g_err << "Filed to turn on severity: "  << severity << endl;
      return NDBT_FAILED;
    }

    // Toggle, ie. turn off
    if (!set_logfilter(mgmd, severity, -1))
      return NDBT_FAILED;

    // Check it's off
    if (!get_logfilter(mgmd, severity, &curr_value))
      return NDBT_FAILED;

    if (curr_value != 0)
    {
      g_err << "Failed to toggle severity : "  << severity << endl;
      return NDBT_FAILED;
    }

    // Set back initial value
    if (!set_logfilter(mgmd, severity, initial_value))
      return NDBT_FAILED;

  }

  return NDBT_OK;
}


int runTestBug40922(NDBT_Context* ctx, NDBT_Step* step)
{
  NdbMgmd mgmd;

  if (!mgmd.connect())
    return NDBT_FAILED;

  int filter[] = {
    15, NDB_MGM_EVENT_CATEGORY_BACKUP,
    1, NDB_MGM_EVENT_CATEGORY_STARTUP,
    0
  };
  NdbLogEventHandle le_handle =
    ndb_mgm_create_logevent_handle(mgmd.handle(), filter);
  if (!le_handle)
    return NDBT_FAILED;

  g_info << "Calling ndb_log_event_get_next" << endl;

  struct ndb_logevent le_event;
  int r = ndb_logevent_get_next(le_handle,
                                &le_event,
                                2000);
  g_info << "ndb_log_event_get_next returned " << r << endl;

  int result = NDBT_FAILED;
  if (r == 0)
  {
    // Got timeout
    g_info << "ndb_logevent_get_next returned timeout" << endl;
    result = NDBT_OK;
  }
  else
  {
    if(r>0)
      g_err << "ERROR: Receieved unexpected event: "
            << le_event.type << endl;
    if(r<0)
      g_err << "ERROR: ndb_logevent_get_next returned error: "
            << r << endl;
  }

  ndb_mgm_destroy_logevent_handle(&le_handle);

  return result;
}


int runTestBug45497(NDBT_Context* ctx, NDBT_Step* step)
{
  int result = NDBT_OK;
  int loops = ctx->getNumLoops();
  Vector<NdbMgmd*> mgmds;

  while(true)
  {
    NdbMgmd* mgmd = new NdbMgmd();

    // Set quite short timeout
    if (!mgmd->set_timeout(1000))
    {
      result = NDBT_FAILED;
      break;
    }

    if (mgmd->connect())
    {
      mgmds.push_back(mgmd);
      g_info << "connections: " << mgmds.size() << endl;
      continue;
    }

    g_err << "Failed to make another connection, connections: "
          << mgmds.size() << endl;


    // Disconnect some connections
    int to_disconnect = 10;
    while(mgmds.size() && to_disconnect--)
    {
      g_info << "disconnnect, connections: " << mgmds.size() << endl;
      NdbMgmd* mgmd = mgmds[0];
      mgmds.erase(0);
      delete mgmd;
    }

    if (loops-- == 0)
      break;
  }

  while(mgmds.size())
  {
    NdbMgmd* mgmd = mgmds[0];
    mgmds.erase(0);
    delete mgmd;
  }

  return result;
}


static int
runTestGetVersion(NDBT_Context* ctx, NDBT_Step* step)
{

  NdbMgmd mgmd;

  if (!mgmd.connect())
    return NDBT_FAILED;

  char verStr[64];
  int major, minor, build;
  if (ndb_mgm_get_version(mgmd.handle(),
                          &major, &minor, &build,
                          sizeof(verStr), verStr) != 1)
  {
    g_err << "ndb_mgm_get_version failed,"
          << "error: " << ndb_mgm_get_latest_error_msg(mgmd.handle())
          << "desc: " << ndb_mgm_get_latest_error_desc(mgmd.handle()) << endl;
    return NDBT_FAILED;
  }

  g_info << "Using major: " << major
         << " minor: " << minor
         << " build: " << build
         << " string: " << verStr << endl;

  int l = 0;
  int loops = ctx->getNumLoops();
  while(l < loops)
  {
    char verStr2[64];
    int major2, minor2, build2;
    if (ndb_mgm_get_version(mgmd.handle(),
                            &major2, &minor2, &build2,
                            sizeof(verStr2), verStr2) != 1)
    {
      g_err << "ndb_mgm_get_version failed,"
            << "error: " << ndb_mgm_get_latest_error_msg(mgmd.handle())
            << "desc: " << ndb_mgm_get_latest_error_desc(mgmd.handle()) << endl;
      return NDBT_FAILED;
    }

    if (major != major2)
    {
      g_err << "Got different major: " << major2
            << " excpected: " << major << endl;
      return NDBT_FAILED;
    }

    if (minor != minor2)
    {
      g_err << "Got different minor: " << minor2
            << " excpected: " << minor << endl;
      return NDBT_FAILED;
    }

    if (build != build2)
    {
      g_err << "Got different build: " << build2
            << " excpected: " << build << endl;
      return NDBT_FAILED;
    }

    if (strcmp(verStr, verStr2) != 0)
    {
      g_err << "Got different verStr: " << verStr2
            << " excpected: " << verStr << endl;
      return NDBT_FAILED;
    }

    l++;
  }

  return NDBT_OK;
}

int runTestDumpEvents(NDBT_Context* ctx, NDBT_Step* step)
{
  char *mgm= ctx->getRemoteMgm();

  NdbMgmHandle h= ndb_mgm_create_handle();
  if (!h)
  {
    g_err << "ndb_mgm_create_handle failed" << endl;
    return NDBT_FAILED;
  }

  if (ndb_mgm_set_connectstring(h, mgm) != 0 ||
      ndb_mgm_connect(h,0,0,0) != 0)
  {
    ndbout_c("connect failed, %d: %s",
             ndb_mgm_get_latest_error(h),
             ndb_mgm_get_latest_error_msg(h));
    ndb_mgm_destroy_handle(&h);
    return NDBT_FAILED;
  }

  // Test with unsupported logevent_type
  {
    const Ndb_logevent_type unsupported = NDB_LE_NDBStopForced;
    g_info << "ndb_mgm_dump_events(" << unsupported << ")" << endl;

    const struct ndb_mgm_events* events =
      ndb_mgm_dump_events(h, unsupported, 0, 0);
    if (events != NULL)
    {
      g_err << "ndb_mgm_dump_events returned events "
            << "for unsupported Ndb_logevent_type" << endl;
      ndb_mgm_destroy_handle(&h);
      return NDBT_FAILED;
    }

    if (ndb_mgm_get_latest_error(h) != NDB_MGM_USAGE_ERROR ||
        strcmp("ndb_logevent_type 59 not supported",
               ndb_mgm_get_latest_error_desc(h)))
    {
      g_err << "Unexpected error for unsupported logevent type, "
            << ndb_mgm_get_latest_error(h)
            << ", desc: " << ndb_mgm_get_latest_error_desc(h) << endl;
      ndb_mgm_destroy_handle(&h);
      return NDBT_FAILED;
    }
  }

  // Test with nodes >= MAX_NDB_NODES
  for (int i = MAX_NDB_NODES; i < MAX_NDB_NODES + 3; i++)
  {
    g_info << "ndb_mgm_dump_events(NDB_LE_MemoryUsage, 1, "
           << i << ")" << endl;

    const struct ndb_mgm_events* events =
      ndb_mgm_dump_events(h, NDB_LE_MemoryUsage, 1, &i);
    if (events != NULL)
    {
      g_err << "ndb_mgm_dump_events returned events "
            << "for too large nodeid" << endl;
      ndb_mgm_destroy_handle(&h);
      return NDBT_FAILED;
    }

    int invalid_nodeid;
    if (ndb_mgm_get_latest_error(h) != NDB_MGM_USAGE_ERROR ||
        sscanf(ndb_mgm_get_latest_error_desc(h),
               "invalid nodes: '%d'", &invalid_nodeid) != 1 ||
        invalid_nodeid != i)
    {
      g_err << "Unexpected error for too large nodeid, "
            << ndb_mgm_get_latest_error(h)
            << ", desc: " << ndb_mgm_get_latest_error_desc(h) << endl;
      ndb_mgm_destroy_handle(&h);
      return NDBT_FAILED;
    }

  }

  int l = 0;
  int loops = ctx->getNumLoops();
  while (l<loops)
  {
    const Ndb_logevent_type supported[] =
      {
        NDB_LE_MemoryUsage,
        NDB_LE_BackupStatus,
        (Ndb_logevent_type)0
      };

    // Test with supported logevent_type
    for (int i = 0; supported[i]; i++)
    {
      g_info << "ndb_mgm_dump_events(" << supported[i] << ")" << endl;

      struct ndb_mgm_events* events =
        ndb_mgm_dump_events(h, supported[i], 0, 0);
      if (events == NULL)
      {
        g_err << "ndb_mgm_dump_events failed, type: " << supported[i]
              << ", error: " << ndb_mgm_get_latest_error(h)
              << ", msg: " << ndb_mgm_get_latest_error_msg(h) << endl;
        ndb_mgm_destroy_handle(&h);
        return NDBT_FAILED;
      }

      if (events->no_of_events < 0)
      {
        g_err << "ndb_mgm_dump_events returned a negative number of events: "
              << events->no_of_events << endl;
        free(events);
        ndb_mgm_destroy_handle(&h);
        return NDBT_FAILED;
      }

      g_info << "Got " << events->no_of_events << " events" << endl;
      free(events);
    }

    l++;
  }

  ndb_mgm_destroy_handle(&h);
  return NDBT_OK;
}

static int
runTestGetVersionUntilStopped(NDBT_Context* ctx, NDBT_Step* step)
{
  int result= NDBT_OK;
  while(!ctx->isTestStopped() &&
        (result= runTestGetVersion(ctx, step)) == NDBT_OK)
    ;
  return result;
}


int runTestDumpEvents(NDBT_Context* ctx, NDBT_Step* step)
{
  NdbMgmd mgmd;

  if (!mgmd.connect())
    return NDBT_FAILED;

  // Test with unsupported logevent_type
  {
    const Ndb_logevent_type unsupported = NDB_LE_NDBStopForced;
    g_info << "ndb_mgm_dump_events(" << unsupported << ")" << endl;

    const struct ndb_mgm_events* events =
      ndb_mgm_dump_events(mgmd.handle(), unsupported, 0, 0);
    if (events != NULL)
    {
      g_err << "ndb_mgm_dump_events returned events "
            << "for unsupported Ndb_logevent_type" << endl;
      return NDBT_FAILED;
    }

    if (ndb_mgm_get_latest_error(mgmd.handle()) != NDB_MGM_USAGE_ERROR ||
        strcmp("ndb_logevent_type 59 not supported",
               ndb_mgm_get_latest_error_desc(mgmd.handle())))
    {
      g_err << "Unexpected error for unsupported logevent type, "
            << ndb_mgm_get_latest_error(mgmd.handle())
            << ", desc: " << ndb_mgm_get_latest_error_desc(mgmd.handle())
            << endl;
      return NDBT_FAILED;
    }
  }

  // Test with nodes >= MAX_NDB_NODES
  for (int i = MAX_NDB_NODES; i < MAX_NDB_NODES + 3; i++)
  {
    g_info << "ndb_mgm_dump_events(NDB_LE_MemoryUsage, 1, "
           << i << ")" << endl;

    const struct ndb_mgm_events* events =
      ndb_mgm_dump_events(mgmd.handle(), NDB_LE_MemoryUsage, 1, &i);
    if (events != NULL)
    {
      g_err << "ndb_mgm_dump_events returned events "
            << "for too large nodeid" << endl;
      return NDBT_FAILED;
    }

    int invalid_nodeid;
    if (ndb_mgm_get_latest_error(mgmd.handle()) != NDB_MGM_USAGE_ERROR ||
        sscanf(ndb_mgm_get_latest_error_desc(mgmd.handle()),
               "invalid nodes: '%d'", &invalid_nodeid) != 1 ||
        invalid_nodeid != i)
    {
      g_err << "Unexpected error for too large nodeid, "
            << ndb_mgm_get_latest_error(mgmd.handle())
            << ", desc: " << ndb_mgm_get_latest_error_desc(mgmd.handle())
            << endl;
      return NDBT_FAILED;
    }

  }

  int l = 0;
  int loops = ctx->getNumLoops();
  while (l<loops)
  {
    const Ndb_logevent_type supported[] =
      {
        NDB_LE_MemoryUsage,
        NDB_LE_BackupStatus,
        (Ndb_logevent_type)0
      };

    // Test with supported logevent_type
    for (int i = 0; supported[i]; i++)
    {
      g_info << "ndb_mgm_dump_events(" << supported[i] << ")" << endl;

      struct ndb_mgm_events* events =
        ndb_mgm_dump_events(mgmd.handle(), supported[i], 0, 0);
      if (events == NULL)
      {
        g_err << "ndb_mgm_dump_events failed, type: " << supported[i]
              << ", error: " << ndb_mgm_get_latest_error(mgmd.handle())
              << ", msg: " << ndb_mgm_get_latest_error_msg(mgmd.handle())
              << endl;
        return NDBT_FAILED;
      }

      if (events->no_of_events < 0)
      {
        g_err << "ndb_mgm_dump_events returned a negative number of events: "
              << events->no_of_events << endl;
        free(events);
        return NDBT_FAILED;
      }

      g_info << "Got " << events->no_of_events << " events" << endl;
      free(events);
    }

    l++;
  }

  return NDBT_OK;
}

NDBT_TESTSUITE(testMgm);
DRIVER(DummyDriver); /* turn off use of NdbApi */
TESTCASE("ApiSessionFailure",
	 "Test failures in MGMAPI session"){
  INITIALIZER(runTestApiSession);

}
TESTCASE("ApiConnectTimeout",
	 "Connect timeout tests for MGMAPI"){
  INITIALIZER(runTestApiConnectTimeout);

}
TESTCASE("ApiTimeoutBasic",
	 "Basic timeout tests for MGMAPI"){
  INITIALIZER(runTestApiTimeoutBasic);

}
TESTCASE("ApiGetStatusTimeout",
	 "Test timeout for MGMAPI getStatus"){
  INITIALIZER(runTestApiGetStatusTimeout);

}
TESTCASE("ApiGetConfigTimeout",
	 "Test timeouts for mgmapi get_configuration"){
  INITIALIZER(runTestMgmApiGetConfigTimeout);

}
TESTCASE("ApiMgmEventTimeout",
	 "Test timeouts for mgmapi get_configuration"){
  INITIALIZER(runTestMgmApiEventTimeout);

}
TESTCASE("ApiMgmStructEventTimeout",
	 "Test timeouts for mgmapi get_configuration"){
  INITIALIZER(runTestMgmApiStructEventTimeout);

}
TESTCASE("SetConfig",
	 "Tests the ndb_mgm_set_configuration function"){
  INITIALIZER(runSetConfig);
}
TESTCASE("CheckConfig",
	 "Connect to each ndb_mgmd and check they have the same configuration"){
  INITIALIZER(runCheckConfig);
}
TESTCASE("TestReloadConfig",
	 "Test of 'reload config'"){
  INITIALIZER(runTestReloadConfig);
}
TESTCASE("TestSetConfig",
	 "Test of 'set config'"){
  INITIALIZER(runTestSetConfig);
}
TESTCASE("TestSetConfigParallel",
	 "Test of 'set config' from 5 threads"){
  STEPS(runTestSetConfigParallel, 5);
}
TESTCASE("GetConfig", "Run ndb_mgm_get_configuration in parallel"){
  STEPS(runGetConfig, 100);
}
TESTCASE("TestStatus",
	 "Test status and status2"){
  INITIALIZER(runTestStatus);

}
TESTCASE("TestStatus200",
	 "Test status and status2 with 200 threads"){
  STEPS(runTestStatus, 200);

}
TESTCASE("TestGetNodeId",
	 "Test 'get nodeid'"){
  INITIALIZER(runTestGetNodeId);
}
TESTCASE("TestGetVersion",
 	 "Test 'get version' and 'ndb_mgm_get_version'"){
  STEPS(runTestGetVersion, 20);
}
TESTCASE("TestTransporterConnect",
	 "Test 'transporter connect'"){
  INITIALIZER(runTestTransporterConnect);
}
TESTCASE("TestConnectionParameter",
	 "Test 'get/set connection parameter'"){
  INITIALIZER(runTestConnectionParameter);
}
TESTCASE("TestSetLogFilter",
	 "Test 'set logfilter' and 'get info clusterlog'"){
  INITIALIZER(runTestSetLogFilter);
}
#ifdef NOT_YET
TESTCASE("TestRestartMgmd",
        "Test restart of ndb_mgmd(s)"){
  INITIALIZER(runTestRestartMgmd);
}
#endif
TESTCASE("Bug40922",
	 "Make sure that ndb_logevent_get_next returns when "
         "called with a timeout"){
  INITIALIZER(runTestBug40922);
}
<<<<<<< HEAD
TESTCASE("Stress",
	 "Run everything while changing config"){
  STEP(runTestGetNodeIdUntilStopped);
  STEP(runSetConfigUntilStopped);
  STEPS(runGetConfigUntilStopped, 10);
  STEPS(runTestStatusUntilStopped, 10);
  STEPS(runTestGetVersionUntilStopped, 5);
  STEP(runSleepAndStop);
}
TESTCASE("Stress2",
	 "Run everything while changing config in parallel"){
  STEP(runTestGetNodeIdUntilStopped);
  STEPS(runTestSetConfigParallelUntilStopped, 5);
  STEPS(runGetConfigUntilStopped, 10);
  STEPS(runTestStatusUntilStopped, 10);
  STEPS(runTestGetVersionUntilStopped, 5);
  STEP(runSleepAndStop);
}
TESTCASE("Bug45497",
         "Connect to ndb_mgmd until it can't handle more connections"){
  STEP(runTestBug45497);
=======
#endif
TESTCASE("TestGetVersion",
 	 "Test 'get version' and 'ndb_mgm_get_version'"){
  STEPS(runTestGetVersion, 20);
>>>>>>> 943e81ca
}
TESTCASE("TestDumpEvents",
 	 "Test 'dump events'"){
  STEPS(runTestDumpEvents, 1);
}
NDBT_TESTSUITE_END(testMgm);

int main(int argc, const char** argv){
  ndb_init();
  NDBT_TESTSUITE_INSTANCE(testMgm);
  testMgm.setCreateTable(false);
  testMgm.setRunAllTables(true);
  return testMgm.execute(argc, argv);
}

template class Vector<NdbMgmd*>;<|MERGE_RESOLUTION|>--- conflicted
+++ resolved
@@ -2357,131 +2357,6 @@
   return NDBT_OK;
 }
 
-int runTestDumpEvents(NDBT_Context* ctx, NDBT_Step* step)
-{
-  char *mgm= ctx->getRemoteMgm();
-
-  NdbMgmHandle h= ndb_mgm_create_handle();
-  if (!h)
-  {
-    g_err << "ndb_mgm_create_handle failed" << endl;
-    return NDBT_FAILED;
-  }
-
-  if (ndb_mgm_set_connectstring(h, mgm) != 0 ||
-      ndb_mgm_connect(h,0,0,0) != 0)
-  {
-    ndbout_c("connect failed, %d: %s",
-             ndb_mgm_get_latest_error(h),
-             ndb_mgm_get_latest_error_msg(h));
-    ndb_mgm_destroy_handle(&h);
-    return NDBT_FAILED;
-  }
-
-  // Test with unsupported logevent_type
-  {
-    const Ndb_logevent_type unsupported = NDB_LE_NDBStopForced;
-    g_info << "ndb_mgm_dump_events(" << unsupported << ")" << endl;
-
-    const struct ndb_mgm_events* events =
-      ndb_mgm_dump_events(h, unsupported, 0, 0);
-    if (events != NULL)
-    {
-      g_err << "ndb_mgm_dump_events returned events "
-            << "for unsupported Ndb_logevent_type" << endl;
-      ndb_mgm_destroy_handle(&h);
-      return NDBT_FAILED;
-    }
-
-    if (ndb_mgm_get_latest_error(h) != NDB_MGM_USAGE_ERROR ||
-        strcmp("ndb_logevent_type 59 not supported",
-               ndb_mgm_get_latest_error_desc(h)))
-    {
-      g_err << "Unexpected error for unsupported logevent type, "
-            << ndb_mgm_get_latest_error(h)
-            << ", desc: " << ndb_mgm_get_latest_error_desc(h) << endl;
-      ndb_mgm_destroy_handle(&h);
-      return NDBT_FAILED;
-    }
-  }
-
-  // Test with nodes >= MAX_NDB_NODES
-  for (int i = MAX_NDB_NODES; i < MAX_NDB_NODES + 3; i++)
-  {
-    g_info << "ndb_mgm_dump_events(NDB_LE_MemoryUsage, 1, "
-           << i << ")" << endl;
-
-    const struct ndb_mgm_events* events =
-      ndb_mgm_dump_events(h, NDB_LE_MemoryUsage, 1, &i);
-    if (events != NULL)
-    {
-      g_err << "ndb_mgm_dump_events returned events "
-            << "for too large nodeid" << endl;
-      ndb_mgm_destroy_handle(&h);
-      return NDBT_FAILED;
-    }
-
-    int invalid_nodeid;
-    if (ndb_mgm_get_latest_error(h) != NDB_MGM_USAGE_ERROR ||
-        sscanf(ndb_mgm_get_latest_error_desc(h),
-               "invalid nodes: '%d'", &invalid_nodeid) != 1 ||
-        invalid_nodeid != i)
-    {
-      g_err << "Unexpected error for too large nodeid, "
-            << ndb_mgm_get_latest_error(h)
-            << ", desc: " << ndb_mgm_get_latest_error_desc(h) << endl;
-      ndb_mgm_destroy_handle(&h);
-      return NDBT_FAILED;
-    }
-
-  }
-
-  int l = 0;
-  int loops = ctx->getNumLoops();
-  while (l<loops)
-  {
-    const Ndb_logevent_type supported[] =
-      {
-        NDB_LE_MemoryUsage,
-        NDB_LE_BackupStatus,
-        (Ndb_logevent_type)0
-      };
-
-    // Test with supported logevent_type
-    for (int i = 0; supported[i]; i++)
-    {
-      g_info << "ndb_mgm_dump_events(" << supported[i] << ")" << endl;
-
-      struct ndb_mgm_events* events =
-        ndb_mgm_dump_events(h, supported[i], 0, 0);
-      if (events == NULL)
-      {
-        g_err << "ndb_mgm_dump_events failed, type: " << supported[i]
-              << ", error: " << ndb_mgm_get_latest_error(h)
-              << ", msg: " << ndb_mgm_get_latest_error_msg(h) << endl;
-        ndb_mgm_destroy_handle(&h);
-        return NDBT_FAILED;
-      }
-
-      if (events->no_of_events < 0)
-      {
-        g_err << "ndb_mgm_dump_events returned a negative number of events: "
-              << events->no_of_events << endl;
-        free(events);
-        ndb_mgm_destroy_handle(&h);
-        return NDBT_FAILED;
-      }
-
-      g_info << "Got " << events->no_of_events << " events" << endl;
-      free(events);
-    }
-
-    l++;
-  }
-
-  ndb_mgm_destroy_handle(&h);
-  return NDBT_OK;
-}
 
 static int
 runTestGetVersionUntilStopped(NDBT_Context* ctx, NDBT_Step* step)
@@ -2703,7 +2578,6 @@
          "called with a timeout"){
   INITIALIZER(runTestBug40922);
 }
-<<<<<<< HEAD
 TESTCASE("Stress",
 	 "Run everything while changing config"){
   STEP(runTestGetNodeIdUntilStopped);
@@ -2725,12 +2599,10 @@
 TESTCASE("Bug45497",
          "Connect to ndb_mgmd until it can't handle more connections"){
   STEP(runTestBug45497);
-=======
-#endif
+}
 TESTCASE("TestGetVersion",
  	 "Test 'get version' and 'ndb_mgm_get_version'"){
   STEPS(runTestGetVersion, 20);
->>>>>>> 943e81ca
 }
 TESTCASE("TestDumpEvents",
  	 "Test 'dump events'"){
