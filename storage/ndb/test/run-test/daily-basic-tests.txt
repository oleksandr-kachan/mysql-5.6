max-time: 600
cmd: atrt-testBackup
args: -n NFMaster T1

max-time: 600
cmd: testBasic
args: -n PkRead T1

max-time: 600
cmd: atrt-testBackup
args: -n NFMasterAsSlave T1

max-time: 600
cmd: testBasic
args: -n PkRead T1

max-time: 600
cmd: atrt-testBackup
args: -n NFSlave T1 

max-time: 600
cmd: testBasic
args: -n PkRead T1

max-time: 600
cmd: atrt-testBackup
args: -n FailMaster T1

max-time: 600
cmd: testBasic
args: -n PkRead T1

max-time: 600
cmd: atrt-testBackup
args: -n FailMasterAsSlave T1

max-time: 600
cmd: testBasic
args: -n PkRead T1

max-time: 600
cmd: atrt-testBackup
args: -n FailSlave T1

max-time: 600
cmd: testBasic
args: -n PkRead T1

max-time: 600
cmd: atrt-testBackup
args: -n BackupOne T1 T6 I3 D2

max-time: 600
cmd: atrt-testBackup
args: -n BackupDDL T1

# BASIC FUNCTIONALITY
max-time: 500
cmd: testBasic
args: -n PkRead

max-time: 500
cmd: testBasic
args: -n PkSimpleRead

max-time: 500
cmd: testBasic
args: -n PkDirtyRead

max-time: 500
cmd: testBasic
args: -n PkUpdate 

max-time: 500
cmd: testBasic
args: -n PkDelete 

max-time: 500
cmd: testBasic
args: -n PkInsert 

max-time: 660
cmd: testBasic
args: -n UpdateAndRead 

max-time: 500
cmd: testBasic
args: -n DeleteRead

max-time: 500
cmd: testBasic
args: -n PkReadAndLocker T6 D1 D2

max-time: 500
cmd: testBasic
args: -n PkReadAndLocker2 T6 D1 D2

max-time: 500
cmd: testBasic
args: -n PkReadUpdateAndLocker T6 D1 D2

max-time: 500
cmd: testBasic
args: -n ReadWithLocksAndInserts T6 D1 D2

max-time: 500
cmd: testBasic
args: -n PkInsertTwice T1 T6 D1 D2

max-time: 1500
cmd: testBasic
args: -n Fill T13 

max-time: 1500
cmd: testBasic
args: -n Fill T6 

max-time: 500
cmd: testBasic
args: -n NoCommitSleep T6 D1 D2

max-time: 500
cmd: testBasic
args: -n NoCommitAndClose T6 D1 D2

max-time: 500
cmd: testBasic
args: -n Commit626 T6 D1 D2

max-time: 500
cmd: testBasic
args: -n CommitTry626 T6 D1 D2

max-time: 500
cmd: testBasic
args: -n CommitAsMuch626 T6 D1 D2

max-time: 500
cmd: testBasic
args: -n NoCommit626 T6 D1 D2

max-time: 500
cmd: testBasic
args: -n NoCommitRollback626 T1 T6 D1 D2

max-time: 500
cmd: testBasic
args: -n Commit630 T1 T6 D1 D2

max-time: 500
cmd: testBasic
args: -n CommitTry630 T1 T6 D1 D2

max-time: 500
cmd: testBasic
args: -n CommitAsMuch630 T1 T6 D1 D2

max-time: 500
cmd: testBasic
args: -n NoCommit630 T1 T6 D1 D2

max-time: 500
cmd: testBasic
args: -n NoCommitRollback630 T1 T6 D1 D2 

max-time: 500
cmd: testBasic
args: -n NoCommitAndClose T1 T6 D1 D2 

max-time: 500
cmd: testBasic
args: -n RollbackUpdate T1 T6 D1 D2 

max-time: 500
cmd: testBasic
args: -n RollbackDeleteMultiple T1 T6 D1 D2 

max-time: 500
cmd: testBasic
args: -n ImplicitRollbackDelete T1 T6 D1 D2 

max-time: 500
cmd: testBasic
args: -n CommitDelete T1 T6 D1 D2 

max-time: 500
cmd: testBasic
args: -n RollbackNothing T1 T6 D1 D2 

max-time: 500
cmd: testBasicAsynch
args: -n PkInsertAsynch 

max-time: 500
cmd: testBasicAsynch
args: -n PkReadAsynch 

max-time: 500
cmd: testBasicAsynch
args: -n PkUpdateAsynch 

max-time: 500
cmd: testBasicAsynch
args: -n PkDeleteAsynch 

max-time: 1000
cmd: testBasic
args: -n MassiveRollback T1 T6 D1 D2

max-time: 500
cmd: testBasic
args: -n MassiveRollback2 T1 T6 D1 D2

max-time: 500
cmd: testBasic
args: -n MassiveRollback3 T1 T6 D1 D2

max-time: 500
cmd: testBasic
args: -n MassiveRollback4 T1 T6 D1 D2

max-time: 500
cmd: testBasic
args: -n TupError

max-time: 500
cmd: testBasic
args: -n InsertError T1

max-time: 500
cmd: testBasic
args: -n InsertError2 T1

max-time: 500
cmd: testTimeout
args: T1 

max-time: 500
cmd: testBasic
args: -n Bug25090 T1

max-time: 1000
cmd: testBasic
args: -n Bug27756

max-time: 500
cmd: testBasic
args: -n Bug28073

max-time: 500
cmd: testBasic
args: -n Bug20535

#
# INDEX
#
max-time: 1500
cmd: testIndex
args: -n CreateAll T1 T13 T14

max-time: 3600
cmd: testIndex
args: -n InsertDelete T1 

max-time: 3600
cmd: testIndex
args: -n CreateLoadDrop T1 

max-time: 500
cmd: testIndex
args: -n MixedTransaction T1 

max-time: 2500
cmd: testIndex
args: -n BuildDuring T6 

max-time: 600
cmd: testIndex
args: -n Bug46069 T1

#
# SCAN TESTS
#
max-time: 500
cmd: testScan
args: -n ScanRead16 

max-time: 500
cmd: testScan
args: -n ScanRead240 

max-time: 500
cmd: testScan
args: -n ScanReadCommitted240 

max-time: 500
cmd: testScan
args: -n ScanUpdate 

max-time: 500
cmd: testScan
args: -n ScanUpdate2 T6 D1 D2

max-time: 500
cmd: testScan
args: -n ScanDelete 

max-time: 500
cmd: testScan
args: -n ScanDelete2 D1 D2

max-time: 500
cmd: testScan
args: -n ScanUpdateAndScanRead T6 D1 D2

max-time: 500
cmd: testScan
args: -n ScanReadAndLocker T6 D1 D2

max-time: 500
cmd: testScan
args: -n ScanReadAndPkRead T6 D1 D2

max-time: 500
cmd: testScan
args: -n ScanRead488 -l 10 T6 D1 D2

max-time: 500
cmd: testScan
args: -n ScanRead488O -l 10 T6 D1 D2 

max-time: 500
cmd: testScan
args: -n Bug42559 T6 D1 D2 

max-time: 1000
cmd: testScan
args: -n ScanRead488T -l 10 T6 D1 D2 

max-time: 1000
cmd: testScan
args: -n ScanRead488_Mixed -l 10 T6 D1 D2

max-time: 500
cmd: testScan
args: -n ScanRead488Timeout -l 10 T6 D1 D2

max-time: 1200
cmd: testScan
args: -n ScanRead40 -l 100 T6 D1 D2 

max-time: 1800
cmd: testScan
args: -n ScanRead100 -l 100 T1 D1 D2 

max-time: 600
cmd: testScan
args: -n ScanRead40 -l 100 T1 D1 D2 

max-time: 1800
cmd: testScan
args: -n ScanRead40RandomTable -l 100 T1 

max-time: 500
cmd: testScan
args: -n ScanWithLocksAndInserts T6 D1 D2

max-time: 500
cmd: testScan
args: -n ScanReadAbort T6 D1 D2 

max-time: 500
cmd: testScan
args: -n ScanReadAbort15 T6 D1 D2 

max-time: 500
cmd: testScan
args: -n ScanReadAbort240 T6 D1 D2 

max-time: 500
cmd: testScan
args: -n ScanUpdateAbort16 T6 D1 D2 

max-time: 3600
cmd: testScan
args: -n ScanReadRestart T1 T6 T13

max-time: 3600
cmd: testScan
args: -n ScanReadRestart D1 D2

max-time: 1200
cmd: testScan
args: -n ScanUpdateRestart T6

max-time: 1200
cmd: testScan
args: -n ScanUpdateRestart D1 D2 

max-time: 500
cmd: testScan
args: -n CheckGetValue T6 D1 D2 

max-time: 500
cmd: testScan
args: -n CloseWithoutStop T6 D1 D2 

max-time: 500
cmd: testScan
args: -n NextScanWhenNoMore T6 D1 D2 

max-time: 500
cmd: testScan
args: -n ExecuteScanWithoutOpenScan T6 D1 D2 

max-time: 500
cmd: testScan
args: -n OnlyOpenScanOnce T6 D1 D2 

max-time: 500
cmd: testScan
args: -n OnlyOneOpInScanTrans T6 D1 D2 

max-time: 500
cmd: testScan
args: -n OnlyOneOpBeforeOpenScan T6 D1 D2 

max-time: 500
cmd: testScan
args: -n OnlyOneScanPerTrans T6 D1 D2 

max-time: 500
cmd: testScan
args: -n NoCloseTransaction T6 D1 D2 

max-time: 500
cmd: testScan
args: -n CheckInactivityTimeOut T6 D1 D2 

max-time: 500
cmd: testScan
args: -n CheckInactivityBeforeClose T6 D1 D2 

max-time: 500
cmd: testScan
args: -n CheckAfterTerror T6 D1 D2 

max-time: 500
cmd: testScan
args: -n ScanReadError5021 T1 D1 D2 

max-time: 500
cmd: testScan
args: -n ScanReaderror5022 T1 D1 D2 

max-time: 500
cmd: testScan
args: -n ScanReadError5023 T1 D1 D2 

max-time: 500
cmd: testScan
args: -n ScanReadError5024 T1 D1 D2 

max-time: 500
cmd: testScan
args: -n ScanReadError5025 T1 D1 D2 

max-time: 500
cmd: testScan
args: -n ScanReadError5030 T1 D1 D2 

max-time: 500
cmd: testScan
args: -n ScanReadError8081 T1 D1 D2

max-time: 500
cmd: testScan
args: -n InsertDelete T1 T6 D1 D2 

max-time: 500
cmd: testScan
args: -n CheckAfterTerror T1 D1 D2 

max-time: 1200
cmd: testScan
args: -n ScanReadWhileNodeIsDown T1

max-time: 1200
cmd: testScan
args: -n ScanReadWhileNodeIsDown D1 D2 

max-time: 500
cmd: testScan
args: -l 100 -n Scan-bug8262 T6 D1 D2

max-time: 500
cmd: testScan
args: -n ScanParallelism

max-time: 500
cmd: testScan
args: -n Bug24447 T1

max-time: 1000
cmd: testScan
args: -n ScanVariants

max-time: 500
cmd: testScan
args: -n Bug36124 T1

max-time: 1800
cmd: testNodeRestart
args: -n Bug27003 T1

max-time: 300
cmd: testSystemRestart
args: -n Bug29167 T1

max-time: 300
cmd: testSystemRestart
args: -l 2 -n Bug28770 T1

max-time: 1000
cmd: testNodeRestart
args: -n Bug27283 T1

max-time: 500
cmd: testNodeRestart
args: -n Bug15587 T1

max-time: 500
cmd: testNodeRestart
args: -n Bug15632 T1

max-time: 500
cmd: testNodeRestart
args: -n Bug15685 T1

#max-time: 500
#cmd: testSystemRestart
#args: -n Bug18385 T1
#
max-time: 1000
cmd: testNodeRestart
args: -n Bug18414 T1

#max-time: 1000
#cmd: testNodeRestart
#args: -n Bug18612 T1
#
max-time: 1000
cmd: testNodeRestart
args: -n Bug18612SR T1

max-time: 1000
cmd: testNodeRestart
args: -n Bug20185 T1

max-time: 1000
cmd: testNodeRestart
args: -n Bug21271 T6

max-time: 1000
cmd: testIndex
args: -n Bug21384

max-time: 1000
cmd: testNodeRestart
args: -n Bug24717 T1

max-time: 1000
cmd: testNodeRestart
args: -n Bug25364 T1

max-time: 1000
cmd: testNodeRestart
args: -n Bug25554 T1

max-time: 1000
cmd: testNodeRestart
args: -n Bug26457 T1

max-time: 1000
cmd: testNodeRestart
args: -n Bug26481 T1

max-time: 1000
cmd: testNodeRestart
args: -n Bug29364 T1

max-time: 1000
cmd: testNodeRestart
args: -n Bug28023 T6 D2

max-time: 3000
cmd: testNodeRestart
args: -n Bug25984 T1

max-time: 300
cmd: testNodeRestart
args: -n Bug32160 T1

max-time: 2500
cmd: testNodeRestart
args: -n MixedPkRead T6 T13 

max-time: 2500
cmd: testIndex
args: -n NFNR1 T6 T13 

max-time: 2500
cmd: testIndex
args: -n NFNR1_O T6 T13 

max-time: 2500
cmd: testIndex
args: -n NFNR2_O T6 T13 

#
# DICT TESTS
max-time: 500
cmd: testDict
args: -n Bug29501 T1

max-time: 500
cmd: testDict
args: -n testDropDDObjects T1

max-time: 1500
cmd: testDict
args: -n CreateAndDrop 

max-time: 1000
cmd: testNodeRestart
args: -n Bug28717 T1

max-time: 1500
cmd: testDict
args: -n CreateAndDropAtRandom -l 200 T1

max-time: 1500
cmd: testDict
args: -n CreateAndDropWithData 

max-time: 1500
cmd: testDict
args: -n CreateAndDropDuring T6 D1 D2

max-time: 1500
cmd: testDict
args: -n CreateInvalidTables T1 

max-time: 500
cmd: testDict
args: -n FragmentTypeSingle T1 

max-time: 1500
cmd: testDict
args: -n FragmentTypeAllSmall T1 T6

max-time: 1500
cmd: testDict
args: -n FragmentTypeAllLarge T1 T6

max-time: 1500
cmd: testDict
args: -n TemporaryTables T1 T6

max-time: 1500
cmd: testDict
args: -n Restart_NR2 T1 I3

max-time: 500
cmd: testDict
args: -n Bug21755 T1

max-time: 1500
cmd: testDict
args: -n TableAddAttrs

max-time: 1500
cmd: testDict
args: -n TableAddAttrsDuring T1 T6

max-time: 500
cmd: testDict
args: -n Bug24631 T1

max-time: 600
cmd: testDict
args: -n Bug41905 T1

max-time: 600
cmd: testDict
args: -n TableAddAttrsDuringError

#
# TEST NDBAPI
#
max-time: 500
cmd: testDataBuffers
args: 

# Testsuite: testNdbApi
# Number of tests: 5
max-time: 500
cmd: testNdbApi
args: -n MaxNdb T6 

max-time: 500
cmd: testNdbApi
args: -n MaxTransactions T1 T6 T13 

max-time: 500
cmd: testNdbApi
args: -n MaxGetValue T1 T6 T13 

max-time: 500
cmd: testNdbApi
args: -n MaxEqual 

max-time: 500
cmd: testNdbApi
args: -n DeleteNdb T1 T6 

max-time: 500
cmd: testNdbApi
args: -n WaitUntilReady T1 T6 T13 

max-time: 500
cmd: testNdbApi
args: -n GetOperationNoTab T6 

max-time: 500
cmd: testNdbApi
args: -n NdbErrorOperation T6 

max-time: 500
cmd: testNdbApi
args: -n MissingOperation T6 

max-time: 500
cmd: testNdbApi
args: -n GetValueInUpdate T6 

max-time: 500
cmd: testNdbApi
args: -n UpdateWithoutKeys T6 D1 D2 

max-time: 500
cmd: testNdbApi
args: -n UpdateWithoutValues T6 D1 D2 

max-time: 500
cmd: testNdbApi
args: -n ReadWithoutGetValue D1 D2 

max-time: 500
cmd: testNdbApi
args: -n Bug_11133 T1 D1 D2 

max-time: 500
cmd: testNdbApi
args: -n Scan_4006 T1 D1 D2 

max-time: 500
cmd: testNdbApi
args: -n Bug_WritePartialIgnoreError T1 

max-time: 500
cmd: testNdbApi
args: -n ExecuteAsynch T1

max-time: 1000
cmd: testNdbApi
args: -n Bug28443

max-time: 500
cmd: testNdbApi
args: -n BadColNameHandling T6

max-time: 500
cmd: testNdbApi
args: -n SimpleReadAbortOnError T1 T6 T15

max-time: 500
cmd: testNdbApi
args: -n NdbRecordPKAmbiguity T1 T6 T15

max-time: 500
cmd: testNdbApi
args: -n NdbRecordPKUpdate T1 T6 T15

max-time: 500
cmd: testNdbApi
args: -n NdbRecordCICharPKUpdate T1 

max-time: 500
cmd: testNdbApi
args: -n NdbRecordRowLength

max-time: 500
cmd: testNdbApi
args: -n Bug44065

max-time: 500
cmd: testNdbApi
args: -n Bug44065_org

max-time: 500
cmd: testInterpreter
args: T1 

max-time: 7200
cmd: testOperations
args:

max-time: 7200
cmd: testTransactions
args:

max-time: 1500
cmd: testRestartGci
args: T6 

max-time: 1500
cmd: testBlobs
args: -version 1 -rows 25

max-time: 1500
cmd: testBlobs
args: -rows 25

max-time: 600
cmd: testBlobs
args: -bug 27018 -skip p

max-time: 600
cmd: testBlobs
args: -bug 27370 -skip p

max-time: 600
cmd: testBlobs
args: -bug 36756 -skip p

max-time: 300
cmd: testBlobs
args: -bug 45768 -skip p

max-time: 300
cmd: testBlobs
args: -bug 48040 -skip p

max-time: 5000
cmd: testOIBasic
args: -case abcdefz

max-time: 2000
cmd: testOIBasic
args: -case gz

max-time: 2000
cmd: testOIBasic
args: -case hz

max-time: 2500
cmd: testBitfield
args:

max-time: 2500
cmd: testPartitioning
args:

#
#
# SYSTEM RESTARTS
#
max-time: 1500
cmd: testSystemRestart
args: -n basic T1 

max-time: 5000
cmd: testSystemRestart
args: -n SR1 T1 

max-time: 5000
cmd: testSystemRestart
args: -n SR1 T6 

max-time: 5000
cmd: testSystemRestart
args: -n SR1 D1

max-time: 5000
cmd: testSystemRestart
args: -n SR1 D2 

max-time: 5000
cmd: testSystemRestart
args: -n SR2 T1 

max-time: 5000
cmd: testSystemRestart
args: -n SR2 T6 

max-time: 5000
cmd: testSystemRestart
args: -n SR2 D1

max-time: 5000
cmd: testSystemRestart
args: -n SR2 D2 

max-time: 5000
cmd: testSystemRestart
args: -n SR_UNDO T1 

max-time: 5000
cmd: testSystemRestart
args: -n SR_UNDO T6 

#
max-time: 5000
cmd: testSystemRestart
args: -l 1 -n SR6 T1 

max-time: 5000
cmd: testSystemRestart
args: -l 1 -n SR7 T1 

max-time: 5000
cmd: testSystemRestart
args: -l 1 -n SR8 T1 

max-time: 5000
cmd: testSystemRestart
args: -l 1 -n SR9 T1 

max-time: 300
cmd: testNodeRestart
args: -n Bug24543 T1

max-time: 1500
cmd: testSystemRestart
args: -n Bug24664

max-time: 1000
cmd: testNodeRestart
args: -n Bug25468 T1

max-time: 1000
cmd: testNodeRestart
args: -n Bug27466 T1

max-time: 1500
cmd: testSystemRestart
args: -n Bug27434 T1

max-time: 1000
cmd: test_event
args: -l 10 -n Bug27169 T1

#
max-time: 600
cmd: test_event_merge
args: --no-implicit-nulls --separate-events --blob-version 1

#
max-time: 600
cmd: test_event_merge
args: --no-implicit-nulls --separate-events

#
max-time: 600
cmd: test_event_merge
args: --no-implicit-nulls --no-multiops --blob-version 1

#
max-time: 600
cmd: test_event_merge
args: --no-implicit-nulls --no-multiops

#
max-time: 3600
cmd: test_event
args: -n EventOperationApplier -l 2

#
max-time: 3600
cmd: test_event
args: -n EventOperationApplier_NR -l 2

#
max-time: 3600
cmd: test_event
args: -n MergeEventOperationApplier_NR -l 2

#
max-time: 2500
cmd: test_event
args: -n Multi

#
max-time: 3600
cmd: test_event
args: -n CreateDropNR T1

max-time: 600
cmd: testBasic
args: -n PkRead T1

max-time: 300
cmd: testNodeRestart
args: -n Bug31980 T1

max-time: 2500
cmd: testNodeRestart
args: -n CommittedRead T1

max-time: 2500
cmd: testNodeRestart
args: -n RestartRandomNode T6 T13 

max-time: 2500
cmd: testNodeRestart
args: -n LateCommit T1

max-time: 2500
cmd: testNodeRestart
args: -n RestartMasterNodeError T6 T13 

max-time: 2500
cmd: testNodeRestart
args: -n RestartAllNodes T6 T13 

max-time: 2500
cmd: testNodeRestart
args: -n RestartAllNodesAbort T6 T13 

max-time: 2500
cmd: testNodeRestart
args: -n RestartAllNodesError9999 T6 T13 

max-time: 2500
cmd: testNodeRestart
args: -n RestartRandomNodeInitial T6 T13 

max-time: 2500
cmd: testNodeRestart
args: -n NoLoad T6

max-time: 2500
cmd: testNodeRestart
args: -n TwoNodeFailure T6 T13 

max-time: 2500
cmd: testNodeRestart
args: -n TwoMasterNodeFailure T6 T13 

max-time: 2500
cmd: testNodeRestart
args: -n FiftyPercentFail T6 T13 

max-time: 2500
cmd: testNodeRestart
args: -n RestartRandomNodeError T6 T13 

#
# MGMAPI AND MGSRV
#
max-time: 1800
cmd: testSingleUserMode
args: T1

# OLD FLEX
max-time: 500
cmd: flexBench
args: -c 25 -t 10 

max-time: 500
cmd: flexHammer
args: -r 5 -t 32 

max-time: 2500
cmd: testNodeRestart
args: -n NF_Hammer -r 5 T1

max-time: 300
cmd: DbCreate
args:

max-time: 180
cmd: DbAsyncGenerator
args: -time 60 -p 1
type: bench

max-time: 180
cmd: DbAsyncGenerator
args: -time 60 -p 25
type: bench

max-time: 180
cmd: DbAsyncGenerator
args: -time 60 -p 100
type: bench

max-time: 180
cmd: DbAsyncGenerator
args: -time 60 -p 200
type: bench

max-time: 180
cmd: DbAsyncGenerator
args: -time 60 -p 1 -proc 25
type: bench

max-time: 5000
cmd: testNodeRestart
args: -n GCP -l 1 T1

max-time: 1200
cmd: testNodeRestart
args: -n Bug41469 T1

max-time: 1500
cmd: testSystemRestart
args: -n SR_DD_1 D1

max-time: 1500
cmd: testSystemRestart
args: -n SR_DD_1b D1

max-time: 1500
cmd: testSystemRestart
args: -n SR_DD_1 D2

max-time: 1500
cmd: testSystemRestart
args: -n SR_DD_1b D2

max-time: 1500
cmd: testSystemRestart
args: -n SR_DD_1_LCP D1

max-time: 1500
cmd: testSystemRestart
args: -n SR_DD_1b_LCP D1

max-time: 1500
cmd: testSystemRestart
args: -n SR_DD_1_LCP D2

max-time: 1500
cmd: testSystemRestart
args: -n SR_DD_1b_LCP D2

max-time: 1500
cmd: testSystemRestart
args: -n SR_DD_2 D1

max-time: 1500
cmd: testSystemRestart
args: -n SR_DD_2b D1

max-time: 1500
cmd: testSystemRestart
args: -n SR_DD_2 D2

max-time: 1500
cmd: testSystemRestart
args: -n SR_DD_2b D2

max-time: 1500
cmd: testSystemRestart
args: -n SR_DD_2_LCP D1

max-time: 1500
cmd: testSystemRestart
args: -n SR_DD_2b_LCP D1

max-time: 1500
cmd: testSystemRestart
args: -n SR_DD_2_LCP D2

max-time: 1500
cmd: testSystemRestart
args: -n SR_DD_2b_LCP D2

max-time: 1500
cmd: testSystemRestart
args: -n SR_DD_3 D1

max-time: 1500
cmd: testSystemRestart
args: -n SR_DD_3b D1

max-time: 1500
cmd: testSystemRestart
args: -n SR_DD_3 D2

max-time: 1500
cmd: testSystemRestart
args: -n SR_DD_3b D2

max-time: 1500
cmd: testSystemRestart
args: -n SR_DD_3_LCP D1

max-time: 1500
cmd: testSystemRestart
args: -n SR_DD_3b_LCP D1

max-time: 1500
cmd: testSystemRestart
args: -n SR_DD_3_LCP D2

max-time: 1500
cmd: testSystemRestart
args: -n SR_DD_3b_LCP D2

max-time: 1500
cmd: testSystemRestart
args: -n Bug41915 D2

max-time: 1500
cmd: testSystemRestart
args: -n Bug48436 T1

max-time: 300
cmd: test_event
args: -n Bug31701 T1

max-time: 600
cmd: testSystemRestart
args: -n Bug22696 T1

max-time: 600
cmd: testNodeRestart
args: -n pnr --nologging T1

max-time: 600
cmd: testNodeRestart
args: -n pnr_lcp T1

max-time: 600
cmd: testSystemRestart
args: -n to T1

max-time: 600
cmd: testSystemRestart
args: -n to I3

max-time: 600
cmd: testSystemRestart
args: -n to D2

max-time: 300
cmd: testNodeRestart
args: -n Bug32922 T1

max-time: 300
cmd: test_event
args: -n Bug33793 T1

max-time: 1200
cmd: testNodeRestart
args: -n Bug34216 -l 10 T1 I3 D2

max-time: 1200
cmd: testNodeRestart
args: -n mixedmultiop T1 I2 I3 D2

max-time: 600
cmd: testNodeRestart
args: -n Bug34702 T1

max-time: 600
cmd: test_event
args: -n Bug35208 T1

max-time: 300
cmd: test_event
args: -n Bug37279 T1

max-time: 300
cmd: test_event
args: -n Bug37338 T1

max-time: 300
cmd: test_event
args: -n Bug37442 T1

# 2008-04-22
max-time: 1500
cmd: testNodeRestart
args: -n MNF -l 15 T1

max-time: 300
cmd: testNodeRestart
args: -n Bug36199 T1

max-time: 300
cmd: testNodeRestart
args: -n Bug36246 T1

max-time: 300
cmd: testNodeRestart
args: -n Bug36247 T1

max-time: 300
cmd: testNodeRestart
args: -n Bug36276 T1

# 2008-04-25
max-time: 300
cmd: testNodeRestart
args: -n Bug36245 T1

max-time: 300
cmd: test_event
args: -n Bug34853 T1

# EOF 2008-04-25
# 2008-05-29
max-time: 1200
cmd: testDict
args: -l 1 -n FailAddFragment

# EOF 2008-05-29
# 2008-05-30
max-time: 1200
cmd: testDict
args: -l 1 -n FailCreateHashmap T1

# EOF 2008-05-30
# 2008-06-03
max-time: 1200
cmd: testNdbApi
args: -l 100 -n Bug37158

# EOF 2008-06-03
# 2008-06-05
max-time: 1200
cmd: testDict
args: -n FailAddPartition T1 I3

# EOF 2008-06-05
# Test data buffering for TCKEYREQ
max-time: 500
cmd: testLimits
args: -n ExhaustSegmentedSectionPk WIDE_2COL

# Test data buffering for TCINDXREQ
max-time: 500
cmd: testLimits
args: -n ExhaustSegmentedSectionIx WIDE_2COL_IX

# Run some tests on max size / max num cols tables
max-time: 500
cmd: testBasic
args: -n PkRead WIDE_MAXKEY_HUGO WIDE_MAXATTR_HUGO WIDE_MAXKEYMAXCOLS_HUGO WIDE_MINKEYMAXCOLS_HUGO

max-time: 500
cmd: testBasic
args: -n PkUpdate WIDE_MAXKEY_HUGO WIDE_MAXATTR_HUGO WIDE_MAXKEYMAXCOLS_HUGO WIDE_MINKEYMAXCOLS_HUGO

# EOF 2008-06-30
max-time: 500
cmd: test_event
args: -n bug37672 T1

#EOF 2008-07-04
max-time: 500
cmd: testScanFilter
args: T1

#EOF 2008-07-09
max-time: 600
cmd: test_event
args: -r 5000 -n Bug30780 T1

#EOF 2008-08-11
# Test data buffering for SCANTABREQ
max-time: 500
cmd: testLimits
args: -n ExhaustSegmentedSectionScan WIDE_2COL

#EOF 2008-08-20
max-time: 1200
cmd: testNodeRestart
args: -n Bug41295 T1

max-time: 1200
cmd: testNodeRestart
args: -n Bug42422 -l 1 T1

max-time: 500
cmd: testLimits
args: -n DropSignalFragments T1

max-time: 300
cmd: testMgm
args:

max-time: 300
cmd: testScan
args: -n Bug42545 -l 1 T1

max-time: 600
cmd: testNodeRestart
args: -n -l 3 -n Bug43224 T1

max-time: 1200
cmd: testNodeRestart
args: -n Bug43888 T1

max-time: 600
cmd: testNodeRestart
args: -n Bug48474 T1

max-time: 1200
cmd: testNdbApi
args: -n Bug44015 T1

max-time: 1200
cmd: test_event
args: -n Bug44915 T1

max-time: 3600
cmd: testNodeRestart
args: -n Bug44952 T1

max-time: 300
cmd: testSystemRestart
args: -n Bug45154 D1

max-time: 300
cmd: testDict
args: -n Bug36702 D1

max-time: 300
cmd: testDict
args: -n Bug46552 T1

max-time: 900
cmd: testDict
args: -n Bug46585 T1 I3 D1

max-time: 300
cmd: testSystemRestart
args: -n Bug46651 T1

max-time: 300
cmd: testSystemRestart
args: -n Bug46412 T1

# Test clean ApiFailReq behaviour
max-time: 300
cmd: testNdbApi
args: -n ApiFailReqBehaviour T1

max-time: 300
cmd: testNdbApi
args: -n ReadColumnDuplicates

max-time: 300
cmd: testBasic
args: -n DDInsertFailUpdateBatch

max-time: 300
<<<<<<< HEAD
cmd: testNdbApi
args: -n FragmentedApiFailure T1

# Series of short (signal train) request generation/handling tests
# Start
max-time: 500
cmd: testBasic
args: --forceshortreqs -n PkUpdate

max-time: 300
cmd: testIndex
args: --forceshortreqs -n InsertDelete T2

max-time: 2500
cmd: testPartitioning
args: --forceshortreqs

# End of short (signal train) handling tests
=======
cmd: testBlobs
args: -skip hp -bug 28116
>>>>>>> 31a965ae
<|MERGE_RESOLUTION|>--- conflicted
+++ resolved
@@ -1469,7 +1469,10 @@
 args: -n DDInsertFailUpdateBatch
 
 max-time: 300
-<<<<<<< HEAD
+cmd: testBlobs
+args: -skip hp -bug 28116
+
+max-time: 300
 cmd: testNdbApi
 args: -n FragmentedApiFailure T1
 
@@ -1488,7 +1491,3 @@
 args: --forceshortreqs
 
 # End of short (signal train) handling tests
-=======
-cmd: testBlobs
-args: -skip hp -bug 28116
->>>>>>> 31a965ae
