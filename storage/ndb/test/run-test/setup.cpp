/*
   Copyright (c) 2007, 2017, Oracle and/or its affiliates. All rights reserved.

   This program is free software; you can redistribute it and/or modify
   it under the terms of the GNU General Public License as published by
   the Free Software Foundation; version 2 of the License.

   This program is distributed in the hope that it will be useful,
   but WITHOUT ANY WARRANTY; without even the implied warranty of
   MERCHANTABILITY or FITNESS FOR A PARTICULAR PURPOSE.  See the
   GNU General Public License for more details.

   You should have received a copy of the GNU General Public License
   along with this program; if not, write to the Free Software
   Foundation, Inc., 51 Franklin St, Fifth Floor, Boston, MA 02110-1301  USA
*/

#include <ndb_global.h>
#include <util/ndb_opts.h>
#include <map>
#include <string>
#include <util/BaseString.hpp>
#include <util/File.hpp>
#include <util/NdbOut.hpp>
#include "atrt.hpp"

extern int g_mt;
extern int g_mt_rr;

static atrt_host* find(const char* hostname, Vector<atrt_host*>&);
static bool load_process(atrt_config&, atrt_cluster&, BaseString,
                         atrt_process::Type, unsigned idx,
                         const char* hostname);
static bool load_options(int argc, char** argv, int type, atrt_options&);
bool load_custom_processes(atrt_config& config, atrt_cluster& cluster);
bool load_deployment_options_for_process(atrt_cluster& cluster,
                                         atrt_process& proc);
bool matches_custom_process_option(char* arg, BaseString& proc_name,
                                   BaseString& hosts);
BaseString getProcGroupName(atrt_process::Type type);

enum {
  PO_NDB = atrt_options::AO_NDBCLUSTER,
  PO_REP_SLAVE = 256,
  PO_REP_MASTER = 512,
  PO_REP = (atrt_options::AO_REPLICATION | PO_REP_SLAVE | PO_REP_MASTER)
};

struct proc_option {
  const char* name;
  int type;
  int options;
};

static struct proc_option f_options[] = {
    {"--FileSystemPath=", atrt_process::AP_NDBD, 0},
    {"--PortNumber=", atrt_process::AP_NDB_MGMD, 0},
    {"--datadir=", atrt_process::AP_MYSQLD, 0},
    {"--socket=", atrt_process::AP_MYSQLD | atrt_process::AP_CLIENT, 0},
    {"--port=", atrt_process::AP_MYSQLD | atrt_process::AP_CLIENT, 0},
    {"--host=", atrt_process::AP_CLIENT, 0},
    {"--server-id=", atrt_process::AP_MYSQLD, PO_REP},
    {"--log-bin", atrt_process::AP_MYSQLD, PO_REP_MASTER},
    {"--ndb-connectstring=", atrt_process::AP_MYSQLD | atrt_process::AP_CLUSTER,
     PO_NDB},
    {"--ndbcluster", atrt_process::AP_MYSQLD, PO_NDB},
    {0, 0, 0}};
const char* ndbcs = "--ndb-connectstring=";

bool setup_config(atrt_config& config, const char* atrt_mysqld) {
  config.m_site = g_site;

  BaseString tmp(g_clusters);

  if (atrt_mysqld) {
    tmp.appfmt(",.atrt");
  }
  Vector<BaseString> clusters;
  tmp.split(clusters, ",");

  bool fqpn = clusters.size() > 1 || g_fqpn;

  size_t j;
  for (unsigned i = 0; i < clusters.size(); i++) {
    struct atrt_cluster* cluster = new atrt_cluster;
    config.m_clusters.push_back(cluster);

    cluster->m_name = clusters[i];
    cluster->m_options.m_features = 0;
    if (fqpn) {
      cluster->m_dir.assfmt("cluster%s/", cluster->m_name.c_str());
    } else {
      cluster->m_dir = "";
    }
    cluster->m_next_nodeid = 1;

    int argc = 1;
    const char* argv[] = {"atrt", 0, 0};

    BaseString buf;
    buf.assfmt("--defaults-group-suffix=%s", clusters[i].c_str());
    argv[argc++] = buf.c_str();
    char** tmp = (char**)argv;
    const char* groups[] = {"cluster_config", 0};
    MEM_ROOT* alloc = new MEM_ROOT{PSI_NOT_INSTRUMENTED, 512}; // LEAK
    int ret = load_defaults(g_my_cnf, groups, &argc, &tmp, alloc);
    if (ret) {
      g_logger.error("Unable to load defaults for cluster: %s",
                     clusters[i].c_str());
      return false;
    }

    struct {
      atrt_process::Type type;
      const char* name;
      const char* value;
    } proc_args[] = {{atrt_process::AP_NDB_MGMD, "--ndb_mgmd=", 0},
                     {atrt_process::AP_NDBD, "--ndbd=", 0},
                     {atrt_process::AP_NDB_API, "--ndbapi=", 0},
                     {atrt_process::AP_NDB_API, "--api=", 0},
                     {atrt_process::AP_MYSQLD, "--mysqld=", 0},
                     {atrt_process::AP_ALL, 0, 0}};

    /**
     * Find all processes...
     */
    for (j = 0; j < (size_t)argc; j++) {
      if (my_getopt_is_args_separator(tmp[j])) /* skip arguments separator */
        continue;
      for (unsigned k = 0; proc_args[k].name; k++) {
        if (!strncmp(tmp[j], proc_args[k].name, strlen(proc_args[k].name))) {
          proc_args[k].value = tmp[j] + strlen(proc_args[k].name);
          break;
        }
      }
    }

    if (strcmp(clusters[i].c_str(), ".atrt") == 0) {
      /**
       * Only use a mysqld...
       */
      proc_args[0].value = 0;
      proc_args[1].value = 0;
      proc_args[2].value = 0;
      proc_args[3].value = 0;
      proc_args[4].value = atrt_mysqld;
    }

    /**
     * Load each process
     */
    BaseString name;
    for (j = 0; proc_args[j].name; j++) {
      if (proc_args[j].value) {
        BaseString tmp(proc_args[j].value);
        Vector<BaseString> list;
        tmp.split(list, ",");
        for (unsigned k = 0; k < list.size(); k++)
          if (!load_process(config, *cluster, name, proc_args[j].type, k + 1,
                            list[k].c_str()))
            return false;
      }
    }

    /**
     * Load custom processes
     */
    if (!load_custom_processes(config, *cluster)) return false;

    {
      /**
       * Load cluster options
       */
      int argc = 1;
      const char* argv[] = {"atrt", 0, 0};
      argv[argc++] = buf.c_str();
      const char* groups[] = {"mysql_cluster", 0};
      char** tmp = (char**)argv;
      MEM_ROOT* alloc = new MEM_ROOT{PSI_NOT_INSTRUMENTED, 512}; // LEAK
      ret = load_defaults(g_my_cnf, groups, &argc, &tmp, alloc);

      if (ret) {
        g_logger.error("Unable to load defaults for cluster: %s",
                       clusters[i].c_str());
        return false;
      }

      load_options(argc, tmp, atrt_process::AP_CLUSTER, cluster->m_options);
    }
  }
  return true;
}

bool load_custom_processes(atrt_config& config, atrt_cluster& cluster) {
  int argc = 1;
  const char* argv[] = {"atrt", 0, 0};

  BaseString buf;
  buf.assfmt("--defaults-group-suffix=%s", cluster.m_name.c_str());
  argv[argc++] = buf.c_str();
  char** tmp = (char**)argv;
  const char* groups[] = {"cluster_deployment", 0};

  int ret = load_defaults(g_my_cnf, groups, &argc, &tmp);
  if (ret != 0) {
    g_logger.error("Failure to '%s' group for cluster %s", groups[0],
                   cluster.m_name.c_str());
    return false;
  }

  for (int i = 1; i < argc; i++) {
    BaseString proc_name;
    BaseString hosts;
    if (!matches_custom_process_option(tmp[i], proc_name, hosts)) continue;

    Vector<BaseString> host_list;
    hosts.split(host_list, ",");
    for (unsigned int j = 0; j < host_list.size(); j++) {
      bool ok =
          load_process(config, cluster, proc_name, atrt_process::AP_CUSTOM,
                       j + 1, host_list[j].c_str());
      if (!ok) return false;
    }
  }

  return true;
}

bool matches_custom_process_option(char* arg, BaseString& proc_name,
                                   BaseString& hosts) {
  const char* opt_prefix = "--proc:";

  if (strncmp(arg, opt_prefix, strlen(opt_prefix)) != 0) return false;

  arg += strlen(opt_prefix);  // advance prefix

  char* list = strstr(arg, "=");
  if (list == NULL) return false;

  proc_name.assign(arg, list - arg);

  list++;  // advance "="
  hosts.assign(list);

  return true;
}

static atrt_host* find(const char* hostname, Vector<atrt_host*>& hosts) {
  for (unsigned i = 0; i < hosts.size(); i++) {
    if (hosts[i]->m_hostname == hostname) {
      return hosts[i];
    }
  }

  atrt_host* host = new atrt_host;
  host->m_index = hosts.size();
  host->m_cpcd = new SimpleCpcClient(hostname, 1234);
  host->m_basedir = g_basedir;
  host->m_user = g_user;
  host->m_hostname = hostname;
  hosts.push_back(host);
  return host;
}

static char* dirname(const char* path) {
  char* s = strdup(path);
  size_t len = strlen(s);
  for (size_t i = 1; i < len; i++) {
    if (s[len - i] == '/') {
      s[len - i] = 0;
      return s;
    }
  }
  free(s);
  return 0;
}

bool load_deployment_options_for_process(atrt_cluster& cluster,
                                         atrt_process& proc) {
  if (proc.m_name.empty()) {
    g_logger.debug("Skipping deployment_options loading for process type %d",
                   proc.m_type);
    return true;
  }

  BaseString suffix;
  suffix.assfmt("--defaults-group-suffix=%s", cluster.m_name.c_str());

  const char* argv[] = {"atrt", suffix.c_str(), 0};
  int argc = 2;
  char** tmp = (char**)argv;

<<<<<<< HEAD
  MEM_ROOT* alloc = new MEM_ROOT{PSI_NOT_INSTRUMENTED, 512}; // LEAK
  int ret = load_defaults(g_my_cnf, groups, &argc, &tmp, alloc);
=======
  BaseString buf[2];
  buf[0].assfmt("cluster_deployment.%s", proc.m_name.c_str());
  buf[1].assfmt("cluster_deployment.%s.%u", proc.m_name.c_str(), proc.m_index);
  const char* groups[] = {buf[0].c_str(), buf[1].c_str(), 0};

  int ret = load_defaults(g_my_cnf, groups, &argc, &tmp);
>>>>>>> 4353dc74
  if (ret != 0) {
    g_logger.error("Failed to load defaults for cluster %s's process %s",
                   cluster.m_name.c_str(), proc.m_name.c_str());
    return false;
  }

  char* cmd = NULL;
  char* args = NULL;
  bool generate_port = false;
  char* cpuset = NULL;

  struct my_option options[] = {
      {"cmd", 0, "Executable name", &cmd, 0, 0, GET_STR, OPT_ARG, 0, 0, 0, 0, 0,
       0},
      {"args", 0, "Arguments passed to process", &args, 0, 0, GET_STR, OPT_ARG,
       0, 0, 0, 0, 0, 0},
      {"port-generate", 0, "Flag to generate --port=N", &generate_port, 0, 0,
       GET_BOOL, OPT_ARG, 0, 0, 0, 0, 0, 0},
      {"cpuset", 0, "Process's CPU affinity", &cpuset, 0, 0, GET_STR, OPT_ARG,
       0, 0, 0, 0, 0, 0},
      {0, 0, 0, 0, 0, 0, GET_NO_ARG, NO_ARG, 0, 0, 0, 0, 0, 0}};

  int status = handle_options(&argc, &tmp, options, NULL);
  if (status != 0) {
    g_logger.error("Failed to handle options for cluster %s' process %d",
                   cluster.m_name.c_str(), proc.m_type);

    return false;
  }

  proc.m_proc.m_cpuset = BaseString(cpuset);

  if (proc.m_type != atrt_process::AP_CUSTOM) {
    // Prevent overwriting settings of non custom processes
    return true;
  }

  if (!cmd) {
    g_logger.error("Cluster's %s process %s must define 'cmd'",
                   cluster.m_name.c_str(), proc.m_name.c_str());
    return false;
  }

  char* bin_path = find_bin_path(cmd);
  if (!bin_path) {
    g_logger.error("Cluster's %s custom process %s binary could not be found",
                   cluster.m_name.c_str(), proc.m_name.c_str());
    return false;
  }

  proc.m_proc.m_path.assign(bin_path);

  if (args) proc.m_proc.m_args.assign(args);

  if (generate_port) {
    BaseString portno;
    portno.assfmt("%d", g_baseport + proc.m_procno);

    proc.m_proc.m_args.appfmt(" --port=%s", portno.c_str());
    proc.m_options.m_generated.put("--port", portno.c_str());
  }

  return true;
}

BaseString getProcGroupName(atrt_process::Type type) {
  BaseString name;
  switch (type) {
    case atrt_process::AP_CLIENT:
      name.assign("client");
      break;
    case atrt_process::AP_MYSQLD:
      name.assign("mysqld");
      break;
    case atrt_process::AP_NDB_API:
      name.assign("ndb_api");
      break;
    case atrt_process::AP_NDB_MGMD:
      name.assign("ndb_mgmd");
      break;
    case atrt_process::AP_NDBD:
      name.assign("ndbd");
      break;
    case atrt_process::AP_CUSTOM:
    case atrt_process::AP_ALL:
    case atrt_process::AP_CLUSTER:
      // No group name in my.cnf skipping
      break;
  }

  return name;
}

static bool load_process(atrt_config& config, atrt_cluster& cluster,
                         BaseString name, atrt_process::Type type, unsigned idx,
                         const char* hostname) {
  atrt_host* host_ptr = find(hostname, config.m_hosts);
  atrt_process* proc_ptr = new atrt_process;

  const unsigned proc_no = (unsigned)config.m_processes.size();
  config.m_processes.push_back(proc_ptr);
  host_ptr->m_processes.push_back(proc_ptr);
  cluster.m_processes.push_back(proc_ptr);

  atrt_process& proc = *proc_ptr;

  proc.m_index = idx;
  proc.m_type = type;

  proc.m_name = name.empty() ? getProcGroupName(type) : name;
  proc.m_procno = proc_no;
  proc.m_host = host_ptr;
  proc.m_save.m_saved = false;
  proc.m_nodeid = -1;
  proc.m_cluster = &cluster;
  proc.m_options.m_features = 0;
  proc.m_rep_src = 0;
  proc.m_proc.m_id = -1;
  proc.m_proc.m_type = "temporary";
  proc.m_proc.m_owner = "atrt";
  if (config.m_site.length() == 0) {
    proc.m_proc.m_group.assfmt("%s", cluster.m_name.c_str());
  } else {
    proc.m_proc.m_group.assfmt("%s-%s", config.m_site.c_str(),
                               cluster.m_name.c_str());
  }
  proc.m_proc.m_stdout = "log.out";
  proc.m_proc.m_stderr = "2>&1";
  proc.m_proc.m_runas = proc.m_host->m_user;
  proc.m_proc.m_ulimit = "c:unlimited";
  proc.m_proc.m_env.assfmt("MYSQL_BASE_DIR=%s", g_prefix0);
  proc.m_proc.m_env.appfmt(" MYSQL_HOME=%s", g_basedir);
  proc.m_proc.m_env.appfmt(" ATRT_PID=%u", (unsigned)proc_no);
  proc.m_proc.m_shutdown_options = "";

  {
    /**
     * In 5.5...binaries aren't compiled with rpath
     * So we need an explicit LD_LIBRARY_PATH
     *
     * Use path from libmysqlclient.so
     */
    char* dir = dirname(g_libmysqlclient_so_path);
#if defined(__MACH__)
    proc.m_proc.m_env.appfmt(" DYLD_LIBRARY_PATH=%s", dir);
#else
    proc.m_proc.m_env.appfmt(" LD_LIBRARY_PATH=%s", dir);
#endif
    free(dir);
  }

  int argc = 1;
  const char* argv[] = {"atrt", 0, 0};

  BaseString buf[10];
  char** tmp = (char**)argv;
  const char* groups[] = {0, 0, 0, 0};
  switch (type) {
    case atrt_process::AP_NDB_MGMD:
      proc.m_nodeid = cluster.m_next_nodeid++;  // always specify node-id

      groups[0] = "cluster_config";
      buf[1].assfmt("cluster_config.ndb_mgmd.%u", idx);
      groups[1] = buf[1].c_str();
      buf[0].assfmt("--defaults-group-suffix=%s", cluster.m_name.c_str());
      argv[argc++] = buf[0].c_str();
      break;
    case atrt_process::AP_NDBD:
      if (g_fix_nodeid) proc.m_nodeid = cluster.m_next_nodeid++;

      groups[0] = "cluster_config";
      buf[1].assfmt("cluster_config.ndbd.%u", idx);
      groups[1] = buf[1].c_str();
      buf[0].assfmt("--defaults-group-suffix=%s", cluster.m_name.c_str());
      argv[argc++] = buf[0].c_str();
      break;
    case atrt_process::AP_MYSQLD:
      if (g_fix_nodeid) proc.m_nodeid = cluster.m_next_nodeid++;

      groups[0] = "mysqld";
      groups[1] = "mysql_cluster";
      buf[0].assfmt("--defaults-group-suffix=.%u%s", idx,
                    cluster.m_name.c_str());
      argv[argc++] = buf[0].c_str();
      break;
    case atrt_process::AP_CLIENT:
      buf[0].assfmt("client.%u%s", idx, cluster.m_name.c_str());
      groups[0] = buf[0].c_str();
      break;
    case atrt_process::AP_NDB_API:
      if (g_fix_nodeid) proc.m_nodeid = cluster.m_next_nodeid++;
      break;
    case atrt_process::AP_CUSTOM:
      break;
    default:
      g_logger.critical("Unhandled process type: %d", type);
      return false;
  }

  MEM_ROOT* alloc = new MEM_ROOT{PSI_NOT_INSTRUMENTED, 512}; // LEAK
  int ret = load_defaults(g_my_cnf, groups, &argc, &tmp, alloc);
  if (ret) {
    g_logger.error("Unable to load defaults for cluster: %s",
                   cluster.m_name.c_str());
    return false;
  }

  load_options(argc, tmp, type, proc.m_options);

  BaseString dir;
  dir.assfmt("%s/%s", proc.m_host->m_basedir.c_str(), cluster.m_dir.c_str());

  switch (type) {
    case atrt_process::AP_NDB_MGMD: {
      proc.m_proc.m_name.assfmt("%u-%s", proc_no, "ndb_mgmd");
      proc.m_proc.m_path.assign(g_ndb_mgmd_bin_path);
      proc.m_proc.m_args.assfmt("--defaults-file=%s/my.cnf",
                                proc.m_host->m_basedir.c_str());
      proc.m_proc.m_args.appfmt(" --defaults-group-suffix=%s",
                                cluster.m_name.c_str());
      proc.m_proc.m_args.append(" --nodaemon --mycnf");
      proc.m_proc.m_args.appfmt(" --ndb-nodeid=%u", proc.m_nodeid);
      proc.m_proc.m_cwd.assfmt("%sndb_mgmd.%u", dir.c_str(), proc.m_index);
      proc.m_proc.m_args.appfmt(" --configdir=%s", proc.m_proc.m_cwd.c_str());
      proc.m_proc.m_env.appfmt(" MYSQL_GROUP_SUFFIX=%s",
                               cluster.m_name.c_str());
      break;
    }
    case atrt_process::AP_NDBD: {
      if (g_mt == 0 || (g_mt == 1 && ((g_mt_rr++) & 1) == 0) ||
          g_ndbmtd_bin_path == 0) {
        proc.m_proc.m_path.assign(g_ndbd_bin_path);
      } else {
        proc.m_proc.m_path.assign(g_ndbmtd_bin_path);
      }

      proc.m_proc.m_name.assfmt("%u-%s", proc_no, "ndbd");
      proc.m_proc.m_args.assfmt("--defaults-file=%s/my.cnf",
                                proc.m_host->m_basedir.c_str());
      proc.m_proc.m_args.appfmt(" --defaults-group-suffix=%s",
                                cluster.m_name.c_str());
      proc.m_proc.m_args.append(" --nodaemon -n");
      if (!g_restart) proc.m_proc.m_args.append(" --initial");
      if (g_fix_nodeid)
        proc.m_proc.m_args.appfmt(" --ndb-nodeid=%u", proc.m_nodeid);
      proc.m_proc.m_cwd.assfmt("%sndbd.%u", dir.c_str(), proc.m_index);
      proc.m_proc.m_env.appfmt(" MYSQL_GROUP_SUFFIX=%s",
                               cluster.m_name.c_str());
      break;
    }
    case atrt_process::AP_MYSQLD: {
      proc.m_proc.m_name.assfmt("%u-%s", proc_no, "mysqld");
      proc.m_proc.m_path.assign(g_mysqld_bin_path);
      proc.m_proc.m_args.assfmt("--defaults-file=%s/my.cnf",
                                proc.m_host->m_basedir.c_str());
      proc.m_proc.m_args.appfmt(" --defaults-group-suffix=.%d%s", proc.m_index,
                                cluster.m_name.c_str());
      proc.m_proc.m_args.append(" --core-file");
      if (g_fix_nodeid)
        proc.m_proc.m_args.appfmt(" --ndb-nodeid=%d", proc.m_nodeid);

      // Add ndb connect string
      const char* val;
      if (cluster.m_options.m_loaded.get(ndbcs, &val)) {
        proc.m_proc.m_args.appfmt(" %s=%s", ndbcs, val);
      }

      proc.m_proc.m_cwd.appfmt("%smysqld.%u", dir.c_str(), proc.m_index);
      proc.m_proc.m_shutdown_options = "SIGKILL";  // not nice
      proc.m_proc.m_env.appfmt(" MYSQL_GROUP_SUFFIX=.%u%s", proc.m_index,
                               cluster.m_name.c_str());
      break;
    }
    case atrt_process::AP_NDB_API: {
      proc.m_proc.m_name.assfmt("%u-%s", proc_no, "ndb_api");
      proc.m_proc.m_path = "";
      proc.m_proc.m_args = "";
      proc.m_proc.m_cwd.appfmt("%sndb_api.%u", dir.c_str(), proc.m_index);
      proc.m_proc.m_env.appfmt(" MYSQL_GROUP_SUFFIX=%s",
                               cluster.m_name.c_str());
      break;
    }
    case atrt_process::AP_CLIENT: {
      proc.m_proc.m_name.assfmt("%u-%s", proc_no, "mysql");
      proc.m_proc.m_path = "";
      proc.m_proc.m_args = "";
      proc.m_proc.m_cwd.appfmt("%s/client.%u", dir.c_str(), proc.m_index);
      proc.m_proc.m_env.appfmt(" MYSQL_GROUP_SUFFIX=.%d%s", proc.m_index,
                               cluster.m_name.c_str());
      break;
    }
    case atrt_process::AP_CUSTOM: {
      proc.m_proc.m_name.assfmt("%u-%s", proc_no, proc.m_name.c_str());
      proc.m_proc.m_cwd.assfmt("%s%s.%u", dir.c_str(), proc.m_name.c_str(),
                               proc.m_index);
      break;
    }
    case atrt_process::AP_ALL:
    case atrt_process::AP_CLUSTER:
      g_logger.critical("Unhandled process type: %d", proc.m_type);
      return false;
  }

  if (type == atrt_process::AP_MYSQLD) {
    /**
     * Add a client for each mysqld
     */
    BaseString name;
    if (!load_process(config, cluster, name, atrt_process::AP_CLIENT, idx,
                      hostname)) {
      return false;
    }
  }

  if (type == atrt_process::AP_CLIENT) {
    proc.m_mysqld = cluster.m_processes[cluster.m_processes.size() - 2];
  }

  bool status = load_deployment_options_for_process(cluster, proc);
  return status;
}

static bool load_options(int argc, char** argv, int type, atrt_options& opts) {
  for (size_t i = 0; i < (size_t)argc; i++) {
    if (ndb_is_load_default_arg_separator(argv[i])) continue;
    for (size_t j = 0; f_options[j].name; j++) {
      const char* name = f_options[j].name;
      const size_t len = strlen(name);

      if ((f_options[j].type & type) && strncmp(argv[i], name, len) == 0) {
        opts.m_loaded.put(name, argv[i] + len, true);
        break;
      }
    }
  }
  return true;
}

struct proc_rule_ctx {
  int m_setup;
  atrt_config* m_config;
  atrt_host* m_host;
  atrt_cluster* m_cluster;
  atrt_process* m_process;
};

struct proc_rule {
  int type;
  bool (*func)(Properties& prop, proc_rule_ctx&, int extra);
  int extra;
};

static bool pr_check_replication(Properties&, proc_rule_ctx&, int);
static bool pr_check_features(Properties&, proc_rule_ctx&, int);
static bool pr_fix_client(Properties&, proc_rule_ctx&, int);
static bool pr_proc_options(Properties&, proc_rule_ctx&, int);
static bool pr_fix_ndb_connectstring(Properties&, proc_rule_ctx&, int);
static bool pr_set_ndb_connectstring(Properties&, proc_rule_ctx&, int);
static bool pr_check_proc(Properties&, proc_rule_ctx&, int);
static bool pr_set_customprocs_connectstring(Properties&, proc_rule_ctx&, int);

static proc_rule f_rules[] = {
    {atrt_process::AP_CLUSTER, pr_check_features, 0},
    {atrt_process::AP_MYSQLD, pr_check_replication, 0},
    {(atrt_process::AP_ALL & ~atrt_process::AP_CLIENT), pr_proc_options,
     ~(PO_REP | PO_NDB)},
    {(atrt_process::AP_ALL & ~atrt_process::AP_CLIENT), pr_proc_options,
     PO_REP},
    {atrt_process::AP_CLIENT, pr_fix_client, 0},
    {atrt_process::AP_CLUSTER, pr_fix_ndb_connectstring, 0},
    {atrt_process::AP_MYSQLD, pr_set_ndb_connectstring, 0},
    {atrt_process::AP_ALL, pr_check_proc, 0},
    {atrt_process::AP_CLUSTER, pr_set_customprocs_connectstring, 0},
    {0, 0, 0}};

bool configure(atrt_config& config, int setup) {
  Properties props;

  for (size_t i = 0; f_rules[i].func; i++) {
    bool ok = true;
    proc_rule_ctx ctx;
    memset(&ctx, 0, sizeof(ctx));
    ctx.m_setup = setup;
    ctx.m_config = &config;

    for (unsigned j = 0; j < config.m_clusters.size(); j++) {
      ctx.m_cluster = config.m_clusters[j];

      if (f_rules[i].type & atrt_process::AP_CLUSTER) {
        g_logger.debug("applying rule %u to cluster %s", (unsigned)i,
                       ctx.m_cluster->m_name.c_str());
        if (!(*f_rules[i].func)(props, ctx, f_rules[i].extra)) ok = false;
      } else {
        atrt_cluster& cluster = *config.m_clusters[j];
        for (unsigned k = 0; k < cluster.m_processes.size(); k++) {
          atrt_process& proc = *cluster.m_processes[k];
          ctx.m_process = cluster.m_processes[k];
          if (proc.m_type & f_rules[i].type) {
            g_logger.debug("applying rule %u to %s", (unsigned)i,
                           proc.m_proc.m_cwd.c_str());
            if (!(*f_rules[i].func)(props, ctx, f_rules[i].extra)) ok = false;
          }
        }
      }
    }

    if (!ok) {
      return false;
    }
  }

  return true;
}

static atrt_process* find(atrt_config& config, int type, const char* name) {
  BaseString tmp(name);
  Vector<BaseString> src;
  Vector<BaseString> dst;
  tmp.split(src, ".");

  if (src.size() != 2) {
    return 0;
  }
  atrt_cluster* cluster = 0;
  BaseString cl;
  cl.appfmt(".%s", src[1].c_str());
  for (unsigned i = 0; i < config.m_clusters.size(); i++) {
    if (config.m_clusters[i]->m_name == cl) {
      cluster = config.m_clusters[i];
      break;
    }
  }

  if (cluster == 0) {
    return 0;
  }

  int idx = atoi(src[0].c_str()) - 1;
  for (unsigned i = 0; i < cluster->m_processes.size(); i++) {
    if (cluster->m_processes[i]->m_type & type) {
      if (idx == 0)
        return cluster->m_processes[i];
      else
        idx--;
    }
  }

  return 0;
}

static bool pr_check_replication(Properties& props, proc_rule_ctx& ctx, int) {
  if (!(ctx.m_config->m_replication == "")) {
    Vector<BaseString> list;
    ctx.m_config->m_replication.split(list, ";");
    atrt_config& config = *ctx.m_config;

    ctx.m_config->m_replication = "";

    const char* msg = "Invalid replication specification";
    for (unsigned i = 0; i < list.size(); i++) {
      Vector<BaseString> rep;
      list[i].split(rep, ":");
      if (rep.size() != 2) {
        g_logger.error("%s: %s (split: %d)", msg, list[i].c_str(), rep.size());
        return false;
      }

      atrt_process* src = find(config, atrt_process::AP_MYSQLD, rep[0].c_str());
      atrt_process* dst = find(config, atrt_process::AP_MYSQLD, rep[1].c_str());

      if (src == 0 || dst == 0) {
        g_logger.error("%s: %s (%d %d)", msg, list[i].c_str(), src != 0,
                       dst != 0);
        return false;
      }

      if (dst->m_rep_src != 0) {
        g_logger.error("%s: %s : %s already has replication src (%s)", msg,
                       list[i].c_str(), dst->m_proc.m_cwd.c_str(),
                       dst->m_rep_src->m_proc.m_cwd.c_str());
        return false;
      }

      dst->m_rep_src = src;
      src->m_rep_dst.push_back(dst);

      src->m_options.m_features |= PO_REP_MASTER;
      dst->m_options.m_features |= PO_REP_SLAVE;
    }
  }
  return true;
}

static bool pr_check_features(Properties& props, proc_rule_ctx& ctx, int) {
  int features = 0;
  atrt_cluster& cluster = *ctx.m_cluster;
  for (unsigned i = 0; i < cluster.m_processes.size(); i++) {
    if (cluster.m_processes[i]->m_type == atrt_process::AP_NDB_MGMD ||
        cluster.m_processes[i]->m_type == atrt_process::AP_NDB_API ||
        cluster.m_processes[i]->m_type == atrt_process::AP_MYSQLD ||
        cluster.m_processes[i]->m_type == atrt_process::AP_NDBD) {
      features |= atrt_options::AO_NDBCLUSTER;
      break;
    }
  }

  if (features) {
    cluster.m_options.m_features |= features;
    for (unsigned i = 0; i < cluster.m_processes.size(); i++) {
      cluster.m_processes[i]->m_options.m_features |= features;
    }
  }
  return true;
}

static bool pr_fix_client(Properties& props, proc_rule_ctx& ctx, int) {
  atrt_process& proc = *ctx.m_process;
  const char *val, *name = "--host=";
  if (!proc.m_options.m_loaded.get(name, &val)) {
    val = proc.m_mysqld->m_host->m_hostname.c_str();
    proc.m_options.m_loaded.put(name, val);
    proc.m_options.m_generated.put(name, val);
  }

  for (size_t i = 0; f_options[i].name; i++) {
    proc_option& opt = f_options[i];
    const char* name = opt.name;
    if (opt.type & atrt_process::AP_CLIENT) {
      const char* val;
      if (!proc.m_options.m_loaded.get(name, &val)) {
        require(proc.m_mysqld->m_options.m_loaded.get(name, &val));
        proc.m_options.m_loaded.put(name, val);
        proc.m_options.m_generated.put(name, val);
      }
    }
  }

  return true;
}

static Uint32 try_default_port(atrt_process& proc, const char* name) {
  Uint32 port = strcmp(name, "--port=") == 0
                    ? 3306
                    : strcmp(name, "--PortNumber=") == 0 ? 1186 : 0;

  atrt_host* host = proc.m_host;
  for (unsigned i = 0; i < host->m_processes.size(); i++) {
    const char* val;
    if (host->m_processes[i]->m_options.m_loaded.get(name, &val)) {
      if ((Uint32)atoi(val) == port) return 0;
    }
  }
  return port;
}

static bool generate(atrt_process& proc, const char* name, Properties& props) {
  atrt_options& opts = proc.m_options;
  if (strcmp(name, "--port=") == 0 || strcmp(name, "--PortNumber=") == 0) {
    Uint32 val;
    if (g_default_ports == 0 || (val = try_default_port(proc, name)) == 0) {
      val = g_baseport;
      props.get("--PortNumber=", &val);
      props.put("--PortNumber=", (val + 1), true);
    }

    char buf[255];
    BaseString::snprintf(buf, sizeof(buf), "%u", val);
    opts.m_loaded.put(name, buf);
    opts.m_generated.put(name, buf);
    return true;
  } else if (strcmp(name, "--datadir=") == 0) {
    BaseString datadir(proc.m_proc.m_cwd);
    datadir.append("/data");
    opts.m_loaded.put(name, datadir.c_str());
    opts.m_generated.put(name, datadir.c_str());
    return true;
  } else if (strcmp(name, "--FileSystemPath=") == 0) {
    opts.m_loaded.put(name, proc.m_proc.m_cwd.c_str());
    opts.m_generated.put(name, proc.m_proc.m_cwd.c_str());
    return true;
  } else if (strcmp(name, "--socket=") == 0) {
    const char* sock = 0;
    if (g_default_ports) {
      sock = "/tmp/mysql.sock";
      atrt_host* host = proc.m_host;
      for (unsigned i = 0; i < host->m_processes.size(); i++) {
        const char* val;
        if (host->m_processes[i]->m_options.m_loaded.get(name, &val)) {
          if (strcmp(sock, val) == 0) {
            sock = 0;
            break;
          }
        }
      }
    }

    BaseString tmp;
    if (sock == 0) {
      tmp.assfmt("%s/mysql.sock", proc.m_proc.m_cwd.c_str());
      sock = tmp.c_str();
    }

    opts.m_loaded.put(name, sock);
    opts.m_generated.put(name, sock);
    return true;
  } else if (strcmp(name, "--server-id=") == 0) {
    Uint32 val = 1;
    props.get(name, &val);
    char buf[255];
    BaseString::snprintf(buf, sizeof(buf), "%u", val);
    opts.m_loaded.put(name, buf);
    opts.m_generated.put(name, buf);
    props.put(name, (val + 1), true);
    return true;
  } else if (strcmp(name, "--log-bin") == 0) {
    opts.m_loaded.put(name, "");
    opts.m_generated.put(name, "");
    return true;
  }

  g_logger.warning("Unknown parameter: %s", name);
  return true;
}

static bool pr_proc_options(Properties& props, proc_rule_ctx& ctx, int extra) {
  for (size_t i = 0; f_options[i].name; i++) {
    proc_option& opt = f_options[i];
    atrt_process& proc = *ctx.m_process;
    const char* name = opt.name;
    if (opt.type & proc.m_type) {
      if (opt.options == 0 ||
          (opt.options & extra & proc.m_options.m_features)) {
        const char* val;
        if (!proc.m_options.m_loaded.get(name, &val)) {
          generate(proc, name, props);
        }
      }
    }
  }
  return true;
}

static bool pr_fix_ndb_connectstring(Properties& props, proc_rule_ctx& ctx,
                                     int) {
  const char* val;
  atrt_cluster& cluster = *ctx.m_cluster;

  if (cluster.m_options.m_features & atrt_options::AO_NDBCLUSTER) {
    if (!cluster.m_options.m_loaded.get(ndbcs, &val)) {
      /**
       * Construct connect string for this cluster
       */
      BaseString str;
      for (unsigned i = 0; i < cluster.m_processes.size(); i++) {
        atrt_process* tmp = cluster.m_processes[i];
        if (tmp->m_type == atrt_process::AP_NDB_MGMD) {
          if (str.length()) {
            str.append(";");
          }
          const char* port;
          require(tmp->m_options.m_loaded.get("--PortNumber=", &port));
          str.appfmt("%s:%s", tmp->m_host->m_hostname.c_str(), port);
        }
      }
      cluster.m_options.m_loaded.put(ndbcs, str.c_str());
      cluster.m_options.m_generated.put(ndbcs, str.c_str());
      cluster.m_options.m_loaded.get(ndbcs, &val);
    }

    for (unsigned i = 0; i < cluster.m_processes.size(); i++) {
      cluster.m_processes[i]->m_proc.m_env.appfmt(" NDB_CONNECTSTRING=%s", val);
    }
  }
  return true;
}

static bool pr_set_ndb_connectstring(Properties& props, proc_rule_ctx& ctx,
                                     int) {
  const char* val;

  atrt_process& proc = *ctx.m_process;
  if (proc.m_options.m_features & atrt_options::AO_NDBCLUSTER) {
    if (!proc.m_options.m_loaded.get(ndbcs, &val)) {
      require(proc.m_cluster->m_options.m_loaded.get(ndbcs, &val));
      proc.m_options.m_loaded.put(ndbcs, val);
      proc.m_options.m_generated.put(ndbcs, val);
    }

    if (!proc.m_options.m_loaded.get("--ndbcluster", &val)) {
      proc.m_options.m_loaded.put("--ndbcluster", "");
      proc.m_options.m_generated.put("--ndbcluster", "");
    }
  }
  return true;
}

static bool pr_check_proc(Properties& props, proc_rule_ctx& ctx, int) {
  bool ok = true;
  bool generated = false;
  const int setup = ctx.m_setup;
  atrt_process& proc = *ctx.m_process;
  for (size_t i = 0; f_options[i].name; i++) {
    proc_option& opt = f_options[i];
    const char* name = opt.name;
    if ((ctx.m_process->m_type & opt.type) &&
        (opt.options == 0 ||
         (ctx.m_process->m_options.m_features & opt.options))) {
      const char* val;
      if (!proc.m_options.m_loaded.get(name, &val)) {
        ok = false;
        g_logger.warning("Missing parameter: %s for %s", name,
                         proc.m_proc.m_cwd.c_str());
      } else if (proc.m_options.m_generated.get(name, &val)) {
        if (setup == 0) {
          ok = false;
          g_logger.warning("Missing parameter: %s for %s", name,
                           proc.m_proc.m_cwd.c_str());
        } else {
          generated = true;
        }
      }
    }
  }

  if (generated) {
    ctx.m_config->m_generated = true;
  }

  // ndbout << proc << endl;

  return ok;
}

static bool pr_set_customprocs_connectstring(Properties& props,
                                             proc_rule_ctx& ctx, int) {
  atrt_cluster& cluster = *ctx.m_cluster;

  std::map<BaseString, BaseString> connectstrings;
  std::map<BaseString, BaseString>::iterator it;
  for (unsigned i = 0; i < cluster.m_processes.size(); i++) {
    atrt_process* proc = cluster.m_processes[i];
    if (proc->m_type != atrt_process::AP_CUSTOM) continue;

    BaseString host_list;

    it = connectstrings.find(proc->m_name);
    if (it != connectstrings.end()) {
      host_list = it->second;
      host_list.appfmt(",%s", proc->m_host->m_hostname.c_str());
    } else {
      host_list.assign(proc->m_host->m_hostname);
    }

    const char* portno;
    if (proc->m_options.m_generated.get("--port", &portno)) {
      host_list.appfmt(":%s", portno);
    }

    connectstrings[proc->m_name] = host_list;
  }

  for (unsigned i = 0; i < cluster.m_processes.size(); i++) {
    atrt_process* proc = cluster.m_processes[i];

    bool client_or_api =
        proc->m_type & (atrt_process::AP_CLIENT | atrt_process::AP_NDB_API);
    if (!client_or_api) continue;

    for (it = connectstrings.begin(); it != connectstrings.end(); ++it) {
      BaseString connstr(it->first);
      connstr.ndb_toupper();
      connstr.append("_CONNECTSTRING");

      if (!proc->m_proc.m_env.empty()) proc->m_proc.m_env.append(" ");
      proc->m_proc.m_env.appfmt("%s=%s", connstr.c_str(), it->second.c_str());
    }
  }

  return true;
}

NdbOut& operator<<(NdbOut& out, const atrt_process& proc) {
  out << "[ atrt_process: ";
  switch (proc.m_type) {
    case atrt_process::AP_NDB_MGMD:
    case atrt_process::AP_NDBD:
    case atrt_process::AP_MYSQLD:
    case atrt_process::AP_NDB_API:
    case atrt_process::AP_CLIENT:
      out << proc.m_name.c_str();
      break;
    case atrt_process::AP_CUSTOM:
      out << "custom:" << proc.m_name.c_str() << ": ";
      break;
    default:
      out << "<unknown: " << (int)proc.m_type << " >";
  }

  out << " cluster: " << proc.m_cluster->m_name.c_str()
      << " host: " << proc.m_host->m_hostname.c_str() << endl
      << " cwd: " << proc.m_proc.m_cwd.c_str() << endl
      << " path: " << proc.m_proc.m_path.c_str() << endl
      << " args: " << proc.m_proc.m_args.c_str() << endl
      << " env: " << proc.m_proc.m_env.c_str() << endl;

  proc.m_options.m_generated.print(stdout, "generated: ");

  out << " ]";

#if 0  
  proc.m_index = 0; //idx;
  proc.m_host = host_ptr;
  proc.m_cluster = cluster;
  proc.m_proc.m_id = -1;
  proc.m_proc.m_type = "temporary";
  proc.m_proc.m_owner = "atrt";  
  proc.m_proc.m_group = cluster->m_name.c_str();
  proc.m_proc.m_cwd.assign(dir).append("/atrt/").append(cluster->m_dir);
  proc.m_proc.m_stdout = "log.out";
  proc.m_proc.m_stderr = "2>&1";
  proc.m_proc.m_runas = proc.m_host->m_user;
  proc.m_proc.m_ulimit = "c:unlimited";
  proc.m_proc.m_env.assfmt("MYSQL_BASE_DIR=%s", dir);
  proc.m_proc.m_shutdown_options = "";
#endif

  return out;
}

char* find_bin_path(const char* exe) { return find_bin_path(g_prefix0, exe); }

char* find_bin_path(const char* prefix, const char* exe) {
  if (exe == 0) return 0;

  if (exe[0] == '/') {
    /**
     * Trust that path is correct...
     */
    return strdup(exe);
  }

  for (int i = 0; g_search_path[i] != 0; i++) {
    BaseString p;
    p.assfmt("%s/%s/%s", prefix, g_search_path[i], exe);
    if (File_class::exists(p.c_str())) {
      return strdup(p.c_str());
    }
  }
  return 0;
}<|MERGE_RESOLUTION|>--- conflicted
+++ resolved
@@ -201,7 +201,8 @@
   char** tmp = (char**)argv;
   const char* groups[] = {"cluster_deployment", 0};
 
-  int ret = load_defaults(g_my_cnf, groups, &argc, &tmp);
+  MEM_ROOT* alloc = new MEM_ROOT{PSI_NOT_INSTRUMENTED, 512}; // LEAK
+  int ret = load_defaults(g_my_cnf, groups, &argc, &tmp, alloc);
   if (ret != 0) {
     g_logger.error("Failure to '%s' group for cluster %s", groups[0],
                    cluster.m_name.c_str());
@@ -290,17 +291,13 @@
   int argc = 2;
   char** tmp = (char**)argv;
 
-<<<<<<< HEAD
-  MEM_ROOT* alloc = new MEM_ROOT{PSI_NOT_INSTRUMENTED, 512}; // LEAK
-  int ret = load_defaults(g_my_cnf, groups, &argc, &tmp, alloc);
-=======
   BaseString buf[2];
   buf[0].assfmt("cluster_deployment.%s", proc.m_name.c_str());
   buf[1].assfmt("cluster_deployment.%s.%u", proc.m_name.c_str(), proc.m_index);
   const char* groups[] = {buf[0].c_str(), buf[1].c_str(), 0};
 
-  int ret = load_defaults(g_my_cnf, groups, &argc, &tmp);
->>>>>>> 4353dc74
+  MEM_ROOT* alloc = new MEM_ROOT{PSI_NOT_INSTRUMENTED, 512}; // LEAK
+  int ret = load_defaults(g_my_cnf, groups, &argc, &tmp, alloc);
   if (ret != 0) {
     g_logger.error("Failed to load defaults for cluster %s's process %s",
                    cluster.m_name.c_str(), proc.m_name.c_str());
