--- conflicted
+++ resolved
@@ -101,15 +101,6 @@
 void
 NDBT_find_ndb_mgmd(BaseString& path)
 {
-<<<<<<< HEAD
-  NDBT_find_binary(path, "ndb_mgmd",
-                   "../../src/mgmsrv",
-                   "../storage/ndb/src/mgmsrv",
-                   "../libexec",
-                   "../sbin",
-                   "../bin",
-                   NULL);
-=======
   char pathbuf[1024];
 
   /**
@@ -163,5 +154,4 @@
                      searchpath.c_str(),
                      NULL);
   }
->>>>>>> e6ffef75
 }
