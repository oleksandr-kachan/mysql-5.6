/* Copyright (c) 2014, 2017, Oracle and/or its affiliates. All rights reserved.

   This program is free software; you can redistribute it and/or modify
   it under the terms of the GNU General Public License as published by
   the Free Software Foundation; version 2 of the License.

   This program is distributed in the hope that it will be useful,
   but WITHOUT ANY WARRANTY; without even the implied warranty of
   MERCHANTABILITY or FITNESS FOR A PARTICULAR PURPOSE.  See the
   GNU General Public License for more details.

   You should have received a copy of the GNU General Public License
   along with this program; if not, write to the Free Software Foundation,
   51 Franklin Street, Suite 500, Boston, MA 02110-1335 USA */

#include <stddef.h>
#include <algorithm>
#include <string>
#include <vector>

#include "my_dbug.h"
#include "plugin/group_replication/include/gcs_event_handlers.h"
#include "plugin/group_replication/include/pipeline_stats.h"
#include "plugin/group_replication/include/plugin.h"
#include "plugin/group_replication/include/single_primary_message.h"

using std::vector;

Plugin_gcs_events_handler::
Plugin_gcs_events_handler(Applier_module_interface* applier_module,
                          Recovery_module* recovery_module,
                          Plugin_gcs_view_modification_notifier* vc_notifier,
                          Compatibility_module* compatibility_module,
                          ulong components_stop_timeout)
: applier_module(applier_module), recovery_module(recovery_module),
  view_change_notifier(vc_notifier),
  compatibility_manager(compatibility_module),
  stop_wait_timeout(components_stop_timeout)
{
  this->temporary_states= new std::set<Group_member_info*,
                                       Group_member_info_pointer_comparator>();
  this->joiner_compatibility_status= new st_compatibility_types(INCOMPATIBLE);

#ifndef DBUG_OFF
    set_number_of_members_on_view_changed_to_10= false;
    DBUG_EXECUTE_IF("group_replication_set_number_of_members_on_view_changed_to_10",
                    { set_number_of_members_on_view_changed_to_10= true; };);
#endif
}

Plugin_gcs_events_handler::~Plugin_gcs_events_handler()
{
  delete temporary_states;
  delete joiner_compatibility_status;
}

void
Plugin_gcs_events_handler::on_message_received(const Gcs_message& message) const
{
  Plugin_gcs_message::enum_cargo_type message_type=
      Plugin_gcs_message::get_cargo_type(
          message.get_message_data().get_payload());

  switch (message_type)
  {
  case Plugin_gcs_message::CT_TRANSACTION_MESSAGE:
    handle_transactional_message(message);
    break;

  case Plugin_gcs_message::CT_CERTIFICATION_MESSAGE:
    handle_certifier_message(message);
    break;

  case Plugin_gcs_message::CT_RECOVERY_MESSAGE:
    handle_recovery_message(message);
    break;

  case Plugin_gcs_message::CT_PIPELINE_STATS_MEMBER_MESSAGE:
    handle_stats_message(message);
    break;

  case Plugin_gcs_message::CT_SINGLE_PRIMARY_MESSAGE:
    handle_single_primary_message(message);
    break;

  default:
    break; /* purecov: inspected */
  }

  /*
   We need to see if a notification should be sent at this
   point in time because we may have received a recovery
   message that has updated our state.
  */
  notify_and_reset_ctx(m_notification_ctx);
}

void
Plugin_gcs_events_handler::
handle_transactional_message(const Gcs_message& message) const
{
  if ( (local_member_info->get_recovery_status() == Group_member_info::MEMBER_IN_RECOVERY ||
        local_member_info->get_recovery_status() == Group_member_info::MEMBER_ONLINE) &&
        this->applier_module)
  {
    const unsigned char* payload_data= NULL;
    size_t payload_size= 0;
    Plugin_gcs_message::get_first_payload_item_raw_data(
        message.get_message_data().get_payload(),
        &payload_data, &payload_size);

    this->applier_module->handle(payload_data, static_cast<ulong>(payload_size));
  }
  else
  {
    log_message(MY_ERROR_LEVEL,
                "Message received while the plugin is not ready,"
                " message discarded"); /* purecov: inspected */
  }
}

void
Plugin_gcs_events_handler::handle_certifier_message(const Gcs_message& message) const
{
  if (this->applier_module == NULL)
  {
    log_message(MY_ERROR_LEVEL,
                "Message received without a proper group replication applier"); /* purecov: inspected */
    return; /* purecov: inspected */
  }

  Certifier_interface *certifier=
      this->applier_module->get_certification_handler()->get_certifier();

  const unsigned char* payload_data= NULL;
  size_t payload_size= 0;
  Plugin_gcs_message::get_first_payload_item_raw_data(
      message.get_message_data().get_payload(),
      &payload_data, &payload_size);

  if (certifier->handle_certifier_data(payload_data,
                                       static_cast<ulong>(payload_size),
                                       message.get_origin()))
  {
    log_message(MY_ERROR_LEVEL, "Error processing message in Certifier"); /* purecov: inspected */
  }
}

void
Plugin_gcs_events_handler::handle_recovery_message(const Gcs_message& message) const
{
  Recovery_message recovery_message(message.get_message_data().get_payload(),
                                    message.get_message_data().get_payload_length());

  std::string member_uuid= recovery_message.get_member_uuid();

  bool is_local= !member_uuid.compare(local_member_info->get_uuid());
  if(is_local)
  {
    // Only change member status if member is still on recovery.
    Group_member_info::Group_member_status member_status=
        local_member_info->get_recovery_status();
    if (member_status != Group_member_info::MEMBER_IN_RECOVERY)
    {
      log_message(MY_INFORMATION_LEVEL,
                  "This server was not declared online since it is on status %s",
                  Group_member_info::get_member_status_string(member_status)); /* purecov: inspected */
      return; /* purecov: inspected */
    }

    log_message(MY_INFORMATION_LEVEL,
                "This server was declared online within the replication group");

    /*
     The member is declared as online upon receiving this message

     A notification may be flagged and eventually triggered when
     the on_message handle is finished.
    */
    group_member_mgr->update_member_status(
      member_uuid,
      Group_member_info::MEMBER_ONLINE,
      m_notification_ctx);

    /**
      Disable the read mode in the server if the member is:
      - joining
      - doesn't have a higher possible incompatible version
      - We are not on Primary mode.
    */
    if (*joiner_compatibility_status != READ_COMPATIBLE &&
        (local_member_info->get_role() == Group_member_info::MEMBER_ROLE_PRIMARY ||
         !local_member_info->in_primary_mode()))
    {
      if (disable_server_read_mode(PSESSION_DEDICATED_THREAD))
      {
        log_message(MY_WARNING_LEVEL,
                    "When declaring the plugin online it was not possible to "
                      "disable the server read mode settings. "
                      "Try to disable it manually."); /* purecov: inspected */
      }
    }

  }
  else
  {
    Group_member_info* member_info= group_member_mgr->get_group_member_info(member_uuid);
    if (member_info != NULL)
    {
      log_message(MY_INFORMATION_LEVEL,
                  "The member with address %s:%u was declared online within the "
                  "replication group",
                  member_info->get_hostname().c_str(), member_info->get_port());
      delete member_info;

      /*
       The member is declared as online upon receiving this message
       We need to run this before running update_recovery_process

       A notification may be flagged and eventually triggered when
       the on_message handle is finished.
      */
      group_member_mgr->update_member_status(
        member_uuid,
        Group_member_info::MEMBER_ONLINE,
        m_notification_ctx);

      if (local_member_info->get_recovery_status() ==
              Group_member_info::MEMBER_IN_RECOVERY)
      {
        /*
          Inform recovery of a possible new donor
        */
        recovery_module->update_recovery_process(false, false);
      }
    }
  }

  /*
   Check if we were waiting for some server to recover to
   elect a new leader.

   Following line protects against servers joining the group
   while the bootstrapped node has not yet finished recovery.
   Therefore, it is going to become primary when it finishes recovery.
   */
  this->handle_leader_election_if_needed();
}

void
Plugin_gcs_events_handler::handle_stats_message(const Gcs_message& message) const
{
  if (this->applier_module == NULL)
  {
    log_message(MY_ERROR_LEVEL,
                "Message received without a proper group replication applier"); /* purecov: inspected */
    return; /* purecov: inspected */
  }

  this->applier_module->get_flow_control_module()
      ->handle_stats_data(message.get_message_data().get_payload(),
                          message.get_message_data().get_payload_length(),
                          message.get_origin().get_member_id());
}

void
Plugin_gcs_events_handler::handle_single_primary_message(const Gcs_message& message) const
{
  if (this->applier_module == NULL)
  {
    log_message(MY_ERROR_LEVEL,
                "Message received without a proper group replication applier"); /* purecov: inspected */
    return; /* purecov: inspected */
  }

  Single_primary_message
      single_primary_message(message.get_message_data().get_payload(),
                             message.get_message_data().get_payload_length());

  if (single_primary_message.get_single_primary_message_type() ==
      Single_primary_message::SINGLE_PRIMARY_QUEUE_APPLIED_MESSAGE)
  {
    Single_primary_action_packet *single_primary_action=
        new Single_primary_action_packet(Single_primary_action_packet::QUEUE_APPLIED);
    this->applier_module->add_single_primary_action_packet(single_primary_action);
  }
}

void
Plugin_gcs_events_handler::on_suspicions(const std::vector<Gcs_member_identifier>& members,
                                         const std::vector<Gcs_member_identifier>& unreachable) const
{
  if (members.empty() && unreachable.empty()) // nothing to do
    return; /* purecov: inspected */

  DBUG_ASSERT(members.size() >= unreachable.size());

  std::vector<Gcs_member_identifier> tmp_unreachable(unreachable);
  std::vector<Gcs_member_identifier>::const_iterator mit;
  std::vector<Gcs_member_identifier>::iterator uit;

  if (!members.empty())
  {
    for (mit= members.begin(); mit != members.end(); mit ++)
    {
      Gcs_member_identifier member= *mit;
      Group_member_info* member_info=
        group_member_mgr->get_group_member_info_by_member_id(member);

      if (member_info == NULL) //Trying to update a non-existing member
        continue; /* purecov: inspected */

      uit= std::find(tmp_unreachable.begin(), tmp_unreachable.end(), member);
      if (uit != tmp_unreachable.end())
      {
        if (!member_info->is_unreachable())
<<<<<<< HEAD
        {
          // flag as a member having changed state
          m_notification_ctx.set_member_state_changed();
          member_info->set_unreachable();
        }
=======
          log_message(MY_WARNING_LEVEL,
                      "Member with address %s:%u has become unreachable.",
                      member_info->get_hostname().c_str(), member_info->get_port());

        member_info->set_unreachable();

>>>>>>> bfd04956
        // remove to not check again against this one
        tmp_unreachable.erase(uit);
      }
      else
      {
        if (member_info->is_unreachable())
<<<<<<< HEAD
        {
          /* purecov: begin inspected */
          // flag as a member having changed state
          m_notification_ctx.set_member_state_changed();
          member_info->set_reachable();
          /* purecov: end */
        }
=======
          log_message(MY_WARNING_LEVEL,
                      "Member with address %s:%u is reachable again.",
                      member_info->get_hostname().c_str(), member_info->get_port());

        member_info->set_reachable();
>>>>>>> bfd04956
      }
    }
  }

  if ((members.size() - unreachable.size()) <= (members.size() / 2))
  {
    if (!group_partition_handler->get_timeout_on_unreachable())
      log_message(MY_ERROR_LEVEL,
                  "This server is not able to reach a majority of members "
                  "in the group. This server will now block all updates. "
                  "The server will remain blocked until contact with the "
                  "majority is restored. "
                  "It is possible to use group_replication_force_members "
                  "to force a new group membership.");
    else
      log_message(MY_ERROR_LEVEL,
                  "This server is not able to reach a majority of members "
                  "in the group. This server will now block all updates. "
                  "The server will remain blocked for the next %lu seconds. "
                  "Unless contact with the majority is restored, after this "
                  "time the member will error out and leave the group. "
                  "It is possible to use group_replication_force_members "
                  "to force a new group membership.",
                  group_partition_handler->get_timeout_on_unreachable());

    if (!group_partition_handler->is_partition_handler_running() &&
        !group_partition_handler->is_partition_handling_terminated())
      group_partition_handler->launch_partition_handler_thread();

    // flag as having lost quorum
    m_notification_ctx.set_quorum_lost();
  }
  else
  {
    /*
      This code is present on on_view_changed and on_suspicions as no assumption
      can be made about the order in which these methods are invoked.
    */
    if (group_partition_handler->is_member_on_partition())
    {
      if (group_partition_handler->abort_partition_handler_if_running())
      {
        log_message(MY_WARNING_LEVEL,
                    "A group membership change was received but the plugin is "
                    "already leaving due to the configured timeout on "
                    "group_replication_unreachable_majority_timeout option.");
      }
      else
      {
        /* If it was not running or we canceled it in time */
        log_message(MY_WARNING_LEVEL,
                    "The member has resumed contact with a majority of the "
                    "members in the group. Regular operation is restored and "
                    "transactions are unblocked.");
      }
    }
  }
  notify_and_reset_ctx(m_notification_ctx);
}

void
Plugin_gcs_events_handler::log_members_leaving_message(const Gcs_view& new_view) const
{
  std::string members_leaving;
  std::string primary_member_host;

  get_hosts_from_view(new_view.get_leaving_members(), members_leaving, primary_member_host);

  log_message(MY_WARNING_LEVEL,
              "Members removed from the group: %s",
              members_leaving.c_str());

  if (!primary_member_host.empty())
    log_message(MY_INFORMATION_LEVEL,
                "Primary server with address %s left the group. "
                "Electing new Primary.",
                primary_member_host.c_str());
}

void
Plugin_gcs_events_handler::log_members_joining_message(const Gcs_view& new_view) const
{
  std::string members_joining;
  std::string primary_member_host;

  get_hosts_from_view(new_view.get_joined_members(), members_joining, primary_member_host);

  log_message(MY_INFORMATION_LEVEL,
              "Members joined the group: %s",
              members_joining.c_str());
}

void
Plugin_gcs_events_handler::get_hosts_from_view(const std::vector<Gcs_member_identifier> &members,
                         std::string& all_hosts, std::string& primary_host) const
{
  std::stringstream hosts_string;
  std::stringstream primary_string;
  std::vector<Gcs_member_identifier>::const_iterator all_members_it= members.begin();

  while (all_members_it != members.end())
  {
    Group_member_info* member_info= group_member_mgr->
                                     get_group_member_info_by_member_id((*all_members_it));
    all_members_it++;

    if (member_info == NULL)
      continue;

    hosts_string << member_info->get_hostname() << ":" << member_info->get_port();

    /**
     Check in_primary_mode has been added for safety.
     Since primary role is in single-primary mode.
    */
    if (member_info->in_primary_mode() &&
        member_info->get_role() == Group_member_info::MEMBER_ROLE_PRIMARY)
    {
      if (primary_string.tellp() != 0)
        primary_string << ", ";
      primary_string << member_info->get_hostname() << ":" << member_info->get_port();
    }

    if (all_members_it != members.end())
    {
      hosts_string << ", ";
    }
  }
  all_hosts.assign (hosts_string.str());
  primary_host.assign (primary_string.str());
}

void
Plugin_gcs_events_handler::on_view_changed(const Gcs_view& new_view,
                                           const Exchanged_data &exchanged_data)
                                           const
{
  bool is_leaving= is_member_on_vector(new_view.get_leaving_members(),
                                       local_member_info->get_gcs_member_id());

  bool is_primary= (local_member_info->in_primary_mode() &&
                    local_member_info->get_role() ==
                      Group_member_info::MEMBER_ROLE_PRIMARY);

  bool is_joining= is_member_on_vector(new_view.get_joined_members(),
                                       local_member_info->get_gcs_member_id());

  // Was member expelled from the group due to network failures?
  if (this->was_member_expelled_from_group(new_view))
  {
    DBUG_ASSERT(is_leaving);
    goto end;
  }

  //An early error on the applier can render the join invalid
  if (is_joining &&
      local_member_info->get_recovery_status() == Group_member_info::MEMBER_ERROR)
  {
    log_message(MY_ERROR_LEVEL,
                "There was a previous plugin error while the member joined the group. "
                "The member will now exit the group.");
    view_change_notifier->cancel_view_modification(GROUP_REPLICATION_CONFIGURATION_ERROR);
  }
  else
  {
    /*
      This code is present on on_view_changed and on_suspicions as no assumption
      can be made about the order in which these methods are invoked.
    */
    if (!is_leaving && group_partition_handler->is_member_on_partition())
    {
      if (group_partition_handler->abort_partition_handler_if_running())
      {
        log_message(MY_WARNING_LEVEL,
                    "A group membership change was received but the plugin is "
                    "already leaving due to the configured timeout on "
                    "group_replication_unreachable_majority_timeout option.");
        goto end;
      }
      else
      {
        /* If it was not running or we canceled it in time */
        log_message(MY_WARNING_LEVEL,
                    "The member resumed contact with a majority of the members"
                    " in the group. Regular operation is re-established.");
      }
    }

    /*
      Maybe on_suspicions we already executed the above block but it was too late.
      No point in repeating the message, but we need to break the view install.
    */
    if (!is_leaving &&
        group_partition_handler->is_partition_handling_terminated())
      goto end;

    //update the Group Manager with all the received states
    this->update_group_info_manager(new_view, exchanged_data, is_leaving);

    //enable conflict detection if someone on group have it enabled
    if (local_member_info->in_primary_mode() &&
        group_member_mgr->is_conflict_detection_enabled())
    {
<<<<<<< HEAD
      Certifier_interface *certifier=
          this->applier_module->get_certification_handler()->get_certifier();
      certifier->enable_conflict_detection();
=======
      /* If it was not running or we canceled it in time */
      log_message(MY_WARNING_LEVEL,
                  "The member has resumed contact with a majority of the "
                  "members in the group. Regular operation is restored and "
                  "transactions are unblocked.");
>>>>>>> bfd04956
    }

    //Inform any interested handler that the view changed
    View_change_pipeline_action *vc_action=
      new View_change_pipeline_action(is_leaving);

<<<<<<< HEAD
    applier_module->handle_pipeline_action(vc_action);
    delete vc_action;

    //Update any recovery running process and handle state changes
    this->handle_leaving_members(new_view, is_joining, is_leaving);
=======
  if (!is_leaving && new_view.get_leaving_members().size() > 0)
    log_members_leaving_message(new_view);

  //update the Group Manager with all the received states
  this->update_group_info_manager(new_view, exchanged_data, is_leaving);

  if (!is_joining && new_view.get_joined_members().size() > 0)
    log_members_joining_message(new_view);

  //enable conflict detection if someone on group have it enabled
  if (local_member_info->in_primary_mode() &&
      group_member_mgr->is_conflict_detection_enabled())
  {
    Certifier_interface *certifier=
        this->applier_module->get_certification_handler()->get_certifier();
    certifier->enable_conflict_detection();
  }
>>>>>>> bfd04956

    //Handle joining members
    this->handle_joining_members(new_view, is_joining, is_leaving);

    if (is_leaving)
      gcs_module->leave_coordination_member_left();

    // Handle leader election if needed
    this->handle_leader_election_if_needed();

    //Signal that the injected view was delivered
    if (view_change_notifier->is_injected_view_modification())
      view_change_notifier->end_view_modification();
  }

end:
  /* if I am the primary and I am leaving, notify about role change */
  if (is_leaving && is_primary)
  {
    group_member_mgr->update_member_role(
      local_member_info->get_uuid(),
      Group_member_info::MEMBER_ROLE_SECONDARY,
      m_notification_ctx);
  }

  /* flag view change */
  m_notification_ctx.set_view_changed();
  if (is_leaving)
    /*
      The leave view is an optimistic and local view.
      Therefore its ID is not meaningful, since it is not
      a global one.
     */
    m_notification_ctx.set_view_id("");
  else
    m_notification_ctx.set_view_id(new_view.get_view_id().get_representation());

<<<<<<< HEAD
  /* trigger notification */
  notify_and_reset_ctx(m_notification_ctx);
=======
  //Signal that the injected view was delivered
  if (view_change_notifier->is_injected_view_modification())
    view_change_notifier->end_view_modification();

  if (!is_leaving)
  {
    log_message(MY_INFORMATION_LEVEL,
                "Group membership changed to %s on view %s.",
                group_member_mgr->get_string_current_view_active_hosts().c_str(),
                gcs_module->get_current_view()->get_view_id().get_representation().c_str());
  }
  else
  {
    log_message(MY_INFORMATION_LEVEL,
                "Group membership changed: This member has left the group.");
  }
>>>>>>> bfd04956
}

bool
Plugin_gcs_events_handler::was_member_expelled_from_group(const Gcs_view& view) const
{
  DBUG_ENTER("Plugin_gcs_events_handler::was_member_expelled_from_group");
  bool result= false;

  if (view.get_error_code() == Gcs_view::MEMBER_EXPELLED)
  {
    result= true;
    log_message(MY_ERROR_LEVEL,
                "Member was expelled from the group due to network failures, "
                "changing member status to ERROR.");
    /*
      Delete all members from group info except the local one.

      Regarding the notifications, these are not triggered here, but
      rather at the end of the handle function that calls this one:
      on_view_changed.
     */
    std::vector<Group_member_info*> to_update;
    group_member_mgr->update(&to_update);
    group_member_mgr->update_member_status(
      local_member_info->get_uuid(),
      Group_member_info::MEMBER_ERROR,
      m_notification_ctx);

    group_member_mgr->update_member_role(
      local_member_info->get_uuid(),
      Group_member_info::MEMBER_ROLE_SECONDARY,
      m_notification_ctx);

    bool aborted= false;
    applier_module->add_suspension_packet();
    int error= applier_module->wait_for_applier_complete_suspension(&aborted, false);
    /*
      We do not need to kill ongoing transactions when the applier
      is already stopping.
    */
    if (!error)
      applier_module->kill_pending_transactions(true, true);
  }

  DBUG_RETURN(result);
}

std::vector<Group_member_info*>::iterator
Plugin_gcs_events_handler::sort_and_get_lowest_version_member_position(
  std::vector<Group_member_info*>* all_members_info) const
{
  std::vector<Group_member_info*>::iterator it;

  // sort in ascending order of lower member version
  std::sort(all_members_info->begin(), all_members_info->end(),
            Group_member_info::comparator_group_member_version);

  /* if vector contains only single version then leader should be picked from
     all members
   */
  std::vector<Group_member_info*>::iterator lowest_version_end=
    all_members_info->end();

  /* first member will have lowest version as members are already
     sorted above using member_version.
   */
  it= all_members_info->begin();
  Group_member_info* first_member= *it;
  uint32 lowest_major_version=
    first_member->get_member_version().get_major_version();

  /* to avoid read compatibility issue leader should be picked only from lowest
     version members so save position where member version differs.

     set lowest_version_end when major version changes

     eg: for a list: 5.7.18, 5.7.18, 5.7.19, 5.7.20, 5.7.21, 8.0.2
         the members to be considered for election will be:
            5.7.18, 5.7.18, 5.7.19, 5.7.20, 5.7.21
         and server_uuid based algorithm will be used to elect primary

     eg: for a list: 5.7.20, 5.7.21, 8.0.2, 8.0.2
         the members to be considered for election will be:
            5.7.20, 5.7.21
         and member weight based algorithm will be used to elect primary
  */
  for(it= all_members_info->begin() + 1; it != all_members_info->end(); it++)
  {
    if (lowest_major_version != (*it)->get_member_version().get_major_version())
    {
      lowest_version_end= it;
      break;
    }
  }

  return lowest_version_end;
}

void Plugin_gcs_events_handler::sort_members_for_election(
       std::vector<Group_member_info*>* all_members_info,
       std::vector<Group_member_info*>::iterator lowest_version_end) const
{
  Group_member_info* first_member= *(all_members_info->begin());
  Member_version lowest_version= first_member->get_member_version();

  // sort only lower version members as they only will be needed to pick leader
  if (lowest_version >= PRIMARY_ELECTION_MEMBER_WEIGHT_VERSION)
    std::sort(all_members_info->begin(), lowest_version_end,
              Group_member_info::comparator_group_member_weight);
  else
    std::sort(all_members_info->begin(), lowest_version_end,
              Group_member_info::comparator_group_member_uuid);
}

void Plugin_gcs_events_handler::handle_leader_election_if_needed() const
{
  // take action if in single leader mode
  if (!local_member_info->in_primary_mode())
    return;

  bool am_i_leaving= true;
#ifndef DBUG_OFF
  int n=0;
#endif
  Group_member_info* the_primary= NULL;
  std::vector<Group_member_info*>* all_members_info=
    group_member_mgr->get_all_members();

  std::vector<Group_member_info*>::iterator it;
  std::vector<Group_member_info*>::iterator lowest_version_end;

  /* sort members based on member_version and get first iterator position
     where member version differs
   */
  lowest_version_end=
    sort_and_get_lowest_version_member_position(all_members_info);

  /*  Sort lower version members based on member weight if member version
      is greater than equal to PRIMARY_ELECTION_MEMBER_WEIGHT_VERSION or uuid.
   */
  sort_members_for_election(all_members_info, lowest_version_end);

  /*
   1. Iterate over the list of all members and check if there is a primary
      defined already.
   2. Check if I am leaving the group or not.
   */
  for(it= all_members_info->begin(); it != all_members_info->end(); it++)
  {
#ifndef DBUG_OFF
    DBUG_ASSERT(!(n > 1));
#endif

    Group_member_info* member= *it;
    if (the_primary == NULL &&
        member->get_role() == Group_member_info::MEMBER_ROLE_PRIMARY)
    {
      the_primary= member;
#ifndef DBUG_OFF
      n++;
#endif
    }

    /* Found the primary and it is me. Check that I am not offline. */
    if (!member->get_uuid().compare(local_member_info->get_uuid()))
    {
      am_i_leaving= member->get_recovery_status() == Group_member_info::MEMBER_OFFLINE;
    }
  }

  /* If I am not leaving, then run election. Otherwise do nothing. */
  if (!am_i_leaving)
  {
    Sql_service_command_interface *sql_command_interface=
        new Sql_service_command_interface();
    bool skip_set_super_readonly= false;
    if (sql_command_interface == NULL ||
        sql_command_interface->
            establish_session_connection(PSESSION_DEDICATED_THREAD,
                                         GROUPREPL_USER,
                                         get_plugin_pointer()))
    {
      log_message(MY_WARNING_LEVEL,
                  "Unable to open session to (re)set read only mode. Skipping."); /* purecov: inspected */
      /*
       Unable to open session to (re)set read only mode.
       Mark that we should skipping that part code.
       */
      skip_set_super_readonly= true; /* purecov: inspected */
    }


    /*
     There is no primary in the member list. Pick one from
     the list of ONLINE members. The picked one is the first
     viable on in the list that was sorted at the beginning
     of this function.

     The assumption is that std::sort(...) is deterministic
     on all members.

     To pick leaders from only lowest version members loop
     till lowest_version_end.
    */
    if (the_primary == NULL)
    {
      for (it= all_members_info->begin();
           it != lowest_version_end && the_primary == NULL;
           it++)
      {
        Group_member_info* mi= *it;

        DBUG_ASSERT(mi);
        if (mi &&
            mi->get_recovery_status() == Group_member_info::MEMBER_ONLINE)
          the_primary= mi;
      }
    }

    // take actions on the primary
    if (the_primary != NULL)
    {
      std::string primary_uuid= the_primary->get_uuid();
      const bool is_primary_local= !primary_uuid.compare(local_member_info->get_uuid());
      const bool has_primary_changed=
          Group_member_info::MEMBER_ROLE_PRIMARY != the_primary->get_role();

      if (has_primary_changed)
      {
        /*
          A new primary was elected, inform certifier to enable conflict
          detection until the new primary apply all relay logs.
        */
        Single_primary_action_packet *single_primary_action=
            new Single_primary_action_packet(Single_primary_action_packet::NEW_PRIMARY);
        applier_module->add_single_primary_action_packet(single_primary_action);

        // declare this as the new primary
        group_member_mgr->update_member_role(
          primary_uuid,
          Group_member_info::MEMBER_ROLE_PRIMARY,
          m_notification_ctx);

        log_message(MY_INFORMATION_LEVEL, "A new primary with address %s:%u "
                    "was elected, enabling conflict detection until the new "
                    "primary applies all relay logs.",
                    the_primary->get_hostname().c_str(),
                    the_primary->get_port());

        // Check if the session was established, it can (re)set read only mode.
        if (!skip_set_super_readonly)
        {
          if (is_primary_local)
          {
            if (disable_super_read_only_mode(sql_command_interface))
            {
              log_message(MY_WARNING_LEVEL,
                          "Unable to disable super read only flag. "
                          "Try to disable it manually."); /* purecov: inspected */
            }
          }
          else
          {
            if (enable_super_read_only_mode(sql_command_interface))
            {
              log_message(MY_WARNING_LEVEL,
                          "Unable to set super read only flag. "
                          "Try to set it manually."); /* purecov: inspected */
            }
          }
        }
        /* code position limits messaging to primary change */
        if (is_primary_local)
          log_message(MY_INFORMATION_LEVEL,
                      "This server is working as primary member.");
        else
          log_message(MY_INFORMATION_LEVEL,
                      "This server is working as secondary member with primary "
                      "member address %s:%u.",
                      the_primary->get_hostname().c_str(),
                      the_primary->get_port());
      }
    }
    else if (!skip_set_super_readonly)
    {
      /*
       If there is only one server in the group, no need to pollute the error log with
       an entry about no suitable candidate while (quick) recovery is running for the first member.
      */
      if (all_members_info->size() != 1)
      {
        // There are no servers in the group or they are all
        // recoverying WARN to the user
        log_message(MY_WARNING_LEVEL,
                    "Unable to set any member as primary. No suitable candidate."); /* purecov: inspected */
      }

      if(enable_super_read_only_mode(sql_command_interface))
      {
        log_message(MY_WARNING_LEVEL,
                    "Unable to set super read only flag. "
                    "Try to set it manually."); /* purecov: inspected */
      }
    }
    delete sql_command_interface;
  }

  //clean the members
  for (it= all_members_info->begin(); it!= all_members_info->end(); it++)
  {
    delete (*it);
  }
  delete all_members_info;
}

void Plugin_gcs_events_handler::
update_group_info_manager(const Gcs_view& new_view,
                          const Exchanged_data &exchanged_data,
                          bool is_leaving) const
{
  //update the Group Manager with all the received states
  vector<Group_member_info*> to_update;

  if(!is_leaving)
  {
    //Process local state of exchanged data.
    process_local_exchanged_data(exchanged_data);

    to_update.insert(to_update.end(),
                     temporary_states->begin(),
                     temporary_states->end());

    //Clean-up members that are leaving
    vector<Gcs_member_identifier> leaving= new_view.get_leaving_members();
    vector<Gcs_member_identifier>::iterator left_it;
    vector<Group_member_info*>::iterator to_update_it;
    for(left_it= leaving.begin(); left_it != leaving.end(); left_it++)
    {
      for(to_update_it= to_update.begin();
          to_update_it != to_update.end();
          to_update_it++)
      {
        if( (*left_it) == (*to_update_it)->get_gcs_member_id() )
        {
          /* purecov: begin inspected */
          delete (*to_update_it);
          to_update.erase(to_update_it);
          break;
          /* purecov: end */
        }
      }
    }
  }
  group_member_mgr->update(&to_update);
  temporary_states->clear();
}

void Plugin_gcs_events_handler::handle_joining_members(const Gcs_view& new_view,
                                                       bool is_joining,
                                                       bool is_leaving)
                                                       const
{
  //nothing to do here
  size_t number_of_members= new_view.get_members().size();
  if (number_of_members == 0 || is_leaving)
  {
    return;
  }
  size_t number_of_joining_members= new_view.get_joined_members().size();
  size_t number_of_leaving_members= new_view.get_leaving_members().size();

  /*
   If we are joining, 3 scenarios exist:
   1) We are incompatible with the group so we leave
   2) We are alone so we declare ourselves online
   3) We are in a group and recovery must happen
  */
  if (is_joining)
  {
    int error= 0;
    if ((error= check_group_compatibility(number_of_members)))
    {
      view_change_notifier->cancel_view_modification(error);
      return;
    }
    view_change_notifier->end_view_modification();

    /**
     On the joining list there can be 2 types of members: online/recovering
     members coming from old views where this member was not present and new
     joining members that still have their status as offline.

     As so, for offline members, their state is changed to member_in_recovery
     after member compatibility with group is checked.
    */
    update_member_status(new_view.get_joined_members(),
                         Group_member_info::MEMBER_IN_RECOVERY,
                         Group_member_info::MEMBER_OFFLINE,
                         Group_member_info::MEMBER_END);
    /**
      Set the read mode if not set during start (auto-start)
    */
    if (enable_server_read_mode(PSESSION_DEDICATED_THREAD))
    {
      log_message(MY_ERROR_LEVEL,
                  "Error when activating super_read_only mode on start. "
                  "The member will now exit the group.");

      /*
        The notification will be triggered in the top level handle function
        that calls this one. In this case, the on_view_changed handle.
      */
      group_member_mgr->update_member_status(
        local_member_info->get_uuid(),
        Group_member_info::MEMBER_ERROR,
        m_notification_ctx);
      this->leave_group_on_error();
      return;
    }

    /**
      On the joining member log an error when group contains more members than
      auto_increment_increment variable.
    */
    ulong auto_increment_increment= get_auto_increment_increment();

    if (!local_member_info->in_primary_mode() &&
        new_view.get_members().size() > auto_increment_increment)
    {
      log_message(MY_ERROR_LEVEL,
                  "Group contains %lu members which is greater than"
                  " group_replication_auto_increment_increment value of %lu."
                  " This can lead to an higher rate of transactional aborts.",
                  new_view.get_members().size(), auto_increment_increment);
    }

    /*
     During the view change, a suspension packet is sent to the applier module
     so all posterior transactions inbound are not applied, but queued, until
     the member finishes recovery.
    */
    applier_module->add_suspension_packet();

    /*
     Marking the view in the joiner since the incoming event from the donor
     is discarded in the Recovery process.
     */

    std::string view_id= new_view.get_view_id().get_representation();
    View_change_packet * view_change_packet= new View_change_packet(view_id);
    applier_module->add_view_change_packet(view_change_packet);

    /*
     Launch the recovery thread so we can receive missing data and the
     certification information needed to apply the transactions queued after
     this view change.

     Recovery receives a view id, as a means to identify logically on joiners
     and donors alike where this view change happened in the data. With that
     info we can then ask for the donor to give the member all the data until
     this point in the data, and the certification information for all the data
     that comes next.

     When alone, the server will go through Recovery to wait for the consumption
     of his applier relay log that may contain transactions from previous
     executions.
    */
    recovery_module->start_recovery(new_view.get_group_id().get_group_id(),
                                    new_view.get_view_id()
                                                      .get_representation());
  }
  /*
    The condition
      number_of_joining_members == 0 && number_of_leaving_members == 0
    is needed due to the following scenario:
    We have a group with 2 members, one does crash (M2), and the group
    blocks with M1 ONLINE and M2 UNREACHABLE.
    Then M2 rejoins and the group unblocks.
    When M2 rejoins the group, from M2 perspective it is joining
    the group, that is, it does receive a view (V3) on which it is
    marked as a joining member.
    But from M1 perspective, M2 may never left, so the view delivered
    (V3) has the same members as V2, that is, M1 and M2, without joining
    members, thence we need to consider that condition and log that view.
  */
  else if (number_of_joining_members > 0 ||
           (number_of_joining_members == 0 && number_of_leaving_members == 0))
  {
    /**
     On the joining list there can be 2 types of members: online/recovering
     members coming from old views where this member was not present and new
     joining members that still have their status as offline.

     As so, for offline members, their state is changed to member_in_recovery.
    */
    update_member_status(new_view.get_joined_members(),
                         Group_member_info::MEMBER_IN_RECOVERY,
                         Group_member_info::MEMBER_OFFLINE,
                         Group_member_info::MEMBER_END);
    /**
     If not a joining member, all members should record on their own binlogs a
     marking event that identifies the frontier between the data the joining
     member was to receive and the data it should queue.
     The joining member can then wait for this event to know it was all the
     needed data.

     This packet will also pass in the certification process at this exact
     frontier giving us the opportunity to gather the necessary certification
     information to certify the transactions that will come after this view
     change. If selected as a donor, this info will also be sent to the joiner.

     Associated to this process, we collect and intersect the executed GTID sets
     of all ONLINE members so we can cut the certification info to gather and
     transmit to the minimum.
    */

    std::string view_id= new_view.get_view_id().get_representation();
    View_change_packet * view_change_packet= new View_change_packet(view_id);
    collect_members_executed_sets(view_change_packet);
    applier_module->add_view_change_packet(view_change_packet);
  }
}

void
Plugin_gcs_events_handler::handle_leaving_members(const Gcs_view& new_view,
                                                  bool is_joining,
                                                  bool is_leaving)
                                                  const
{
  Group_member_info::Group_member_status member_status=
      local_member_info->get_recovery_status();

  bool members_left= (new_view.get_leaving_members().size() > 0);

  //if the member is joining or not in recovery, no need to update the process
  if (!is_joining && member_status == Group_member_info::MEMBER_IN_RECOVERY)
  {
    /*
     This method has 2 purposes:
     If a donor leaves, recovery needs to switch donor
     If this member leaves, recovery needs to shutdown.
    */
    recovery_module->update_recovery_process(members_left, is_leaving);
  }

  if (members_left)
  {
    update_member_status(new_view.get_leaving_members(),
                         Group_member_info::MEMBER_OFFLINE,
                         Group_member_info::MEMBER_END,
                         Group_member_info::MEMBER_ERROR);
  }

  if (is_leaving)
  {
    view_change_notifier->end_view_modification();
  }
}

bool
Plugin_gcs_events_handler::
is_member_on_vector(const vector<Gcs_member_identifier>& members,
                    const Gcs_member_identifier& member_id)
                    const
{
  vector<Gcs_member_identifier>::const_iterator it;

  it= std::find(members.begin(), members.end(), member_id);

  return it != members.end();
}

int
Plugin_gcs_events_handler::
process_local_exchanged_data(const Exchanged_data &exchanged_data)
                             const
{
  /*
  For now, we are only carrying Group Member Info on Exchangeable data
  Since we are receiving the state from all Group members, one shall
  store it in a set to ensure that we don't have repetitions.

  All collected data will be given to Group Member Manager at view install
  time.
  */
  for (Exchanged_data::const_iterator exchanged_data_it= exchanged_data.begin();
       exchanged_data_it != exchanged_data.end();
       exchanged_data_it++)
  {
    const uchar* data= exchanged_data_it->second->get_payload();
    size_t length= exchanged_data_it->second->get_payload_length();
    Gcs_member_identifier* member_id= exchanged_data_it->first;
    if (data == NULL)
    {
      /* purecov: begin inspected */
      Group_member_info * member_info= group_member_mgr->get_group_member_info_by_member_id(*member_id);
      if (member_info != NULL)
      {
        log_message(MY_ERROR_LEVEL, "Member with address '%s:%u' didn't provide any data"
                                    " during the last group change. Group"
                                    " information can be outdated and lead to"
                                    " errors on recovery",
                                    member_info->get_hostname().c_str(), member_info->get_port());
      }
      continue;
      /* purecov: end */
    }

    //Process data provided by member.
    vector<Group_member_info*>* member_infos=
        group_member_mgr->decode(data, length);

    //This construct is here in order to deallocate memory of duplicates
    vector<Group_member_info*>::iterator member_infos_it;
    for(member_infos_it= member_infos->begin();
        member_infos_it != member_infos->end();
        member_infos_it++)
    {
      /*
        Accept only the information the member has about himself
        Information received about other members is probably outdated
      */
      if ((*member_infos_it)->get_gcs_member_id() == *member_id)
      {
        this->temporary_states->insert((*member_infos_it));
      }
      else
      {
        delete (*member_infos_it); /* purecov: inspected */
      }
    }

    member_infos->clear();
    delete member_infos;
  }

  return 0;
}

Gcs_message_data*
Plugin_gcs_events_handler::get_exchangeable_data() const
{
  std::string server_executed_gtids;
  std::string applier_retrieved_gtids;
  Replication_thread_api applier_channel("group_replication_applier");

  Sql_service_command_interface *sql_command_interface=
      new Sql_service_command_interface();

  if (sql_command_interface->
          establish_session_connection(PSESSION_DEDICATED_THREAD,
                                       GROUPREPL_USER,
                                       get_plugin_pointer())
     )
  {
    log_message(MY_WARNING_LEVEL,
                "Error when extracting information for group change. "
                "Operations and checks made to group joiners may be incomplete"); /* purecov: inspected */
    goto sending; /* purecov: inspected */
  }

  if (sql_command_interface->get_server_gtid_executed(server_executed_gtids))
  {
    log_message(MY_WARNING_LEVEL,
                "Error when extracting this member GTID executed set. "
                "Operations and checks made to group joiners may be incomplete"); /* purecov: inspected */
    goto sending; /* purecov: inspected */
  }
  if (applier_channel.get_retrieved_gtid_set(applier_retrieved_gtids))
  {
    log_message(MY_WARNING_LEVEL,
                "Error when extracting this member retrieved set for its applier. "
                "Operations and checks made to group joiners may be incomplete"); /* purecov: inspected */
  }

  group_member_mgr->update_gtid_sets(local_member_info->get_uuid(),
                                     server_executed_gtids,
                                     applier_retrieved_gtids);
sending:

  delete sql_command_interface;

  std::vector<uchar> data;

  Group_member_info* local_member_copy= new Group_member_info(*local_member_info);
  Group_member_info_manager_message *group_info_message=
    new Group_member_info_manager_message(local_member_copy);
  group_info_message->encode(&data);
  delete group_info_message;

  Gcs_message_data* msg_data= new Gcs_message_data(0, data.size());
  msg_data->append_to_payload(&data.front(), data.size());

  return msg_data;
}

void
Plugin_gcs_events_handler::
update_member_status(const vector<Gcs_member_identifier>& members,
                     Group_member_info::Group_member_status status,
                     Group_member_info::Group_member_status old_status_equal_to,
                     Group_member_info::Group_member_status old_status_different_from)
                     const
{
  for (vector<Gcs_member_identifier>::const_iterator it= members.begin();
       it != members.end();
       ++it)
  {
    Gcs_member_identifier member = *it;
    Group_member_info* member_info=
        group_member_mgr->get_group_member_info_by_member_id(member);

    if (member_info == NULL)
    {
      //Trying to update a non-existing member
      continue;
    }

    // if  (the old_status_equal_to is not defined or
    //      the previous status is equal to old_status_equal_to)
    //    and
    //     (the old_status_different_from is not defined or
    //      the previous status is different from old_status_different_from)
    if ((old_status_equal_to == Group_member_info::MEMBER_END ||
        member_info->get_recovery_status() == old_status_equal_to) &&
       (old_status_different_from == Group_member_info::MEMBER_END ||
        member_info->get_recovery_status() != old_status_different_from))
    {
      /*
        The notification will be handled on the top level handle
        function that calls this one down the stack.
      */
      group_member_mgr->update_member_status(
        member_info->get_uuid(),
        status,
        m_notification_ctx);
    }
  }
}

/**
  Here we check:
  1) If the number of members was exceeded
  2) If member version is compatible with the group
  3) If the gtid_assignment_block_size is equal to the group
  4) If the hash algorithm used is equal to the group
  5) If the member has more known transactions than the group
  6) If the member has the same configuration flags that the group has
*/
int
Plugin_gcs_events_handler::check_group_compatibility(size_t number_of_members) const
{
  /*
    Check if group size did reach the maximum number of members.
  */
#ifndef DBUG_OFF
  if (set_number_of_members_on_view_changed_to_10)
    number_of_members= 10;
#endif
  if (number_of_members > 9)
  {
    log_message(MY_ERROR_LEVEL,
                "The START GROUP_REPLICATION command failed since the group "
                "already has 9 members");
    return GROUP_REPLICATION_MAX_GROUP_SIZE;
  }

  /*
    Check if the member is compatible with the group.
    It can be incompatible because its major version is lower or a rule says it.
    If incompatible notify whoever is waiting for the view with an error, so
    the plugin exits the group.
  */
  *joiner_compatibility_status= COMPATIBLE;
  int group_data_compatibility= 0;
  if (number_of_members > 1)
  {
    *joiner_compatibility_status= check_version_compatibility_with_group();
    group_data_compatibility= compare_member_transaction_sets();
  }

  if (*joiner_compatibility_status == INCOMPATIBLE)
  {
    log_message(MY_ERROR_LEVEL,
                "Member version is incompatible with the group");
    return GROUP_REPLICATION_CONFIGURATION_ERROR;
  }

  /*
    All group members must have the same gtid_assignment_block_size
    and transaction-write-set-extraction value, if joiner has a
    different value it is not allowed to join.
  */
  if (number_of_members > 1 &&
      compare_member_option_compatibility())
  {
    return GROUP_REPLICATION_CONFIGURATION_ERROR;
  }

  /*
    Check that the joiner doesn't has more GTIDs than the rest of the group.
    All the executed and received transactions in the group are collected and
    merged into a GTID set and all joiner transactions must be contained in it.
  */
  if (group_data_compatibility)
  {
    if (group_data_compatibility > 0)
    {
      if(get_allow_local_disjoint_gtids_join())
      {
        log_message(MY_WARNING_LEVEL,
                    "The member contains transactions not present in the group. "
                    "It is only allowed to join due to "
                    "group_replication_allow_local_disjoint_gtids_join option");
      }
      else {
        log_message(MY_ERROR_LEVEL,
                    "The member contains transactions not present in the group. "
                    "The member will now exit the group.");
        log_message(MY_INFORMATION_LEVEL,
                    "To force this member into the group you can use the "
                    "group_replication_allow_local_disjoint_gtids_join option");
        return GROUP_REPLICATION_CONFIGURATION_ERROR;
      }
    }
    else //error
    {
      /* purecov: begin inspected */
      if(get_allow_local_disjoint_gtids_join())
      {
        log_message(MY_WARNING_LEVEL,
                    "It was not possible to assess if the member has more "
                    "transactions than the group. "
                    "It is only allowed to join due to the "
                    "group_replication_allow_local_disjoint_gtids_join option");
      }
      else {
        log_message(MY_ERROR_LEVEL,
                    "It was not possible to assess if the member has more "
                    "transactions than the group. "
                    "The member will now exit the group.");
        log_message(MY_INFORMATION_LEVEL,
                    "To force this member into the group you can use the "
                    "group_replication_allow_local_disjoint_gtids_join option");
        return GROUP_REPLICATION_CONFIGURATION_ERROR;
      }
      /* purecov: end */
    }
  }

  return 0;
}

Compatibility_type
Plugin_gcs_events_handler::check_version_compatibility_with_group() const
{
  bool override_lower_incompatibility= false;
  Compatibility_type compatibility_type= INCOMPATIBLE;
  bool read_compatible= false;

  std::vector<Group_member_info*> *all_members= group_member_mgr->get_all_members();
  std::vector<Group_member_info*>::iterator all_members_it;
  for (all_members_it= all_members->begin();
       all_members_it!= all_members->end();
       all_members_it++)
  {
    Member_version member_version= (*all_members_it)->get_member_version();
    compatibility_type=
      compatibility_manager->check_local_incompatibility(member_version);

    if (compatibility_type == READ_COMPATIBLE)
    {
      read_compatible= true;
    }

    if (compatibility_type == INCOMPATIBLE)
    {
      break;
    }

    if (compatibility_type == INCOMPATIBLE_LOWER_VERSION)
    {
      if (get_allow_local_lower_version_join())
      {
        /*
          Despite between these two members the compatibility type
          is INCOMPATIBLE_LOWER_VERSION, when compared with others
          group members this server may be INCOMPATIBLE, so we need
          to test with all group members.
        */
        override_lower_incompatibility= true;
        compatibility_type= COMPATIBLE;
      }
      else
      {
        compatibility_type= INCOMPATIBLE;
        break;
      }
    }
  }

  if (compatibility_type != INCOMPATIBLE && override_lower_incompatibility)
  {
    log_message(MY_INFORMATION_LEVEL,
                "Member version is lower than some group member, but since "
                "option 'group_replication_allow_local_lower_version_join' "
                "is enabled, member will be allowed to join");
  }

  if (read_compatible && compatibility_type != INCOMPATIBLE)
  {
    compatibility_type= READ_COMPATIBLE;
  }

  //clean the members
  for (all_members_it= all_members->begin();
       all_members_it!= all_members->end();
       all_members_it++)
  {
    delete (*all_members_it);
  }
  delete all_members;

  return compatibility_type;
}

int Plugin_gcs_events_handler::compare_member_transaction_sets() const
{
  int result= 0;

  Sid_map local_sid_map(NULL);
  Sid_map group_sid_map(NULL);
  Gtid_set local_member_set(&local_sid_map, NULL);
  Gtid_set group_set(&group_sid_map, NULL);

  std::vector<Group_member_info*> *all_members= group_member_mgr->get_all_members();
  std::vector<Group_member_info*>::iterator all_members_it;
  for (all_members_it= all_members->begin();
       all_members_it!= all_members->end();
       all_members_it++) {

    std::string member_exec_set_str= (*all_members_it)->get_gtid_executed();
    std::string applier_ret_set_str= (*all_members_it)->get_gtid_retrieved();
    if ((*all_members_it)->get_gcs_member_id() ==
            local_member_info->get_gcs_member_id())
    {
      if (local_member_set.
              add_gtid_text(member_exec_set_str.c_str()) != RETURN_STATUS_OK ||
          local_member_set.
              add_gtid_text(applier_ret_set_str.c_str()) != RETURN_STATUS_OK)
      {
        /* purecov: begin inspected */
        log_message(MY_ERROR_LEVEL,
                    "Error processing local GTID sets when comparing this member"
                    " transactions against the group");
        result= -1;
        goto cleaning;
        /* purecov: end */
      }
    }
    else
    {
      if (group_set.
              add_gtid_text(member_exec_set_str.c_str()) != RETURN_STATUS_OK ||
          group_set.
              add_gtid_text(applier_ret_set_str.c_str()) != RETURN_STATUS_OK)
      {
        /* purecov: begin inspected */
        log_message(MY_ERROR_LEVEL,
                    "Error processing group GTID sets when comparing this member"
                    " transactions with the group");
        result= -1;
        goto cleaning;
        /* purecov: end */
      }
    }

  }

  /*
    Here we only error out if the joiner set is bigger, i.e, if they are equal
    no error is returned.
    One could argue that if a joiner has the same transaction set as the group
    then something is wrong as the group also has transaction associated to
    previous view changes.
    To reject this cases cause however false negatives when members leave and
    quickly rejoin the group or when groups are started by add several nodes at
    once.
  */
  if (!local_member_set.is_subset(&group_set))
  {
    char *local_gtid_set_buf;
    local_member_set.to_string(&local_gtid_set_buf);
    char *group_gtid_set_buf;
    group_set.to_string(&group_gtid_set_buf);
    log_message(MY_ERROR_LEVEL,
                "This member has more executed transactions than those present"
                " in the group. Local transactions: %s > Group transactions: %s",
                local_gtid_set_buf, group_gtid_set_buf);
    my_free(local_gtid_set_buf);
    my_free(group_gtid_set_buf);
    result= 1;
  }

cleaning:

  //clean the members
  for (all_members_it= all_members->begin();
       all_members_it!= all_members->end();
       all_members_it++)
  {
    delete (*all_members_it);
  }
  delete all_members;

  return result;
}

void Plugin_gcs_events_handler::
collect_members_executed_sets(View_change_packet *view_packet) const
{
  std::vector<Group_member_info*> *all_members= group_member_mgr->get_all_members();
  std::vector<Group_member_info*>::iterator all_members_it;
  for (all_members_it= all_members->begin();
       all_members_it!= all_members->end();
       all_members_it++)
  {

    // Joining/Recovering members don't have valid GTID executed information
    if ((*all_members_it)->get_recovery_status() ==
            Group_member_info::MEMBER_IN_RECOVERY)
    {
      continue;
    }

    std::string exec_set_str= (*all_members_it)->get_gtid_executed();
    view_packet->group_executed_set.push_back(exec_set_str);
  }

  //clean the members
  for (all_members_it= all_members->begin();
       all_members_it!= all_members->end();
       all_members_it++)
  {
    delete (*all_members_it);
  }
  delete all_members;
}

int
Plugin_gcs_events_handler::compare_member_option_compatibility() const
{
  int result= 0;

  std::vector<Group_member_info*> *all_members= group_member_mgr->get_all_members();
  std::vector<Group_member_info*>::iterator all_members_it;
  for (all_members_it= all_members->begin();
       all_members_it!= all_members->end();
       all_members_it++)
  {
    if (local_member_info->get_gtid_assignment_block_size() !=
        (*all_members_it)->get_gtid_assignment_block_size())
    {
      result= 1;
      log_message(MY_ERROR_LEVEL,
                  "The member is configured with a "
                  "group_replication_gtid_assignment_block_size option "
                  "value '%llu' different from the group '%llu'. "
                  "The member will now exit the group.",
                  local_member_info->get_gtid_assignment_block_size(),
                  (*all_members_it)->get_gtid_assignment_block_size());
      goto cleaning;
    }

    if (local_member_info->get_write_set_extraction_algorithm() !=
       (*all_members_it)->get_write_set_extraction_algorithm())
    {
      result= 1;
      log_message(MY_ERROR_LEVEL,
                  "The member is configured with a "
                  "transaction-write-set-extraction option "
                  "value '%s' different from the group '%s'. "
                  "The member will now exit the group.",
                  get_write_set_algorithm_string(
                      local_member_info->get_write_set_extraction_algorithm()),
                  get_write_set_algorithm_string(
                      (*all_members_it)->get_write_set_extraction_algorithm()));
      goto cleaning;
    }

    if (local_member_info->get_configuration_flags() !=
        (*all_members_it)->get_configuration_flags())
    {
      const uint32 member_configuration_flags = (*all_members_it)->get_configuration_flags();
      const uint32 local_configuration_flags = local_member_info->get_configuration_flags();

      result= 1;
      log_message(MY_ERROR_LEVEL,
                  "The member configuration is not compatible with "
                  "the group configuration. Variables such as "
                  "single_primary_mode or enforce_update_everywhere_checks "
                  "must have the same value on every server in the group. "
                  "(member configuration option: [%s], group configuration "
                  "option: [%s]).",
                  Group_member_info::get_configuration_flags_string(local_configuration_flags).c_str(),
                  Group_member_info::get_configuration_flags_string(member_configuration_flags).c_str());
      goto cleaning;
    }
  }

cleaning:
  for (all_members_it= all_members->begin();
       all_members_it!= all_members->end();
       all_members_it++)
    delete (*all_members_it);
  delete all_members;

  return result;
}

void
Plugin_gcs_events_handler::leave_group_on_error() const
{
  Gcs_operations::enum_leave_state state= gcs_module->leave();
  char **error_message= NULL;

  int error= channel_stop_all(CHANNEL_APPLIER_THREAD|CHANNEL_RECEIVER_THREAD,
                              stop_wait_timeout, error_message);
  if (error)
  {
    if (error_message != NULL && *error_message != NULL)
    {
      log_message(MY_ERROR_LEVEL,
                  "Error stopping all replication channels while server was"
                  " leaving the group. %s", *error_message);
      my_free(error_message);
    }
    else
    {
      log_message(MY_ERROR_LEVEL,
                  "Error stopping all replication channels while server was"
                  " leaving the group. Got error: %d. Please check the error"
                  " log for more details.", error);
    }
  }

  std::stringstream ss;
  plugin_log_level log_severity= MY_WARNING_LEVEL;
  switch (state)
  {
    case Gcs_operations::ERROR_WHEN_LEAVING:
      /* purecov: begin inspected */
      ss << "Unable to confirm whether the server has left the group or not. "
            "Check performance_schema.replication_group_members to check group membership information.";
      log_severity= MY_ERROR_LEVEL;
      break;
      /* purecov: end */
    case Gcs_operations::ALREADY_LEAVING:
      /* purecov: begin inspected */
      ss << "Skipping leave operation: concurrent attempt to leave the group is on-going.";
      break;
      /* purecov: end */
    case Gcs_operations::ALREADY_LEFT:
      /* purecov: begin inspected */
      ss << "Skipping leave operation: member already left the group.";
      break;
      /* purecov: end */
    case Gcs_operations::NOW_LEAVING:
      return;
  }
  log_message(log_severity, ss.str().c_str()); /* purecov: inspected */
}<|MERGE_RESOLUTION|>--- conflicted
+++ resolved
@@ -314,41 +314,30 @@
       if (uit != tmp_unreachable.end())
       {
         if (!member_info->is_unreachable())
-<<<<<<< HEAD
         {
+          log_message(MY_WARNING_LEVEL,
+                      "Member with address %s:%u has become unreachable.",
+                      member_info->get_hostname().c_str(), member_info->get_port());
           // flag as a member having changed state
           m_notification_ctx.set_member_state_changed();
           member_info->set_unreachable();
         }
-=======
-          log_message(MY_WARNING_LEVEL,
-                      "Member with address %s:%u has become unreachable.",
-                      member_info->get_hostname().c_str(), member_info->get_port());
-
-        member_info->set_unreachable();
-
->>>>>>> bfd04956
         // remove to not check again against this one
         tmp_unreachable.erase(uit);
       }
       else
       {
         if (member_info->is_unreachable())
-<<<<<<< HEAD
         {
+          log_message(MY_WARNING_LEVEL,
+                      "Member with address %s:%u is reachable again.",
+                      member_info->get_hostname().c_str(), member_info->get_port());
           /* purecov: begin inspected */
           // flag as a member having changed state
           m_notification_ctx.set_member_state_changed();
           member_info->set_reachable();
           /* purecov: end */
         }
-=======
-          log_message(MY_WARNING_LEVEL,
-                      "Member with address %s:%u is reachable again.",
-                      member_info->get_hostname().c_str(), member_info->get_port());
-
-        member_info->set_reachable();
->>>>>>> bfd04956
       }
     }
   }
@@ -532,8 +521,9 @@
       {
         /* If it was not running or we canceled it in time */
         log_message(MY_WARNING_LEVEL,
-                    "The member resumed contact with a majority of the members"
-                    " in the group. Regular operation is re-established.");
+                    "The member has resumed contact with a majority of the "
+                    "members in the group. Regular operation is restored and "
+                    "transactions are unblocked.");
       }
     }
 
@@ -545,55 +535,33 @@
         group_partition_handler->is_partition_handling_terminated())
       goto end;
 
+    if (!is_leaving && new_view.get_leaving_members().size() > 0)
+      log_members_leaving_message(new_view);
+
     //update the Group Manager with all the received states
     this->update_group_info_manager(new_view, exchanged_data, is_leaving);
+
+    if (!is_joining && new_view.get_joined_members().size() > 0)
+      log_members_joining_message(new_view);
 
     //enable conflict detection if someone on group have it enabled
     if (local_member_info->in_primary_mode() &&
         group_member_mgr->is_conflict_detection_enabled())
     {
-<<<<<<< HEAD
       Certifier_interface *certifier=
           this->applier_module->get_certification_handler()->get_certifier();
       certifier->enable_conflict_detection();
-=======
-      /* If it was not running or we canceled it in time */
-      log_message(MY_WARNING_LEVEL,
-                  "The member has resumed contact with a majority of the "
-                  "members in the group. Regular operation is restored and "
-                  "transactions are unblocked.");
->>>>>>> bfd04956
     }
 
     //Inform any interested handler that the view changed
     View_change_pipeline_action *vc_action=
       new View_change_pipeline_action(is_leaving);
 
-<<<<<<< HEAD
     applier_module->handle_pipeline_action(vc_action);
     delete vc_action;
 
     //Update any recovery running process and handle state changes
     this->handle_leaving_members(new_view, is_joining, is_leaving);
-=======
-  if (!is_leaving && new_view.get_leaving_members().size() > 0)
-    log_members_leaving_message(new_view);
-
-  //update the Group Manager with all the received states
-  this->update_group_info_manager(new_view, exchanged_data, is_leaving);
-
-  if (!is_joining && new_view.get_joined_members().size() > 0)
-    log_members_joining_message(new_view);
-
-  //enable conflict detection if someone on group have it enabled
-  if (local_member_info->in_primary_mode() &&
-      group_member_mgr->is_conflict_detection_enabled())
-  {
-    Certifier_interface *certifier=
-        this->applier_module->get_certification_handler()->get_certifier();
-    certifier->enable_conflict_detection();
-  }
->>>>>>> bfd04956
 
     //Handle joining members
     this->handle_joining_members(new_view, is_joining, is_leaving);
@@ -607,6 +575,19 @@
     //Signal that the injected view was delivered
     if (view_change_notifier->is_injected_view_modification())
       view_change_notifier->end_view_modification();
+  }
+
+  if (!is_leaving)
+  {
+    log_message(MY_INFORMATION_LEVEL,
+                "Group membership changed to %s on view %s.",
+                group_member_mgr->get_string_current_view_active_hosts().c_str(),
+                gcs_module->get_current_view()->get_view_id().get_representation().c_str());
+  }
+  else
+  {
+    log_message(MY_INFORMATION_LEVEL,
+                "Group membership changed: This member has left the group.");
   }
 
 end:
@@ -631,27 +612,8 @@
   else
     m_notification_ctx.set_view_id(new_view.get_view_id().get_representation());
 
-<<<<<<< HEAD
   /* trigger notification */
   notify_and_reset_ctx(m_notification_ctx);
-=======
-  //Signal that the injected view was delivered
-  if (view_change_notifier->is_injected_view_modification())
-    view_change_notifier->end_view_modification();
-
-  if (!is_leaving)
-  {
-    log_message(MY_INFORMATION_LEVEL,
-                "Group membership changed to %s on view %s.",
-                group_member_mgr->get_string_current_view_active_hosts().c_str(),
-                gcs_module->get_current_view()->get_view_id().get_representation().c_str());
-  }
-  else
-  {
-    log_message(MY_INFORMATION_LEVEL,
-                "Group membership changed: This member has left the group.");
-  }
->>>>>>> bfd04956
 }
 
 bool
