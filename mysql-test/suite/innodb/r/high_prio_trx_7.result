--- conflicted
+++ resolved
@@ -180,12 +180,8 @@
 XA PREPARE 'xa_high_prio';
 XA COMMIT 'xa_high_prio';
 COMMIT;
-<<<<<<< HEAD
 ERROR HY000: Got error 149 - 'Lock deadlock; Retry transaction' during COMMIT
-=======
-ERROR HY000: Got error 149 during COMMIT
 Reap UPDATE t1 SET c1=13 WHERE c1=0;
->>>>>>> 570057a4
 SELECT * FROM t1;
 c1
 1
