--- conflicted
+++ resolved
@@ -38,18 +38,8 @@
 1964
 SHOW TABLES;
 Tables_in_test
-<<<<<<< HEAD
-t2
-t3
-DROP TABLE t2,t3;
-CREATE TABLE t0(a INT PRIMARY KEY) ENGINE=InnoDB;
-ERROR HY000: Tablespace '`test`.`t0`' exists.
-CREATE TABLE t0(a INT PRIMARY KEY) ENGINE=InnoDB;
-DROP TABLE t0;
-=======
 t1
 DROP TABLE t1;
->>>>>>> 06893d1a
 SET GLOBAL innodb_master_thread_disabled_debug=1;
 SET GLOBAL innodb_checkpoint_disabled=1;
 CREATE TABLE t1(a INT PRIMARY KEY) ENGINE=InnoDB;
