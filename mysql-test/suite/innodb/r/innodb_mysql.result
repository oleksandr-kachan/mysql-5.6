--- conflicted
+++ resolved
@@ -1914,11 +1914,7 @@
   CONSTRAINT `c2` FOREIGN KEY (`c`) REFERENCES `t1` (`a`),
   CONSTRAINT `f3` FOREIGN KEY (`c`) REFERENCES `t1` (`a`),
   CONSTRAINT `t2_ibfk_1` FOREIGN KEY (`c`) REFERENCES `t1` (`a`)
-<<<<<<< HEAD
-) ENGINE=InnoDB DEFAULT CHARSET=latin1
-=======
 ) ENGINE=InnoDB DEFAULT CHARSET=utf8mb4
->>>>>>> 7cecc90f
 DROP TABLE t2;
 DROP TABLE t1;
 create table t1 (a int auto_increment primary key) engine=innodb;
@@ -3029,13 +3025,8 @@
 t2	CREATE TABLE `t2` (
   `fk` int(11) DEFAULT NULL,
   KEY `x` (`fk`),
-<<<<<<< HEAD
-  CONSTRAINT `x` FOREIGN KEY (`fk`) REFERENCES `t1` (`PK`)
-) ENGINE=InnoDB DEFAULT CHARSET=latin1
-=======
   CONSTRAINT `x` FOREIGN KEY (`fk`) REFERENCES `t1` (`pk`)
 ) ENGINE=InnoDB DEFAULT CHARSET=utf8mb4
->>>>>>> 7cecc90f
 drop table t2, t1;
 #
 # Test for bug #11762012 - "54553: INNODB ASSERTS IN HA_INNOBASE::
