--- conflicted
+++ resolved
@@ -12,26 +12,15 @@
 --source include/linux.inc
 --source include/have_innodb_16k.inc
 --source include/not_embedded.inc
-<<<<<<< HEAD
---source include/have_util_uz.inc
-
-LET $MYSQLD_DATADIR = `select @@datadir`;
-LET $INNODB_PAGE_SIZE = `select @@innodb_page_size`;
-
---echo # Skip this test other platfoms and run only on Linux.
-if (`select convert(@@version_compile_os using latin1) IN ("Linux") = 0`)
-{
-  skip Need Linux;
-}
-=======
 --source include/have_util_unzip.inc
->>>>>>> af334066
 
 --echo # Set the environmental variables
 let MYSQL_BASEDIR= `select @@basedir`;
 
 --echo # Stop server
---source include/shutdown_mysqld.inc
+-- exec echo "wait" > $MYSQLTEST_VARDIR/tmp/mysqld.1.expect
+-- shutdown_server 30
+-- source include/wait_until_disconnected.inc
 
 --echo # Copy the remote tablespace & DB zip files from suite location to working location.
 #--copy_file $MYSQLTEST_VARDIR/../mysql-test/suite/innodb/t/portability_wl5980_linux.zip $MYSQL_TMP_DIR/portability_wl5980_linux.zip
