--- conflicted
+++ resolved
@@ -1,17 +1,10 @@
 include/rpl_init.inc [topology=1->2->3]
 Warnings:
 Note	####	Sending passwords in plain text without SSL/TLS is extremely insecure.
-<<<<<<< HEAD
-Note	####	Storing MySQL user name or password information in the master.info repository is not secure and is therefore not recommended. Please see the MySQL Manual for more about this issue and possible alternatives.
-Warnings:
-Note	####	Sending passwords in plain text without SSL/TLS is extremely insecure.
-Note	####	Storing MySQL user name or password information in the master.info repository is not secure and is therefore not recommended. Please see the MySQL Manual for more about this issue and possible alternatives.
-=======
 Note	####	Storing MySQL user name or password information in the master info repository is not secure and is therefore not recommended. Please consider using the USER and PASSWORD connection options for START SLAVE; see the 'START SLAVE Syntax' in the MySQL Manual for more information.
 Warnings:
 Note	####	Sending passwords in plain text without SSL/TLS is extremely insecure.
 Note	####	Storing MySQL user name or password information in the master info repository is not secure and is therefore not recommended. Please consider using the USER and PASSWORD connection options for START SLAVE; see the 'START SLAVE Syntax' in the MySQL Manual for more information.
->>>>>>> e6ffef75
 include/rpl_connect.inc [creating cluster1]
 include/rpl_connect.inc [creating cluster2]
 include/rpl_connect.inc [creating cluster3]
@@ -84,11 +77,7 @@
 include/rpl_change_topology.inc [new topology=1->2,1->3]
 Warnings:
 Note	####	Sending passwords in plain text without SSL/TLS is extremely insecure.
-<<<<<<< HEAD
-Note	####	Storing MySQL user name or password information in the master.info repository is not secure and is therefore not recommended. Please see the MySQL Manual for more about this issue and possible alternatives.
-=======
 Note	####	Storing MySQL user name or password information in the master info repository is not secure and is therefore not recommended. Please consider using the USER and PASSWORD connection options for START SLAVE; see the 'START SLAVE Syntax' in the MySQL Manual for more information.
->>>>>>> e6ffef75
 include/start_slave.inc
 [connection cluster1]
 Now show that cluster 3 is successfully replicating from Cluster1
