CALL mtr.add_suppression("Unsafe statement written to the binary log using statement format since BINLOG_FORMAT = STATEMENT.");
CALL mtr.add_suppression("Failed to open the existing info file");
CALL mtr.add_suppression("Error while reading from master info file");
CALL mtr.add_suppression("Failed to create a new info file");
CALL mtr.add_suppression("The slave coordinator and worker threads are stopped, possibly leaving data in inconsistent state");
start slave;
Got one of the listed errors
start slave;
ERROR HY000: Could not initialize master info structure; more error messages can be found in the MySQL error log
change master to master_host='127.0.0.1',master_port=MASTER_PORT, master_user='root';
ERROR HY000: Could not initialize master info structure; more error messages can be found in the MySQL error log
reset slave;
change master to master_host='127.0.0.1',master_port=MASTER_PORT, master_user='root';
Warnings:
Note	####	Sending passwords in plain text without SSL/TLS is extremely insecure.
Note	####	Storing MySQL user name or password information in the master.info repository is not secure and is therefore not recommended. Please see the MySQL Manual for more about this issue and possible alternatives.
reset master;
start slave;
include/wait_for_slave_to_start.inc
create temporary table temp_table (a char(80) not null);
insert into temp_table values ("testing temporary tables");
create table t1 (s text);
insert into t1 values('Could not break slave'),('Tried hard');
Master_Log_File = 'master-bin.000001'
Relay_Master_Log_File = 'master-bin.000001'
include/check_slave_is_running.inc
include/assert.inc [Table t1 should contain the first inserted line]
include/assert.inc [Table t1 should contain the second inserted line]
flush logs;
create table t2(m int not null auto_increment primary key);
insert into t2 values (34),(67),(123);
flush logs;
show binary logs;
Log_name	File_size
master-bin.000001	#
master-bin.000002	#
master-bin.000003	#
create table t3 select * from temp_table;
include/assert.inc [Data in t3 should be equal to temp_table]
drop table temp_table, t3;
insert into t2 values(1234);
set insert_id=1234;
insert into t2 values(NULL);
call mtr.add_suppression("Slave SQL.*Error .Duplicate entry .1234. for key .PRIMARY.. on query.* Error_code: 1062");
include/wait_for_slave_sql_error_and_skip.inc [errno=1062]
purge master logs to 'master-bin.000002';
show master logs;
Log_name	master-bin.000002
File_size	#
Log_name	master-bin.000003
File_size	#
purge binary logs to 'master-bin.000002';
show binary logs;
Log_name	File_size
master-bin.000002	#
master-bin.000003	#
SELECT @time_for_purge:=DATE_ADD('tmpval', INTERVAL 1 SECOND);
purge master logs before (@time_for_purge);
show binary logs;
Log_name	File_size
master-bin.000003	#
insert into t2 values (65);
Master_Log_File = 'master-bin.000003'
Relay_Master_Log_File = 'master-bin.000003'
include/check_slave_is_running.inc
include/assert.inc [Table t2 should still contain the first inserted line after creation]
include/assert.inc [Table t2 should contain the line inserted after the purge]
include/assert.inc [Table t2 should still contain the second insert line after creation]
include/assert.inc [Table t2 should still contain the third inserted line after creation]
include/assert.inc [Table t2 should still contain the line from the duplicated key test]
create temporary table temp_table (a char(80) not null);
insert into temp_table values ("testing temporary tables part 2");
create table t3 (n int);
<<<<<<< HEAD
select count(*) from t3 where n >= 4;
count(*)
90
create table t4 select * from temp_table;
select * from t4;
a
testing temporary tables part 2
include/check_slave_is_running.inc
lock tables t3 read;
select count(*) from t3 where n >= 4;
count(*)
90
=======
include/assert.inc [Table t3 should contain 100 lines on the master]
create table t4 select * from temp_table;
show binary logs;
Log_name	File_size
master-bin.000003	#
master-bin.000004	#
master-bin.000005	#
master-bin.000006	#
master-bin.000007	#
master-bin.000008	#
show master status;
File	Position	Binlog_Do_DB	Binlog_Ignore_DB
master-bin.000008	#	<Binlog_Do_DB>	<Binlog_Ignore_DB>
include/assert.inc [Data in t4 should be equal to temp_table]
Master_Log_File = 'master-bin.000008'
Relay_Master_Log_File = 'master-bin.000008'
include/check_slave_is_running.inc
lock tables t3 read;
include/assert.inc [Table t3 should contain 100 lines on the slave]
>>>>>>> ee94a9ca
unlock tables;
drop table if exists t1,t2,t3,t4;
End of 4.1 tests
show binlog events in 'non existing_binlog_file';
ERROR HY000: Error when executing command SHOW BINLOG EVENTS: Could not find target log
purge master logs before now();
show binlog events in '';
ERROR HY000: Error when executing command SHOW BINLOG EVENTS: Could not find target log
purge master logs before now();
End of 5.0 tests
include/stop_slave.inc<|MERGE_RESOLUTION|>--- conflicted
+++ resolved
@@ -24,8 +24,8 @@
 Master_Log_File = 'master-bin.000001'
 Relay_Master_Log_File = 'master-bin.000001'
 include/check_slave_is_running.inc
-include/assert.inc [Table t1 should contain the first inserted line]
-include/assert.inc [Table t1 should contain the second inserted line]
+# Asserted this: Table t1 should contain the first inserted line
+# Asserted this: Table t1 should contain the second inserted line
 flush logs;
 create table t2(m int not null auto_increment primary key);
 insert into t2 values (34),(67),(123);
@@ -36,7 +36,7 @@
 master-bin.000002	#
 master-bin.000003	#
 create table t3 select * from temp_table;
-include/assert.inc [Data in t3 should be equal to temp_table]
+# Asserted this: Data in t3 should be equal to temp_table
 drop table temp_table, t3;
 insert into t2 values(1234);
 set insert_id=1234;
@@ -63,48 +63,20 @@
 Master_Log_File = 'master-bin.000003'
 Relay_Master_Log_File = 'master-bin.000003'
 include/check_slave_is_running.inc
-include/assert.inc [Table t2 should still contain the first inserted line after creation]
-include/assert.inc [Table t2 should contain the line inserted after the purge]
-include/assert.inc [Table t2 should still contain the second insert line after creation]
-include/assert.inc [Table t2 should still contain the third inserted line after creation]
-include/assert.inc [Table t2 should still contain the line from the duplicated key test]
+# Asserted this: Table t2 should still contain the first inserted line after creation
+# Asserted this: Table t2 should contain the line inserted after the purge
+# Asserted this: Table t2 should still contain the second insert line after creation
+# Asserted this: Table t2 should still contain the third inserted line after creation
+# Asserted this: Table t2 should still contain the line from the duplicated key test
 create temporary table temp_table (a char(80) not null);
 insert into temp_table values ("testing temporary tables part 2");
 create table t3 (n int);
-<<<<<<< HEAD
-select count(*) from t3 where n >= 4;
-count(*)
-90
+# Asserted this: Table t3 should contain 90 lines on the master
 create table t4 select * from temp_table;
-select * from t4;
-a
-testing temporary tables part 2
+# Asserted this: Data in t4 should be equal to temp_table
 include/check_slave_is_running.inc
 lock tables t3 read;
-select count(*) from t3 where n >= 4;
-count(*)
-90
-=======
-include/assert.inc [Table t3 should contain 100 lines on the master]
-create table t4 select * from temp_table;
-show binary logs;
-Log_name	File_size
-master-bin.000003	#
-master-bin.000004	#
-master-bin.000005	#
-master-bin.000006	#
-master-bin.000007	#
-master-bin.000008	#
-show master status;
-File	Position	Binlog_Do_DB	Binlog_Ignore_DB
-master-bin.000008	#	<Binlog_Do_DB>	<Binlog_Ignore_DB>
-include/assert.inc [Data in t4 should be equal to temp_table]
-Master_Log_File = 'master-bin.000008'
-Relay_Master_Log_File = 'master-bin.000008'
-include/check_slave_is_running.inc
-lock tables t3 read;
-include/assert.inc [Table t3 should contain 100 lines on the slave]
->>>>>>> ee94a9ca
+# Asserted this: Table t3 should contain 90 lines on the slave
 unlock tables;
 drop table if exists t1,t2,t3,t4;
 End of 4.1 tests
