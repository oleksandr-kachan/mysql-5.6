--- conflicted
+++ resolved
@@ -32,36 +32,11 @@
 CREATE TABLE t1(c1 int);
 DROP TABLE t1;
 FLUSH LOGS;
-<<<<<<< HEAD
-FLUSH LOGS;
-=======
->>>>>>> fcf11a4c
 CREATE TABLE t2(c1 int);
 DROP TABLE t2;
 [ on slave ]
 include/stop_slave.inc
 [ on master ]
-<<<<<<< HEAD
-# Remove master-bin.000001 and master-bin.000002 from index file.
-PURGE MASTER LOGS TO 'master-bin.000003';
-# Re-insert master-bin.000002 into index file manually.
-# PURGE is used to update IO_CACHE of index file.  After this statement,
-# master knows that master-bin.000002 is in index file.
-PURGE MASTER LOGS TO 'master-bin.000002';
-[ on slave ]
-CHANGE MASTER TO master_host='127.0.0.1', master_log_file='master-bin.000002';
-START SLAVE IO_THREAD;
-# Instead of EE_FILENOTFOUND, ER_MASTER_FATAL_ERROR_READING_BINLOG and the
-# specific information are sent to slave.
-include/wait_for_slave_io_error.inc [errno=1236]
-Last_IO_Error = 'Got fatal error 1236 from master when reading data from binary log: 'Could not open log file''
-CHANGE MASTER TO master_host='127.0.0.1', master_log_file='master-bin.000003';
-include/start_slave.inc
-[ on master ]
-# Restore the correct index file.
-FLUSH LOGS;
-PURGE MASTER LOGS TO 'master-bin.000004';
-=======
 # This operation will result in error EE_FILENOTFOUND which happens
 # when slave IO thread is connecting to master.
 [ on slave ]
@@ -77,7 +52,6 @@
 CHANGE MASTER TO master_host='127.0.0.1', master_log_file='master-bin.000002';
 include/start_slave.inc
 [ on master ]
->>>>>>> fcf11a4c
 CREATE TABLE t1(c1 INT);
 [ on slave ]
 SELECT * FROM t1;
