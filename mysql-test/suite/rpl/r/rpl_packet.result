--- conflicted
+++ resolved
@@ -37,11 +37,7 @@
 CREATE TABLE t1 (f1 int PRIMARY KEY, f2 LONGTEXT, f3 LONGTEXT) ENGINE=MyISAM;
 INSERT INTO t1(f1, f2, f3) VALUES(1, REPEAT('a', @@global.max_allowed_packet), REPEAT('b', @@global.max_allowed_packet));
 include/wait_for_slave_io_error.inc [errno=1236]
-<<<<<<< HEAD
-Last_IO_Error = 'Got fatal error 1236 from master when reading data from binary log: 'log event entry exceeded max_allowed_packet; Increase max_allowed_packet on master; the last event was read from ./master-bin.000001 at 484, the last byte read was read from ./master-bin.000001 at 503.''
-=======
-Last_IO_Error = 'Got fatal error 1236 from master when reading data from binary log: 'log event entry exceeded max_allowed_packet; Increase max_allowed_packet on master; the last event was read from 'master-bin.000001' at 463, the last byte read was read from 'master-bin.000001' at 482.''
->>>>>>> 2788e98a
+Last_IO_Error = 'Got fatal error 1236 from master when reading data from binary log: 'log event entry exceeded max_allowed_packet; Increase max_allowed_packet on master; the last event was read from 'master-bin.000001' at 484, the last byte read was read from 'master-bin.000001' at 503.''
 STOP SLAVE;
 RESET SLAVE;
 RESET MASTER;
