DROP TABLE IF EXISTS t1,t2,t3,t4;
CREATE TABLE t1 (
auto int(5) unsigned NOT NULL auto_increment,
string char(10),
vstring varchar(10),
bin binary(2),
vbin varbinary(7),	
tiny tinyint(4) DEFAULT '0' NOT NULL ,
short smallint(6) DEFAULT '1' NOT NULL ,
medium mediumint(8) DEFAULT '0' NOT NULL,
long_int int(11) DEFAULT '0' NOT NULL,
longlong bigint(13) DEFAULT '0' NOT NULL,
real_float float(13,1) DEFAULT 0.0 NOT NULL,
real_double double(16,4),
real_decimal decimal(16,4),
utiny tinyint(3) unsigned DEFAULT '0' NOT NULL,
ushort smallint(5) unsigned zerofill DEFAULT '00000' NOT NULL,
umedium mediumint(8) unsigned DEFAULT '0' NOT NULL,
ulong int(11) unsigned DEFAULT '0' NOT NULL,
ulonglong bigint(13) unsigned DEFAULT '0' NOT NULL,
bits bit(3),
options enum('zero','one','two','three','four') not null,
flags set('zero','one','two','three','four') not null,
date_field date,
year_field year,
time_field time,      
date_time datetime,
time_stamp timestamp,
PRIMARY KEY (auto)
) engine=ndb;
insert into t1 values 
(NULL,"aaaa","aaaa",0xAAAA,0xAAAA,-1,-1,-1,-1,-1,1.1,1.1,1.1,1,1,1,1,1, 
b'001','one','one',
'1901-01-01','1901', 
'01:01:01','1901-01-01 01:01:01',NULL),
(NULL,"bbbb","bbbb",0xBBBB,0xBBBB,-2,-2,-2,-2,-2,2.2,2.2,2.2,2,2,2,2,2,
b'010','two','one,two',
'1902-02-02','1902', 
'02:02:02','1902-02-02 02:02:02',NULL),
(NULL,"cccc","cccc",0xCCCC,0xCCCC,-3,-3,-3,-3,-3,3.3,3.3,3.3,3,3,3,3,3,
b'011','three','one,two,three',
'1903-03-03','1903', 
'03:03:03','1903-03-03 03:03:03',NULL),
(NULL,"dddd","dddd",0xDDDD,0xDDDD,-4,-4,-4,-4,-4,4.4,4.4,4.4,4,4,4,4,4,
b'100','four','one,two,three,four',
'1904-04-04','1904', 
'04:04:04','1904-04-04 04:04:04',NULL);
CREATE TABLE t2 (pk1 int unsigned NOT NULL PRIMARY KEY,   attr1 int unsigned NOT NULL,   attr2 int unsigned,   attr3 VARCHAR(10) ) ENGINE=ndbcluster;
insert into t2 values (0,0,0, "a"),(1,1,1,"b"),(2,2,NULL,NULL),(3,3,3,"d"),(4,4,4,"e"),(5,5,5,"f");
CREATE TABLE  t3 (pk1 int unsigned NOT NULL PRIMARY KEY,   attr1 int unsigned NOT NULL,   attr2 bigint unsigned, attr3 tinyint unsigned,  attr4 VARCHAR(10) ) ENGINE=ndbcluster;
insert into t3 values (0,0,0,0,"a"),(1,1,9223372036854775803,1,"b"),(2,2,9223372036854775804,2,"c"),(3,3,9223372036854775805,3,"d"),(4,4,9223372036854775806,4,"e"),(5,5,9223372036854775807,5,"f");
CREATE TABLE  t4 (pk1 int unsigned NOT NULL PRIMARY KEY,   attr1 int unsigned NOT NULL,   attr2 bigint unsigned, attr3 tinyint unsigned,  attr4 VARCHAR(10) , KEY (attr1)) ENGINE=ndbcluster;
insert into t4 values (0,0,0,0,"a"),(1,1,9223372036854775803,1,"b"),(2,2,9223372036854775804,2,"c"),(3,3,9223372036854775805,3,"d"),(4,4,9223372036854775806,4,"e"),(5,5,9223372036854775807,5,"f");
set @old_ecpd = @@session.optimizer_switch;
set @@optimizer_switch = 'engine_condition_pushdown=off';
select auto from t1 where 
string = "aaaa" and 
vstring = "aaaa" and 
bin = 0xAAAA and 
vbin = 0xAAAA and 
tiny = -1 and 
short = -1 and 
medium = -1 and 
long_int = -1 and 
longlong = -1 and 
real_float > 1.0 and real_float < 2.0 and 
real_double > 1.0 and real_double < 2.0 and
real_decimal > 1.0 and real_decimal < 2.0 and
utiny = 1 and 
ushort = 1 and 
umedium = 1 and 
ulong = 1 and 
ulonglong = 1 and 
bits = b'001' and
options = 'one' and 
flags = 'one' and 
date_field = '1901-01-01' and
year_field = '1901' and
time_field = '01:01:01' and 
date_time = '1901-01-01 01:01:01' 
order by auto;
auto
1
select auto from t1 where 
string != "aaaa" and 
vstring != "aaaa" and 
bin != 0xAAAA and 
vbin != 0xAAAA and 
tiny != -1 and 
short != -1 and 
medium != -1 and 
long_int != -1 and 
longlong != -1 and 
(real_float < 1.0 or real_float > 2.0) and 
(real_double < 1.0 or real_double > 2.0) and
(real_decimal < 1.0 or real_decimal > 2.0) and
utiny != 1 and 
ushort != 1 and 
umedium != 1 and 
ulong != 1 and 
ulonglong != 1 and 
bits != b'001' and
options != 'one' and 
flags != 'one' and 
date_field != '1901-01-01' and
year_field != '1901' and
time_field != '01:01:01' and 
date_time != '1901-01-01 01:01:01' 
order by auto;
auto
2
3
4
select auto from t1 where 
string > "aaaa" and 
vstring > "aaaa" and 
bin > 0xAAAA and 
vbin > 0xAAAA and 
tiny < -1 and 
short < -1 and 
medium < -1 and 
long_int < -1 and 
longlong < -1 and 
real_float > 1.1 and 
real_double > 1.1 and 
real_decimal > 1.1 and 
utiny > 1 and 
ushort > 1 and 
umedium > 1 and 
ulong > 1 and 
ulonglong > 1 and
bits > b'001' and
(options = 'two' or options = 'three' or options = 'four') and
(flags = 'one,two' or flags = 'one,two,three' or flags = 'one,two,three,four') and
date_field > '1901-01-01' and
year_field > '1901' and
time_field > '01:01:01' and
date_time > '1901-01-01 01:01:01'
order by auto;
auto
2
3
4
select auto from t1 where 
string >= "aaaa" and 
vstring >= "aaaa" and 
bin >= 0xAAAA and 
vbin >= 0xAAAA and 
tiny <= -1 and 
short <= -1 and 
medium <= -1 and 
long_int <= -1 and 
longlong <= -1 and 
real_float >= 1.0 and 
real_double >= 1.0 and 
real_decimal >= 1.0 and 
utiny >= 1 and 
ushort >= 1 and 
umedium >= 1 and 
ulong >= 1 and 
ulonglong >= 1 and 
bits >= b'001' and
(options = 'one' or options = 'two' or options = 'three' or options = 'four') and
(flags = 'one' or flags = 'one,two' or flags = 'one,two,three' or flags = 'one,two,three,four') and
date_field >= '1901-01-01' and
year_field >= '1901' and
time_field >= '01:01:01' and 
date_time >= '1901-01-01 01:01:01' 
order by auto;
auto
1
2
3
4
select auto from t1 where 
string < "dddd" and 
vstring < "dddd" and 
bin < 0xDDDD and 
vbin < 0xDDDD and 
tiny > -4 and 
short > -4 and 
medium > -4 and 
long_int > -4 and 
longlong > -4 and 
real_float < 4.4 and 
real_double < 4.4 and
real_decimal < 4.4 and
utiny < 4 and 
ushort < 4 and 
umedium < 4 and 
ulong < 4 and 
ulonglong < 4 and 
bits < b'100' and
(options = 'one' or options = 'two' or options = 'three') and
(flags = 'one' or flags = 'one,two' or flags = 'one,two,three') and
date_field < '1904-01-01' and
year_field < '1904' and
time_field < '04:04:04' and 
date_time < '1904-04-04 04:04:04' 
order by auto;
auto
1
2
3
select auto from t1 where 
string <= "dddd" and 
vstring <= "dddd" and 
bin <= 0xDDDD and 
vbin <= 0xDDDD and 
tiny >= -4 and 
short >= -4 and 
medium >= -4 and 
long_int >= -4 and 
longlong >= -4 and 
real_float <= 4.5 and 
real_double <= 4.5 and 
real_decimal <= 4.5 and 
utiny <= 4 and 
ushort <= 4 and 
umedium <= 4 and 
ulong <= 4 and 
ulonglong <= 4 and 
bits <= b'100' and
(options = 'one' or options = 'two' or options = 'three' or options = 'four') and 
(flags = 'one' or flags = 'one,two' or flags = 'one,two,three' or flags = 'one,two,three,four') and
date_field <= '1904-04-04' and
year_field <= '1904' and
time_field <= '04:04:04' and 
date_time <= '1904-04-04 04:04:04' 
order by auto;
auto
1
2
3
4
select auto from t1 where 
string like "b%" and
vstring like "b%" and
bin like concat(0xBB, '%') and
vbin like concat(0xBB, '%')
order by auto;
auto
2
select auto from t1 where 
string not like "b%" and
vstring not like "b%" and
bin not like concat(0xBB, '%') and
vbin not like concat(0xBB, '%')
order by auto;
auto
1
3
4
select auto from t1 where
(string between "aaaa" and "cccc") and 
(vstring between "aaaa" and "cccc") and 
(bin between 0xAAAA and 0xCCCC) and 
(vbin between 0xAAAA and 0xCCCC) and 
(tiny between -3 and -1) and 
(short between -3 and -1) and 
(medium between -3 and -1) and 
(long_int between -3 and -1) and 
(longlong between -3 and -1) and 
(utiny between 1 and 3) and 
(ushort between 1 and 3) and 
(umedium between 1 and 3) and 
(ulong between 1 and 3) and 
(ulonglong between 1 and 3) and 
(bits between b'001' and b'011') and
(options between 'one' and 'three') and 
(flags between 'one' and 'one,two,three') and 
(date_field between '1901-01-01' and '1903-03-03') and
(year_field between '1901' and '1903') and
(time_field between '01:01:01' and '03:03:03') and 
(date_time between '1901-01-01 01:01:01' and '1903-03-03 03:03:03') 
order by auto;
auto
1
3
select auto from t1 where
("aaaa" between string and string) and 
("aaaa" between vstring and vstring) and 
(0xAAAA between bin and bin) and 
(0xAAAA between vbin and vbin) and 
(-1 between tiny and tiny) and 
(-1 between short and short) and 
(-1 between medium and medium) and 
(-1 between long_int and long_int) and 
(-1 between longlong and longlong) and 
(1 between utiny and utiny) and 
(1 between ushort and ushort) and 
(1 between umedium and umedium) and 
(1 between ulong and ulong) and 
(1 between ulonglong and ulonglong) and 
(b'001' between bits and bits) and
('one' between options and options) and 
('one' between flags and flags) and 
('1901-01-01' between date_field and date_field) and
('1901' between year_field and year_field) and
('01:01:01' between time_field and time_field) and 
('1901-01-01 01:01:01' between date_time and date_time) 
order by auto;
auto
1
select auto from t1 where
(string not between "aaaa" and "cccc") and 
(vstring not between "aaaa" and "cccc") and 
(bin not between 0xAAAA and 0xCCCC) and 
(vbin not between 0xAAAA and 0xCCCC) and 
(tiny not between -3 and -1) and 
(short not between -3 and -1) and 
(medium not between -3 and -1) and 
(long_int not between -3 and -1) and 
(longlong not between -3 and -1) and 
(utiny not between 1 and 3) and 
(ushort not between 1 and 3) and 
(umedium not between 1 and 3) and 
(ulong not between 1 and 3) and 
(ulonglong not between 1 and 3) and 
(bits not between b'001' and b'011') and
(options not between 'one' and 'three') and 
(flags not between 'one' and 'one,two,three') and 
(date_field not between '1901-01-01' and '1903-03-03') and
(year_field not between '1901' and '1903') and
(time_field not between '01:01:01' and '03:03:03') and 
(date_time not between '1901-01-01 01:01:01' and '1903-03-03 03:03:03') 
order by auto;
auto
4
select auto from t1 where
("aaaa" not between string and string) and 
("aaaa" not between vstring and vstring) and 
(0xAAAA not between bin and bin) and 
(0xAAAA not between vbin and vbin) and 
(-1 not between tiny and tiny) and 
(-1 not between short and short) and 
(-1 not between medium and medium) and 
(-1 not between long_int and long_int) and 
(-1 not between longlong and longlong) and 
(1 not between utiny and utiny) and 
(1 not between ushort and ushort) and 
(1 not between umedium and umedium) and 
(1 not between ulong and ulong) and 
(1 not between ulonglong and ulonglong) and 
(b'001' not between bits and bits) and
('one' not between options and options) and 
('one' not between flags and flags) and 
('1901-01-01' not between date_field and date_field) and
('1901' not between year_field and year_field) and
('01:01:01' not between time_field and time_field) and 
('1901-01-01 01:01:01' not between date_time and date_time) 
order by auto;
auto
2
3
4
select auto from t1 where
string in("aaaa","cccc") and 
vstring in("aaaa","cccc") and 
bin in(0xAAAA,0xCCCC) and 
vbin in(0xAAAA,0xCCCC) and 
tiny in(-1,-3) and 
short in(-1,-3) and 
medium in(-1,-3) and 
long_int in(-1,-3) and 
longlong in(-1,-3) and 
utiny in(1,3) and 
ushort in(1,3) and 
umedium in(1,3) and 
ulong in(1,3) and 
ulonglong in(1,3) and 
bits in(b'001',b'011') and
options in('one','three') and 
flags in('one','one,two,three') and 
date_field in('1901-01-01','1903-03-03') and
year_field in('1901','1903') and
time_field in('01:01:01','03:03:03') and 
date_time in('1901-01-01 01:01:01','1903-03-03 03:03:03') 
order by auto;
auto
1
3
select auto from t1 where
"aaaa" in(string) and
"aaaa" in(vstring) and
0xAAAA in(bin) and 
0xAAAA in(vbin) and 
(-1 in(tiny)) and
(-1 in(short)) and
(-1 in(medium)) and
(-1 in(long_int)) and
(-1 in(longlong)) and
1 in(utiny) and 
1 in(ushort) and 
1 in(umedium) and 
1 in(ulong) and 
1 in(ulonglong) and 
b'001' in(bits) and
'one' in(options) and 
'one' in(flags) and 
'1901-01-01' in(date_field) and
'1901' in(year_field) and
'01:01:01' in(time_field) and 
'1901-01-01 01:01:01' in(date_time) 
order by auto;
auto
1
select auto from t1 where
string not in("aaaa","cccc") and 
vstring not in("aaaa","cccc") and 
bin not in(0xAAAA,0xCCCC) and 
vbin not in(0xAAAA,0xCCCC) and 
tiny not in(-1,-3) and 
short not in(-1,-3) and 
medium not in(-1,-3) and 
long_int not in(-1,-3) and 
longlong not in(-1,-3) and 
utiny not in(1,3) and 
ushort not in(1,3) and 
umedium not in(1,3) and 
ulong not in(1,3) and 
ulonglong not in(1,3) and 
bits not in(b'001',b'011') and
options not in('one','three') and 
flags not in('one','one,two,three') and 
date_field not in('1901-01-01','1903-03-03') and
year_field not in('1901','1903') and
time_field not in('01:01:01','03:03:03') and 
date_time not in('1901-01-01 01:01:01','1903-03-03 03:03:03') 
order by auto;
auto
2
4
select auto from t1 where
"aaaa" not in(string) and
"aaaa" not in(vstring) and
0xAAAA not in(bin) and 
0xAAAA not in(vbin) and 
(-1 not in(tiny)) and
(-1 not in(short)) and
(-1 not in(medium)) and
(-1 not in(long_int)) and
(-1 not in(longlong)) and
1 not in(utiny) and 
1 not in(ushort) and 
1 not in(umedium) and 
1 not in(ulong) and 
1 not in(ulonglong) and 
b'001' not in(bits) and
'one' not in(options) and 
'one' not in(flags) and 
'1901-01-01' not in(date_field) and
'1901' not in(year_field) and
'01:01:01' not in(time_field) and 
'1901-01-01 01:01:01' not in(date_time) 
order by auto;
auto
2
3
4
select * from t2 where attr3 is null or attr1 > 2 and pk1= 3 order by pk1;
pk1	attr1	attr2	attr3
2	2	NULL	NULL
3	3	3	d
select * from t2 where attr3 is not null and attr1 > 2 order by pk1;
pk1	attr1	attr2	attr3
3	3	3	d
4	4	4	e
5	5	5	f
select * from t3 where attr2 >  9223372036854775803 and attr3 != 3 order by pk1;
pk1	attr1	attr2	attr3	attr4
2	2	9223372036854775804	2	c
4	4	9223372036854775806	4	e
5	5	9223372036854775807	5	f
select * from t2,t3 where t2.attr1 < 1 and t2.attr2 = t3.attr2 and t3.attr1 < 5 order by t2.pk1;
pk1	attr1	attr2	attr3	pk1	attr1	attr2	attr3	attr4
0	0	0	a	0	0	0	0	a
select * from t4 where attr1 < 5 and attr2 > 9223372036854775803 and attr3 != 3 order by t4.pk1;
pk1	attr1	attr2	attr3	attr4
2	2	9223372036854775804	2	c
4	4	9223372036854775806	4	e
select * from t3,t4 where t4.attr1 > 1 and t4.attr2 = t3.attr2 and t4.attr3 < 5 order by t4.pk1;
pk1	attr1	attr2	attr3	attr4	pk1	attr1	attr2	attr3	attr4
2	2	9223372036854775804	2	c	2	2	9223372036854775804	2	c
3	3	9223372036854775805	3	d	3	3	9223372036854775805	3	d
4	4	9223372036854775806	4	e	4	4	9223372036854775806	4	e
set @@optimizer_switch = 'engine_condition_pushdown=on';
explain
select auto from t1 where 
string = "aaaa" and 
vstring = "aaaa" and 
bin = 0xAAAA and 
vbin = 0xAAAA and
tiny = -1 and 
short = -1 and 
medium = -1 and 
long_int = -1 and 
longlong = -1 and 
real_float > 1.0 and real_float < 2.0 and 
real_double > 1.0 and real_double < 2.0 and
real_decimal > 1.0 and real_decimal < 2.0 and
utiny = 1 and 
ushort = 1 and 
umedium = 1 and 
ulong = 1 and 
ulonglong = 1 and 
/* bits = b'001' and */
options = 'one' and 
flags = 'one' and 
date_field = '1901-01-01' and
year_field = '1901' and
time_field = '01:01:01' and 
date_time = '1901-01-01 01:01:01' 
order by auto;
id	select_type	table	type	possible_keys	key	key_len	ref	rows	Extra
1	SIMPLE	t1	index	NULL	PRIMARY	4	NULL	#	Using where with pushed condition
select auto from t1 where 
string = "aaaa" and 
vstring = "aaaa" and 
bin = 0xAAAA and 
vbin = 0xAAAA and
tiny = -1 and 
short = -1 and 
medium = -1 and 
long_int = -1 and 
longlong = -1 and 
real_float > 1.0 and real_float < 2.0 and 
real_double > 1.0 and real_double < 2.0 and
real_decimal > 1.0 and real_decimal < 2.0 and
utiny = 1 and 
ushort = 1 and 
umedium = 1 and 
ulong = 1 and 
ulonglong = 1 and 
/* bits = b'001' and */
options = 'one' and 
flags = 'one' and 
date_field = '1901-01-01' and
year_field = '1901' and
time_field = '01:01:01' and 
date_time = '1901-01-01 01:01:01' 
order by auto;
auto
1
explain
select auto from t1 where 
string != "aaaa" and 
vstring != "aaaa" and 
bin != 0xAAAA and 
vbin != 0xAAAA and
tiny != -1 and 
short != -1 and 
medium != -1 and 
long_int != -1 and 
longlong != -1 and 
(real_float < 1.0 or real_float > 2.0) and 
(real_double < 1.0 or real_double > 2.0) and
(real_decimal < 1.0 or real_decimal > 2.0) and
utiny != 1 and 
ushort != 1 and 
umedium != 1 and 
ulong != 1 and 
ulonglong != 1 and 
/* bits != b'001' and */
options != 'one' and 
flags != 'one' and 
date_field != '1901-01-01' and
year_field != '1901' and
time_field != '01:01:01' and 
date_time != '1901-01-01 01:01:01' 
order by auto;
id	select_type	table	type	possible_keys	key	key_len	ref	rows	Extra
1	SIMPLE	t1	index	NULL	PRIMARY	4	NULL	#	Using where with pushed condition
select auto from t1 where 
string != "aaaa" and 
vstring != "aaaa" and 
bin != 0xAAAA and 
vbin != 0xAAAA and
tiny != -1 and 
short != -1 and 
medium != -1 and 
long_int != -1 and 
longlong != -1 and 
(real_float < 1.0 or real_float > 2.0) and 
(real_double < 1.0 or real_double > 2.0) and
(real_decimal < 1.0 or real_decimal > 2.0) and
utiny != 1 and 
ushort != 1 and 
umedium != 1 and 
ulong != 1 and 
ulonglong != 1 and 
/* bits != b'001' and */
options != 'one' and 
flags != 'one' and 
date_field != '1901-01-01' and
year_field != '1901' and
time_field != '01:01:01' and 
date_time != '1901-01-01 01:01:01' 
order by auto;
auto
2
3
4
explain
select auto from t1 where 
string > "aaaa" and 
vstring > "aaaa" and 
bin > 0xAAAA and 
vbin > 0xAAAA and
tiny < -1 and 
short < -1 and 
medium < -1 and 
long_int < -1 and 
longlong < -1 and 
real_float > 1.1 and 
real_double > 1.1 and 
real_decimal > 1.1 and 
utiny > 1 and 
ushort > 1 and 
umedium > 1 and 
ulong > 1 and 
ulonglong > 1 and
/* bits > b'001' and */
(options = 'two' or options = 'three' or options = 'four') and
(flags = 'one,two' or flags = 'one,two,three' or flags = 'one,two,three,four') and
date_field > '1901-01-01' and
year_field > '1901' and
time_field > '01:01:01' and
date_time > '1901-01-01 01:01:01'
order by auto;
id	select_type	table	type	possible_keys	key	key_len	ref	rows	Extra
1	SIMPLE	t1	index	NULL	PRIMARY	4	NULL	#	Using where with pushed condition
select auto from t1 where 
string > "aaaa" and 
vstring > "aaaa" and 
bin > 0xAAAA and 
vbin > 0xAAAA and
tiny < -1 and 
short < -1 and 
medium < -1 and 
long_int < -1 and 
longlong < -1 and 
real_float > 1.1 and 
real_double > 1.1 and 
real_decimal > 1.1 and 
utiny > 1 and 
ushort > 1 and 
umedium > 1 and 
ulong > 1 and 
ulonglong > 1 and
/* bits > b'001' and */
(options = 'two' or options = 'three' or options = 'four') and
(flags = 'one,two' or flags = 'one,two,three' or flags = 'one,two,three,four') and
date_field > '1901-01-01' and
year_field > '1901' and
time_field > '01:01:01' and
date_time > '1901-01-01 01:01:01'
order by auto;
auto
2
3
4
explain
select auto from t1 where 
string >= "aaaa" and 
vstring >= "aaaa" and 
bin >= 0xAAAA and 
vbin >= 0xAAAA and
tiny <= -1 and 
short <= -1 and 
medium <= -1 and 
long_int <= -1 and 
longlong <= -1 and 
real_float >= 1.0 and 
real_double >= 1.0 and 
real_decimal >= 1.0 and 
utiny >= 1 and 
ushort >= 1 and 
umedium >= 1 and 
ulong >= 1 and 
ulonglong >= 1 and 
/* bits >= b'001' and */
(options = 'one' or options = 'two' or options = 'three' or options = 'four') and
(flags = 'one' or flags = 'one,two' or flags = 'one,two,three' or flags = 'one,two,three,four') and
date_field >= '1901-01-01' and
year_field >= '1901' and
time_field >= '01:01:01' and 
date_time >= '1901-01-01 01:01:01' 
order by auto;
id	select_type	table	type	possible_keys	key	key_len	ref	rows	Extra
1	SIMPLE	t1	index	NULL	PRIMARY	4	NULL	#	Using where with pushed condition
select auto from t1 where 
string >= "aaaa" and 
vstring >= "aaaa" and 
bin >= 0xAAAA and 
vbin >= 0xAAAA and
tiny <= -1 and 
short <= -1 and 
medium <= -1 and 
long_int <= -1 and 
longlong <= -1 and 
real_float >= 1.0 and 
real_double >= 1.0 and 
real_decimal >= 1.0 and 
utiny >= 1 and 
ushort >= 1 and 
umedium >= 1 and 
ulong >= 1 and 
ulonglong >= 1 and 
/* bits >= b'001' and */
(options = 'one' or options = 'two' or options = 'three' or options = 'four') and
(flags = 'one' or flags = 'one,two' or flags = 'one,two,three' or flags = 'one,two,three,four') and
date_field >= '1901-01-01' and
year_field >= '1901' and
time_field >= '01:01:01' and 
date_time >= '1901-01-01 01:01:01' 
order by auto;
auto
1
2
3
4
explain
select auto from t1 where 
string < "dddd" and 
vstring < "dddd" and 
bin < 0xDDDD and 
vbin < 0xDDDD and
tiny > -4 and 
short > -4 and 
medium > -4 and 
long_int > -4 and 
longlong > -4 and 
real_float < 4.4 and 
real_double < 4.4 and
real_decimal < 4.4 and
utiny < 4 and 
ushort < 4 and 
umedium < 4 and 
ulong < 4 and 
ulonglong < 4 and 
/* bits < b'100' and */
(options = 'one' or options = 'two' or options = 'three') and
(flags = 'one' or flags = 'one,two' or flags = 'one,two,three') and
date_field < '1904-01-01' and
year_field < '1904' and
time_field < '04:04:04' and 
date_time < '1904-04-04 04:04:04' 
order by auto;
id	select_type	table	type	possible_keys	key	key_len	ref	rows	Extra
1	SIMPLE	t1	index	NULL	PRIMARY	4	NULL	#	Using where with pushed condition
select auto from t1 where 
string < "dddd" and 
vstring < "dddd" and 
bin < 0xDDDD and 
vbin < 0xDDDD and
tiny > -4 and 
short > -4 and 
medium > -4 and 
long_int > -4 and 
longlong > -4 and 
real_float < 4.4 and 
real_double < 4.4 and
real_decimal < 4.4 and
utiny < 4 and 
ushort < 4 and 
umedium < 4 and 
ulong < 4 and 
ulonglong < 4 and 
/* bits < b'100' and */
(options = 'one' or options = 'two' or options = 'three') and
(flags = 'one' or flags = 'one,two' or flags = 'one,two,three') and
date_field < '1904-01-01' and
year_field < '1904' and
time_field < '04:04:04' and 
date_time < '1904-04-04 04:04:04' 
order by auto;
auto
1
2
3
explain
select auto from t1 where 
string <= "dddd" and 
vstring <= "dddd" and 
bin <= 0xDDDD and 
vbin <= 0xDDDD and
tiny >= -4 and 
short >= -4 and 
medium >= -4 and 
long_int >= -4 and 
longlong >= -4 and 
real_float <= 4.5 and 
real_double <= 4.5 and 
real_decimal <= 4.5 and 
utiny <= 4 - 1 + 1 and /* Checking function composition */
ushort <= 4 and 
umedium <= 4 and 
ulong <= 4 and 
ulonglong <= 4 and 
/* bits <= b'100' and */
(options = 'one' or options = 'two' or options = 'three' or options = 'four') and 
(flags = 'one' or flags = 'one,two' or flags = 'one,two,three' or flags = 'one,two,three,four') and
date_field <= '1904-04-04' and
year_field <= '1904' and
time_field <= '04:04:04' and 
date_time <= '1904-04-04 04:04:04' 
order by auto;
id	select_type	table	type	possible_keys	key	key_len	ref	rows	Extra
1	SIMPLE	t1	index	NULL	PRIMARY	4	NULL	#	Using where with pushed condition
select auto from t1 where 
string <= "dddd" and 
vstring <= "dddd" and 
bin <= 0xDDDD and 
vbin <= 0xDDDD and
tiny >= -4 and 
short >= -4 and 
medium >= -4 and 
long_int >= -4 and 
longlong >= -4 and 
real_float <= 4.5 and 
real_double <= 4.5 and 
real_decimal <= 4.5 and 
utiny <= 4 - 1 + 1 and /* Checking function composition */
ushort <= 4 and 
umedium <= 4 and 
ulong <= 4 and 
ulonglong <= 4 and 
/* bits <= b'100' and */
(options = 'one' or options = 'two' or options = 'three' or options = 'four') and 
(flags = 'one' or flags = 'one,two' or flags = 'one,two,three' or flags = 'one,two,three,four') and
date_field <= '1904-04-04' and
year_field <= '1904' and
time_field <= '04:04:04' and 
date_time <= '1904-04-04 04:04:04' 
order by auto;
auto
1
2
3
4
create index medium_index on t1(medium);
explain
select auto from t1 where 
string = "aaaa" and 
vstring = "aaaa" and 
bin = 0xAAAA and 
vbin = 0xAAAA and
tiny = -1 and 
short = -1 and 
medium = -1 and 
long_int = -1 and 
longlong = -1 and 
real_float > 1.0 and real_float < 2.0 and 
real_double > 1.0 and real_double < 2.0 and
real_decimal > 1.0 and real_decimal < 2.0 and
utiny = 1 and 
ushort = 1 and 
umedium = 1 and 
ulong = 1 and 
ulonglong = 1 and 
/* bits = b'001' and */
options = 'one' and 
flags = 'one' and 
date_field = '1901-01-01' and
year_field = '1901' and
time_field = '01:01:01' and 
date_time = '1901-01-01 01:01:01' 
order by auto;
id	select_type	table	type	possible_keys	key	key_len	ref	rows	Extra
1	SIMPLE	t1	ref	medium_index	medium_index	3	const	#	Using where with pushed condition; Using filesort
select auto from t1 where 
string = "aaaa" and 
vstring = "aaaa" and 
bin = 0xAAAA and 
vbin = 0xAAAA and
tiny = -1 and 
short = -1 and 
medium = -1 and 
long_int = -1 and 
longlong = -1 and 
real_float > 1.0 and real_float < 2.0 and 
real_double > 1.0 and real_double < 2.0 and
real_decimal > 1.0 and real_decimal < 2.0 and
utiny = 1 and 
ushort = 1 and 
umedium = 1 and 
ulong = 1 and 
ulonglong = 1 and 
/* bits = b'001' and */
options = 'one' and 
flags = 'one' and 
date_field = '1901-01-01' and
year_field = '1901' and
time_field = '01:01:01' and 
date_time = '1901-01-01 01:01:01' 
order by auto;
auto
1
explain
select auto from t1 where 
string != "aaaa" and 
vstring != "aaaa" and 
bin != 0xAAAA and 
vbin != 0xAAAA and
tiny != -1 and 
short != -1 and 
medium != -1 and 
long_int != -1 and 
longlong != -1 and 
(real_float < 1.0 or real_float > 2.0) and 
(real_double < 1.0 or real_double > 2.0) and
(real_decimal < 1.0 or real_decimal > 2.0) and
utiny != 1 and 
ushort != 1 and 
umedium != 1 and 
ulong != 1 and 
ulonglong != 1 and 
/* bits != b'001' and */
options != 'one' and 
flags != 'one' and 
date_field != '1901-01-01' and
year_field != '1901' and
time_field != '01:01:01' and 
date_time != '1901-01-01 01:01:01' 
order by auto;
id	select_type	table	type	possible_keys	key	key_len	ref	rows	Extra
1	SIMPLE	t1	index	medium_index	PRIMARY	4	NULL	#	Using where with pushed condition
select auto from t1 where 
string != "aaaa" and 
vstring != "aaaa" and 
bin != 0xAAAA and 
vbin != 0xAAAA and
tiny != -1 and 
short != -1 and 
medium != -1 and 
long_int != -1 and 
longlong != -1 and 
(real_float < 1.0 or real_float > 2.0) and 
(real_double < 1.0 or real_double > 2.0) and
(real_decimal < 1.0 or real_decimal > 2.0) and
utiny != 1 and 
ushort != 1 and 
umedium != 1 and 
ulong != 1 and 
ulonglong != 1 and 
/* bits != b'001' and */
options != 'one' and 
flags != 'one' and 
date_field != '1901-01-01' and
year_field != '1901' and
time_field != '01:01:01' and 
date_time != '1901-01-01 01:01:01' 
order by auto;
auto
2
3
4
explain
select auto from t1 where 
string > "aaaa" and 
vstring > "aaaa" and 
bin > 0xAAAA and 
vbin > 0xAAAA and
tiny < -1 and 
short < -1 and 
medium < -1 and 
long_int < -1 and 
longlong < -1 and 
real_float > 1.1 and 
real_double > 1.1 and 
real_decimal > 1.1 and 
utiny > 1 and 
ushort > 1 and 
umedium > 1 and 
ulong > 1 and 
ulonglong > 1 and
/* bits > b'001' and */
(options = 'two' or options = 'three' or options = 'four') and
(flags = 'one,two' or flags = 'one,two,three' or flags = 'one,two,three,four') and
date_field > '1901-01-01' and
year_field > '1901' and
time_field > '01:01:01' and
date_time > '1901-01-01 01:01:01'
order by auto;
id	select_type	table	type	possible_keys	key	key_len	ref	rows	Extra
1	SIMPLE	t1	index	medium_index	PRIMARY	4	NULL	#	Using where with pushed condition
select auto from t1 where 
string > "aaaa" and 
vstring > "aaaa" and 
bin > 0xAAAA and 
vbin > 0xAAAA and
tiny < -1 and 
short < -1 and 
medium < -1 and 
long_int < -1 and 
longlong < -1 and 
real_float > 1.1 and 
real_double > 1.1 and 
real_decimal > 1.1 and 
utiny > 1 and 
ushort > 1 and 
umedium > 1 and 
ulong > 1 and 
ulonglong > 1 and
/* bits > b'001' and */
(options = 'two' or options = 'three' or options = 'four') and
(flags = 'one,two' or flags = 'one,two,three' or flags = 'one,two,three,four') and
date_field > '1901-01-01' and
year_field > '1901' and
time_field > '01:01:01' and
date_time > '1901-01-01 01:01:01'
order by auto;
auto
2
3
4
explain
select auto from t1 where 
string >= "aaaa" and 
vstring >= "aaaa" and 
bin >= 0xAAAA and 
vbin >= 0xAAAA and
tiny <= -1 and 
short <= -1 and 
medium <= -1 and 
long_int <= -1 and 
longlong <= -1 and 
real_float >= 1.0 and 
real_double >= 1.0 and 
real_decimal >= 1.0 and 
utiny >= 1 and 
ushort >= 1 and 
umedium >= 1 and 
ulong >= 1 and 
ulonglong >= 1 and 
/* bits >= b'001' and */
(options = 'one' or options = 'two' or options = 'three' or options = 'four') and
(flags = 'one' or flags = 'one,two' or flags = 'one,two,three' or flags = 'one,two,three,four') and
date_field >= '1901-01-01' and
year_field >= '1901' and
time_field >= '01:01:01' and 
date_time >= '1901-01-01 01:01:01' 
order by auto;
id	select_type	table	type	possible_keys	key	key_len	ref	rows	Extra
1	SIMPLE	t1	index	medium_index	PRIMARY	4	NULL	#	Using where with pushed condition
select auto from t1 where 
string >= "aaaa" and 
vstring >= "aaaa" and 
bin >= 0xAAAA and 
vbin >= 0xAAAA and
tiny <= -1 and 
short <= -1 and 
medium <= -1 and 
long_int <= -1 and 
longlong <= -1 and 
real_float >= 1.0 and 
real_double >= 1.0 and 
real_decimal >= 1.0 and 
utiny >= 1 and 
ushort >= 1 and 
umedium >= 1 and 
ulong >= 1 and 
ulonglong >= 1 and 
/* bits >= b'001' and */
(options = 'one' or options = 'two' or options = 'three' or options = 'four') and
(flags = 'one' or flags = 'one,two' or flags = 'one,two,three' or flags = 'one,two,three,four') and
date_field >= '1901-01-01' and
year_field >= '1901' and
time_field >= '01:01:01' and 
date_time >= '1901-01-01 01:01:01' 
order by auto;
auto
1
2
3
4
explain
select auto from t1 where 
string < "dddd" and 
vstring < "dddd" and 
bin < 0xDDDD and 
vbin < 0xDDDD and
tiny > -4 and 
short > -4 and 
medium > -4 and 
long_int > -4 and 
longlong > -4 and 
real_float < 4.4 and 
real_double < 4.4 and
real_decimal < 4.4 and
utiny < 4 and 
ushort < 4 and 
umedium < 4 and 
ulong < 4 and 
ulonglong < 4 and 
/* bits < b'100' and */
(options = 'one' or options = 'two' or options = 'three') and
(flags = 'one' or flags = 'one,two' or flags = 'one,two,three') and
date_field < '1904-01-01' and
year_field < '1904' and
time_field < '04:04:04' and 
date_time < '1904-04-04 04:04:04' 
order by auto;
id	select_type	table	type	possible_keys	key	key_len	ref	rows	Extra
1	SIMPLE	t1	index	medium_index	PRIMARY	4	NULL	#	Using where with pushed condition
select auto from t1 where 
string < "dddd" and 
vstring < "dddd" and 
bin < 0xDDDD and 
vbin < 0xDDDD and
tiny > -4 and 
short > -4 and 
medium > -4 and 
long_int > -4 and 
longlong > -4 and 
real_float < 4.4 and 
real_double < 4.4 and
real_decimal < 4.4 and
utiny < 4 and 
ushort < 4 and 
umedium < 4 and 
ulong < 4 and 
ulonglong < 4 and 
/* bits < b'100' and */
(options = 'one' or options = 'two' or options = 'three') and
(flags = 'one' or flags = 'one,two' or flags = 'one,two,three') and
date_field < '1904-01-01' and
year_field < '1904' and
time_field < '04:04:04' and 
date_time < '1904-04-04 04:04:04' 
order by auto;
auto
1
2
3
explain
select auto from t1 where 
string <= "dddd" and 
vstring <= "dddd" and 
bin <= 0xDDDD and 
vbin <= 0xDDDD and
tiny >= -4 and 
short >= -4 and 
medium >= -4 and 
long_int >= -4 and 
longlong >= -4 and 
real_float <= 4.5 and 
real_double <= 4.5 and 
real_decimal <= 4.5 and 
utiny <= 4 - 1 + 1 and /* Checking function composition */
ushort <= 4 and 
umedium <= 4 and 
ulong <= 4 and 
ulonglong <= 4 and 
/* bits <= b'100' and */
(options = 'one' or options = 'two' or options = 'three' or options = 'four') and 
(flags = 'one' or flags = 'one,two' or flags = 'one,two,three' or flags = 'one,two,three,four') and
date_field <= '1904-04-04' and
year_field <= '1904' and
time_field <= '04:04:04' and 
date_time <= '1904-04-04 04:04:04' 
order by auto;
id	select_type	table	type	possible_keys	key	key_len	ref	rows	Extra
1	SIMPLE	t1	index	medium_index	PRIMARY	4	NULL	#	Using where with pushed condition
select auto from t1 where 
string <= "dddd" and 
vstring <= "dddd" and 
bin <= 0xDDDD and 
vbin <= 0xDDDD and
tiny >= -4 and 
short >= -4 and 
medium >= -4 and 
long_int >= -4 and 
longlong >= -4 and 
real_float <= 4.5 and 
real_double <= 4.5 and 
real_decimal <= 4.5 and 
utiny <= 4 - 1 + 1 and /* Checking function composition */
ushort <= 4 and 
umedium <= 4 and 
ulong <= 4 and 
ulonglong <= 4 and 
/* bits <= b'100' and */
(options = 'one' or options = 'two' or options = 'three' or options = 'four') and 
(flags = 'one' or flags = 'one,two' or flags = 'one,two,three' or flags = 'one,two,three,four') and
date_field <= '1904-04-04' and
year_field <= '1904' and
time_field <= '04:04:04' and 
date_time <= '1904-04-04 04:04:04' 
order by auto;
auto
1
2
3
4
explain
select auto from t1 where 
string like "b%" and
vstring like "b%" and
bin like concat(0xBB, '%') and
vbin like concat(0xBB, '%')
order by auto;
id	select_type	table	type	possible_keys	key	key_len	ref	rows	Extra
1	SIMPLE	t1	index	NULL	PRIMARY	4	NULL	#	Using where with pushed condition
select auto from t1 where 
string like "b%" and
vstring like "b%" and
bin like concat(0xBB, '%') and
vbin like concat(0xBB, '%')
order by auto;
auto
2
explain
select auto from t1 where 
string not like "b%" and
vstring not like "b%" and
bin not like concat(0xBB, '%') and
vbin not like concat(0xBB, '%')
order by auto;
id	select_type	table	type	possible_keys	key	key_len	ref	rows	Extra
1	SIMPLE	t1	index	NULL	PRIMARY	4	NULL	#	Using where with pushed condition
select auto from t1 where 
string not like "b%" and
vstring not like "b%" and
bin not like concat(0xBB, '%') and
vbin not like concat(0xBB, '%')
order by auto;
auto
1
3
4
explain 
select auto from t1 where
(string between "aaaa" and "cccc") and 
(vstring between "aaaa" and "cccc") and 
(bin between 0xAAAA and 0xCCCC) and 
(vbin between 0xAAAA and 0xCCCC) and 
(tiny between -3 and -1) and 
(short between -3 and -1) and 
(medium between -3 and -1) and 
(long_int between -3 and -1) and 
(longlong between -3 and -1) and 
(utiny between 1 and 3) and 
(ushort between 1 and 3) and 
(umedium between 1 and 3) and 
(ulong between 1 and 3) and 
(ulonglong between 1 and 3) and 
/* (bits between b'001' and b'011') and */
(options between 'one' and 'three') and 
(flags between 'one' and 'one,two,three') and 
(date_field between '1901-01-01' and '1903-03-03') and
(year_field between '1901' and '1903') and
(time_field between '01:01:01' and '03:03:03') and 
(date_time between '1901-01-01 01:01:01' and '1903-03-03 03:03:03') 
order by auto;
id	select_type	table	type	possible_keys	key	key_len	ref	rows	Extra
1	SIMPLE	t1	index	medium_index	PRIMARY	4	NULL	#	Using where with pushed condition
select auto from t1 where
(string between "aaaa" and "cccc") and 
(vstring between "aaaa" and "cccc") and 
(bin between 0xAAAA and 0xCCCC) and 
(vbin between 0xAAAA and 0xCCCC) and 
(tiny between -3 and -1) and 
(short between -3 and -1) and 
(medium between -3 and -1) and 
(long_int between -3 and -1) and 
(longlong between -3 and -1) and 
(utiny between 1 and 3) and 
(ushort between 1 and 3) and 
(umedium between 1 and 3) and 
(ulong between 1 and 3) and 
(ulonglong between 1 and 3) and 
/* (bits between b'001' and b'011') and */
(options between 'one' and 'three') and 
(flags between 'one' and 'one,two,three') and 
(date_field between '1901-01-01' and '1903-03-03') and
(year_field between '1901' and '1903') and
(time_field between '01:01:01' and '03:03:03') and 
(date_time between '1901-01-01 01:01:01' and '1903-03-03 03:03:03') 
order by auto;
auto
1
3
explain
select auto from t1 where
("aaaa" between string and string) and 
("aaaa" between vstring and vstring) and 
(0xAAAA between bin and bin) and 
(0xAAAA between vbin and vbin) and 
(-1 between tiny and tiny) and 
(-1 between short and short) and 
(-1 between medium and medium) and 
(-1 between long_int and long_int) and 
(-1 between longlong and longlong) and 
(1 between utiny and utiny) and 
(1 between ushort and ushort) and 
(1 between umedium and umedium) and 
(1 between ulong and ulong) and 
(1 between ulonglong and ulonglong) and 
/* (b'001' between bits and bits) and */
('one' between options and options) and 
('one' between flags and flags) and 
('1901-01-01' between date_field and date_field) and
('1901' between year_field and year_field) and
('01:01:01' between time_field and time_field) and 
('1901-01-01 01:01:01' between date_time and date_time) 
order by auto;
id	select_type	table	type	possible_keys	key	key_len	ref	rows	Extra
1	SIMPLE	t1	ref	medium_index	medium_index	3	const	#	Using where with pushed condition; Using filesort
select auto from t1 where
("aaaa" between string and string) and 
("aaaa" between vstring and vstring) and 
(0xAAAA between bin and bin) and 
(0xAAAA between vbin and vbin) and 
(-1 between tiny and tiny) and 
(-1 between short and short) and 
(-1 between medium and medium) and 
(-1 between long_int and long_int) and 
(-1 between longlong and longlong) and 
(1 between utiny and utiny) and 
(1 between ushort and ushort) and 
(1 between umedium and umedium) and 
(1 between ulong and ulong) and 
(1 between ulonglong and ulonglong) and 
/* (b'001' between bits and bits) and */
('one' between options and options) and 
('one' between flags and flags) and 
('1901-01-01' between date_field and date_field) and
('1901' between year_field and year_field) and
('01:01:01' between time_field and time_field) and 
('1901-01-01 01:01:01' between date_time and date_time) 
order by auto;
auto
1
explain 
select auto from t1 where
(string not between "aaaa" and "cccc") and 
(vstring not between "aaaa" and "cccc") and 
(bin not between 0xAAAA and 0xCCCC) and 
(vbin not between 0xAAAA and 0xCCCC) and 
(tiny not between -3 and -1) and 
(short not between -3 and -1) and 
(medium not between -3 and -1) and 
(long_int not between -3 and -1) and 
(longlong not between -3 and -1) and 
(utiny not between 1 and 3) and 
(ushort not between 1 and 3) and 
(umedium not between 1 and 3) and 
(ulong not between 1 and 3) and 
(ulonglong not between 1 and 3) and 
/* (bits not between b'001' and b'011') and */
(options not between 'one' and 'three') and 
(flags not between 'one' and 'one,two,three') and 
(date_field not between '1901-01-01' and '1903-03-03') and
(year_field not between '1901' and '1903') and
(time_field not between '01:01:01' and '03:03:03') and 
(date_time not between '1901-01-01 01:01:01' and '1903-03-03 03:03:03') 
order by auto;
id	select_type	table	type	possible_keys	key	key_len	ref	rows	Extra
1	SIMPLE	t1	index	medium_index	PRIMARY	4	NULL	#	Using where with pushed condition
select auto from t1 where
(string not between "aaaa" and "cccc") and 
(vstring not between "aaaa" and "cccc") and 
(bin not between 0xAAAA and 0xCCCC) and 
(vbin not between 0xAAAA and 0xCCCC) and 
(tiny not between -3 and -1) and 
(short not between -3 and -1) and 
(medium not between -3 and -1) and 
(long_int not between -3 and -1) and 
(longlong not between -3 and -1) and 
(utiny not between 1 and 3) and 
(ushort not between 1 and 3) and 
(umedium not between 1 and 3) and 
(ulong not between 1 and 3) and 
(ulonglong not between 1 and 3) and 
/* (bits not between b'001' and b'011') and */
(options not between 'one' and 'three') and 
(flags not between 'one' and 'one,two,three') and 
(date_field not between '1901-01-01' and '1903-03-03') and
(year_field not between '1901' and '1903') and
(time_field not between '01:01:01' and '03:03:03') and 
(date_time not between '1901-01-01 01:01:01' and '1903-03-03 03:03:03') 
order by auto;
auto
4
explain
select auto from t1 where
("aaaa" not between string and string) and 
("aaaa" not between vstring and vstring) and 
(0xAAAA not between bin and bin) and 
(0xAAAA not between vbin and vbin) and 
(-1 not between tiny and tiny) and 
(-1 not between short and short) and 
(-1 not between medium and medium) and 
(-1 not between long_int and long_int) and 
(-1 not between longlong and longlong) and 
(1 not between utiny and utiny) and 
(1 not between ushort and ushort) and 
(1 not between umedium and umedium) and 
(1 not between ulong and ulong) and 
(1 not between ulonglong and ulonglong) and 
/* (b'001' not between bits and bits) and */
('one' not between options and options) and 
('one' not between flags and flags) and 
('1901-01-01' not between date_field and date_field) and
('1901' not between year_field and year_field) and
('01:01:01' not between time_field and time_field) and 
('1901-01-01 01:01:01' not between date_time and date_time) 
order by auto;
id	select_type	table	type	possible_keys	key	key_len	ref	rows	Extra
1	SIMPLE	t1	index	medium_index	PRIMARY	4	NULL	#	Using where with pushed condition
select auto from t1 where
("aaaa" not between string and string) and 
("aaaa" not between vstring and vstring) and 
(0xAAAA not between bin and bin) and 
(0xAAAA not between vbin and vbin) and 
(-1 not between tiny and tiny) and 
(-1 not between short and short) and 
(-1 not between medium and medium) and 
(-1 not between long_int and long_int) and 
(-1 not between longlong and longlong) and 
(1 not between utiny and utiny) and 
(1 not between ushort and ushort) and 
(1 not between umedium and umedium) and 
(1 not between ulong and ulong) and 
(1 not between ulonglong and ulonglong) and 
/* (b'001' not between bits and bits) and */
('one' not between options and options) and 
('one' not between flags and flags) and 
('1901-01-01' not between date_field and date_field) and
('1901' not between year_field and year_field) and
('01:01:01' not between time_field and time_field) and 
('1901-01-01 01:01:01' not between date_time and date_time) 
order by auto;
auto
2
3
4
explain
select auto from t1 where
string in("aaaa","cccc") and 
vstring in("aaaa","cccc") and 
bin in(0xAAAA,0xCCCC) and 
vbin in(0xAAAA,0xCCCC) and 
tiny in(-1,-3) and 
short in(-1,-3) and 
medium in(-1,-3) and 
long_int in(-1,-3) and 
longlong in(-1,-3) and 
utiny in(1,3) and 
ushort in(1,3) and 
umedium in(1,3) and 
ulong in(1,3) and 
ulonglong in(1,3) and 
/* bits in(b'001',b'011') and */
options in('one','three') and 
flags in('one','one,two,three') and 
date_field in('1901-01-01','1903-03-03') and
year_field in('1901','1903') and
time_field in('01:01:01','03:03:03') and 
date_time in('1901-01-01 01:01:01','1903-03-03 03:03:03') 
order by auto;
id	select_type	table	type	possible_keys	key	key_len	ref	rows	Extra
1	SIMPLE	t1	index	medium_index	PRIMARY	4	NULL	#	Using where with pushed condition
select auto from t1 where
string in("aaaa","cccc") and 
vstring in("aaaa","cccc") and 
bin in(0xAAAA,0xCCCC) and 
vbin in(0xAAAA,0xCCCC) and 
tiny in(-1,-3) and 
short in(-1,-3) and 
medium in(-1,-3) and 
long_int in(-1,-3) and 
longlong in(-1,-3) and 
utiny in(1,3) and 
ushort in(1,3) and 
umedium in(1,3) and 
ulong in(1,3) and 
ulonglong in(1,3) and 
/* bits in(b'001',b'011') and */
options in('one','three') and 
flags in('one','one,two,three') and 
date_field in('1901-01-01','1903-03-03') and
year_field in('1901','1903') and
time_field in('01:01:01','03:03:03') and 
date_time in('1901-01-01 01:01:01','1903-03-03 03:03:03') 
order by auto;
auto
1
3
explain
select auto from t1 where
"aaaa" in(string) and 
"aaaa" in(vstring) and 
0xAAAA in(bin) and 
0xAAAA in(vbin) and 
(-1 in(tiny)) and
(-1 in (short)) and
(-1 in(medium)) and
(-1 in(long_int)) and
(-1 in(longlong)) and
1 in(utiny) and 
1 in(ushort) and 
1 in(umedium) and 
1 in(ulong) and 
1 in(ulonglong) and 
/* b'001' in(bits) and */
'one' in(options) and 
'one' in(flags) and 
'1901-01-01' in(date_field) and
'1901' in(year_field) and
'01:01:01' in(time_field) and 
'1901-01-01 01:01:01' in(date_time) 
order by auto;
id	select_type	table	type	possible_keys	key	key_len	ref	rows	Extra
1	SIMPLE	t1	ref	medium_index	medium_index	3	const	#	Using where with pushed condition; Using filesort
select auto from t1 where
"aaaa" in(string) and 
"aaaa" in(vstring) and 
0xAAAA in(bin) and 
0xAAAA in(vbin) and 
(-1 in(tiny)) and
(-1 in (short)) and
(-1 in(medium)) and
(-1 in(long_int)) and
(-1 in(longlong)) and
1 in(utiny) and 
1 in(ushort) and 
1 in(umedium) and 
1 in(ulong) and 
1 in(ulonglong) and 
/* b'001' in(bits) and */
'one' in(options) and 
'one' in(flags) and 
'1901-01-01' in(date_field) and
'1901' in(year_field) and
'01:01:01' in(time_field) and 
'1901-01-01 01:01:01' in(date_time) 
order by auto;
auto
1
explain
select auto from t1 where
string not in("aaaa","cccc") and 
vstring not in("aaaa","cccc") and 
bin not in(0xAAAA,0xCCCC) and 
vbin not in(0xAAAA,0xCCCC) and 
tiny not in(-1,-3) and 
short not in(-1,-3) and 
medium not in(-1,-3) and 
long_int not in(-1,-3) and 
longlong not in(-1,-3) and 
utiny not in(1,3) and 
ushort not in(1,3) and 
umedium not in(1,3) and 
ulong not in(1,3) and 
ulonglong not in(1,3) and 
/* bits not in(b'001',b'011') and */
options not in('one','three') and 
flags not in('one','one,two,three') and 
date_field not in('1901-01-01','1903-03-03') and
year_field not in('1901','1903') and
time_field not in('01:01:01','03:03:03') and 
date_time not in('1901-01-01 01:01:01','1903-03-03 03:03:03') 
order by auto;
id	select_type	table	type	possible_keys	key	key_len	ref	rows	Extra
1	SIMPLE	t1	index	medium_index	PRIMARY	4	NULL	#	Using where with pushed condition
select auto from t1 where
string not in("aaaa","cccc") and 
vstring not in("aaaa","cccc") and 
bin not in(0xAAAA,0xCCCC) and 
vbin not in(0xAAAA,0xCCCC) and 
tiny not in(-1,-3) and 
short not in(-1,-3) and 
medium not in(-1,-3) and 
long_int not in(-1,-3) and 
longlong not in(-1,-3) and 
utiny not in(1,3) and 
ushort not in(1,3) and 
umedium not in(1,3) and 
ulong not in(1,3) and 
ulonglong not in(1,3) and 
/* bits not in(b'001',b'011') and */
options not in('one','three') and 
flags not in('one','one,two,three') and 
date_field not in('1901-01-01','1903-03-03') and
year_field not in('1901','1903') and
time_field not in('01:01:01','03:03:03') and 
date_time not in('1901-01-01 01:01:01','1903-03-03 03:03:03') 
order by auto;
auto
2
4
explain
select auto from t1 where
"aaaa" not in(string) and 
"aaaa" not in(vstring) and 
0xAAAA not in(bin) and 
0xAAAA not in(vbin) and 
(-1 not in(tiny)) and
(-1 not in(short)) and
(-1 not in(medium)) and
(-1 not in(long_int)) and
(-1 not in(longlong)) and
1 not in(utiny) and 
1 not in(ushort) and 
1 not in(umedium) and 
1 not in(ulong) and 
1 not in(ulonglong) and 
/* b'001' not in(bits) and */
'one' not in(options) and 
'one' not in(flags) and 
'1901-01-01' not in(date_field) and
'1901' not in(year_field) and
'01:01:01' not in(time_field) and 
'1901-01-01 01:01:01' not in(date_time) 
order by auto;
id	select_type	table	type	possible_keys	key	key_len	ref	rows	Extra
1	SIMPLE	t1	index	NULL	PRIMARY	4	NULL	#	Using where with pushed condition
select auto from t1 where
"aaaa" not in(string) and 
"aaaa" not in(vstring) and 
0xAAAA not in(bin) and 
0xAAAA not in(vbin) and 
(-1 not in(tiny)) and
(-1 not in(short)) and
(-1 not in(medium)) and
(-1 not in(long_int)) and
(-1 not in(longlong)) and
1 not in(utiny) and 
1 not in(ushort) and 
1 not in(umedium) and 
1 not in(ulong) and 
1 not in(ulonglong) and 
/* b'001' not in(bits) and */
'one' not in(options) and 
'one' not in(flags) and 
'1901-01-01' not in(date_field) and
'1901' not in(year_field) and
'01:01:01' not in(time_field) and 
'1901-01-01 01:01:01' not in(date_time) 
order by auto;
auto
2
3
4
update t1
set medium = 17
where 
string = "aaaa" and 
vstring = "aaaa" and 
bin = 0xAAAA and 
vbin = 0xAAAA and
tiny = -1 and 
short = -1 and 
medium = -1 and 
long_int = -1 and 
longlong = -1 and 
real_float > 1.0 and real_float < 2.0 and 
real_double > 1.0 and real_double < 2.0 and
real_decimal > 1.0 and real_decimal < 2.0 and
utiny = 1 and 
ushort = 1 and 
umedium = 1 and 
ulong = 1 and 
ulonglong = 1 and 
/* bits = b'001' and */
options = 'one' and 
flags = 'one' and 
date_field = '1901-01-01' and
year_field = '1901' and
time_field = '01:01:01' and 
date_time = '1901-01-01 01:01:01';
delete from t1 
where
string = "aaaa" and 
vstring = "aaaa" and 
bin = 0xAAAA and 
vbin = 0xAAAA and
tiny = -1 and 
short = -1 and 
medium = 17 and 
long_int = -1 and 
longlong = -1 and 
real_float > 1.0 and real_float < 2.0 and 
real_double > 1.0 and real_double < 2.0 and
real_decimal > 1.0 and real_decimal < 2.0 and
utiny = 1 and 
ushort = 1 and 
umedium = 1 and 
ulong = 1 and 
ulonglong = 1 and 
/* bits = b'001' and */
options = 'one' and 
flags = 'one' and 
date_field = '1901-01-01' and
year_field = '1901' and
time_field = '01:01:01' and 
date_time = '1901-01-01 01:01:01';
select count(*) from t1;
count(*)
3
explain 
select * from t2 where attr3 is null or attr1 > 2 and pk1= 3 order by pk1;
id	select_type	table	type	possible_keys	key	key_len	ref	rows	Extra
1	SIMPLE	t2	index	PRIMARY	PRIMARY	4	NULL	#	Using where with pushed condition
select * from t2 where attr3 is null or attr1 > 2 and pk1= 3 order by pk1;
pk1	attr1	attr2	attr3
2	2	NULL	NULL
3	3	3	d
explain
select * from t2 where attr3 is not null and attr1 > 2 order by pk1;
id	select_type	table	type	possible_keys	key	key_len	ref	rows	Extra
1	SIMPLE	t2	index	NULL	PRIMARY	4	NULL	#	Using where with pushed condition
select * from t2 where attr3 is not null and attr1 > 2 order by pk1;
pk1	attr1	attr2	attr3
3	3	3	d
4	4	4	e
5	5	5	f
explain
select * from t3 where attr2 >  9223372036854775803 and attr3 != 3 order by pk1;
id	select_type	table	type	possible_keys	key	key_len	ref	rows	Extra
1	SIMPLE	t3	index	NULL	PRIMARY	4	NULL	#	Using where with pushed condition
select * from t3 where attr2 >  9223372036854775803 and attr3 != 3 order by pk1;
pk1	attr1	attr2	attr3	attr4
2	2	9223372036854775804	2	c
4	4	9223372036854775806	4	e
5	5	9223372036854775807	5	f
explain
select * from t2,t3 where t2.attr1 < 1 and t2.attr2 = t3.attr2 and t3.attr1 < 5 order by t2.pk1;
id	select_type	table	type	possible_keys	key	key_len	ref	rows	Extra
1	SIMPLE	t2	ALL	NULL	NULL	NULL	NULL	#	Using where with pushed condition; Using temporary; Using filesort
1	SIMPLE	t3	ALL	NULL	NULL	NULL	NULL	#	Using where with pushed condition; Using join buffer
select * from t2,t3 where t2.attr1 < 1 and t2.attr2 = t3.attr2 and t3.attr1 < 5 order by t2.pk1;
pk1	attr1	attr2	attr3	pk1	attr1	attr2	attr3	attr4
0	0	0	a	0	0	0	0	a
explain
select * from t4 where attr1 < 5 and attr2 > 9223372036854775803 and attr3 != 3 order by t4.pk1;
id	select_type	table	type	possible_keys	key	key_len	ref	rows	Extra
1	SIMPLE	t4	range	attr1	attr1	4	NULL	#	Using where with pushed condition; Using filesort
select * from t4 where attr1 < 5 and attr2 > 9223372036854775803 and attr3 != 3 order by t4.pk1;
pk1	attr1	attr2	attr3	attr4
2	2	9223372036854775804	2	c
4	4	9223372036854775806	4	e
explain
select * from t3,t4 where t4.attr1 > 1 and t4.attr2 = t3.attr2 and t4.attr3 < 5 order by t4.pk1;
id	select_type	table	type	possible_keys	key	key_len	ref	rows	Extra
1	SIMPLE	t4	range	attr1	attr1	4	NULL	#	Using where with pushed condition; Using temporary; Using filesort
1	SIMPLE	t3	ALL	NULL	NULL	NULL	NULL	#	Using where; Using join buffer
select * from t3,t4 where t4.attr1 > 1 and t4.attr2 = t3.attr2 and t4.attr3 < 5 order by t4.pk1;
pk1	attr1	attr2	attr3	attr4	pk1	attr1	attr2	attr3	attr4
2	2	9223372036854775804	2	c	2	2	9223372036854775804	2	c
3	3	9223372036854775805	3	d	3	3	9223372036854775805	3	d
4	4	9223372036854775806	4	e	4	4	9223372036854775806	4	e
explain
select auto from t1 where string = "aaaa" collate latin1_general_ci order by auto;
id	select_type	table	type	possible_keys	key	key_len	ref	rows	Extra
1	SIMPLE	t1	index	NULL	PRIMARY	4	NULL	#	Using where
explain
select * from t2 where (attr1 < 2) = (attr2 < 2) order by pk1;
id	select_type	table	type	possible_keys	key	key_len	ref	rows	Extra
1	SIMPLE	t2	index	NULL	PRIMARY	4	NULL	#	Using where
explain
select * from t3 left join t4 on t4.attr2 = t3.attr2 where t4.attr1 > 1 and t4.attr3 < 5 or t4.attr1 is null order by t4.pk1;
id	select_type	table	type	possible_keys	key	key_len	ref	rows	Extra
1	SIMPLE	t3	ALL	NULL	NULL	NULL	NULL	#	Using temporary; Using filesort
1	SIMPLE	t4	ALL	NULL	NULL	NULL	NULL	#	Using where
create table t5 (a int primary key auto_increment, b tinytext not null) 
engine = ndb;
insert into t5 (b) values ('jonas'), ('jensing'), ('johan');
set @@optimizer_switch='engine_condition_pushdown=off';
select * from t5 where b like '%jo%' order by a;
a	b
1	jonas
3	johan
set @@optimizer_switch = 'engine_condition_pushdown=on';
explain select * from t5 where b like '%jo%';
id	select_type	table	type	possible_keys	key	key_len	ref	rows	Extra
1	SIMPLE	t5	ALL	NULL	NULL	NULL	NULL	#	Using where
select * from t5 where b like '%jo%' order by a;
a	b
1	jonas
3	johan
set @@optimizer_switch='engine_condition_pushdown=off';
select auto from t1 where date_time like '1902-02-02 %' order by auto;
auto
2
select auto from t1 where date_time not like '1902-02-02 %' order by auto;
auto
3
4
set @@optimizer_switch = 'engine_condition_pushdown=on';
explain select auto from t1 where date_time like '1902-02-02 %';
id	select_type	table	type	possible_keys	key	key_len	ref	rows	Extra
1	SIMPLE	t1	ALL	NULL	NULL	NULL	NULL	#	Using where
select auto from t1 where date_time like '1902-02-02 %' order by auto;
auto
2
explain select auto from t1 where date_time not like '1902-02-02 %';
id	select_type	table	type	possible_keys	key	key_len	ref	rows	Extra
1	SIMPLE	t1	ALL	NULL	NULL	NULL	NULL	#	Using where
select auto from t1 where date_time not like '1902-02-02 %' order by auto;
auto
3
4
drop table t1;
create table t1 (a int, b varchar(3), primary key using hash(a))
engine=ndb;
insert into t1 values (1,'a'), (2,'ab'), (3,'abc');
set @@optimizer_switch='engine_condition_pushdown=off';
select * from t1 where b like 'ab';
a	b
2	ab
select * from t1 where b like 'ab' or b like 'ab';
a	b
2	ab
select * from t1 where b like 'abc';
a	b
3	abc
select * from t1 where b like 'abc' or b like 'abc';
a	b
3	abc
set @@optimizer_switch = 'engine_condition_pushdown=on';
select * from t1 where b like 'ab';
a	b
2	ab
select * from t1 where b like 'ab' or b like 'ab';
a	b
2	ab
select * from t1 where b like 'abc';
a	b
3	abc
select * from t1 where b like 'abc' or b like 'abc';
a	b
3	abc
drop table t1;
create table t1 (a int, b char(3), primary key using hash(a))
engine=ndb;
insert into t1 values (1,'a'), (2,'ab'), (3,'abc');
set @@optimizer_switch='engine_condition_pushdown=off';
select * from t1 where b like 'ab';
a	b
2	ab
select * from t1 where b like 'ab' or b like 'ab';
a	b
2	ab
select * from t1 where b like 'abc';
a	b
3	abc
select * from t1 where b like 'abc' or b like 'abc';
a	b
3	abc
set @@optimizer_switch = 'engine_condition_pushdown=on';
select * from t1 where b like 'ab';
a	b
2	ab
select * from t1 where b like 'ab' or b like 'ab';
a	b
2	ab
select * from t1 where b like 'abc';
a	b
3	abc
select * from t1 where b like 'abc' or b like 'abc';
a	b
3	abc
drop table t1;
create table  t1 ( fname varchar(255), lname varchar(255) )
engine=ndbcluster;
insert into t1 values ("Young","Foo");
set @@optimizer_switch = 'engine_condition_pushdown=off';
SELECT fname, lname FROM t1 WHERE (fname like 'Y%') or (lname like 'F%');
fname	lname
Young	Foo
set @@optimizer_switch = 'engine_condition_pushdown=on';
SELECT fname, lname FROM t1 WHERE (fname like 'Y%') or (lname like 'F%');
fname	lname
Young	Foo
insert into t1 values ("aaa", "aaa");
insert into t1 values ("bbb", "bbb");
insert into t1 values ("ccc", "ccc");
insert into t1 values ("ddd", "ddd");
set @@optimizer_switch = 'engine_condition_pushdown=off';
SELECT fname, lname FROM t1 WHERE (fname like 'Y%') or (lname like 'F%');
fname	lname
Young	Foo
set @@optimizer_switch = 'engine_condition_pushdown=on';
SELECT fname, lname FROM t1 WHERE (fname like 'Y%') or (lname like 'F%');
fname	lname
Young	Foo
drop table t1;
CREATE TABLE NodeAlias (
id int(10) unsigned NOT NULL AUTO_INCREMENT,
nodeId int(10) unsigned NOT NULL,
displayName varchar(45) DEFAULT NULL,
aliasKey varchar(45) DEFAULT NULL,
objectVersion int(10) unsigned NOT NULL DEFAULT '0',
changed timestamp NOT NULL DEFAULT CURRENT_TIMESTAMP ON UPDATE CURRENT_TIMESTAMP,
PRIMARY KEY (id),
KEY NodeAlias_identifies_1_Node (nodeId),
KEY NodeAlias_KeyIndex (aliasKey)
) engine=ndb;
insert into NodeAlias VALUES(null, 2 , '49', '49',  0,'2008-03-07 14:54:59');
insert into NodeAlias VALUES(null, 3 , '49' , '49' , 0 , '2008-03-07 14:55:24');
insert into NodeAlias VALUES(null, 4 , '49' , '49' , 0 , '2008-03-07 14:55:51');
insert into NodeAlias VALUES(null, 5 , '150' , '150' , 0 , '2008-03-10 10:48:30');
insert into NodeAlias VALUES(null, 6 , '154' , '154' , 0 , '2008-03-10 10:48:43');
insert into NodeAlias VALUES(null, 7 , '158' , '158' , 0 , '2008-03-10 10:48:57');
insert into NodeAlias VALUES(null, 8 , '491803%' , '491803%' , 0 , '2008-03-10
12:22:26');
explain select * from NodeAlias where (aliasKey LIKE '491803%');
id	select_type	table	type	possible_keys	key	key_len	ref	rows	Extra
1	SIMPLE	NodeAlias	range	NodeAlias_KeyIndex	NodeAlias_KeyIndex	48	NULL	3	Using where with pushed condition
select * from NodeAlias where (aliasKey LIKE '491803%') order by id;
id	nodeId	displayName	aliasKey	objectVersion	changed
7	8	491803%	491803%	0	2008-03-10 12:22:26
explain select * from NodeAlias where ('4918031215220' LIKE aliasKey OR aliasKey LIKE '4918031215220');
id	select_type	table	type	possible_keys	key	key_len	ref	rows	Extra
1	SIMPLE	NodeAlias	ALL	NodeAlias_KeyIndex	NULL	NULL	NULL	7	Using where
select * from NodeAlias where ('4918031215220' LIKE aliasKey OR aliasKey LIKE '4918031215220') order by id;
id	nodeId	displayName	aliasKey	objectVersion	changed
7	8	491803%	491803%	0	2008-03-10 12:22:26
drop table NodeAlias;
create table t1 (a int, b int, c int, d int, primary key using hash(a))
engine=ndbcluster;
insert into t1 values (10,1,100,0+0x1111);
insert into t1 values (20,2,200,0+0x2222);
insert into t1 values (30,3,300,0+0x3333);
insert into t1 values (40,4,400,0+0x4444);
insert into t1 values (50,5,500,0+0x5555);
set @@optimizer_switch = 'engine_condition_pushdown=on';
select a,b,d from t1
where b in (0,1,2,5)
order by b;
a	b	d
10	1	4369
20	2	8738
50	5	21845
-- big filter just below limit
a	b	d
10	1	4369
20	2	8738
50	5	21845
-- big filter just above limit
a	b	d
10	1	4369
20	2	8738
50	5	21845
Warnings:
Warning	4294	Scan filter is too large, discarded
drop table t1;
create table t1 (a int primary key, b varchar(5000) character set latin1) engine=ndb;
insert into t1 values (0, 'I just cant beg you, any-more');
select * from t1 where b="value";
a	b
drop table t1;
create table t1 (a int primary key, b varchar(5000) character set latin1) engine=ndb;
insert into t1 values(0, 'Edinburgh'),(1, 'Glasgow'),(2,'Aberdeen');
select * from t1 where b in ('0', '1', '2','3','4','5','6','7','8','9',
'10', '11', '12', '13', '14', '15', '16', '17', '18', '19', '20', 'Aberdeen');
a	b
2	Aberdeen
show warnings;
Level	Code	Message
create table balerno (a int primary key, 
b varchar(2000), 
c varchar(2000)) engine=ndb;
alter table balerno add index (b);
show warnings;
Level	Code	Message
insert into balerno values (1, repeat('BA', 1000), repeat('CA', 1000));
insert into balerno values (2, repeat('BB', 1000), repeat('CB', 1000));
insert into balerno values (3, repeat('BC', 1000), repeat('CC', 1000));
insert into balerno values (4, repeat('BD', 1000), repeat('CD', 1000));
insert into balerno values (5, repeat('BE', 1000), repeat('CE', 1000));
set @@optimizer_switch = 'engine_condition_pushdown=on';
select a from balerno where b in (
repeat('10', 1000),
repeat('11', 1000),
repeat('12', 1000),
repeat('13', 1000),
repeat('14', 1000),
repeat('15', 1000),
repeat('16', 1000),
repeat('17', 1000),
repeat('18', 1000),
repeat('19', 1000),
repeat('20', 1000),
repeat('21', 1000),
repeat('22', 1000),
repeat('23', 1000),
repeat('24', 1000),
repeat('25', 1000),
repeat('26', 1000),
repeat('27', 1000),
repeat('28', 1000),
repeat('29', 1000),
repeat('30', 1000),
repeat('31', 1000),
repeat('32', 1000),
repeat('33', 1000),
repeat('34', 1000),
repeat('35', 1000),
repeat('36', 1000),
repeat('37', 1000),
repeat('38', 1000),
repeat('BA', 1000));
a
1
show warnings;
Level	Code	Message
select a from balerno ignore index(b) where b in (
repeat('10', 1000),
repeat('11', 1000),
repeat('12', 1000),
repeat('13', 1000),
repeat('14', 1000),
repeat('15', 1000),
repeat('16', 1000),
repeat('17', 1000),
repeat('18', 1000),
repeat('19', 1000),
repeat('20', 1000),
repeat('21', 1000),
repeat('22', 1000),
repeat('23', 1000),
repeat('24', 1000),
repeat('25', 1000),
repeat('26', 1000),
repeat('27', 1000),
repeat('28', 1000),
repeat('29', 1000),
repeat('30', 1000),
repeat('31', 1000),
repeat('32', 1000),
repeat('33', 1000),
repeat('34', 1000),
repeat('35', 1000),
repeat('36', 1000),
repeat('37', 1000),
repeat('38', 1000),
repeat('BA', 1000));
a
1
show warnings;
Level	Code	Message
set @@optimizer_switch='engine_condition_pushdown=off';
select a from balerno where b in (
repeat('10', 1000),
repeat('11', 1000),
repeat('12', 1000),
repeat('13', 1000),
repeat('14', 1000),
repeat('15', 1000),
repeat('16', 1000),
repeat('17', 1000),
repeat('18', 1000),
repeat('19', 1000),
repeat('20', 1000),
repeat('21', 1000),
repeat('22', 1000),
repeat('23', 1000),
repeat('24', 1000),
repeat('25', 1000),
repeat('26', 1000),
repeat('27', 1000),
repeat('28', 1000),
repeat('29', 1000),
repeat('30', 1000),
repeat('31', 1000),
repeat('32', 1000),
repeat('33', 1000),
repeat('34', 1000),
repeat('35', 1000),
repeat('36', 1000),
repeat('37', 1000),
repeat('38', 1000),
repeat('BA', 1000));
a
1
show warnings;
Level	Code	Message
drop table balerno;
create table t (pk int primary key, x varchar(1)) engine = ndb;
insert into t values (0,"a");
set @@optimizer_switch='engine_condition_pushdown=off';
select * from t where x <> "aa";
pk	x
0	a
select * from t where "aa" <> x;
pk	x
0	a
select * from t where x between "" and "bb";
pk	x
0	a
select * from t where x not between "" and "bb";
pk	x
select * from t where x in ("","aa","b");
pk	x
select * from t where x not in ("","aa","b");
pk	x
0	a
select * from t where x like "aa?";
pk	x
set @@optimizer_switch = 'engine_condition_pushdown=on';
explain select * from t where x <> "aa";
id	select_type	table	type	possible_keys	key	key_len	ref	rows	Extra
1	SIMPLE	t	ALL	NULL	NULL	NULL	NULL	2	Using where
select * from t where x <> "aa";
pk	x
0	a
explain select * from t where "aa" <> x;
id	select_type	table	type	possible_keys	key	key_len	ref	rows	Extra
1	SIMPLE	t	ALL	NULL	NULL	NULL	NULL	2	Using where
select * from t where "aa" <> x;
pk	x
0	a
explain select * from t where x between "" and "bb";
id	select_type	table	type	possible_keys	key	key_len	ref	rows	Extra
1	SIMPLE	t	ALL	NULL	NULL	NULL	NULL	2	Using where
select * from t where x between "" and "bb";
pk	x
0	a
explain select * from t where x not between "" and "bb";
id	select_type	table	type	possible_keys	key	key_len	ref	rows	Extra
1	SIMPLE	t	ALL	NULL	NULL	NULL	NULL	2	Using where
select * from t where x not between "" and "bb";
pk	x
explain select * from t where x in ("","aa","b");
id	select_type	table	type	possible_keys	key	key_len	ref	rows	Extra
1	SIMPLE	t	ALL	NULL	NULL	NULL	NULL	2	Using where
select * from t where x in ("","aa","b");
pk	x
explain select * from t where x not in ("","aa","b");
id	select_type	table	type	possible_keys	key	key_len	ref	rows	Extra
1	SIMPLE	t	ALL	NULL	NULL	NULL	NULL	2	Using where
select * from t where x not in ("","aa","b");
pk	x
0	a
explain select * from t where x like "aa?";
id	select_type	table	type	possible_keys	key	key_len	ref	rows	Extra
1	SIMPLE	t	ALL	NULL	NULL	NULL	NULL	2	Using where with pushed condition
select * from t where x like "aa?";
pk	x
explain select * from t where x not like "aa?";
id	select_type	table	type	possible_keys	key	key_len	ref	rows	Extra
1	SIMPLE	t	ALL	NULL	NULL	NULL	NULL	2	Using where with pushed condition
select * from t where x not like "aa?";
pk	x
0	a
select * from t where x like "%a%";
pk	x
0	a
select * from t where x not like "%b%";
pk	x
0	a
select * from t where x like replace(concat("%", "b%"),"b","a");
pk	x
0	a
select * from t where x not like replace(concat("%", "a%"),"a","b");
pk	x
0	a
select * from t where x like concat("%", replace("b%","b","a"));
pk	x
0	a
select * from t where x not like concat("%", replace("a%","a","b"));
pk	x
0	a
drop table t;
create table t (pk int primary key, x int) engine = ndb;
insert into t values (0,0),(1,1),(2,2),(3,3),(4,4),(5,5);
set @@optimizer_switch = 'engine_condition_pushdown=on';
explain select * from t where 3 between 1+1 and x order by pk;
id	select_type	table	type	possible_keys	key	key_len	ref	rows	Extra
1	SIMPLE	t	index	NULL	PRIMARY	4	NULL	6	Using where
select * from t where 3 between 1+1 and x order by pk;
pk	x
3	3
4	4
5	5
explain select * from t where 3 between -1 and x order by pk;
id	select_type	table	type	possible_keys	key	key_len	ref	rows	Extra
1	SIMPLE	t	index	NULL	PRIMARY	4	NULL	6	Using where
select * from t where 3 between -1 and x order by pk;
pk	x
3	3
4	4
5	5
drop table t;
set @@optimizer_switch = 'engine_condition_pushdown=on';
create table t (x enum ('yes','yep','no')) engine = ndb;
insert into t values ('yes'),('yep'),('no');
explain select * from t where x like 'yes' order by x;
id	select_type	table	type	possible_keys	key	key_len	ref	rows	Extra
1	SIMPLE	t	ALL	NULL	NULL	NULL	NULL	#	Using where; Using filesort
select * from t where x like 'yes' order by x;
x
yes
explain select * from t where x like 'ye%' order by x;
id	select_type	table	type	possible_keys	key	key_len	ref	rows	Extra
1	SIMPLE	t	ALL	NULL	NULL	NULL	NULL	#	Using where; Using filesort
select * from t where x like 'ye%' order by x;
x
yes
yep
explain select * from t where x not like 'ye%' order by x;
id	select_type	table	type	possible_keys	key	key_len	ref	rows	Extra
1	SIMPLE	t	ALL	NULL	NULL	NULL	NULL	#	Using where; Using filesort
select * from t where x not like 'ye%' order by x;
x
no
drop table t;
create table tx (
a int not null,
b int not null,
c int not null,
d int not null,
primary key (`a`,`b`)
) engine = ndb;
explain extended select * from tx join tx as t2 on tx.c=1 where t2.c=1;
id	select_type	table	type	possible_keys	key	key_len	ref	rows	filtered	Extra
1	SIMPLE	tx	ALL	NULL	NULL	NULL	NULL	2	100.00	Using where with pushed condition: (`test`.`tx`.`c` = 1)
1	SIMPLE	t2	ALL	NULL	NULL	NULL	NULL	2	100.00	Using where with pushed condition: (`test`.`t2`.`c` = 1); Using join buffer
Warnings:
Note	9999	Can't push table 't2' as child, 'type' must be a 'ref' access
Note	1003	select `test`.`tx`.`a` AS `a`,`test`.`tx`.`b` AS `b`,`test`.`tx`.`c` AS `c`,`test`.`tx`.`d` AS `d`,`test`.`t2`.`a` AS `a`,`test`.`t2`.`b` AS `b`,`test`.`t2`.`c` AS `c`,`test`.`t2`.`d` AS `d` from `test`.`tx` join `test`.`tx` `t2` where ((`test`.`tx`.`c` = 1) and (`test`.`t2`.`c` = 1))
explain extended
select straight_join *
from tx
join tx as t2 on t2.a = tx.a and t2.b = tx.b
join tx as t3 on t3.a = tx.c and t3.b = tx.d
join tx as t4 on t4.a = t3.b and t4.b = t2.c;
id	select_type	table	type	possible_keys	key	key_len	ref	rows	filtered	Extra
1	SIMPLE	tx	ALL	PRIMARY	NULL	NULL	NULL	2	100.00	Parent of 4 pushed join@1
1	SIMPLE	t2	eq_ref	PRIMARY	PRIMARY	8	test.tx.a,test.tx.b	1	100.00	Child of 'tx' in pushed join@1
1	SIMPLE	t3	eq_ref	PRIMARY	PRIMARY	8	test.tx.c,test.tx.d	1	100.00	Child of 'tx' in pushed join@1
1	SIMPLE	t4	eq_ref	PRIMARY	PRIMARY	8	test.tx.d,test.t2.c	1	100.00	Child of 't2' in pushed join@1
Warnings:
Note	1003	select straight_join `test`.`tx`.`a` AS `a`,`test`.`tx`.`b` AS `b`,`test`.`tx`.`c` AS `c`,`test`.`tx`.`d` AS `d`,`test`.`t2`.`a` AS `a`,`test`.`t2`.`b` AS `b`,`test`.`t2`.`c` AS `c`,`test`.`t2`.`d` AS `d`,`test`.`t3`.`a` AS `a`,`test`.`t3`.`b` AS `b`,`test`.`t3`.`c` AS `c`,`test`.`t3`.`d` AS `d`,`test`.`t4`.`a` AS `a`,`test`.`t4`.`b` AS `b`,`test`.`t4`.`c` AS `c`,`test`.`t4`.`d` AS `d` from `test`.`tx` join `test`.`tx` `t2` join `test`.`tx` `t3` join `test`.`tx` `t4` where ((`test`.`t2`.`b` = `test`.`tx`.`b`) and (`test`.`t2`.`a` = `test`.`tx`.`a`) and (`test`.`t3`.`a` = `test`.`tx`.`c`) and (`test`.`t4`.`b` = `test`.`t2`.`c`) and (`test`.`t3`.`b` = `test`.`tx`.`d`) and (`test`.`t4`.`a` = `test`.`tx`.`d`))
explain extended
select t2.c, count(distinct t2.a)
from tx
join tx as t2 on tx.a = t2.c and tx.b = t2.d
where t2.a = 4
group by t2.c;
id	select_type	table	type	possible_keys	key	key_len	ref	rows	filtered	Extra
1	SIMPLE	t2	ref	PRIMARY	PRIMARY	4	const	2	100.00	Using where; Using filesort
1	SIMPLE	tx	eq_ref	PRIMARY	PRIMARY	8	test.t2.c,test.t2.d	1	100.00	
Warnings:
Note	9999	Table 't2' is not pushable: GROUP BY cannot be done using index on grouped columns.
Note	9999	Table 'tx' is not pushable: GROUP BY cannot be done using index on grouped columns.
Note	1003	select `test`.`t2`.`c` AS `c`,count(distinct `test`.`t2`.`a`) AS `count(distinct t2.a)` from `test`.`tx` join `test`.`tx` `t2` where ((`test`.`tx`.`b` = `test`.`t2`.`d`) and (`test`.`tx`.`a` = `test`.`t2`.`c`) and (`test`.`t2`.`a` = 4)) group by `test`.`t2`.`c`
explain extended select * from tx join tx as t2 on tx.c=1 where t2.c=1;
id	select_type	table	type	possible_keys	key	key_len	ref	rows	filtered	Extra
1	SIMPLE	tx	ALL	NULL	NULL	NULL	NULL	2	100.00	Using where with pushed condition: (`test`.`tx`.`c` = 1)
1	SIMPLE	t2	ALL	NULL	NULL	NULL	NULL	2	100.00	Using where with pushed condition: (`test`.`t2`.`c` = 1); Using join buffer
Warnings:
Note	9999	Can't push table 't2' as child, 'type' must be a 'ref' access
Note	1003	select `test`.`tx`.`a` AS `a`,`test`.`tx`.`b` AS `b`,`test`.`tx`.`c` AS `c`,`test`.`tx`.`d` AS `d`,`test`.`t2`.`a` AS `a`,`test`.`t2`.`b` AS `b`,`test`.`t2`.`c` AS `c`,`test`.`t2`.`d` AS `d` from `test`.`tx` join `test`.`tx` `t2` where ((`test`.`tx`.`c` = 1) and (`test`.`t2`.`c` = 1))
explain extended
select t2.c, count(distinct t2.a)
from tx
join tx as t2 on tx.a = t2.c and tx.b = t2.d
where t2.a = 4
group by t2.c;
id	select_type	table	type	possible_keys	key	key_len	ref	rows	filtered	Extra
1	SIMPLE	t2	ref	PRIMARY	PRIMARY	4	const	2	100.00	Using where; Using filesort
1	SIMPLE	tx	eq_ref	PRIMARY	PRIMARY	8	test.t2.c,test.t2.d	1	100.00	
Warnings:
Note	9999	Table 't2' is not pushable: GROUP BY cannot be done using index on grouped columns.
Note	9999	Table 'tx' is not pushable: GROUP BY cannot be done using index on grouped columns.
Note	1003	select `test`.`t2`.`c` AS `c`,count(distinct `test`.`t2`.`a`) AS `count(distinct t2.a)` from `test`.`tx` join `test`.`tx` `t2` where ((`test`.`tx`.`b` = `test`.`t2`.`d`) and (`test`.`tx`.`a` = `test`.`t2`.`c`) and (`test`.`t2`.`a` = 4)) group by `test`.`t2`.`c`
drop table tx;
set @@optimizer_switch = 'engine_condition_pushdown=on';
create table t (pk int, i int) engine = ndb;
insert into t values (1,3), (3,6), (6,9), (9,1);
create table subq (pk int, i int) engine = ndb;
insert into subq values (1,3), (3,6), (6,9), (9,1);
explain extended 
select * from t where exists
(select * from t as subq where subq.i=3 and t.i=3);
id	select_type	table	type	possible_keys	key	key_len	ref	rows	filtered	Extra
1	PRIMARY	t	ALL	NULL	NULL	NULL	NULL	4	100.00	Using where
2	DEPENDENT SUBQUERY	subq	ALL	NULL	NULL	NULL	NULL	4	100.00	Using where with pushed condition: (`test`.`subq`.`i` = 3)
Warnings:
Note	1276	Field or reference 'test.t.i' of SELECT #2 was resolved in SELECT #1
Note	1003	select `test`.`t`.`pk` AS `pk`,`test`.`t`.`i` AS `i` from `test`.`t` where exists(select 1 from `test`.`t` `subq` where ((`test`.`subq`.`i` = 3) and (`test`.`t`.`i` = 3)))
explain extended 
select * from t where exists
(select * from subq where subq.i=3 and t.i=3);
id	select_type	table	type	possible_keys	key	key_len	ref	rows	filtered	Extra
1	PRIMARY	t	ALL	NULL	NULL	NULL	NULL	4	100.00	Using where
2	DEPENDENT SUBQUERY	subq	ALL	NULL	NULL	NULL	NULL	4	100.00	Using where with pushed condition: (`test`.`subq`.`i` = 3)
Warnings:
Note	1276	Field or reference 'test.t.i' of SELECT #2 was resolved in SELECT #1
Note	1003	select `test`.`t`.`pk` AS `pk`,`test`.`t`.`i` AS `i` from `test`.`t` where exists(select 1 from `test`.`subq` where ((`test`.`subq`.`i` = 3) and (`test`.`t`.`i` = 3)))
select * from t where exists
(select * from t as subq where subq.i=3 and t.i=3);
pk	i
1	3
select * from t where exists
(select * from subq where subq.i=3 and t.i=3);
pk	i
1	3
drop table t,subq;
create table t (pk1 int, pk2 int, primary key(pk1,pk2)) engine = ndb;
insert into t values (1,0), (2,0), (3,0), (4,0);
set @@optimizer_switch='engine_condition_pushdown=on';
select table1.pk1, table2.pk1, table1.pk2, table2.pk2
from t as table1, t as table2
where table2.pk1 in (0,3) and
(table1.pk1 = 7 or table2.pk1 = 3);
pk1	pk1	pk2	pk2
1	3	0	0
2	3	0	0
3	3	0	0
4	3	0	0
drop table t;
create table mytable(i int, s varchar(255) ) engine = ndb;
insert into mytable values(0,"Text Hej"),(1, "xText aaja");
set @@optimizer_switch = 'engine_condition_pushdown=on';
select * from mytable where s like concat("%Text","%") or s like concat("%Text","%") order by i;
i	s
0	Text Hej
1	xText aaja
select * from mytable where s like concat("%Text","%") or s like "%Text%" order by i;
i	s
0	Text Hej
1	xText aaja
select * from mytable where s like concat("%Text","%") or s like concat("%Text1","%") order by i;
i	s
0	Text Hej
1	xText aaja
select * from mytable where s like concat("%Text","%") or s like "%Text1%" order by i;
i	s
0	Text Hej
1	xText aaja
select * from mytable where s not like concat("%Text","%") or s not like concat("%Text","%") order by i;
i	s
select * from mytable where s not like concat("%Text1","%") or s not like concat("%Text","%") order by i;
i	s
0	Text Hej
1	xText aaja
select * from mytable where s like concat("%Text","%") or s not like "%Text%" order by i;
i	s
0	Text Hej
1	xText aaja
select * from mytable where s like concat("%Text1","%") or s not like "%Text%" order by i;
i	s
select * from mytable where s like concat("%Text","%") and s like concat("%Text","%") order by i;
i	s
0	Text Hej
1	xText aaja
select * from mytable where s like concat("%Text","%") and s like "%Text%" order by i;
i	s
0	Text Hej
1	xText aaja
select * from mytable where s like concat("%Text","%") and s like concat("%Text1","%") order by i;
i	s
select * from mytable where s like concat("%Text","%") and s like "%Text1%" order by i;
i	s
select * from mytable where s not like concat("%Text","%") and s not like concat("%Text","%") order by i;
i	s
select * from mytable where s not like concat("%Text","%") and s not like concat("%Text1","%") order by i;
i	s
select * from mytable where s like concat("%Text","%") and s not like "%Text%" order by i;
i	s
select * from mytable where s like concat("%Text","%") and s not like "%Text1%" order by i;
i	s
0	Text Hej
1	xText aaja
select * from mytable where s like replace(concat("%Xext","%"),"X", "T") order by i;
i	s
0	Text Hej
1	xText aaja
select * from mytable where s not like replace(concat("%Text","%"),"T", "X") order by i;
i	s
0	Text Hej
1	xText aaja
select * from mytable where s like concat(replace("%Xext","X", "T"),"%") order by i;
i	s
0	Text Hej
1	xText aaja
select * from mytable where s not like concat(replace("%Text","T", "X"),"%") order by i;
i	s
0	Text Hej
1	xText aaja
drop table mytable;
create table mytab(a char(20),b char(20),
key a (a)) engine=ndbcluster default charset=latin1;
insert into mytab values (null,null),(-1,1);
select b from mytab where a like -1 having `b` like 1;
b
1
drop table mytab;
<<<<<<< HEAD
set @@session.optimizer_switch = @old_ecpd;
=======
create table t(a bigint unsigned not null primary key auto_increment, b varchar(100)) character set utf8 engine ndb;
insert into t (b) values('abc'),('aaa'),('bbb'),('ccc');
select * from t where b like 'a%';
a	b
1	abc
2	aaa
select * from t where b not like 'a%';
a	b
3	bbb
4	ccc
drop table t;
set engine_condition_pushdown = @old_ecpd;
>>>>>>> bc67488c
DROP TABLE t1,t2,t3,t4,t5;<|MERGE_RESOLUTION|>--- conflicted
+++ resolved
@@ -2393,9 +2393,6 @@
 b
 1
 drop table mytab;
-<<<<<<< HEAD
-set @@session.optimizer_switch = @old_ecpd;
-=======
 create table t(a bigint unsigned not null primary key auto_increment, b varchar(100)) character set utf8 engine ndb;
 insert into t (b) values('abc'),('aaa'),('bbb'),('ccc');
 select * from t where b like 'a%';
@@ -2407,6 +2404,5 @@
 3	bbb
 4	ccc
 drop table t;
-set engine_condition_pushdown = @old_ecpd;
->>>>>>> bc67488c
+set @@session.optimizer_switch = @old_ecpd;
 DROP TABLE t1,t2,t3,t4,t5;