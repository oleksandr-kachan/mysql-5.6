--- conflicted
+++ resolved
@@ -2,15 +2,6 @@
 
 [cluster_config]
 #######
-<<<<<<< HEAD
 DataMemory=40M
-MaxNoOfOrderedIndexes = 140
-=======
-# clusterj.test makes excessive use of indexes, 
-# and thus needs an increased IndexMemory setting
-#
-DataMemory=25M
-IndexMemory=16M
 MaxNoOfOrderedIndexes = 150
->>>>>>> 23db1bb9
 #