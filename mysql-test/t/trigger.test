--- conflicted
+++ resolved
@@ -2569,7 +2569,38 @@
 drop temporary table t1;
 drop table t1;
 
-<<<<<<< HEAD
+
+--echo
+--echo #
+--echo # Bug #12362125: SP INOUT HANDLING IS BROKEN FOR TEXT TYPE.
+--echo #
+
+--disable_warnings
+DROP TABLE IF EXISTS t1;
+--enable_warnings
+
+CREATE TABLE t1(c TEXT);
+
+delimiter |;
+CREATE TRIGGER t1_bi BEFORE INSERT ON t1 FOR EACH ROW
+BEGIN
+  DECLARE v TEXT;
+  SET v = 'aaa';
+  SET NEW.c = v;
+END|
+delimiter ;|
+
+INSERT INTO t1 VALUES('qazwsxedc');
+
+SELECT c FROM t1;
+
+DROP TABLE t1;
+
+--echo
+--echo End of 5.5 tests.
+--echo
+
+
 --echo #
 --echo # Bug#34432 Wrong lock type passed to the engine if pre-locking + 
 --echo #           multi-update in a trigger
@@ -2618,35 +2649,4 @@
 DROP TRIGGER t2_ai;
 DROP TABLE t1, t2, t3;
 
---echo End of 6.0 tests.
-=======
-
---echo
---echo #
---echo # Bug #12362125: SP INOUT HANDLING IS BROKEN FOR TEXT TYPE.
---echo #
-
---disable_warnings
-DROP TABLE IF EXISTS t1;
---enable_warnings
-
-CREATE TABLE t1(c TEXT);
-
-delimiter |;
-CREATE TRIGGER t1_bi BEFORE INSERT ON t1 FOR EACH ROW
-BEGIN
-  DECLARE v TEXT;
-  SET v = 'aaa';
-  SET NEW.c = v;
-END|
-delimiter ;|
-
-INSERT INTO t1 VALUES('qazwsxedc');
-
-SELECT c FROM t1;
-
-DROP TABLE t1;
-
---echo
---echo End of 5.5 tests.
->>>>>>> 75498ef9
+--echo End of 6.0 tests.