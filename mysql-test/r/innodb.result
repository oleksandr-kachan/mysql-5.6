drop table if exists t1,t2,t3,t4;
drop database if exists mysqltest;
create table t1 (id int unsigned not null auto_increment, code tinyint unsigned not null, name char(20) not null, primary key (id), key (code), unique (name)) engine=innodb;
insert into t1 (code, name) values (1, 'Tim'), (1, 'Monty'), (2, 'David'), (2, 'Erik'), (3, 'Sasha'), (3, 'Jeremy'), (4, 'Matt');
select id, code, name from t1 order by id;
id	code	name
1	1	Tim
2	1	Monty
3	2	David
4	2	Erik
5	3	Sasha
6	3	Jeremy
7	4	Matt
update ignore t1 set id = 8, name = 'Sinisa' where id < 3;
select id, code, name from t1 order by id;
id	code	name
2	1	Monty
3	2	David
4	2	Erik
5	3	Sasha
6	3	Jeremy
7	4	Matt
8	1	Sinisa
update ignore t1 set id = id + 10, name = 'Ralph' where id < 4;
select id, code, name from t1 order by id;
id	code	name
3	2	David
4	2	Erik
5	3	Sasha
6	3	Jeremy
7	4	Matt
8	1	Sinisa
12	1	Ralph
drop table t1;
CREATE TABLE t1 (
id int(11) NOT NULL auto_increment,
parent_id int(11) DEFAULT '0' NOT NULL,
level tinyint(4) DEFAULT '0' NOT NULL,
PRIMARY KEY (id),
KEY parent_id (parent_id),
KEY level (level)
) engine=innodb;
INSERT INTO t1 VALUES (1,0,0),(3,1,1),(4,1,1),(8,2,2),(9,2,2),(17,3,2),(22,4,2),(24,4,2),(28,5,2),(29,5,2),(30,5,2),(31,6,2),(32,6,2),(33,6,2),(203,7,2),(202,7,2),(20,3,2),(157,0,0),(193,5,2),(40,7,2),(2,1,1),(15,2,2),(6,1,1),(34,6,2),(35,6,2),(16,3,2),(7,1,1),(36,7,2),(18,3,2),(26,5,2),(27,5,2),(183,4,2),(38,7,2),(25,5,2),(37,7,2),(21,4,2),(19,3,2),(5,1,1),(179,5,2);
update t1 set parent_id=parent_id+100;
select * from t1 where parent_id=102;
id	parent_id	level
8	102	2
9	102	2
15	102	2
update t1 set id=id+1000;
update t1 set id=1024 where id=1009;
Got one of the listed errors
select * from t1;
id	parent_id	level
1001	100	0
1002	101	1
1003	101	1
1004	101	1
1005	101	1
1006	101	1
1007	101	1
1008	102	2
1009	102	2
1015	102	2
1016	103	2
1017	103	2
1018	103	2
1019	103	2
1020	103	2
1021	104	2
1022	104	2
1024	104	2
1025	105	2
1026	105	2
1027	105	2
1028	105	2
1029	105	2
1030	105	2
1031	106	2
1032	106	2
1033	106	2
1034	106	2
1035	106	2
1036	107	2
1037	107	2
1038	107	2
1040	107	2
1157	100	0
1179	105	2
1183	104	2
1193	105	2
1202	107	2
1203	107	2
update ignore t1 set id=id+1;
select * from t1;
id	parent_id	level
1001	100	0
1002	101	1
1003	101	1
1004	101	1
1005	101	1
1006	101	1
1007	101	1
1008	102	2
1010	102	2
1015	102	2
1016	103	2
1017	103	2
1018	103	2
1019	103	2
1020	103	2
1021	104	2
1023	104	2
1024	104	2
1025	105	2
1026	105	2
1027	105	2
1028	105	2
1029	105	2
1030	105	2
1031	106	2
1032	106	2
1033	106	2
1034	106	2
1035	106	2
1036	107	2
1037	107	2
1039	107	2
1041	107	2
1158	100	0
1180	105	2
1184	104	2
1194	105	2
1202	107	2
1204	107	2
update ignore t1 set id=1023 where id=1010;
select * from t1 where parent_id=102;
id	parent_id	level
1008	102	2
1010	102	2
1015	102	2
explain select level from t1 where level=1;
id	select_type	table	type	possible_keys	key	key_len	ref	rows	Extra
1	SIMPLE	t1	ref	level	level	1	const	#	Using index
explain select level,id from t1 where level=1;
id	select_type	table	type	possible_keys	key	key_len	ref	rows	Extra
1	SIMPLE	t1	ref	level	level	1	const	#	Using index
explain select level,id,parent_id from t1 where level=1;
id	select_type	table	type	possible_keys	key	key_len	ref	rows	Extra
1	SIMPLE	t1	ref	level	level	1	const	#	
select level,id from t1 where level=1;
level	id
1	1002
1	1003
1	1004
1	1005
1	1006
1	1007
select level,id,parent_id from t1 where level=1;
level	id	parent_id
1	1002	101
1	1003	101
1	1004	101
1	1005	101
1	1006	101
1	1007	101
optimize table t1;
Table	Op	Msg_type	Msg_text
test.t1	optimize	status	OK
show keys from t1;
Table	Non_unique	Key_name	Seq_in_index	Column_name	Collation	Cardinality	Sub_part	Packed	Null	Index_type	Comment
t1	0	PRIMARY	1	id	A	#	NULL	NULL		BTREE	
t1	1	parent_id	1	parent_id	A	#	NULL	NULL		BTREE	
t1	1	level	1	level	A	#	NULL	NULL		BTREE	
drop table t1;
CREATE TABLE t1 (
gesuchnr int(11) DEFAULT '0' NOT NULL,
benutzer_id int(11) DEFAULT '0' NOT NULL,
PRIMARY KEY (gesuchnr,benutzer_id)
) engine=innodb;
replace into t1 (gesuchnr,benutzer_id) values (2,1);
replace into t1 (gesuchnr,benutzer_id) values (1,1);
replace into t1 (gesuchnr,benutzer_id) values (1,1);
select * from t1;
gesuchnr	benutzer_id
1	1
2	1
drop table t1;
create table t1 (a int) engine=innodb;
insert into t1 values (1), (2);
optimize table t1;
Table	Op	Msg_type	Msg_text
test.t1	optimize	status	OK
delete from t1 where a = 1;
select * from t1;
a
2
check table t1;
Table	Op	Msg_type	Msg_text
test.t1	check	status	OK
drop table t1;
create table t1 (a int,b varchar(20)) engine=innodb;
insert into t1 values (1,""), (2,"testing");
delete from t1 where a = 1;
select * from t1;
a	b
2	testing
create index skr on t1 (a);
insert into t1 values (3,""), (4,"testing");
analyze table t1;
Table	Op	Msg_type	Msg_text
test.t1	analyze	status	OK
show keys from t1;
Table	Non_unique	Key_name	Seq_in_index	Column_name	Collation	Cardinality	Sub_part	Packed	Null	Index_type	Comment
t1	1	skr	1	a	A	#	NULL	NULL	YES	BTREE	
drop table t1;
create table t1 (a int,b varchar(20),key(a)) engine=innodb;
insert into t1 values (1,""), (2,"testing");
select * from t1 where a = 1;
a	b
1	
drop table t1;
create table t1 (n int not null primary key) engine=innodb;
set autocommit=0;
insert into t1 values (4);
rollback;
select n, "after rollback" from t1;
n	after rollback
insert into t1 values (4);
commit;
select n, "after commit" from t1;
n	after commit
4	after commit
commit;
insert into t1 values (5);
insert into t1 values (4);
ERROR 23000: Duplicate entry '4' for key 1
commit;
select n, "after commit" from t1;
n	after commit
4	after commit
5	after commit
set autocommit=1;
insert into t1 values (6);
insert into t1 values (4);
ERROR 23000: Duplicate entry '4' for key 1
select n from t1;
n
4
5
6
set autocommit=0;
begin;
savepoint `my_savepoint`;
insert into t1 values (7);
savepoint `savept2`;
insert into t1 values (3);
select n from t1;
n
3
4
5
6
7
savepoint savept3;
rollback to savepoint savept2;
rollback to savepoint savept3;
ERROR 42000: SAVEPOINT savept3 does not exist
rollback to savepoint savept2;
release savepoint `my_savepoint`;
select n from t1;
n
4
5
6
7
rollback to savepoint `my_savepoint`;
ERROR 42000: SAVEPOINT my_savepoint does not exist
rollback to savepoint savept2;
ERROR 42000: SAVEPOINT savept2 does not exist
insert into t1 values (8);
savepoint sv;
commit;
savepoint sv;
set autocommit=1;
rollback;
drop table t1;
create table t1 (n int not null primary key) engine=innodb;
start transaction;
insert into t1 values (4);
flush tables with read lock;
commit;
unlock tables;
commit;
select * from t1;
n
4
drop table t1;
create table t1 ( id int NOT NULL PRIMARY KEY, nom varchar(64)) engine=innodb;
begin;
insert into t1 values(1,'hamdouni');
select id as afterbegin_id,nom as afterbegin_nom from t1;
afterbegin_id	afterbegin_nom
1	hamdouni
rollback;
select id as afterrollback_id,nom as afterrollback_nom from t1;
afterrollback_id	afterrollback_nom
set autocommit=0;
insert into t1 values(2,'mysql');
select id as afterautocommit0_id,nom as afterautocommit0_nom from t1;
afterautocommit0_id	afterautocommit0_nom
2	mysql
rollback;
select id as afterrollback_id,nom as afterrollback_nom from t1;
afterrollback_id	afterrollback_nom
set autocommit=1;
drop table t1;
CREATE TABLE t1 (id char(8) not null primary key, val int not null) engine=innodb;
insert into t1 values ('pippo', 12);
insert into t1 values ('pippo', 12);
ERROR 23000: Duplicate entry 'pippo' for key 1
delete from t1;
delete from t1 where id = 'pippo';
select * from t1;
id	val
insert into t1 values ('pippo', 12);
set autocommit=0;
delete from t1;
rollback;
select * from t1;
id	val
pippo	12
delete from t1;
commit;
select * from t1;
id	val
drop table t1;
create table t1 (a integer) engine=innodb;
start transaction;
rename table t1 to t2;
create table t1 (b integer) engine=innodb;
insert into t1 values (1);
rollback;
drop table t1;
rename table t2 to t1;
drop table t1;
set autocommit=1;
CREATE TABLE t1 (ID INTEGER NOT NULL PRIMARY KEY, NAME VARCHAR(64)) ENGINE=innodb;
INSERT INTO t1 VALUES (1, 'Jochen');
select * from t1;
ID	NAME
1	Jochen
drop table t1;
CREATE TABLE t1 ( _userid VARCHAR(60) NOT NULL PRIMARY KEY) ENGINE=innodb;
set autocommit=0;
INSERT INTO t1  SET _userid='marc@anyware.co.uk';
COMMIT;
SELECT * FROM t1;
_userid
marc@anyware.co.uk
SELECT _userid FROM t1 WHERE _userid='marc@anyware.co.uk';
_userid
marc@anyware.co.uk
drop table t1;
set autocommit=1;
CREATE TABLE t1 (
user_id int(10) DEFAULT '0' NOT NULL,
name varchar(100),
phone varchar(100),
ref_email varchar(100) DEFAULT '' NOT NULL,
detail varchar(200),
PRIMARY KEY (user_id,ref_email)
)engine=innodb;
INSERT INTO t1 VALUES (10292,'sanjeev','29153373','sansh777@hotmail.com','xxx'),(10292,'shirish','2333604','shirish@yahoo.com','ddsds'),(10292,'sonali','323232','sonali@bolly.com','filmstar');
select * from t1 where user_id=10292;
user_id	name	phone	ref_email	detail
10292	sanjeev	29153373	sansh777@hotmail.com	xxx
10292	shirish	2333604	shirish@yahoo.com	ddsds
10292	sonali	323232	sonali@bolly.com	filmstar
INSERT INTO t1 VALUES (10291,'sanjeev','29153373','sansh777@hotmail.com','xxx'),(10293,'shirish','2333604','shirish@yahoo.com','ddsds');
select * from t1 where user_id=10292;
user_id	name	phone	ref_email	detail
10292	sanjeev	29153373	sansh777@hotmail.com	xxx
10292	shirish	2333604	shirish@yahoo.com	ddsds
10292	sonali	323232	sonali@bolly.com	filmstar
select * from t1 where user_id>=10292;
user_id	name	phone	ref_email	detail
10292	sanjeev	29153373	sansh777@hotmail.com	xxx
10292	shirish	2333604	shirish@yahoo.com	ddsds
10292	sonali	323232	sonali@bolly.com	filmstar
10293	shirish	2333604	shirish@yahoo.com	ddsds
select * from t1 where user_id>10292;
user_id	name	phone	ref_email	detail
10293	shirish	2333604	shirish@yahoo.com	ddsds
select * from t1 where user_id<10292;
user_id	name	phone	ref_email	detail
10291	sanjeev	29153373	sansh777@hotmail.com	xxx
drop table t1;
CREATE TABLE t1 (a int not null, b int not null,c int not null,
key(a),primary key(a,b), unique(c),key(a),unique(b));
show index from t1;
Table	Non_unique	Key_name	Seq_in_index	Column_name	Collation	Cardinality	Sub_part	Packed	Null	Index_type	Comment
t1	0	PRIMARY	1	a	A	#	NULL	NULL		BTREE	
t1	0	PRIMARY	2	b	A	#	NULL	NULL		BTREE	
t1	0	c	1	c	A	#	NULL	NULL		BTREE	
t1	0	b	1	b	A	#	NULL	NULL		BTREE	
t1	1	a	1	a	A	#	NULL	NULL		BTREE	
t1	1	a_2	1	a	A	#	NULL	NULL		BTREE	
drop table t1;
create table t1 (col1 int not null, col2 char(4) not null, primary key(col1));
alter table t1 engine=innodb;
insert into t1 values ('1','1'),('5','2'),('2','3'),('3','4'),('4','4');
select * from t1;
col1	col2
1	1
2	3
3	4
4	4
5	2
update t1 set col2='7' where col1='4';
select * from t1;
col1	col2
1	1
2	3
3	4
4	7
5	2
alter table t1 add co3 int not null;
select * from t1;
col1	col2	co3
1	1	0
2	3	0
3	4	0
4	7	0
5	2	0
update t1 set col2='9' where col1='2';
select * from t1;
col1	col2	co3
1	1	0
2	9	0
3	4	0
4	7	0
5	2	0
drop table t1;
create table t1 (a int not null , b int, primary key (a)) engine = innodb;
create table t2 (a int not null , b int, primary key (a)) engine = myisam;
insert into t1 VALUES (1,3) , (2,3), (3,3);
select * from t1;
a	b
1	3
2	3
3	3
insert into t2 select * from t1;
select * from t2;
a	b
1	3
2	3
3	3
delete from t1 where b = 3;
select * from t1;
a	b
insert into t1 select * from t2;
select * from t1;
a	b
1	3
2	3
3	3
select * from t2;
a	b
1	3
2	3
3	3
drop table t1,t2;
CREATE TABLE t1 (
id int(11) NOT NULL auto_increment,
ggid varchar(32) binary DEFAULT '' NOT NULL,
email varchar(64) DEFAULT '' NOT NULL,
passwd varchar(32) binary DEFAULT '' NOT NULL,
PRIMARY KEY (id),
UNIQUE ggid (ggid)
) ENGINE=innodb;
insert into t1 (ggid,passwd) values ('test1','xxx');
insert into t1 (ggid,passwd) values ('test2','yyy');
insert into t1 (ggid,passwd) values ('test2','this will fail');
ERROR 23000: Duplicate entry 'test2' for key 2
insert into t1 (ggid,id) values ('this will fail',1);
ERROR 23000: Duplicate entry '1' for key 1
select * from t1 where ggid='test1';
id	ggid	email	passwd
1	test1		xxx
select * from t1 where passwd='xxx';
id	ggid	email	passwd
1	test1		xxx
select * from t1 where id=2;
id	ggid	email	passwd
2	test2		yyy
replace into t1 (ggid,id) values ('this will work',1);
replace into t1 (ggid,passwd) values ('test2','this will work');
update t1 set id=100,ggid='test2' where id=1;
ERROR 23000: Duplicate entry 'test2' for key 2
select * from t1;
id	ggid	email	passwd
1	this will work		
3	test2		this will work
select * from t1 where id=1;
id	ggid	email	passwd
1	this will work		
select * from t1 where id=999;
id	ggid	email	passwd
drop table t1;
CREATE TABLE t1 (
user_name varchar(12),
password text,
subscribed char(1),
user_id int(11) DEFAULT '0' NOT NULL,
quota bigint(20),
weight double,
access_date date,
access_time time,
approved datetime,
dummy_primary_key int(11) NOT NULL auto_increment,
PRIMARY KEY (dummy_primary_key)
) ENGINE=innodb;
INSERT INTO t1 VALUES ('user_0','somepassword','N',0,0,0,'2000-09-07','23:06:59','2000-09-07 23:06:59',1);
INSERT INTO t1 VALUES ('user_1','somepassword','Y',1,1,1,'2000-09-07','23:06:59','2000-09-07 23:06:59',2);
INSERT INTO t1 VALUES ('user_2','somepassword','N',2,2,1.4142135623731,'2000-09-07','23:06:59','2000-09-07 23:06:59',3);
INSERT INTO t1 VALUES ('user_3','somepassword','Y',3,3,1.7320508075689,'2000-09-07','23:06:59','2000-09-07 23:06:59',4);
INSERT INTO t1 VALUES ('user_4','somepassword','N',4,4,2,'2000-09-07','23:06:59','2000-09-07 23:06:59',5);
select  user_name, password , subscribed, user_id, quota, weight, access_date, access_time, approved, dummy_primary_key from t1 order by user_name;
user_name	password	subscribed	user_id	quota	weight	access_date	access_time	approved	dummy_primary_key
user_0	somepassword	N	0	0	0	2000-09-07	23:06:59	2000-09-07 23:06:59	1
user_1	somepassword	Y	1	1	1	2000-09-07	23:06:59	2000-09-07 23:06:59	2
user_2	somepassword	N	2	2	1.4142135623731	2000-09-07	23:06:59	2000-09-07 23:06:59	3
user_3	somepassword	Y	3	3	1.7320508075689	2000-09-07	23:06:59	2000-09-07 23:06:59	4
user_4	somepassword	N	4	4	2	2000-09-07	23:06:59	2000-09-07 23:06:59	5
drop table t1;
CREATE TABLE t1 (
id int(11) NOT NULL auto_increment,
parent_id int(11) DEFAULT '0' NOT NULL,
level tinyint(4) DEFAULT '0' NOT NULL,
KEY (id),
KEY parent_id (parent_id),
KEY level (level)
) engine=innodb;
INSERT INTO t1 VALUES (1,0,0),(3,1,1),(4,1,1),(8,2,2),(9,2,2),(17,3,2),(22,4,2),(24,4,2),(28,5,2),(29,5,2),(30,5,2),(31,6,2),(32,6,2),(33,6,2),(203,7,2),(202,7,2),(20,3,2),(157,0,0),(193,5,2),(40,7,2),(2,1,1),(15,2,2),(6,1,1),(34,6,2),(35,6,2),(16,3,2),(7,1,1),(36,7,2),(18,3,2),(26,5,2),(27,5,2),(183,4,2),(38,7,2),(25,5,2),(37,7,2),(21,4,2),(19,3,2),(5,1,1);
INSERT INTO t1 values (179,5,2);
update t1 set parent_id=parent_id+100;
select * from t1 where parent_id=102;
id	parent_id	level
8	102	2
9	102	2
15	102	2
update t1 set id=id+1000;
update t1 set id=1024 where id=1009;
select * from t1;
id	parent_id	level
1001	100	0
1003	101	1
1004	101	1
1008	102	2
1024	102	2
1017	103	2
1022	104	2
1024	104	2
1028	105	2
1029	105	2
1030	105	2
1031	106	2
1032	106	2
1033	106	2
1203	107	2
1202	107	2
1020	103	2
1157	100	0
1193	105	2
1040	107	2
1002	101	1
1015	102	2
1006	101	1
1034	106	2
1035	106	2
1016	103	2
1007	101	1
1036	107	2
1018	103	2
1026	105	2
1027	105	2
1183	104	2
1038	107	2
1025	105	2
1037	107	2
1021	104	2
1019	103	2
1005	101	1
1179	105	2
update ignore t1 set id=id+1;
select * from t1;
id	parent_id	level
1002	100	0
1004	101	1
1005	101	1
1009	102	2
1025	102	2
1018	103	2
1023	104	2
1025	104	2
1029	105	2
1030	105	2
1031	105	2
1032	106	2
1033	106	2
1034	106	2
1204	107	2
1203	107	2
1021	103	2
1158	100	0
1194	105	2
1041	107	2
1003	101	1
1016	102	2
1007	101	1
1035	106	2
1036	106	2
1017	103	2
1008	101	1
1037	107	2
1019	103	2
1027	105	2
1028	105	2
1184	104	2
1039	107	2
1026	105	2
1038	107	2
1022	104	2
1020	103	2
1006	101	1
1180	105	2
update ignore t1 set id=1023 where id=1010;
select * from t1 where parent_id=102;
id	parent_id	level
1009	102	2
1025	102	2
1016	102	2
explain select level from t1 where level=1;
id	select_type	table	type	possible_keys	key	key_len	ref	rows	Extra
1	SIMPLE	t1	ref	level	level	1	const	#	Using index
select level,id from t1 where level=1;
level	id
1	1004
1	1005
1	1003
1	1007
1	1008
1	1006
select level,id,parent_id from t1 where level=1;
level	id	parent_id
1	1004	101
1	1005	101
1	1003	101
1	1007	101
1	1008	101
1	1006	101
select level,id from t1 where level=1 order by id;
level	id
1	1003
1	1004
1	1005
1	1006
1	1007
1	1008
delete from t1 where level=1;
select * from t1;
id	parent_id	level
1002	100	0
1009	102	2
1025	102	2
1018	103	2
1023	104	2
1025	104	2
1029	105	2
1030	105	2
1031	105	2
1032	106	2
1033	106	2
1034	106	2
1204	107	2
1203	107	2
1021	103	2
1158	100	0
1194	105	2
1041	107	2
1016	102	2
1035	106	2
1036	106	2
1017	103	2
1037	107	2
1019	103	2
1027	105	2
1028	105	2
1184	104	2
1039	107	2
1026	105	2
1038	107	2
1022	104	2
1020	103	2
1180	105	2
drop table t1;
CREATE TABLE t1 (
sca_code char(6) NOT NULL,
cat_code char(6) NOT NULL,
sca_desc varchar(50),
lan_code char(2) NOT NULL,
sca_pic varchar(100),
sca_sdesc varchar(50),
sca_sch_desc varchar(16),
PRIMARY KEY (sca_code, cat_code, lan_code),
INDEX sca_pic (sca_pic)
) engine = innodb ;
INSERT INTO t1 ( sca_code, cat_code, sca_desc, lan_code, sca_pic, sca_sdesc, sca_sch_desc) VALUES ( 'PD', 'J', 'PENDANT', 'EN', NULL, NULL, 'PENDANT'),( 'RI', 'J', 'RING', 'EN', NULL, NULL, 'RING'),( 'QQ', 'N', 'RING', 'EN', 'not null', NULL, 'RING');
select count(*) from t1 where sca_code = 'PD';
count(*)
1
select count(*) from t1 where sca_code <= 'PD';
count(*)
1
select count(*) from t1 where sca_pic is null;
count(*)
2
alter table t1 drop index sca_pic, add index sca_pic (cat_code, sca_pic);
select count(*) from t1 where sca_code='PD' and sca_pic is null;
count(*)
1
select count(*) from t1 where cat_code='E';
count(*)
0
alter table t1 drop index sca_pic, add index (sca_pic, cat_code);
select count(*) from t1 where sca_code='PD' and sca_pic is null;
count(*)
1
select count(*) from t1 where sca_pic >= 'n';
count(*)
1
select sca_pic from t1 where sca_pic is null;
sca_pic
NULL
NULL
update t1 set sca_pic="test" where sca_pic is null;
delete from t1 where sca_code='pd';
drop table t1;
set @a:=now();
CREATE TABLE t1 (a int not null, b timestamp not null, primary key (a)) engine=innodb;
insert into t1 (a) values(1),(2),(3);
select t1.a from t1 natural join t1 as t2 where t1.b >= @a order by t1.a;
a
1
2
3
select a from t1 natural join t1 as t2 where b >= @a order by a;
a
1
2
3
update t1 set a=5 where a=1;
select a from t1;
a
2
3
5
drop table t1;
create table t1 (a varchar(100) not null, primary key(a), b int not null) engine=innodb;
insert into t1 values("hello",1),("world",2);
select * from t1 order by b desc;
a	b
world	2
hello	1
optimize table t1;
Table	Op	Msg_type	Msg_text
test.t1	optimize	status	OK
show keys from t1;
Table	Non_unique	Key_name	Seq_in_index	Column_name	Collation	Cardinality	Sub_part	Packed	Null	Index_type	Comment
t1	0	PRIMARY	1	a	A	#	NULL	NULL		BTREE	
drop table t1;
create table t1 (i int, j int ) ENGINE=innodb;
insert into t1 values (1,2);
select * from t1 where i=1 and j=2;
i	j
1	2
create index ax1 on t1 (i,j);
select * from t1 where i=1 and j=2;
i	j
1	2
drop table t1;
CREATE TABLE t1 (
a int3 unsigned NOT NULL,
b int1 unsigned NOT NULL,
UNIQUE (a, b)
) ENGINE = innodb;
INSERT INTO t1 VALUES (1, 1);
SELECT MIN(B),MAX(b) FROM t1 WHERE t1.a = 1;
MIN(B)	MAX(b)
1	1
drop table t1;
CREATE TABLE t1 (a int unsigned NOT NULL) engine=innodb;
INSERT INTO t1 VALUES (1);
SELECT * FROM t1;
a
1
DROP TABLE t1;
create table t1 (a int  primary key,b int, c int, d int, e int, f int, g int, h int, i int, j int, k int, l int, m int, n int, o int, p int, q int, r int, s int, t int, u int, v int, w int, x int, y int, z int, a1 int, a2 int, a3 int, a4 int, a5 int, a6 int, a7 int, a8 int, a9 int, b1 int, b2 int, b3 int, b4 int, b5 int, b6 int) engine = innodb;
insert into t1 values (1,1,1,1,1,1,1,1,1,1,1,1,1,1,1,1,1,1,1,1,1,1,1,1,1,1,1,1,1,1,1,1,1,1,1,1,1,1,1,1,1);
explain select * from t1 where a > 0 and a < 50;
id	select_type	table	type	possible_keys	key	key_len	ref	rows	Extra
1	SIMPLE	t1	range	PRIMARY	PRIMARY	4	NULL	#	Using where
drop table t1;
create table t1 (id int NOT NULL,id2 int NOT NULL,id3 int NOT NULL,dummy1 char(30),primary key (id,id2),index index_id3 (id3)) engine=innodb;
insert into t1 values (0,0,0,'ABCDEFGHIJ'),(2,2,2,'BCDEFGHIJK'),(1,1,1,'CDEFGHIJKL');
LOCK TABLES t1 WRITE;
insert into t1 values (99,1,2,'D'),(1,1,2,'D');
ERROR 23000: Duplicate entry '1-1' for key 1
select id from t1;
id
0
1
2
select id from t1;
id
0
1
2
UNLOCK TABLES;
DROP TABLE t1;
create table t1 (id int NOT NULL,id2 int NOT NULL,id3 int NOT NULL,dummy1 char(30),primary key (id,id2),index index_id3 (id3)) engine=innodb;
insert into t1 values (0,0,0,'ABCDEFGHIJ'),(2,2,2,'BCDEFGHIJK'),(1,1,1,'CDEFGHIJKL');
LOCK TABLES t1 WRITE;
begin;
insert into t1 values (99,1,2,'D'),(1,1,2,'D');
ERROR 23000: Duplicate entry '1-1' for key 1
select id from t1;
id
0
1
2
insert ignore into t1 values (100,1,2,'D'),(1,1,99,'D');
commit;
select id,id3 from t1;
id	id3
0	0
1	1
2	2
100	2
UNLOCK TABLES;
DROP TABLE t1;
create table t1 (a char(20), unique (a(5))) engine=innodb;
drop table t1;
create table t1 (a char(20), index (a(5))) engine=innodb;
show create table t1;
Table	Create Table
t1	CREATE TABLE `t1` (
  `a` char(20) default NULL,
  KEY `a` (`a`(5))
) ENGINE=InnoDB DEFAULT CHARSET=latin1
drop table t1;
create temporary table t1 (a int not null auto_increment, primary key(a)) engine=innodb;
insert into t1 values (NULL),(NULL),(NULL);
delete from t1 where a=3;
insert into t1 values (NULL);
select * from t1;
a
1
2
4
alter table t1 add b int;
select * from t1;
a	b
1	NULL
2	NULL
4	NULL
drop table t1;
create table t1
(
id int auto_increment primary key,
name varchar(32) not null,
value text not null,
uid int not null,
unique key(name,uid)
) engine=innodb;
insert into t1 values (1,'one','one value',101),
(2,'two','two value',102),(3,'three','three value',103);
set insert_id=5;
replace into t1 (value,name,uid) values ('other value','two',102);
delete from t1 where uid=102;
set insert_id=5;
replace into t1 (value,name,uid) values ('other value','two',102);
set insert_id=6;
replace into t1 (value,name,uid) values ('other value','two',102);
select * from t1;
id	name	value	uid
1	one	one value	101
3	three	three value	103
6	two	other value	102
drop table t1;
create database mysqltest;
create table mysqltest.t1 (a int not null) engine= innodb;
insert into mysqltest.t1 values(1);
create table mysqltest.t2 (a int not null) engine= myisam;
insert into mysqltest.t2 values(1);
create table mysqltest.t3 (a int not null) engine= heap;
insert into mysqltest.t3 values(1);
commit;
drop database mysqltest;
show tables from mysqltest;
ERROR 42000: Unknown database 'mysqltest'
set autocommit=0;
create table t1 (a int not null) engine= innodb;
insert into t1 values(1),(2);
truncate table t1;
commit;
truncate table t1;
truncate table t1;
select * from t1;
a
insert into t1 values(1),(2);
delete from t1;
select * from t1;
a
commit;
drop table t1;
set autocommit=1;
create table t1 (a int not null) engine= innodb;
insert into t1 values(1),(2);
truncate table t1;
insert into t1 values(1),(2);
select * from t1;
a
1
2
truncate table t1;
insert into t1 values(1),(2);
delete from t1;
select * from t1;
a
drop table t1;
create table t1 (a int not null, b int not null, c int not null, primary key (a),key(b)) engine=innodb;
insert into t1 values (3,3,3),(1,1,1),(2,2,2),(4,4,4);
explain select * from t1 order by a;
id	select_type	table	type	possible_keys	key	key_len	ref	rows	Extra
1	SIMPLE	t1	index	NULL	PRIMARY	4	NULL	#	
explain select * from t1 order by b;
id	select_type	table	type	possible_keys	key	key_len	ref	rows	Extra
1	SIMPLE	t1	index	NULL	b	4	NULL	#	
explain select * from t1 order by c;
id	select_type	table	type	possible_keys	key	key_len	ref	rows	Extra
1	SIMPLE	t1	ALL	NULL	NULL	NULL	NULL	#	Using filesort
explain select a from t1 order by a;
id	select_type	table	type	possible_keys	key	key_len	ref	rows	Extra
1	SIMPLE	t1	index	NULL	PRIMARY	4	NULL	#	Using index
explain select b from t1 order by b;
id	select_type	table	type	possible_keys	key	key_len	ref	rows	Extra
1	SIMPLE	t1	index	NULL	b	4	NULL	#	Using index
explain select a,b from t1 order by b;
id	select_type	table	type	possible_keys	key	key_len	ref	rows	Extra
1	SIMPLE	t1	index	NULL	b	4	NULL	#	Using index
explain select a,b from t1;
id	select_type	table	type	possible_keys	key	key_len	ref	rows	Extra
1	SIMPLE	t1	index	NULL	b	4	NULL	#	Using index
explain select a,b,c from t1;
id	select_type	table	type	possible_keys	key	key_len	ref	rows	Extra
1	SIMPLE	t1	ALL	NULL	NULL	NULL	NULL	#	
drop table t1;
create table t1 (t int not null default 1, key (t)) engine=innodb;
desc t1;
Field	Type	Null	Key	Default	Extra
t	int(11)	NO	MUL	1	
drop table t1;
CREATE TABLE t1 (
number bigint(20) NOT NULL default '0',
cname char(15) NOT NULL default '',
carrier_id smallint(6) NOT NULL default '0',
privacy tinyint(4) NOT NULL default '0',
last_mod_date timestamp NOT NULL,
last_mod_id smallint(6) NOT NULL default '0',
last_app_date timestamp NOT NULL,
last_app_id smallint(6) default '-1',
version smallint(6) NOT NULL default '0',
assigned_scps int(11) default '0',
status tinyint(4) default '0'
) ENGINE=InnoDB;
INSERT INTO t1 VALUES (4077711111,'SeanWheeler',90,2,20020111112846,500,00000000000000,-1,2,3,1);
INSERT INTO t1 VALUES (9197722223,'berry',90,3,20020111112809,500,20020102114532,501,4,10,0);
INSERT INTO t1 VALUES (650,'San Francisco',0,0,20011227111336,342,00000000000000,-1,1,24,1);
INSERT INTO t1 VALUES (302467,'Sue\'s Subshop',90,3,20020109113241,500,20020102115111,501,7,24,0);
INSERT INTO t1 VALUES (6014911113,'SudzCarwash',520,1,20020102115234,500,20020102115259,501,33,32768,0);
INSERT INTO t1 VALUES (333,'tubs',99,2,20020109113440,501,20020109113440,500,3,10,0);
CREATE TABLE t2 (
number bigint(20) NOT NULL default '0',
cname char(15) NOT NULL default '',
carrier_id smallint(6) NOT NULL default '0',
privacy tinyint(4) NOT NULL default '0',
last_mod_date timestamp NOT NULL,
last_mod_id smallint(6) NOT NULL default '0',
last_app_date timestamp NOT NULL,
last_app_id smallint(6) default '-1',
version smallint(6) NOT NULL default '0',
assigned_scps int(11) default '0',
status tinyint(4) default '0'
) ENGINE=InnoDB;
INSERT INTO t2 VALUES (4077711111,'SeanWheeler',0,2,20020111112853,500,00000000000000,-1,2,3,1);
INSERT INTO t2 VALUES (9197722223,'berry',90,3,20020111112818,500,20020102114532,501,4,10,0);
INSERT INTO t2 VALUES (650,'San Francisco',90,0,20020109113158,342,00000000000000,-1,1,24,1);
INSERT INTO t2 VALUES (333,'tubs',99,2,20020109113453,501,20020109113453,500,3,10,0);
select * from t1;
number	cname	carrier_id	privacy	last_mod_date	last_mod_id	last_app_date	last_app_id	version	assigned_scps	status
4077711111	SeanWheeler	90	2	2002-01-11 11:28:46	500	0000-00-00 00:00:00	-1	2	3	1
9197722223	berry	90	3	2002-01-11 11:28:09	500	2002-01-02 11:45:32	501	4	10	0
650	San Francisco	0	0	2001-12-27 11:13:36	342	0000-00-00 00:00:00	-1	1	24	1
302467	Sue's Subshop	90	3	2002-01-09 11:32:41	500	2002-01-02 11:51:11	501	7	24	0
6014911113	SudzCarwash	520	1	2002-01-02 11:52:34	500	2002-01-02 11:52:59	501	33	32768	0
333	tubs	99	2	2002-01-09 11:34:40	501	2002-01-09 11:34:40	500	3	10	0
select * from t2;
number	cname	carrier_id	privacy	last_mod_date	last_mod_id	last_app_date	last_app_id	version	assigned_scps	status
4077711111	SeanWheeler	0	2	2002-01-11 11:28:53	500	0000-00-00 00:00:00	-1	2	3	1
9197722223	berry	90	3	2002-01-11 11:28:18	500	2002-01-02 11:45:32	501	4	10	0
650	San Francisco	90	0	2002-01-09 11:31:58	342	0000-00-00 00:00:00	-1	1	24	1
333	tubs	99	2	2002-01-09 11:34:53	501	2002-01-09 11:34:53	500	3	10	0
delete t1, t2 from t1 left join t2 on t1.number=t2.number where (t1.carrier_id=90 and t1.number=t2.number) or (t2.carrier_id=90 and t1.number=t2.number) or  (t1.carrier_id=90 and t2.number is null);
select * from t1;
number	cname	carrier_id	privacy	last_mod_date	last_mod_id	last_app_date	last_app_id	version	assigned_scps	status
6014911113	SudzCarwash	520	1	2002-01-02 11:52:34	500	2002-01-02 11:52:59	501	33	32768	0
333	tubs	99	2	2002-01-09 11:34:40	501	2002-01-09 11:34:40	500	3	10	0
select * from t2;
number	cname	carrier_id	privacy	last_mod_date	last_mod_id	last_app_date	last_app_id	version	assigned_scps	status
333	tubs	99	2	2002-01-09 11:34:53	501	2002-01-09 11:34:53	500	3	10	0
select * from t2;
number	cname	carrier_id	privacy	last_mod_date	last_mod_id	last_app_date	last_app_id	version	assigned_scps	status
333	tubs	99	2	2002-01-09 11:34:53	501	2002-01-09 11:34:53	500	3	10	0
drop table t1,t2;
create table t1 (id int unsigned not null auto_increment, code tinyint unsigned not null, name char(20) not null, primary key (id), key (code), unique (name)) engine=innodb;
BEGIN;
SET SESSION TRANSACTION ISOLATION LEVEL SERIALIZABLE;
SELECT @@tx_isolation,@@global.tx_isolation;
@@tx_isolation	@@global.tx_isolation
SERIALIZABLE	REPEATABLE-READ
insert into t1 (code, name) values (1, 'Tim'), (1, 'Monty'), (2, 'David');
select id, code, name from t1 order by id;
id	code	name
1	1	Tim
2	1	Monty
3	2	David
COMMIT;
BEGIN;
SET SESSION TRANSACTION ISOLATION LEVEL REPEATABLE READ;
insert into t1 (code, name) values (2, 'Erik'), (3, 'Sasha');
select id, code, name from t1 order by id;
id	code	name
1	1	Tim
2	1	Monty
3	2	David
4	2	Erik
5	3	Sasha
COMMIT;
BEGIN;
SET SESSION TRANSACTION ISOLATION LEVEL READ UNCOMMITTED;
insert into t1 (code, name) values (3, 'Jeremy'), (4, 'Matt');
select id, code, name from t1 order by id;
id	code	name
1	1	Tim
2	1	Monty
3	2	David
4	2	Erik
5	3	Sasha
6	3	Jeremy
7	4	Matt
COMMIT;
DROP TABLE t1;
create table t1 (n int(10), d int(10)) engine=innodb;
create table t2 (n int(10), d int(10)) engine=innodb;
insert into t1 values(1,1),(1,2);
insert into t2 values(1,10),(2,20);
UPDATE t1,t2 SET t1.d=t2.d,t2.d=30 WHERE t1.n=t2.n;
select * from t1;
n	d
1	10
1	10
select * from t2;
n	d
1	30
2	20
drop table t1,t2;
create table t1 (a int, b int) engine=innodb;
insert into t1 values(20,null);
select t2.b, ifnull(t2.b,"this is null") from t1 as t2 left join t1 as t3 on
t2.b=t3.a;
b	ifnull(t2.b,"this is null")
NULL	this is null
select t2.b, ifnull(t2.b,"this is null") from t1 as t2 left join t1 as t3 on
t2.b=t3.a order by 1;
b	ifnull(t2.b,"this is null")
NULL	this is null
insert into t1 values(10,null);
select t2.b, ifnull(t2.b,"this is null") from t1 as t2 left join t1 as t3 on
t2.b=t3.a order by 1;
b	ifnull(t2.b,"this is null")
NULL	this is null
NULL	this is null
drop table t1;
create table t1 (a varchar(10) not null) engine=myisam;
create table t2 (b varchar(10) not null unique) engine=innodb;
select t1.a from t1,t2 where t1.a=t2.b;
a
drop table t1,t2;
create table t1 (a int not null, b int, primary key (a)) engine = innodb;
create table t2 (a int not null, b int, primary key (a)) engine = innodb;
insert into t1 values (10, 20);
insert into t2 values (10, 20);
update t1, t2 set t1.b = 150, t2.b = t1.b where t2.a = t1.a and t1.a = 10;
drop table t1,t2;
CREATE TABLE t1 (id INT NOT NULL, PRIMARY KEY (id)) ENGINE=INNODB;
CREATE TABLE t2 (id INT PRIMARY KEY, t1_id INT, INDEX par_ind (t1_id), FOREIGN KEY (t1_id) REFERENCES t1(id)  ON DELETE CASCADE ) ENGINE=INNODB;
insert into t1 set id=1;
insert into t2 set id=1, t1_id=1;
delete t1,t2 from t1,t2 where t1.id=t2.t1_id;
select * from t1;
id
select * from t2;
id	t1_id
drop table t2,t1;
CREATE TABLE t1(id INT NOT NULL,  PRIMARY KEY (id)) ENGINE=INNODB;
CREATE TABLE t2(id  INT PRIMARY KEY, t1_id INT, INDEX par_ind (t1_id)  ) ENGINE=INNODB;
INSERT INTO t1 VALUES(1);
INSERT INTO t2 VALUES(1, 1);
SELECT * from t1;
id
1
UPDATE t1,t2 SET t1.id=t1.id+1, t2.t1_id=t1.id+1;
SELECT * from t1;
id
2
UPDATE t1,t2 SET t1.id=t1.id+1 where t1.id!=t2.id;
SELECT * from t1;
id
3
DROP TABLE t1,t2;
set autocommit=0;
CREATE TABLE t1 (id CHAR(15) NOT NULL, value CHAR(40) NOT NULL, PRIMARY KEY(id)) ENGINE=InnoDB;
CREATE TABLE t2 (id CHAR(15) NOT NULL, value CHAR(40) NOT NULL, PRIMARY KEY(id)) ENGINE=InnoDB;
CREATE TABLE t3 (id1 CHAR(15) NOT NULL, id2 CHAR(15) NOT NULL, PRIMARY KEY(id1, id2)) ENGINE=InnoDB;
INSERT INTO t3 VALUES("my-test-1", "my-test-2");
COMMIT;
INSERT INTO t1 VALUES("this-key", "will disappear");
INSERT INTO t2 VALUES("this-key", "will also disappear");
DELETE FROM t3 WHERE id1="my-test-1";
SELECT * FROM t1;
id	value
this-key	will disappear
SELECT * FROM t2;
id	value
this-key	will also disappear
SELECT * FROM t3;
id1	id2
ROLLBACK;
SELECT * FROM t1;
id	value
SELECT * FROM t2;
id	value
SELECT * FROM t3;
id1	id2
my-test-1	my-test-2
SELECT * FROM t3 WHERE id1="my-test-1" LOCK IN SHARE MODE;
id1	id2
my-test-1	my-test-2
COMMIT;
set autocommit=1;
DROP TABLE t1,t2,t3;
CREATE TABLE t1 (a int not null primary key, b int not null, unique (b)) engine=innodb;
INSERT INTO t1 values (1,1),(2,2),(3,3),(4,4),(5,5),(6,6),(7,7),(8,8),(9,9);
UPDATE t1 set a=a+100 where b between 2 and 3 and a < 1000;
SELECT * from t1;
a	b
1	1
102	2
103	3
4	4
5	5
6	6
7	7
8	8
9	9
drop table t1;
CREATE TABLE t1 (a int not null primary key, b int not null, key (b)) engine=innodb;
CREATE TABLE t2 (a int not null primary key, b int not null, key (b)) engine=innodb;
INSERT INTO t1 values (1,1),(2,2),(3,3),(4,4),(5,5),(6,6),(7,7),(8,8),(9,9),(10,10),(11,11),(12,12);
INSERT INTO t2 values (1,1),(2,2),(3,3),(4,4),(5,5),(6,6),(7,7),(8,8),(9,9);
update t1,t2 set t1.a=t1.a+100;
select * from t1;
a	b
101	1
102	2
103	3
104	4
105	5
106	6
107	7
108	8
109	9
110	10
111	11
112	12
update t1,t2 set t1.a=t1.a+100 where t1.a=101;
select * from t1;
a	b
201	1
102	2
103	3
104	4
105	5
106	6
107	7
108	8
109	9
110	10
111	11
112	12
update t1,t2 set t1.b=t1.b+10 where t1.b=2;
select * from t1;
a	b
201	1
103	3
104	4
105	5
106	6
107	7
108	8
109	9
110	10
111	11
102	12
112	12
update t1,t2 set t1.b=t1.b+2,t2.b=t1.b+10 where t1.b between 3 and 5 and t1.a=t2.a+100;
select * from t1;
a	b
201	1
103	5
104	6
106	6
105	7
107	7
108	8
109	9
110	10
111	11
102	12
112	12
select * from t2;
a	b
1	1
2	2
6	6
7	7
8	8
9	9
3	13
4	14
5	15
drop table t1,t2;
CREATE TABLE t2 (   NEXT_T         BIGINT NOT NULL PRIMARY KEY) ENGINE=MyISAM;
CREATE TABLE t1 (  B_ID           INTEGER NOT NULL PRIMARY KEY) ENGINE=InnoDB;
SET AUTOCOMMIT=0;
INSERT INTO t1 ( B_ID ) VALUES ( 1 );
INSERT INTO t2 ( NEXT_T ) VALUES ( 1 );
ROLLBACK;
Warnings:
Warning	1196	Some non-transactional changed tables couldn't be rolled back
SELECT * FROM t1;
B_ID
drop table  t1,t2;
create table t1  ( pk         int primary key,    parent     int not null,    child      int not null,       index (parent)  ) engine = innodb;
insert into t1 values   (1,0,4),  (2,1,3),  (3,2,1),  (4,1,2);
select distinct  parent,child   from t1   order by parent;
parent	child
0	4
1	2
1	3
2	1
drop table t1;
create table t1 (a int not null auto_increment primary key, b int, c int, key(c)) engine=innodb;
create table t2 (a int not null auto_increment primary key, b int);
insert into t1 (b) values (null),(null),(null),(null),(null),(null),(null);
insert into t2 (a) select b from t1;
insert into t1 (b) select b from t2;
insert into t2 (a) select b from t1;
insert into t1 (a) select b from t2;
insert into t2 (a) select b from t1;
insert into t1 (a) select b from t2;
insert into t2 (a) select b from t1;
insert into t1 (a) select b from t2;
insert into t2 (a) select b from t1;
insert into t1 (a) select b from t2;
insert into t2 (a) select b from t1;
insert into t1 (a) select b from t2;
insert into t2 (a) select b from t1;
insert into t1 (a) select b from t2;
insert into t2 (a) select b from t1;
insert into t1 (a) select b from t2;
insert into t2 (a) select b from t1;
insert into t1 (a) select b from t2;
select count(*) from t1;
count(*)
29267
explain select * from t1 where c between 1 and 10000;
id	select_type	table	type	possible_keys	key	key_len	ref	rows	Extra
1	SIMPLE	t1	range	c	c	5	NULL	#	Using where
update t1 set c=a;
explain select * from t1 where c between 1 and 10000;
id	select_type	table	type	possible_keys	key	key_len	ref	rows	Extra
1	SIMPLE	t1	ALL	c	NULL	NULL	NULL	#	Using where
drop table t1,t2;
create table t1 (id int primary key auto_increment, fk int, index index_fk (fk)) engine=innodb;
insert into t1 (id) values (null),(null),(null),(null),(null);
update t1 set fk=69 where fk is null order by id limit 1;
SELECT * from t1;
id	fk
2	NULL
3	NULL
4	NULL
5	NULL
1	69
drop table t1;
create table t1 (a int not null, b int not null, key (a));
insert into t1 values (1,1),(1,2),(1,3),(3,1),(3,2),(3,3),(3,1),(3,2),(3,3),(2,1),(2,2),(2,3);
SET @tmp=0;
update t1 set b=(@tmp:=@tmp+1) order by a;
update t1 set b=99 where a=1 order by b asc limit 1;
update t1 set b=100 where a=1 order by b desc limit 2;
update t1 set a=a+10+b where a=1 order by b;
select * from t1 order by a,b;
a	b
2	4
2	5
2	6
3	7
3	8
3	9
3	10
3	11
3	12
13	2
111	100
111	100
drop table t1;
create table t1 ( c char(8) not null ) engine=innodb;
insert into t1 values ('0'),('1'),('2'),('3'),('4'),('5'),('6'),('7'),('8'),('9');
insert into t1 values ('A'),('B'),('C'),('D'),('E'),('F');
alter table t1 add b char(8) not null;
alter table t1 add a char(8) not null;
alter table t1 add primary key (a,b,c);
update t1 set a=c, b=c;
create table t2 (c char(8) not null, b char(8) not null, a char(8) not null, primary key(a,b,c)) engine=innodb;
insert into t2 select * from t1;
delete t1,t2 from t2,t1 where t1.a<'B' and t2.b=t1.b;
drop table t1,t2;
SET AUTOCOMMIT=1;
create table t1 (a integer auto_increment primary key) engine=innodb;
insert into t1 (a) values (NULL),(NULL);
truncate table t1;
insert into t1 (a) values (NULL),(NULL);
SELECT * from t1;
a
1
2
drop table t1;
CREATE TABLE t1 (`id 1` INT NOT NULL, PRIMARY KEY (`id 1`)) ENGINE=INNODB;
CREATE TABLE t2 (id INT PRIMARY KEY, t1_id INT, INDEX par_ind (t1_id), FOREIGN KEY (`t1_id`) REFERENCES `t1`(`id 1`)  ON DELETE CASCADE ) ENGINE=INNODB;
drop table t2,t1;
create table `t1` (`id` int( 11 ) not null  ,primary key ( `id` )) engine = innodb;
insert into `t1`values ( 1 ) ;
create table `t2` (`id` int( 11 ) not null default '0',unique key `id` ( `id` ) ,constraint `t1_id_fk` foreign key ( `id` ) references `t1` (`id` )) engine = innodb;
insert into `t2`values ( 1 ) ;
create table `t3` (`id` int( 11 ) not null default '0',key `id` ( `id` ) ,constraint `t2_id_fk` foreign key ( `id` ) references `t2` (`id` )) engine = innodb;
insert into `t3`values ( 1 ) ;
delete t3,t2,t1 from t1,t2,t3 where t1.id =1 and t2.id = t1.id and t3.id = t2.id;
ERROR 23000: Cannot delete or update a parent row: a foreign key constraint fails (`test/t2`, CONSTRAINT `t1_id_fk` FOREIGN KEY (`id`) REFERENCES `t1` (`id`))
update t1,t2,t3 set t3.id=5, t2.id=6, t1.id=7  where t1.id =1 and t2.id = t1.id and t3.id = t2.id;
ERROR 23000: Cannot delete or update a parent row: a foreign key constraint fails (`test/t2`, CONSTRAINT `t1_id_fk` FOREIGN KEY (`id`) REFERENCES `t1` (`id`))
update t3 set  t3.id=7  where t1.id =1 and t2.id = t1.id and t3.id = t2.id;
ERROR 42S22: Unknown column 't1.id' in 'where clause'
drop table t3,t2,t1;
create table t1(
id int primary key,
pid int,
index(pid),
foreign key(pid) references t1(id) on delete cascade) engine=innodb;
insert into t1 values(0,0),(1,0),(2,1),(3,2),(4,3),(5,4),(6,5),(7,6),
(8,7),(9,8),(10,9),(11,10),(12,11),(13,12),(14,13),(15,14);
delete from t1 where id=0;
ERROR 23000: Cannot delete or update a parent row: a foreign key constraint fails (`test/t1`, CONSTRAINT `t1_ibfk_1` FOREIGN KEY (`pid`) REFERENCES `t1` (`id`) ON DELETE CASCADE)
delete from t1 where id=15;
delete from t1 where id=0;
drop table t1;
CREATE TABLE t1 (col1 int(1))ENGINE=InnoDB;
CREATE TABLE t2 (col1 int(1),stamp TIMESTAMP,INDEX stamp_idx
(stamp))ENGINE=InnoDB;
insert into t1 values (1),(2),(3);
insert into t2 values (1, 20020204130000),(2, 20020204130000),(4,20020204310000 ),(5,20020204230000);
Warnings:
Warning	1265	Data truncated for column 'stamp' at row 3
SELECT col1 FROM t1 UNION SELECT col1 FROM t2 WHERE stamp <
'20020204120000' GROUP BY col1;
col1
1
2
3
4
drop table t1,t2;
CREATE TABLE t1 (
`id` int(10) unsigned NOT NULL auto_increment,
`id_object` int(10) unsigned default '0',
`id_version` int(10) unsigned NOT NULL default '1',
`label` varchar(100) NOT NULL default '',
`description` text,
PRIMARY KEY  (`id`),
KEY `id_object` (`id_object`),
KEY `id_version` (`id_version`)
) ENGINE=InnoDB;
INSERT INTO t1 VALUES("6", "3382", "9", "Test", NULL), ("7", "102", "5", "Le Pekin (Test)", NULL),("584", "1794", "4", "Test de resto", NULL),("837", "1822", "6", "Test 3", NULL),("1119", "3524", "1", "Societe Test", NULL),("1122", "3525", "1", "Fournisseur Test", NULL);
CREATE TABLE t2 (
`id` int(10) unsigned NOT NULL auto_increment,
`id_version` int(10) unsigned NOT NULL default '1',
PRIMARY KEY  (`id`),
KEY `id_version` (`id_version`)
) ENGINE=InnoDB;
INSERT INTO t2 VALUES("3524", "1"),("3525", "1"),("1794", "4"),("102", "5"),("1822", "6"),("3382", "9");
SELECT t2.id, t1.`label` FROM t2 INNER JOIN
(SELECT t1.id_object as id_object FROM t1 WHERE t1.`label` LIKE '%test%') AS lbl 
ON (t2.id = lbl.id_object) INNER JOIN t1 ON (t2.id = t1.id_object);
id	label
3382	Test
102	Le Pekin (Test)
1794	Test de resto
1822	Test 3
3524	Societe Test
3525	Fournisseur Test
drop table t1,t2;
create table t1 (a int, b varchar(200), c text not null) checksum=1 engine=myisam;
create table t2 (a int, b varchar(200), c text not null) checksum=0 engine=innodb;
create table t3 (a int, b varchar(200), c text not null) checksum=1 engine=innodb;
insert t1 values (1, "aaa", "bbb"), (NULL, "", "ccccc"), (0, NULL, "");
insert t2 select * from t1;
insert t3 select * from t1;
checksum table t1, t2, t3, t4 quick;
Table	Checksum
test.t1	2948697075
test.t2	NULL
test.t3	NULL
test.t4	NULL
Warnings:
Error	1146	Table 'test.t4' doesn't exist
checksum table t1, t2, t3, t4;
Table	Checksum
test.t1	2948697075
test.t2	2948697075
test.t3	2948697075
test.t4	NULL
Warnings:
Error	1146	Table 'test.t4' doesn't exist
checksum table t1, t2, t3, t4 extended;
Table	Checksum
test.t1	2948697075
test.t2	2948697075
test.t3	2948697075
test.t4	NULL
Warnings:
Error	1146	Table 'test.t4' doesn't exist
drop table t1,t2,t3;
create table t1 (id int,  name char(10) not null,  name2 char(10) not null) engine=innodb;
insert into t1 values(1,'first','fff'),(2,'second','sss'),(3,'third','ttt');
select name2 from t1  union all  select name from t1 union all select id from t1;
name2
fff
sss
ttt
first
second
third
1
2
3
drop table t1;
create table t1 (a int) engine=innodb;
create table t2 like t1;
drop table t1,t2;
create table t1 (id int(11) not null, id2 int(11) not null, unique (id,id2)) engine=innodb;
create table t2 (id int(11) not null, constraint t1_id_fk foreign key ( id ) references t1 (id)) engine = innodb;
show create table t1;
Table	Create Table
t1	CREATE TABLE `t1` (
  `id` int(11) NOT NULL,
  `id2` int(11) NOT NULL,
  UNIQUE KEY `id` (`id`,`id2`)
) ENGINE=InnoDB DEFAULT CHARSET=latin1
show create table t2;
Table	Create Table
t2	CREATE TABLE `t2` (
  `id` int(11) NOT NULL,
  KEY `t1_id_fk` (`id`),
  CONSTRAINT `t1_id_fk` FOREIGN KEY (`id`) REFERENCES `t1` (`id`)
) ENGINE=InnoDB DEFAULT CHARSET=latin1
create index id on t2 (id);
show create table t2;
Table	Create Table
t2	CREATE TABLE `t2` (
  `id` int(11) NOT NULL,
  KEY `id` (`id`),
  CONSTRAINT `t1_id_fk` FOREIGN KEY (`id`) REFERENCES `t1` (`id`)
) ENGINE=InnoDB DEFAULT CHARSET=latin1
create index id2 on t2 (id);
show create table t2;
Table	Create Table
t2	CREATE TABLE `t2` (
  `id` int(11) NOT NULL,
  KEY `id` (`id`),
  KEY `id2` (`id`),
  CONSTRAINT `t1_id_fk` FOREIGN KEY (`id`) REFERENCES `t1` (`id`)
) ENGINE=InnoDB DEFAULT CHARSET=latin1
drop index id2 on t2;
drop index id on t2;
Got one of the listed errors
show create table t2;
Table	Create Table
t2	CREATE TABLE `t2` (
  `id` int(11) NOT NULL,
  KEY `id` (`id`),
  CONSTRAINT `t1_id_fk` FOREIGN KEY (`id`) REFERENCES `t1` (`id`)
) ENGINE=InnoDB DEFAULT CHARSET=latin1
drop table t2;
create table t2 (id int(11) not null, id2 int(11) not null, constraint t1_id_fk foreign key (id,id2) references t1 (id,id2)) engine = innodb;
show create table t2;
Table	Create Table
t2	CREATE TABLE `t2` (
  `id` int(11) NOT NULL,
  `id2` int(11) NOT NULL,
  KEY `t1_id_fk` (`id`,`id2`),
  CONSTRAINT `t1_id_fk` FOREIGN KEY (`id`, `id2`) REFERENCES `t1` (`id`, `id2`)
) ENGINE=InnoDB DEFAULT CHARSET=latin1
create unique index id on t2 (id,id2);
show create table t2;
Table	Create Table
t2	CREATE TABLE `t2` (
  `id` int(11) NOT NULL,
  `id2` int(11) NOT NULL,
  UNIQUE KEY `id` (`id`,`id2`),
  CONSTRAINT `t1_id_fk` FOREIGN KEY (`id`, `id2`) REFERENCES `t1` (`id`, `id2`)
) ENGINE=InnoDB DEFAULT CHARSET=latin1
drop table t2;
create table t2 (id int(11) not null, id2 int(11) not null, unique (id,id2),constraint t1_id_fk foreign key (id2,id) references t1 (id,id2)) engine = innodb;
show create table t2;
Table	Create Table
t2	CREATE TABLE `t2` (
  `id` int(11) NOT NULL,
  `id2` int(11) NOT NULL,
  UNIQUE KEY `id` (`id`,`id2`),
  KEY `t1_id_fk` (`id2`,`id`),
  CONSTRAINT `t1_id_fk` FOREIGN KEY (`id2`, `id`) REFERENCES `t1` (`id`, `id2`)
) ENGINE=InnoDB DEFAULT CHARSET=latin1
drop table t2;
create table t2 (id int(11) not null, id2 int(11) not null, unique (id,id2), constraint t1_id_fk foreign key (id) references t1 (id)) engine = innodb;
show create table t2;
Table	Create Table
t2	CREATE TABLE `t2` (
  `id` int(11) NOT NULL,
  `id2` int(11) NOT NULL,
  UNIQUE KEY `id` (`id`,`id2`),
  CONSTRAINT `t1_id_fk` FOREIGN KEY (`id`) REFERENCES `t1` (`id`)
) ENGINE=InnoDB DEFAULT CHARSET=latin1
drop table t2;
create table t2 (id int(11) not null, id2 int(11) not null, unique (id,id2),constraint t1_id_fk foreign key (id2,id) references t1 (id,id2)) engine = innodb;
show create table t2;
Table	Create Table
t2	CREATE TABLE `t2` (
  `id` int(11) NOT NULL,
  `id2` int(11) NOT NULL,
  UNIQUE KEY `id` (`id`,`id2`),
  KEY `t1_id_fk` (`id2`,`id`),
  CONSTRAINT `t1_id_fk` FOREIGN KEY (`id2`, `id`) REFERENCES `t1` (`id`, `id2`)
) ENGINE=InnoDB DEFAULT CHARSET=latin1
drop table t2;
create table t2 (id int(11) not null auto_increment, id2 int(11) not null, constraint t1_id_fk foreign key (id) references t1 (id), primary key (id), index (id,id2)) engine = innodb;
show create table t2;
Table	Create Table
t2	CREATE TABLE `t2` (
  `id` int(11) NOT NULL auto_increment,
  `id2` int(11) NOT NULL,
  PRIMARY KEY  (`id`),
  KEY `id` (`id`,`id2`),
  CONSTRAINT `t1_id_fk` FOREIGN KEY (`id`) REFERENCES `t1` (`id`)
) ENGINE=InnoDB DEFAULT CHARSET=latin1
drop table t2;
create table t2 (id int(11) not null auto_increment, id2 int(11) not null, constraint t1_id_fk foreign key (id) references t1 (id)) engine= innodb;
show create table t2;
Table	Create Table
t2	CREATE TABLE `t2` (
  `id` int(11) NOT NULL auto_increment,
  `id2` int(11) NOT NULL,
  KEY `t1_id_fk` (`id`),
  CONSTRAINT `t1_id_fk` FOREIGN KEY (`id`) REFERENCES `t1` (`id`)
) ENGINE=InnoDB DEFAULT CHARSET=latin1
alter table t2 add index id_test (id), add index id_test2 (id,id2);
show create table t2;
Table	Create Table
t2	CREATE TABLE `t2` (
  `id` int(11) NOT NULL auto_increment,
  `id2` int(11) NOT NULL,
  KEY `id_test` (`id`),
  KEY `id_test2` (`id`,`id2`),
  CONSTRAINT `t1_id_fk` FOREIGN KEY (`id`) REFERENCES `t1` (`id`)
) ENGINE=InnoDB DEFAULT CHARSET=latin1
drop table t2;
create table t2 (id int(11) not null, id2 int(11) not null, constraint t1_id_fk foreign key (id2,id) references t1 (id)) engine = innodb;
ERROR HY000: Can't create table './test/t2' (errno: 150)
create table t2 (a int auto_increment primary key, b int, index(b), foreign key (b) references t1(id), unique(b)) engine=innodb;
show create table t2;
Table	Create Table
t2	CREATE TABLE `t2` (
  `a` int(11) NOT NULL auto_increment,
  `b` int(11) default NULL,
  PRIMARY KEY  (`a`),
  UNIQUE KEY `b_2` (`b`),
  KEY `b` (`b`),
  CONSTRAINT `t2_ibfk_1` FOREIGN KEY (`b`) REFERENCES `t1` (`id`)
) ENGINE=InnoDB DEFAULT CHARSET=latin1
drop table t2;
create table t2 (a int auto_increment primary key, b int, foreign key (b) references t1(id), foreign key (b) references t1(id), unique(b)) engine=innodb;
show create table t2;
Table	Create Table
t2	CREATE TABLE `t2` (
  `a` int(11) NOT NULL auto_increment,
  `b` int(11) default NULL,
  PRIMARY KEY  (`a`),
  UNIQUE KEY `b` (`b`),
  CONSTRAINT `t2_ibfk_1` FOREIGN KEY (`b`) REFERENCES `t1` (`id`),
  CONSTRAINT `t2_ibfk_2` FOREIGN KEY (`b`) REFERENCES `t1` (`id`)
) ENGINE=InnoDB DEFAULT CHARSET=latin1
drop table t2, t1;
show status like "binlog_cache_use";
Variable_name	Value
Binlog_cache_use	155
show status like "binlog_cache_disk_use";
Variable_name	Value
Binlog_cache_disk_use	0
create table t1 (a int) engine=innodb;
show status like "binlog_cache_use";
Variable_name	Value
Binlog_cache_use	156
show status like "binlog_cache_disk_use";
Variable_name	Value
Binlog_cache_disk_use	1
begin;
delete from t1;
commit;
show status like "binlog_cache_use";
Variable_name	Value
Binlog_cache_use	157
show status like "binlog_cache_disk_use";
Variable_name	Value
Binlog_cache_disk_use	1
drop table t1;
create table t1 (c char(10), index (c,c)) engine=innodb;
ERROR 42S21: Duplicate column name 'c'
create table t1 (c1 char(10), c2 char(10), index (c1,c2,c1)) engine=innodb;
ERROR 42S21: Duplicate column name 'c1'
create table t1 (c1 char(10), c2 char(10), index (c1,c1,c2)) engine=innodb;
ERROR 42S21: Duplicate column name 'c1'
create table t1 (c1 char(10), c2 char(10), index (c2,c1,c1)) engine=innodb;
ERROR 42S21: Duplicate column name 'c1'
create table t1 (c1 char(10), c2 char(10)) engine=innodb;
alter table t1 add key (c1,c1);
ERROR 42S21: Duplicate column name 'c1'
alter table t1 add key (c2,c1,c1);
ERROR 42S21: Duplicate column name 'c1'
alter table t1 add key (c1,c2,c1);
ERROR 42S21: Duplicate column name 'c1'
alter table t1 add key (c1,c1,c2);
ERROR 42S21: Duplicate column name 'c1'
drop table t1;
create table t1(a int(1) , b int(1)) engine=innodb;
insert into t1 values ('1111', '3333');
select distinct concat(a, b) from t1;
concat(a, b)
11113333
drop table t1;
CREATE TABLE t1 ( a char(10) ) ENGINE=InnoDB;
SELECT a FROM t1 WHERE MATCH (a) AGAINST ('test' IN BOOLEAN MODE);
ERROR HY000: The used table type doesn't support FULLTEXT indexes
DROP TABLE t1;
CREATE TABLE t1 (a_id tinyint(4) NOT NULL default '0', PRIMARY KEY  (a_id)) ENGINE=InnoDB DEFAULT CHARSET=latin1;
INSERT INTO t1 VALUES (1),(2),(3);
CREATE TABLE t2 (b_id tinyint(4) NOT NULL default '0',b_a tinyint(4) NOT NULL default '0', PRIMARY KEY  (b_id), KEY  (b_a), 
CONSTRAINT fk_b_a FOREIGN KEY (b_a) REFERENCES t1 (a_id) ON DELETE CASCADE ON UPDATE NO ACTION) ENGINE=InnoDB DEFAULT CHARSET=latin1;
INSERT INTO t2 VALUES (1,1),(2,1),(3,1),(4,2),(5,2);
SELECT * FROM (SELECT t1.*,GROUP_CONCAT(t2.b_id SEPARATOR ',') as b_list FROM (t1 LEFT JOIN (t2) on t1.a_id = t2.b_a) GROUP BY t1.a_id ) AS xyz;
a_id	b_list
1	1,2,3
2	4,5
3	NULL
DROP TABLE t2;
DROP TABLE t1;
create temporary table t1 (a int) engine=innodb;
insert into t1 values (4711);
truncate t1;
insert into t1 values (42);
select * from t1;
a
42
drop table t1;
create table t1 (a int) engine=innodb;
insert into t1 values (4711);
truncate t1;
insert into t1 values (42);
select * from t1;
a
42
drop table t1;
create table t1 (a int not null, b int not null, c blob not null, d int not null, e int, primary key (a,b,c(255),d)) engine=innodb;
insert into t1 values (2,2,"b",2,2),(1,1,"a",1,1),(3,3,"ab",3,3);
select * from t1 order by a,b,c,d;
a	b	c	d	e
1	1	a	1	1
2	2	b	2	2
3	3	ab	3	3
explain select * from t1 order by a,b,c,d;
id	select_type	table	type	possible_keys	key	key_len	ref	rows	Extra
1	SIMPLE	t1	ALL	NULL	NULL	NULL	NULL	3	Using filesort
drop table t1;
create table t1 (a char(1), b char(1), key(a, b)) engine=innodb;
insert into t1 values ('8', '6'), ('4', '7');
select min(a) from t1;
min(a)
4
select min(b) from t1 where a='8';
min(b)
6
drop table t1;
create table t1 (x bigint unsigned not null primary key) engine=innodb;
insert into t1(x) values (0xfffffffffffffff0),(0xfffffffffffffff1);
select * from t1;
x
18446744073709551600
18446744073709551601
select count(*) from t1 where x>0;
count(*)
2
select count(*) from t1 where x=0;
count(*)
0
select count(*) from t1 where x<0;
count(*)
0
select count(*) from t1 where x < -16;
count(*)
0
select count(*) from t1 where x = -16;
count(*)
0
explain select count(*) from t1 where x > -16;
id	select_type	table	type	possible_keys	key	key_len	ref	rows	Extra
1	SIMPLE	t1	index	PRIMARY	PRIMARY	8	NULL	2	Using where; Using index
select count(*) from t1 where x > -16;
count(*)
2
select * from t1 where x > -16;
x
18446744073709551600
18446744073709551601
select count(*) from t1 where x = 18446744073709551601;
count(*)
1
drop table t1;
show status like "Innodb_buffer_pool_pages_total";
Variable_name	Value
Innodb_buffer_pool_pages_total	512
show status like "Innodb_page_size";
Variable_name	Value
Innodb_page_size	16384
show status like "Innodb_rows_deleted";
Variable_name	Value
Innodb_rows_deleted	2070
show status like "Innodb_rows_inserted";
Variable_name	Value
Innodb_rows_inserted	31727
show status like "Innodb_rows_updated";
Variable_name	Value
Innodb_rows_updated	29530
show status like "Innodb_row_lock_waits";
Variable_name	Value
Innodb_row_lock_waits	0
show status like "Innodb_row_lock_current_waits";
Variable_name	Value
Innodb_row_lock_current_waits	0
show status like "Innodb_row_lock_time";
Variable_name	Value
Innodb_row_lock_time	0
show status like "Innodb_row_lock_time_max";
Variable_name	Value
Innodb_row_lock_time_max	0
show status like "Innodb_row_lock_time_avg";
Variable_name	Value
Innodb_row_lock_time_avg	0
show variables like "innodb_sync_spin_loops";
Variable_name	Value
innodb_sync_spin_loops	20
set global innodb_sync_spin_loops=1000;
show variables like "innodb_sync_spin_loops";
Variable_name	Value
innodb_sync_spin_loops	1000
set global innodb_sync_spin_loops=0;
show variables like "innodb_sync_spin_loops";
Variable_name	Value
innodb_sync_spin_loops	0
set global innodb_sync_spin_loops=20;
show variables like "innodb_sync_spin_loops";
Variable_name	Value
innodb_sync_spin_loops	20
show variables like "innodb_thread_concurrency";
Variable_name	Value
innodb_thread_concurrency	8
set global innodb_thread_concurrency=1001;
show variables like "innodb_thread_concurrency";
Variable_name	Value
innodb_thread_concurrency	1000
set global innodb_thread_concurrency=0;
show variables like "innodb_thread_concurrency";
Variable_name	Value
innodb_thread_concurrency	0
set global innodb_thread_concurrency=16;
show variables like "innodb_thread_concurrency";
Variable_name	Value
innodb_thread_concurrency	16
show variables like "innodb_concurrency_tickets";
Variable_name	Value
innodb_concurrency_tickets	500
set global innodb_concurrency_tickets=1000;
show variables like "innodb_concurrency_tickets";
Variable_name	Value
innodb_concurrency_tickets	1000
set global innodb_concurrency_tickets=0;
show variables like "innodb_concurrency_tickets";
Variable_name	Value
innodb_concurrency_tickets	1
set global innodb_concurrency_tickets=500;
show variables like "innodb_concurrency_tickets";
Variable_name	Value
innodb_concurrency_tickets	500
show variables like "innodb_thread_sleep_delay";
Variable_name	Value
innodb_thread_sleep_delay	10000
set global innodb_thread_sleep_delay=100000;
show variables like "innodb_thread_sleep_delay";
Variable_name	Value
innodb_thread_sleep_delay	100000
set global innodb_thread_sleep_delay=0;
show variables like "innodb_thread_sleep_delay";
Variable_name	Value
innodb_thread_sleep_delay	0
set global innodb_thread_sleep_delay=10000;
show variables like "innodb_thread_sleep_delay";
Variable_name	Value
innodb_thread_sleep_delay	10000
set storage_engine=INNODB;
drop table if exists t1,t2,t3;
--- Testing varchar ---
--- Testing varchar ---
create table t1 (v varchar(10), c char(10), t text);
insert into t1 values('+ ', '+ ', '+ ');
set @a=repeat(' ',20);
insert into t1 values (concat('+',@a),concat('+',@a),concat('+',@a));
Warnings:
Note	1265	Data truncated for column 'v' at row 1
select concat('*',v,'*',c,'*',t,'*') from t1;
concat('*',v,'*',c,'*',t,'*')
*+ *+*+ *
*+         *+*+                    *
show create table t1;
Table	Create Table
t1	CREATE TABLE `t1` (
  `v` varchar(10) default NULL,
  `c` char(10) default NULL,
  `t` text
) ENGINE=InnoDB DEFAULT CHARSET=latin1
create table t2 like t1;
show create table t2;
Table	Create Table
t2	CREATE TABLE `t2` (
  `v` varchar(10) default NULL,
  `c` char(10) default NULL,
  `t` text
) ENGINE=InnoDB DEFAULT CHARSET=latin1
create table t3 select * from t1;
show create table t3;
Table	Create Table
t3	CREATE TABLE `t3` (
  `v` varchar(10) default NULL,
  `c` char(10) default NULL,
  `t` text
) ENGINE=InnoDB DEFAULT CHARSET=latin1
alter table t1 modify c varchar(10);
show create table t1;
Table	Create Table
t1	CREATE TABLE `t1` (
  `v` varchar(10) default NULL,
  `c` varchar(10) default NULL,
  `t` text
) ENGINE=InnoDB DEFAULT CHARSET=latin1
alter table t1 modify v char(10);
show create table t1;
Table	Create Table
t1	CREATE TABLE `t1` (
  `v` char(10) default NULL,
  `c` varchar(10) default NULL,
  `t` text
) ENGINE=InnoDB DEFAULT CHARSET=latin1
alter table t1 modify t varchar(10);
Warnings:
Note	1265	Data truncated for column 't' at row 2
show create table t1;
Table	Create Table
t1	CREATE TABLE `t1` (
  `v` char(10) default NULL,
  `c` varchar(10) default NULL,
  `t` varchar(10) default NULL
) ENGINE=InnoDB DEFAULT CHARSET=latin1
select concat('*',v,'*',c,'*',t,'*') from t1;
concat('*',v,'*',c,'*',t,'*')
*+*+*+ *
*+*+*+         *
drop table t1,t2,t3;
create table t1 (v varchar(10), c char(10), t text, key(v), key(c), key(t(10)));
show create table t1;
Table	Create Table
t1	CREATE TABLE `t1` (
  `v` varchar(10) default NULL,
  `c` char(10) default NULL,
  `t` text,
  KEY `v` (`v`),
  KEY `c` (`c`),
  KEY `t` (`t`(10))
) ENGINE=InnoDB DEFAULT CHARSET=latin1
select count(*) from t1;
count(*)
270
insert into t1 values(concat('a',char(1)),concat('a',char(1)),concat('a',char(1)));
select count(*) from t1 where v='a';
count(*)
10
select count(*) from t1 where c='a';
count(*)
10
select count(*) from t1 where t='a';
count(*)
10
select count(*) from t1 where v='a  ';
count(*)
10
select count(*) from t1 where c='a  ';
count(*)
10
select count(*) from t1 where t='a  ';
count(*)
10
select count(*) from t1 where v between 'a' and 'a ';
count(*)
10
select count(*) from t1 where v between 'a' and 'a ' and v between 'a  ' and 'b\n';
count(*)
10
select count(*) from t1 where v like 'a%';
count(*)
11
select count(*) from t1 where c like 'a%';
count(*)
11
select count(*) from t1 where t like 'a%';
count(*)
11
select count(*) from t1 where v like 'a %';
count(*)
9
explain select count(*) from t1 where v='a  ';
id	select_type	table	type	possible_keys	key	key_len	ref	rows	Extra
1	SIMPLE	t1	ref	v	v	13	const	#	Using where; Using index
explain select count(*) from t1 where c='a  ';
id	select_type	table	type	possible_keys	key	key_len	ref	rows	Extra
1	SIMPLE	t1	ref	c	c	11	const	#	Using where; Using index
explain select count(*) from t1 where t='a  ';
id	select_type	table	type	possible_keys	key	key_len	ref	rows	Extra
1	SIMPLE	t1	range	t	t	13	NULL	#	Using where
explain select count(*) from t1 where v like 'a%';
id	select_type	table	type	possible_keys	key	key_len	ref	rows	Extra
1	SIMPLE	t1	range	v	v	13	NULL	#	Using where; Using index
explain select count(*) from t1 where v between 'a' and 'a ';
id	select_type	table	type	possible_keys	key	key_len	ref	rows	Extra
1	SIMPLE	t1	ref	v	v	13	const	#	Using where; Using index
explain select count(*) from t1 where v between 'a' and 'a ' and v between 'a  ' and 'b\n';
id	select_type	table	type	possible_keys	key	key_len	ref	rows	Extra
1	SIMPLE	t1	ref	v	v	13	const	#	Using where; Using index
alter table t1 add unique(v);
ERROR 23000: Duplicate entry '{ ' for key 1
alter table t1 add key(v);
select concat('*',v,'*',c,'*',t,'*') as qq from t1 where v='a';
qq
*a*a*a*
*a *a*a *
*a  *a*a  *
*a   *a*a   *
*a    *a*a    *
*a     *a*a     *
*a      *a*a      *
*a       *a*a       *
*a        *a*a        *
*a         *a*a         *
explain select * from t1 where v='a';
id	select_type	table	type	possible_keys	key	key_len	ref	rows	Extra
1	SIMPLE	t1	ref	v,v_2	#	13	const	#	Using where
select v,count(*) from t1 group by v limit 10;
v	count(*)
a	1
a	10
b	10
c	10
d	10
e	10
f	10
g	10
h	10
i	10
select v,count(t) from t1 group by v limit 10;
v	count(t)
a	1
a	10
b	10
c	10
d	10
e	10
f	10
g	10
h	10
i	10
select v,count(c) from t1 group by v limit 10;
v	count(c)
a	1
a	10
b	10
c	10
d	10
e	10
f	10
g	10
h	10
i	10
select sql_big_result v,count(t) from t1 group by v limit 10;
v	count(t)
a	1
a	10
b	10
c	10
d	10
e	10
f	10
g	10
h	10
i	10
select sql_big_result v,count(c) from t1 group by v limit 10;
v	count(c)
a	1
a	10
b	10
c	10
d	10
e	10
f	10
g	10
h	10
i	10
select c,count(*) from t1 group by c limit 10;
c	count(*)
a	1
a	10
b	10
c	10
d	10
e	10
f	10
g	10
h	10
i	10
select c,count(t) from t1 group by c limit 10;
c	count(t)
a	1
a	10
b	10
c	10
d	10
e	10
f	10
g	10
h	10
i	10
select sql_big_result c,count(t) from t1 group by c limit 10;
c	count(t)
a	1
a	10
b	10
c	10
d	10
e	10
f	10
g	10
h	10
i	10
select t,count(*) from t1 group by t limit 10;
t	count(*)
a	1
a	10
b	10
c	10
d	10
e	10
f	10
g	10
h	10
i	10
select t,count(t) from t1 group by t limit 10;
t	count(t)
a	1
a	10
b	10
c	10
d	10
e	10
f	10
g	10
h	10
i	10
select sql_big_result t,count(t) from t1 group by t limit 10;
t	count(t)
a	1
a	10
b	10
c	10
d	10
e	10
f	10
g	10
h	10
i	10
alter table t1 modify v varchar(300), drop key v, drop key v_2, add key v (v);
show create table t1;
Table	Create Table
t1	CREATE TABLE `t1` (
  `v` varchar(300) default NULL,
  `c` char(10) default NULL,
  `t` text,
  KEY `c` (`c`),
  KEY `t` (`t`(10)),
  KEY `v` (`v`)
) ENGINE=InnoDB DEFAULT CHARSET=latin1
select count(*) from t1 where v='a';
count(*)
10
select count(*) from t1 where v='a  ';
count(*)
10
select count(*) from t1 where v between 'a' and 'a ';
count(*)
10
select count(*) from t1 where v between 'a' and 'a ' and v between 'a  ' and 'b\n';
count(*)
10
select count(*) from t1 where v like 'a%';
count(*)
11
select count(*) from t1 where v like 'a %';
count(*)
9
explain select count(*) from t1 where v='a  ';
id	select_type	table	type	possible_keys	key	key_len	ref	rows	Extra
1	SIMPLE	t1	ref	v	v	303	const	#	Using where; Using index
explain select count(*) from t1 where v like 'a%';
id	select_type	table	type	possible_keys	key	key_len	ref	rows	Extra
1	SIMPLE	t1	range	v	v	303	NULL	#	Using where; Using index
explain select count(*) from t1 where v between 'a' and 'a ';
id	select_type	table	type	possible_keys	key	key_len	ref	rows	Extra
1	SIMPLE	t1	ref	v	v	303	const	#	Using where; Using index
explain select count(*) from t1 where v between 'a' and 'a ' and v between 'a  ' and 'b\n';
id	select_type	table	type	possible_keys	key	key_len	ref	rows	Extra
1	SIMPLE	t1	ref	v	v	303	const	#	Using where; Using index
explain select * from t1 where v='a';
id	select_type	table	type	possible_keys	key	key_len	ref	rows	Extra
1	SIMPLE	t1	ref	v	v	303	const	#	Using where
select v,count(*) from t1 group by v limit 10;
v	count(*)
a	1
a	10
b	10
c	10
d	10
e	10
f	10
g	10
h	10
i	10
select v,count(t) from t1 group by v limit 10;
v	count(t)
a	1
a	10
b	10
c	10
d	10
e	10
f	10
g	10
h	10
i	10
select sql_big_result v,count(t) from t1 group by v limit 10;
v	count(t)
a	1
a	10
b	10
c	10
d	10
e	10
f	10
g	10
h	10
i	10
alter table t1 drop key v, add key v (v(30));
show create table t1;
Table	Create Table
t1	CREATE TABLE `t1` (
  `v` varchar(300) default NULL,
  `c` char(10) default NULL,
  `t` text,
  KEY `c` (`c`),
  KEY `t` (`t`(10)),
  KEY `v` (`v`(30))
) ENGINE=InnoDB DEFAULT CHARSET=latin1
select count(*) from t1 where v='a';
count(*)
10
select count(*) from t1 where v='a  ';
count(*)
10
select count(*) from t1 where v between 'a' and 'a ';
count(*)
10
select count(*) from t1 where v between 'a' and 'a ' and v between 'a  ' and 'b\n';
count(*)
10
select count(*) from t1 where v like 'a%';
count(*)
11
select count(*) from t1 where v like 'a %';
count(*)
9
explain select count(*) from t1 where v='a  ';
id	select_type	table	type	possible_keys	key	key_len	ref	rows	Extra
1	SIMPLE	t1	ref	v	v	33	const	#	Using where
explain select count(*) from t1 where v like 'a%';
id	select_type	table	type	possible_keys	key	key_len	ref	rows	Extra
1	SIMPLE	t1	range	v	v	33	NULL	#	Using where
explain select count(*) from t1 where v between 'a' and 'a ';
id	select_type	table	type	possible_keys	key	key_len	ref	rows	Extra
1	SIMPLE	t1	ref	v	v	33	const	#	Using where
explain select count(*) from t1 where v between 'a' and 'a ' and v between 'a  ' and 'b\n';
id	select_type	table	type	possible_keys	key	key_len	ref	rows	Extra
1	SIMPLE	t1	ref	v	v	33	const	#	Using where
explain select * from t1 where v='a';
id	select_type	table	type	possible_keys	key	key_len	ref	rows	Extra
1	SIMPLE	t1	ref	v	v	33	const	#	Using where
select v,count(*) from t1 group by v limit 10;
v	count(*)
a	1
a	10
b	10
c	10
d	10
e	10
f	10
g	10
h	10
i	10
select v,count(t) from t1 group by v limit 10;
v	count(t)
a	1
a	10
b	10
c	10
d	10
e	10
f	10
g	10
h	10
i	10
select sql_big_result v,count(t) from t1 group by v limit 10;
v	count(t)
a	1
a	10
b	10
c	10
d	10
e	10
f	10
g	10
h	10
i	10
alter table t1 modify v varchar(600), drop key v, add key v (v);
show create table t1;
Table	Create Table
t1	CREATE TABLE `t1` (
  `v` varchar(600) default NULL,
  `c` char(10) default NULL,
  `t` text,
  KEY `c` (`c`),
  KEY `t` (`t`(10)),
  KEY `v` (`v`)
) ENGINE=InnoDB DEFAULT CHARSET=latin1
select v,count(*) from t1 group by v limit 10;
v	count(*)
a	1
a	10
b	10
c	10
d	10
e	10
f	10
g	10
h	10
i	10
select v,count(t) from t1 group by v limit 10;
v	count(t)
a	1
a	10
b	10
c	10
d	10
e	10
f	10
g	10
h	10
i	10
select sql_big_result v,count(t) from t1 group by v limit 10;
v	count(t)
a	1
a	10
b	10
c	10
d	10
e	10
f	10
g	10
h	10
i	10
drop table t1;
create table t1 (a char(10), unique (a));
insert into t1 values ('a   ');
insert into t1 values ('a ');
ERROR 23000: Duplicate entry 'a' for key 1
alter table t1 modify a varchar(10);
insert into t1 values ('a '),('a  '),('a   '),('a         ');
ERROR 23000: Duplicate entry 'a ' for key 1
insert into t1 values ('a     ');
ERROR 23000: Duplicate entry 'a     ' for key 1
insert into t1 values ('a          ');
ERROR 23000: Duplicate entry 'a         ' for key 1
insert into t1 values ('a ');
ERROR 23000: Duplicate entry 'a ' for key 1
update t1 set a='a  ' where a like 'a%';
select concat(a,'.') from t1;
concat(a,'.')
a  .
update t1 set a='abc    ' where a like 'a ';
select concat(a,'.') from t1;
concat(a,'.')
a  .
update t1 set a='a      ' where a like 'a %';
select concat(a,'.') from t1;
concat(a,'.')
a      .
update t1 set a='a  ' where a like 'a      ';
select concat(a,'.') from t1;
concat(a,'.')
a  .
drop table t1;
create table t1 (v varchar(10), c char(10), t text, key(v(5)), key(c(5)), key(t(5)));
show create table t1;
Table	Create Table
t1	CREATE TABLE `t1` (
  `v` varchar(10) default NULL,
  `c` char(10) default NULL,
  `t` text,
  KEY `v` (`v`(5)),
  KEY `c` (`c`(5)),
  KEY `t` (`t`(5))
) ENGINE=InnoDB DEFAULT CHARSET=latin1
drop table t1;
create table t1 (v char(10) character set utf8);
show create table t1;
Table	Create Table
t1	CREATE TABLE `t1` (
  `v` char(10) character set utf8 default NULL
) ENGINE=InnoDB DEFAULT CHARSET=latin1
drop table t1;
create table t1 (v varchar(10), c char(10)) row_format=fixed;
show create table t1;
Table	Create Table
t1	CREATE TABLE `t1` (
  `v` varchar(10) default NULL,
  `c` char(10) default NULL
) ENGINE=InnoDB DEFAULT CHARSET=latin1 ROW_FORMAT=FIXED
insert into t1 values('a','a'),('a ','a ');
select concat('*',v,'*',c,'*') from t1;
concat('*',v,'*',c,'*')
*a*a*
*a *a*
drop table t1;
create table t1 (v varchar(65530), key(v(10)));
insert into t1 values(repeat('a',65530));
select length(v) from t1 where v=repeat('a',65530);
length(v)
65530
drop table t1;
create table t1(a int, b varchar(12), key ba(b, a));
insert into t1 values (1, 'A'), (20, NULL);
explain select * from t1 where a=20 and b is null;
id	select_type	table	type	possible_keys	key	key_len	ref	rows	Extra
1	SIMPLE	t1	ref	ba	ba	20	const,const	1	Using where; Using index
select * from t1 where a=20 and b is null;
a	b
20	NULL
drop table t1;
create table t1 (v varchar(65530), key(v));
Warnings:
Warning	1071	Specified key was too long; max key length is 767 bytes
drop table t1;
create table t1 (v varchar(65536));
Warnings:
Note	1246	Converting column 'v' from VARCHAR to TEXT
show create table t1;
Table	Create Table
t1	CREATE TABLE `t1` (
  `v` mediumtext
) ENGINE=InnoDB DEFAULT CHARSET=latin1
drop table t1;
create table t1 (v varchar(65530) character set utf8);
Warnings:
Note	1246	Converting column 'v' from VARCHAR to TEXT
show create table t1;
Table	Create Table
t1	CREATE TABLE `t1` (
  `v` mediumtext character set utf8
) ENGINE=InnoDB DEFAULT CHARSET=latin1
drop table t1;
set storage_engine=MyISAM;
create table t1 (v varchar(16384)) engine=innodb;
drop table t1;
create table t1 (a char(1), b char(1), key(a, b)) engine=innodb;
insert into t1 values ('8', '6'), ('4', '7');
select min(a) from t1;
min(a)
4
select min(b) from t1 where a='8';
min(b)
6
drop table t1;
CREATE TABLE t1 ( `a` int(11) NOT NULL auto_increment, `b` int(11) default NULL,PRIMARY KEY  (`a`),UNIQUE KEY `b` (`b`)) ENGINE=innodb;
insert into t1 (b) values (1);
replace into t1 (b) values (2), (1), (3);
select * from t1;
a	b
3	1
2	2
4	3
truncate table t1;
insert into t1 (b) values (1);
replace into t1 (b) values (2);
replace into t1 (b) values (1);
replace into t1 (b) values (3);
select * from t1;
a	b
3	1
2	2
4	3
drop table t1;
create table t1 (rowid int not null auto_increment, val int not null,primary
key (rowid), unique(val)) engine=innodb;
replace into t1 (val) values ('1'),('2');
replace into t1 (val) values ('1'),('2');
insert into t1 (val) values ('1'),('2');
ERROR 23000: Duplicate entry '1' for key 2
select * from t1;
rowid	val
3	1
4	2
drop table t1;
create table t1 (a int not null auto_increment primary key, val int) engine=InnoDB;
insert into t1 (val) values (1);
update t1 set a=2 where a=1;
insert into t1 (val) values (1);
ERROR 23000: Duplicate entry '2' for key 1
select * from t1;
a	val
2	1
drop table t1;
CREATE TABLE t1 (GRADE DECIMAL(4) NOT NULL, PRIMARY KEY (GRADE)) ENGINE=INNODB;
INSERT INTO t1 (GRADE) VALUES (151),(252),(343);
SELECT GRADE  FROM t1 WHERE GRADE > 160 AND GRADE < 300;
GRADE
252
SELECT GRADE  FROM t1 WHERE GRADE= 151;
GRADE
151
DROP TABLE t1;
create table t1 (f1 varchar(10), f2 varchar(10), primary key (f1,f2)) engine=innodb;
create table t2 (f3 varchar(10), f4 varchar(10), key (f4)) engine=innodb;
insert into t2 values ('aa','cc');
insert into t1 values ('aa','bb'),('aa','cc');
delete t1 from t1,t2 where f1=f3 and f4='cc';
select * from t1;
f1	f2
drop table t1,t2;
CREATE TABLE t1 (
id INTEGER NOT NULL AUTO_INCREMENT, PRIMARY KEY (id)
) ENGINE=InnoDB;
CREATE TABLE t2 (
id INTEGER NOT NULL,
FOREIGN KEY (id) REFERENCES t1 (id)
) ENGINE=InnoDB;
INSERT INTO t1 (id) VALUES (NULL);
SELECT * FROM t1;
id
1
TRUNCATE t1;
INSERT INTO t1 (id) VALUES (NULL);
SELECT * FROM t1;
id
1
DELETE FROM t1;
TRUNCATE t1;
INSERT INTO t1 (id) VALUES (NULL);
SELECT * FROM t1;
id
1
DROP TABLE t2, t1;
CREATE TABLE t1
(
id INT PRIMARY KEY
) ENGINE=InnoDB;
CREATE TEMPORARY TABLE t2
(
id INT NOT NULL PRIMARY KEY,
b INT,
FOREIGN KEY (b) REFERENCES test.t1(id)
) ENGINE=InnoDB;
Got one of the listed errors
DROP TABLE t1;
create table t1 (col1 varchar(2000), index (col1(767)))
character set = latin1 engine = innodb;
create table t2 (col1 char(255), index (col1))
character set = latin1 engine = innodb;
create table t3 (col1 binary(255), index (col1))
character set = latin1 engine = innodb;
create table t4 (col1 varchar(767), index (col1))
character set = latin1 engine = innodb;
create table t5 (col1 varchar(767) primary key)
character set = latin1 engine = innodb;
create table t6 (col1 varbinary(767) primary key)
character set = latin1 engine = innodb;
create table t7 (col1 text, index(col1(767)))
character set = latin1 engine = innodb;
create table t8 (col1 blob, index(col1(767)))
character set = latin1 engine = innodb;
create table t9 (col1 varchar(512), col2 varchar(512), index(col1, col2))
character set = latin1 engine = innodb;
show create table t9;
Table	Create Table
t9	CREATE TABLE `t9` (
  `col1` varchar(512) default NULL,
  `col2` varchar(512) default NULL,
  KEY `col1` (`col1`,`col2`)
) ENGINE=InnoDB DEFAULT CHARSET=latin1
drop table t1, t2, t3, t4, t5, t6, t7, t8, t9;
create table t1 (col1 varchar(768), index(col1))
character set = latin1 engine = innodb;
Warnings:
Warning	1071	Specified key was too long; max key length is 767 bytes
create table t2 (col1 varbinary(768), index(col1))
character set = latin1 engine = innodb;
Warnings:
Warning	1071	Specified key was too long; max key length is 767 bytes
create table t3 (col1 text, index(col1(768)))
character set = latin1 engine = innodb;
Warnings:
Warning	1071	Specified key was too long; max key length is 767 bytes
create table t4 (col1 blob, index(col1(768)))
character set = latin1 engine = innodb;
Warnings:
Warning	1071	Specified key was too long; max key length is 767 bytes
show create table t1;
Table	Create Table
t1	CREATE TABLE `t1` (
  `col1` varchar(768) default NULL,
  KEY `col1` (`col1`(767))
) ENGINE=InnoDB DEFAULT CHARSET=latin1
drop table t1, t2, t3, t4;
create table t1 (col1 varchar(768) primary key)
character set = latin1 engine = innodb;
ERROR 42000: Specified key was too long; max key length is 767 bytes
create table t2 (col1 varbinary(768) primary key)
character set = latin1 engine = innodb;
ERROR 42000: Specified key was too long; max key length is 767 bytes
create table t3 (col1 text, primary key(col1(768)))
character set = latin1 engine = innodb;
ERROR 42000: Specified key was too long; max key length is 767 bytes
create table t4 (col1 blob, primary key(col1(768)))
character set = latin1 engine = innodb;
ERROR 42000: Specified key was too long; max key length is 767 bytes
CREATE TABLE t1
(
id INT PRIMARY KEY
) ENGINE=InnoDB;
CREATE TABLE t2
(
v INT,
CONSTRAINT c1 FOREIGN KEY (v) REFERENCES t1(id)
) ENGINE=InnoDB;
INSERT INTO t2 VALUES(2);
ERROR 23000: Cannot add or update a child row: a foreign key constraint fails (`test/t2`, CONSTRAINT `c1` FOREIGN KEY (`v`) REFERENCES `t1` (`id`))
INSERT INTO t1 VALUES(1);
INSERT INTO t2 VALUES(1);
DELETE FROM t1 WHERE id = 1;
ERROR 23000: Cannot delete or update a parent row: a foreign key constraint fails (`test/t2`, CONSTRAINT `c1` FOREIGN KEY (`v`) REFERENCES `t1` (`id`))
DROP TABLE t1;
ERROR 23000: Cannot delete or update a parent row: a foreign key constraint fails
SET FOREIGN_KEY_CHECKS=0;
DROP TABLE t1;
SET FOREIGN_KEY_CHECKS=1;
INSERT INTO t2 VALUES(3);
ERROR 23000: Cannot add or update a child row: a foreign key constraint fails (`test/t2`, CONSTRAINT `c1` FOREIGN KEY (`v`) REFERENCES `t1` (`id`))
DROP TABLE t2;
create table t1(a int not null) engine=innodb DEFAULT CHARSET=latin1;
insert into t1 values (1),(2);
set autocommit=0;
checksum table t1;
Table	Checksum
test.t1	1531596814
insert into t1 values(3);
checksum table t1;
Table	Checksum
test.t1	1531596814
commit;
checksum table t1;
Table	Checksum
test.t1	2050879373
commit;
drop table t1;
create table t1(a int not null) engine=innodb DEFAULT CHARSET=latin1;
insert into t1 values (1),(2);
set autocommit=1;
checksum table t1;
Table	Checksum
test.t1	1531596814
set autocommit=1;
insert into t1 values(3);
checksum table t1;
Table	Checksum
test.t1	2050879373
drop table t1;
create table t1 (
a int, b char(10), c char(10), filler char(10), primary key(a, b(2)), unique key (a, c(2))
) character set utf8 engine = innodb;
create table t2 (
a int, b char(10), c char(10), filler char(10), primary key(a, b(2)), unique key (a, c(2))
) character set ucs2 engine = innodb;
insert into t1 values (1,'abcdefg','abcdefg','one');
insert into t1 values (2,'ijkilmn','ijkilmn','two');
insert into t1 values (3,'qrstuvw','qrstuvw','three');
insert into t1 values (4,_utf8 0xe880bd,_utf8 0xe880bd,'four');
insert into t1 values (4,_utf8 0x5b,_utf8 0x5b,'five');
insert into t1 values (4,_utf8 0xe880bde880bd,_utf8 0xe880bde880bd,'six');
insert into t1 values (4,_utf8 0xe880bdD0B1e880bd,_utf8 0xe880bdD0B1e880bd,'seven');
insert into t1 values (4,_utf8 0xD0B1,_utf8 0xD0B1,'eight');
insert into t2 values (1,'abcdefg','abcdefg','one');
insert into t2 values (2,'ijkilmn','ijkilmn','two');
insert into t2 values (3,'qrstuvw','qrstuvw','three');
insert into t2 values (4,_ucs2 0x00e400,_ucs2 0x00e400,'four');
insert into t2 values (4,_ucs2 0x00640065,_ucs2 0x00640065,'five');
insert into t2 values (4,_ucs2 0x00e400e50068,_ucs2 0x00e400e50068,'six');
insert into t2 values (4,_ucs2 0x01fc,_ucs2 0x01fc,'seven');
insert into t2 values (4,_ucs2 0x0120,_ucs2 0x0120,'eight');
insert into t2 values (4,_ucs2 0x0563,_ucs2 0x0563,'ten');
insert into t2 values (4,_ucs2 0x05630563,_ucs2 0x05630563,'eleven');
insert into t2 values (4,_ucs2 0x0563001fc0563,_ucs2 0x0563001fc0563,'point');
insert into t2 values (4,_ucs2 0x05612020,_ucs2 0x05612020,'taken');
update t1 set filler = 'boo' where a = 1;
update t2 set filler ='email' where a = 4;
select a,hex(b),hex(c),filler from t1 order by filler;
a	hex(b)	hex(c)	filler
1	61626364656667	61626364656667	boo
4	D0B1	D0B1	eight
4	5B	5B	five
4	E880BD	E880BD	four
4	E880BDD0B1E880BD	E880BDD0B1E880BD	seven
4	E880BDE880BD	E880BDE880BD	six
3	71727374757677	71727374757677	three
2	696A6B696C6D6E	696A6B696C6D6E	two
select a,hex(b),hex(c),filler from t2 order by filler;
a	hex(b)	hex(c)	filler
4	05630563	05630563	email
4	0563	0563	email
4	05612020	05612020	email
4	01FC	01FC	email
4	0120	0120	email
4	00640065	00640065	email
4	00E400E50068	00E400E50068	email
4	0000E400	0000E400	email
4	0000563001FC0563	0000563001FC0563	email
1	0061006200630064006500660067	0061006200630064006500660067	one
3	0071007200730074007500760077	0071007200730074007500760077	three
2	0069006A006B0069006C006D006E	0069006A006B0069006C006D006E	two
drop table t1;
drop table t2;
create table t1 (
a int, b varchar(10), c varchar(10), filler varchar(10), primary key(a, b(2)), unique key (a, c(2))
) character set utf8 engine = innodb;
create table t2 (
a int, b varchar(10), c varchar(10), filler varchar(10), primary key(a, b(2)), unique key (a, c(2))
) character set ucs2 engine = innodb;
insert into t1 values (1,'abcdefg','abcdefg','one');
insert into t1 values (2,'ijkilmn','ijkilmn','two');
insert into t1 values (3,'qrstuvw','qrstuvw','three');
insert into t1 values (4,_utf8 0xe880bd,_utf8 0xe880bd,'four');
insert into t1 values (4,_utf8 0x5b,_utf8 0x5b,'five');
insert into t1 values (4,_utf8 0xe880bde880bd,_utf8 0xe880bde880bd,'six');
insert into t1 values (4,_utf8 0xe880bdD0B1e880bd,_utf8 0xe880bdD0B1e880bd,'seven');
insert into t1 values (4,_utf8 0xD0B1,_utf8 0xD0B1,'eight');
insert into t2 values (1,'abcdefg','abcdefg','one');
insert into t2 values (2,'ijkilmn','ijkilmn','two');
insert into t2 values (3,'qrstuvw','qrstuvw','three');
insert into t2 values (4,_ucs2 0x00e400,_ucs2 0x00e400,'four');
insert into t2 values (4,_ucs2 0x00640065,_ucs2 0x00640065,'five');
insert into t2 values (4,_ucs2 0x00e400e50068,_ucs2 0x00e400e50068,'six');
insert into t2 values (4,_ucs2 0x01fc,_ucs2 0x01fc,'seven');
insert into t2 values (4,_ucs2 0x0120,_ucs2 0x0120,'eight');
insert into t2 values (4,_ucs2 0x0563,_ucs2 0x0563,'ten');
insert into t2 values (4,_ucs2 0x05630563,_ucs2 0x05630563,'eleven');
insert into t2 values (4,_ucs2 0x0563001fc0563,_ucs2 0x0563001fc0563,'point');
insert into t2 values (4,_ucs2 0x05612020,_ucs2 0x05612020,'taken');
update t1 set filler = 'boo' where a = 1;
update t2 set filler ='email' where a = 4;
select a,hex(b),hex(c),filler from t1 order by filler;
a	hex(b)	hex(c)	filler
1	61626364656667	61626364656667	boo
4	D0B1	D0B1	eight
4	5B	5B	five
4	E880BD	E880BD	four
4	E880BDD0B1E880BD	E880BDD0B1E880BD	seven
4	E880BDE880BD	E880BDE880BD	six
3	71727374757677	71727374757677	three
2	696A6B696C6D6E	696A6B696C6D6E	two
select a,hex(b),hex(c),filler from t2 order by filler;
a	hex(b)	hex(c)	filler
4	05630563	05630563	email
4	0563	0563	email
4	05612020	05612020	email
4	01FC	01FC	email
4	0120	0120	email
4	00640065	00640065	email
4	00E400E50068	00E400E50068	email
4	0000E400	0000E400	email
4	0000563001FC0563	0000563001FC0563	email
1	0061006200630064006500660067	0061006200630064006500660067	one
3	0071007200730074007500760077	0071007200730074007500760077	three
2	0069006A006B0069006C006D006E	0069006A006B0069006C006D006E	two
drop table t1;
drop table t2;
create table t1 (
a int, b text(10), c text(10), filler text(10), primary key(a, b(2)), unique key (a, c(2))
) character set utf8 engine = innodb;
create table t2 (
a int, b text(10), c text(10), filler text(10), primary key(a, b(2)), unique key (a, c(2))
) character set ucs2 engine = innodb;
insert into t1 values (1,'abcdefg','abcdefg','one');
insert into t1 values (2,'ijkilmn','ijkilmn','two');
insert into t1 values (3,'qrstuvw','qrstuvw','three');
insert into t1 values (4,_utf8 0xe880bd,_utf8 0xe880bd,'four');
insert into t1 values (4,_utf8 0x5b,_utf8 0x5b,'five');
insert into t1 values (4,_utf8 0xe880bde880bd,_utf8 0xe880bde880bd,'six');
insert into t1 values (4,_utf8 0xe880bdD0B1e880bd,_utf8 0xe880bdD0B1e880bd,'seven');
insert into t1 values (4,_utf8 0xD0B1,_utf8 0xD0B1,'eight');
insert into t2 values (1,'abcdefg','abcdefg','one');
insert into t2 values (2,'ijkilmn','ijkilmn','two');
insert into t2 values (3,'qrstuvw','qrstuvw','three');
insert into t2 values (4,_ucs2 0x00e400,_ucs2 0x00e400,'four');
insert into t2 values (4,_ucs2 0x00640065,_ucs2 0x00640065,'five');
insert into t2 values (4,_ucs2 0x00e400e50068,_ucs2 0x00e400e50068,'six');
insert into t2 values (4,_ucs2 0x01fc,_ucs2 0x01fc,'seven');
insert into t2 values (4,_ucs2 0x0120,_ucs2 0x0120,'eight');
insert into t2 values (4,_ucs2 0x0563,_ucs2 0x0563,'ten');
insert into t2 values (4,_ucs2 0x05630563,_ucs2 0x05630563,'eleven');
insert into t2 values (4,_ucs2 0x0563001fc0563,_ucs2 0x0563001fc0563,'point');
insert into t2 values (4,_ucs2 0x05612020,_ucs2 0x05612020,'taken');
update t1 set filler = 'boo' where a = 1;
update t2 set filler ='email' where a = 4;
select a,hex(b),hex(c),filler from t1 order by filler;
a	hex(b)	hex(c)	filler
1	61626364656667	61626364656667	boo
4	D0B1	D0B1	eight
4	5B	5B	five
4	E880BD	E880BD	four
4	E880BDD0B1E880BD	E880BDD0B1E880BD	seven
4	E880BDE880BD	E880BDE880BD	six
3	71727374757677	71727374757677	three
2	696A6B696C6D6E	696A6B696C6D6E	two
select a,hex(b),hex(c),filler from t2 order by filler;
a	hex(b)	hex(c)	filler
4	0120	0120	email
4	01FC	01FC	email
4	0563	0563	email
4	0000563001FC0563	0000563001FC0563	email
4	0000E400	0000E400	email
4	00640065	00640065	email
4	00E400E50068	00E400E50068	email
4	05612020	05612020	email
4	05630563	05630563	email
1	0061006200630064006500660067	0061006200630064006500660067	one
3	0071007200730074007500760077	0071007200730074007500760077	three
2	0069006A006B0069006C006D006E	0069006A006B0069006C006D006E	two
drop table t1;
drop table t2;
create table t1 (
a int, b blob(10), c blob(10), filler blob(10), primary key(a, b(2)), unique key (a, c(2))
) character set utf8 engine = innodb;
create table t2 (
a int, b blob(10), c blob(10), filler blob(10), primary key(a, b(2)), unique key (a, c(2))
) character set ucs2 engine = innodb;
insert into t1 values (1,'abcdefg','abcdefg','one');
insert into t1 values (2,'ijkilmn','ijkilmn','two');
insert into t1 values (3,'qrstuvw','qrstuvw','three');
insert into t1 values (4,_utf8 0xe880bd,_utf8 0xe880bd,'four');
insert into t1 values (4,_utf8 0x5b,_utf8 0x5b,'five');
insert into t1 values (4,_utf8 0xD0B1,_utf8 0xD0B1,'eight');
insert into t2 values (1,'abcdefg','abcdefg','one');
insert into t2 values (2,'ijkilmn','ijkilmn','two');
insert into t2 values (3,'qrstuvw','qrstuvw','three');
insert into t2 values (4,_ucs2 0x00e400,_ucs2 0x00e400,'four');
insert into t2 values (4,_ucs2 0x00640065,_ucs2 0x00640065,'five');
insert into t2 values (4,_ucs2 0x00e400e50068,_ucs2 0x00e400e50068,'six');
insert into t2 values (4,_ucs2 0x01fc,_ucs2 0x01fc,'seven');
insert into t2 values (4,_ucs2 0x0120,_ucs2 0x0120,'eight');
insert into t2 values (4,_ucs2 0x0563,_ucs2 0x0563,'ten');
insert into t2 values (4,_ucs2 0x05612020,_ucs2 0x05612020,'taken');
update t1 set filler = 'boo' where a = 1;
update t2 set filler ='email' where a = 4;
select a,hex(b),hex(c),filler from t1 order by filler;
a	hex(b)	hex(c)	filler
1	61626364656667	61626364656667	boo
4	D0B1	D0B1	eight
4	5B	5B	five
4	E880BD	E880BD	four
3	71727374757677	71727374757677	three
2	696A6B696C6D6E	696A6B696C6D6E	two
select a,hex(b),hex(c),filler from t2 order by filler;
a	hex(b)	hex(c)	filler
4	0000E400	0000E400	email
4	00640065	00640065	email
4	00E400E50068	00E400E50068	email
4	0120	0120	email
4	01FC	01FC	email
4	05612020	05612020	email
4	0563	0563	email
1	61626364656667	61626364656667	one
3	71727374757677	71727374757677	three
2	696A6B696C6D6E	696A6B696C6D6E	two
drop table t1;
drop table t2;
commit;
set foreign_key_checks=0;
create table t2 (a int primary key, b int, foreign key (b) references t1(a)) engine = innodb;
create table t1(a char(10) primary key, b varchar(20)) engine = innodb;
ERROR HY000: Can't create table './test/t1.frm' (errno: 150)
set foreign_key_checks=1;
drop table t2;
set foreign_key_checks=0;
create table t1(a varchar(10) primary key) engine = innodb DEFAULT CHARSET=latin1;
create table t2 (a varchar(10), foreign key (a) references t1(a)) engine = innodb DEFAULT CHARSET=utf8;
ERROR HY000: Can't create table './test/t2.frm' (errno: 150)
set foreign_key_checks=1;
drop table t1;
set foreign_key_checks=0;
create table t2 (a varchar(10), foreign key (a) references t1(a)) engine = innodb;
create table t1(a varchar(10) primary key) engine = innodb;
alter table t1 modify column a int;
Got one of the listed errors
set foreign_key_checks=1;
drop table t2,t1;
set foreign_key_checks=0;
create table t2 (a varchar(10), foreign key (a) references t1(a)) engine = innodb DEFAULT CHARSET=latin1;
create table t1(a varchar(10) primary key) engine = innodb DEFAULT CHARSET=latin1;
alter table t1 convert to character set utf8;
set foreign_key_checks=1;
drop table t2,t1;
set foreign_key_checks=0;
create table t2 (a varchar(10), foreign key (a) references t1(a)) engine = innodb DEFAULT CHARSET=latin1;
create table t3(a varchar(10) primary key) engine = innodb DEFAULT CHARSET=utf8;
rename table t3 to t1;
ERROR HY000: Error on rename of './test/t3' to './test/t1' (errno: 150)
set foreign_key_checks=1;
drop table t2,t3;
create table t1(a int primary key) row_format=redundant engine=innodb;
create table t2(a int primary key,constraint foreign key(a)references t1(a)) row_format=compact engine=innodb;
create table t3(a int primary key) row_format=compact engine=innodb;
create table t4(a int primary key,constraint foreign key(a)references t3(a)) row_format=redundant engine=innodb;
insert into t1 values(1);
insert into t3 values(1);
insert into t2 values(2);
ERROR 23000: Cannot add or update a child row: a foreign key constraint fails (`test/t2`, CONSTRAINT `t2_ibfk_1` FOREIGN KEY (`a`) REFERENCES `t1` (`a`))
insert into t4 values(2);
ERROR 23000: Cannot add or update a child row: a foreign key constraint fails (`test/t4`, CONSTRAINT `t4_ibfk_1` FOREIGN KEY (`a`) REFERENCES `t3` (`a`))
insert into t2 values(1);
insert into t4 values(1);
update t1 set a=2;
ERROR 23000: Cannot delete or update a parent row: a foreign key constraint fails (`test/t2`, CONSTRAINT `t2_ibfk_1` FOREIGN KEY (`a`) REFERENCES `t1` (`a`))
update t2 set a=2;
ERROR 23000: Cannot add or update a child row: a foreign key constraint fails (`test/t2`, CONSTRAINT `t2_ibfk_1` FOREIGN KEY (`a`) REFERENCES `t1` (`a`))
update t3 set a=2;
ERROR 23000: Cannot delete or update a parent row: a foreign key constraint fails (`test/t4`, CONSTRAINT `t4_ibfk_1` FOREIGN KEY (`a`) REFERENCES `t3` (`a`))
update t4 set a=2;
ERROR 23000: Cannot add or update a child row: a foreign key constraint fails (`test/t4`, CONSTRAINT `t4_ibfk_1` FOREIGN KEY (`a`) REFERENCES `t3` (`a`))
truncate t1;
ERROR 23000: Cannot delete or update a parent row: a foreign key constraint fails (`test/t2`, CONSTRAINT `t2_ibfk_1` FOREIGN KEY (`a`) REFERENCES `t1` (`a`))
truncate t3;
ERROR 23000: Cannot delete or update a parent row: a foreign key constraint fails (`test/t4`, CONSTRAINT `t4_ibfk_1` FOREIGN KEY (`a`) REFERENCES `t3` (`a`))
truncate t2;
truncate t4;
truncate t1;
truncate t3;
drop table t4,t3,t2,t1;
create table t1 (a varchar(255) character set utf8,
b varchar(255) character set utf8,
c varchar(255) character set utf8,
d varchar(255) character set utf8,
key (a,b,c,d)) engine=innodb;
drop table t1;
create table t1 (a varchar(255) character set utf8,
b varchar(255) character set utf8,
c varchar(255) character set utf8,
d varchar(255) character set utf8,
e varchar(255) character set utf8,
key (a,b,c,d,e)) engine=innodb;
ERROR 42000: Specified key was too long; max key length is 3072 bytes
create table t1 (s1 varbinary(2),primary key (s1)) engine=innodb;
create table t2 (s1 binary(2),primary key (s1)) engine=innodb;
create table t3 (s1 varchar(2) binary,primary key (s1)) engine=innodb;
create table t4 (s1 char(2) binary,primary key (s1)) engine=innodb;
insert into t1 values (0x41),(0x4120),(0x4100);
insert into t2 values (0x41),(0x4120),(0x4100);
ERROR 23000: Duplicate entry 'A' for key 1
insert into t2 values (0x41),(0x4120);
insert into t3 values (0x41),(0x4120),(0x4100);
ERROR 23000: Duplicate entry 'A ' for key 1
insert into t3 values (0x41),(0x4100);
insert into t4 values (0x41),(0x4120),(0x4100);
ERROR 23000: Duplicate entry 'A' for key 1
insert into t4 values (0x41),(0x4100);
select hex(s1) from t1;
hex(s1)
41
4100
4120
select hex(s1) from t2;
hex(s1)
4100
4120
select hex(s1) from t3;
hex(s1)
4100
41
select hex(s1) from t4;
hex(s1)
4100
41
drop table t1,t2,t3,t4;
create table t1 (a int primary key,s1 varbinary(3) not null unique) engine=innodb;
create table t2 (s1 binary(2) not null, constraint c foreign key(s1) references t1(s1) on update cascade) engine=innodb;
insert into t1 values(1,0x4100),(2,0x41),(3,0x4120),(4,0x42);
insert into t2 values(0x42);
ERROR 23000: Cannot add or update a child row: a foreign key constraint fails (`test/t2`, CONSTRAINT `c` FOREIGN KEY (`s1`) REFERENCES `t1` (`s1`) ON UPDATE CASCADE)
insert into t2 values(0x41);
select hex(s1) from t2;
hex(s1)
4100
update t1 set s1=0x123456 where a=2;
select hex(s1) from t2;
hex(s1)
4100
update t1 set s1=0x12 where a=1;
ERROR 23000: Cannot delete or update a parent row: a foreign key constraint fails (`test/t2`, CONSTRAINT `c` FOREIGN KEY (`s1`) REFERENCES `t1` (`s1`) ON UPDATE CASCADE)
update t1 set s1=0x12345678 where a=1;
ERROR 23000: Cannot delete or update a parent row: a foreign key constraint fails (`test/t2`, CONSTRAINT `c` FOREIGN KEY (`s1`) REFERENCES `t1` (`s1`) ON UPDATE CASCADE)
update t1 set s1=0x123457 where a=1;
ERROR 23000: Cannot delete or update a parent row: a foreign key constraint fails (`test/t2`, CONSTRAINT `c` FOREIGN KEY (`s1`) REFERENCES `t1` (`s1`) ON UPDATE CASCADE)
update t1 set s1=0x1220 where a=1;
select hex(s1) from t2;
hex(s1)
1220
update t1 set s1=0x1200 where a=1;
select hex(s1) from t2;
hex(s1)
1200
update t1 set s1=0x4200 where a=1;
select hex(s1) from t2;
hex(s1)
4200
delete from t1 where a=1;
ERROR 23000: Cannot delete or update a parent row: a foreign key constraint fails (`test/t2`, CONSTRAINT `c` FOREIGN KEY (`s1`) REFERENCES `t1` (`s1`) ON UPDATE CASCADE)
delete from t1 where a=2;
update t2 set s1=0x4120;
delete from t1;
ERROR 23000: Cannot delete or update a parent row: a foreign key constraint fails (`test/t2`, CONSTRAINT `c` FOREIGN KEY (`s1`) REFERENCES `t1` (`s1`) ON UPDATE CASCADE)
delete from t1 where a!=3;
select a,hex(s1) from t1;
a	hex(s1)
3	4120
select hex(s1) from t2;
hex(s1)
4120
drop table t2,t1;
create table t1 (a int primary key,s1 varchar(2) binary not null unique) engine=innodb;
create table t2 (s1 char(2) binary not null, constraint c foreign key(s1) references t1(s1) on update cascade) engine=innodb;
insert into t1 values(1,0x4100),(2,0x41);
insert into t2 values(0x41);
select hex(s1) from t2;
hex(s1)
41
update t1 set s1=0x1234 where a=1;
select hex(s1) from t2;
hex(s1)
41
update t1 set s1=0x12 where a=2;
select hex(s1) from t2;
hex(s1)
12
delete from t1 where a=1;
delete from t1 where a=2;
ERROR 23000: Cannot delete or update a parent row: a foreign key constraint fails (`test/t2`, CONSTRAINT `c` FOREIGN KEY (`s1`) REFERENCES `t1` (`s1`) ON UPDATE CASCADE)
select a,hex(s1) from t1;
a	hex(s1)
2	12
select hex(s1) from t2;
hex(s1)
12
drop table t2,t1;
CREATE TABLE t1 (
ind enum('0','1','2') NOT NULL default '0',
string1 varchar(250) NOT NULL,
PRIMARY KEY  (ind)
) ENGINE=InnoDB DEFAULT CHARSET=utf8;
CREATE TABLE t2 (
ind enum('0','1','2') NOT NULL default '0',
string1 varchar(250) NOT NULL,
PRIMARY KEY  (ind)
) ENGINE=InnoDB DEFAULT CHARSET=ucs2;
INSERT INTO t1 VALUES ('1', ''),('2', '');
INSERT INTO t2 VALUES ('1', ''),('2', '');
SELECT hex(ind),hex(string1) FROM t1 ORDER BY string1;
hex(ind)	hex(string1)
31	
32	
SELECT hex(ind),hex(string1) FROM t2 ORDER BY string1;
hex(ind)	hex(string1)
0031	
0032	
drop table t1,t2;
CREATE TABLE t1 (
ind set('0','1','2') NOT NULL default '0',
string1 varchar(250) NOT NULL,
PRIMARY KEY  (ind)
) ENGINE=InnoDB DEFAULT CHARSET=utf8;
CREATE TABLE t2 (
ind set('0','1','2') NOT NULL default '0',
string1 varchar(250) NOT NULL,
PRIMARY KEY  (ind)
) ENGINE=InnoDB DEFAULT CHARSET=ucs2;
INSERT INTO t1 VALUES ('1', ''),('2', '');
INSERT INTO t2 VALUES ('1', ''),('2', '');
SELECT hex(ind),hex(string1) FROM t1 ORDER BY string1;
hex(ind)	hex(string1)
31	
32	
SELECT hex(ind),hex(string1) FROM t2 ORDER BY string1;
hex(ind)	hex(string1)
0031	
0032	
drop table t1,t2;
CREATE TABLE t1 (
ind bit not null,
string1 varchar(250) NOT NULL,
PRIMARY KEY  (ind)
) ENGINE=InnoDB DEFAULT CHARSET=utf8;
CREATE TABLE t2 (
ind bit not null,
string1 varchar(250) NOT NULL,
PRIMARY KEY  (ind)
) ENGINE=InnoDB DEFAULT CHARSET=ucs2;
insert into t1 values(0,''),(1,'');
insert into t2 values(0,''),(1,'');
select hex(ind),hex(string1) from t1 order by string1;
hex(ind)	hex(string1)
0	
1	
select hex(ind),hex(string1) from t2 order by string1;
hex(ind)	hex(string1)
0	
1	
drop table t1,t2;
create table t2 (
a int, b char(10), filler char(10), primary key(a, b(2)) 
) character set utf8 engine = innodb;
insert into t2 values (1,'abcdefg','one');
insert into t2 values (2,'ijkilmn','two');
insert into t2 values (3, 'qrstuvw','three');
update t2 set a=5, filler='booo' where a=1;
drop table t2;
create table t2 (
a int, b char(10), filler char(10), primary key(a, b(2)) 
) character set ucs2 engine = innodb;
insert into t2 values (1,'abcdefg','one');
insert into t2 values (2,'ijkilmn','two');
insert into t2 values (3, 'qrstuvw','three');
update t2 set a=5, filler='booo' where a=1;
drop table t2;
create table t1(a int not null, b char(110),primary key(a,b(100))) engine=innodb default charset=utf8;
insert into t1 values(1,'abcdefg'),(2,'defghijk');
insert into t1 values(6,_utf8 0xD0B1D0B1D0B1D0B1D0B1D0B1D0B1D0B1D0B1D0B1D0B1D0B1D0B1D0B1D0B1D0B1D0B1D0B1D0B1D0B1D0B1D0B1D0B1D0B1D0B1D0B1D0B1D0B1D0B1D0B1D0B1D0B1D0B1D0B1D0B1D0B1D0B1D0B1D0B1D0B1D0B1D0B1D0B1D0B1D0B1D0B1D0B1D0B1D0B1D0B1D0B1D0B1D0B1D0B1D0B1D0B1D0B1D0B1D0B1D0B1D0B1D0B1D0B1D0B1D0B1D0B1D0B1D0B1D0B1D0B1D0B1D0B1D0B1D0B1D0B1D0B1D0B1D0B1D0B1D0B1D0B1D0B1D0B1D0B1D0B1D0B1D0B1D0B1D0B1D0B1D0B1D0B1D0B1D0B1D0B1D0B1D0B1D0B1D0B1D0B1);
insert into t1 values(7,_utf8 0xD0B1D0B1D0B1D0B1D0B1D0B1D0B1D0B1D0B1D0B1D0B1D0B1D0B1D0B1D0B1D0B1D0B1D0B1D0B1D0B1D0B1D0B1D0B1D0B1D0B1D0B1D0B1D0B1D0B1D0B1D0B1D0B1D0B1D0B1D0B1D0B1D0B1D0B1D0B1D0B1D0B1D0B1D0B1D0B1D0B1D0B1D0B1D0B1D0B1D0B1D0B1D0B1D0B1D0B1D0B1D0B1D0B1D0B1D0B1D0B1D0B1D0B1D0B1D0B1D0B1D0B1D0B1D0B1D0B1D0B1D0B1D0B1D0B1D0B1D0B1D0B1D0B1D0B1D0B1D0B1D0B1D0B1D0B1D0B1D0B1D0B1D0B1D0B1D0B1D0B1D0B1D0B1D0B1D0B1D0B1D0B1D0B1D0B1D0B1D0B2);
select a,hex(b) from t1 order by b;
a	hex(b)
1	61626364656667
2	6465666768696A6B
6	D0B1D0B1D0B1D0B1D0B1D0B1D0B1D0B1D0B1D0B1D0B1D0B1D0B1D0B1D0B1D0B1D0B1D0B1D0B1D0B1D0B1D0B1D0B1D0B1D0B1D0B1D0B1D0B1D0B1D0B1D0B1D0B1D0B1D0B1D0B1D0B1D0B1D0B1D0B1D0B1D0B1D0B1D0B1D0B1D0B1D0B1D0B1D0B1D0B1D0B1D0B1D0B1D0B1D0B1D0B1D0B1D0B1D0B1D0B1D0B1D0B1D0B1D0B1D0B1D0B1D0B1D0B1D0B1D0B1D0B1D0B1D0B1D0B1D0B1D0B1D0B1D0B1D0B1D0B1D0B1D0B1D0B1D0B1D0B1D0B1D0B1D0B1D0B1D0B1D0B1D0B1D0B1D0B1D0B1D0B1D0B1D0B1D0B1D0B1D0B1
7	D0B1D0B1D0B1D0B1D0B1D0B1D0B1D0B1D0B1D0B1D0B1D0B1D0B1D0B1D0B1D0B1D0B1D0B1D0B1D0B1D0B1D0B1D0B1D0B1D0B1D0B1D0B1D0B1D0B1D0B1D0B1D0B1D0B1D0B1D0B1D0B1D0B1D0B1D0B1D0B1D0B1D0B1D0B1D0B1D0B1D0B1D0B1D0B1D0B1D0B1D0B1D0B1D0B1D0B1D0B1D0B1D0B1D0B1D0B1D0B1D0B1D0B1D0B1D0B1D0B1D0B1D0B1D0B1D0B1D0B1D0B1D0B1D0B1D0B1D0B1D0B1D0B1D0B1D0B1D0B1D0B1D0B1D0B1D0B1D0B1D0B1D0B1D0B1D0B1D0B1D0B1D0B1D0B1D0B1D0B1D0B1D0B1D0B1D0B1D0B2
update t1 set b = 'three' where a = 6;
drop table t1;
create table t1(a int not null, b text(110),primary key(a,b(100))) engine=innodb default charset=utf8;
insert into t1 values(1,'abcdefg'),(2,'defghijk');
insert into t1 values(6,_utf8 0xD0B1D0B1D0B1D0B1D0B1D0B1D0B1D0B1D0B1D0B1D0B1D0B1D0B1D0B1D0B1D0B1D0B1D0B1D0B1D0B1D0B1D0B1D0B1D0B1D0B1D0B1D0B1D0B1D0B1D0B1D0B1D0B1D0B1D0B1D0B1D0B1D0B1D0B1D0B1D0B1D0B1D0B1D0B1D0B1D0B1D0B1D0B1D0B1D0B1D0B1D0B1D0B1D0B1D0B1D0B1D0B1D0B1D0B1D0B1D0B1D0B1D0B1D0B1D0B1D0B1D0B1D0B1D0B1D0B1D0B1D0B1D0B1D0B1D0B1D0B1D0B1D0B1D0B1D0B1D0B1D0B1D0B1D0B1D0B1D0B1D0B1D0B1D0B1D0B1D0B1D0B1D0B1D0B1D0B1D0B1D0B1D0B1D0B1D0B1D0B1);
insert into t1 values(7,_utf8 0xD0B1D0B1D0B1D0B1D0B1D0B1D0B1D0B1D0B1D0B1D0B1D0B1D0B1D0B1D0B1D0B1D0B1D0B1D0B1D0B1D0B1D0B1D0B1D0B1D0B1D0B1D0B1D0B1D0B1D0B1D0B1D0B1D0B1D0B1D0B1D0B1D0B1D0B1D0B1D0B1D0B1D0B1D0B1D0B1D0B1D0B1D0B1D0B1D0B1D0B1D0B1D0B1D0B1D0B1D0B1D0B1D0B1D0B1D0B1D0B1D0B1D0B1D0B1D0B1D0B1D0B1D0B1D0B1D0B1D0B1D0B1D0B1D0B1D0B1D0B1D0B1D0B1D0B1D0B1D0B1D0B1D0B1D0B1D0B1D0B1D0B1D0B1D0B1D0B1D0B1D0B1D0B1D0B1D0B1D0B1D0B1D0B1D0B1D0B1D0B2);
select a,hex(b) from t1 order by b;
a	hex(b)
1	61626364656667
2	6465666768696A6B
6	D0B1D0B1D0B1D0B1D0B1D0B1D0B1D0B1D0B1D0B1D0B1D0B1D0B1D0B1D0B1D0B1D0B1D0B1D0B1D0B1D0B1D0B1D0B1D0B1D0B1D0B1D0B1D0B1D0B1D0B1D0B1D0B1D0B1D0B1D0B1D0B1D0B1D0B1D0B1D0B1D0B1D0B1D0B1D0B1D0B1D0B1D0B1D0B1D0B1D0B1D0B1D0B1D0B1D0B1D0B1D0B1D0B1D0B1D0B1D0B1D0B1D0B1D0B1D0B1D0B1D0B1D0B1D0B1D0B1D0B1D0B1D0B1D0B1D0B1D0B1D0B1D0B1D0B1D0B1D0B1D0B1D0B1D0B1D0B1D0B1D0B1D0B1D0B1D0B1D0B1D0B1D0B1D0B1D0B1D0B1D0B1D0B1D0B1D0B1D0B1
7	D0B1D0B1D0B1D0B1D0B1D0B1D0B1D0B1D0B1D0B1D0B1D0B1D0B1D0B1D0B1D0B1D0B1D0B1D0B1D0B1D0B1D0B1D0B1D0B1D0B1D0B1D0B1D0B1D0B1D0B1D0B1D0B1D0B1D0B1D0B1D0B1D0B1D0B1D0B1D0B1D0B1D0B1D0B1D0B1D0B1D0B1D0B1D0B1D0B1D0B1D0B1D0B1D0B1D0B1D0B1D0B1D0B1D0B1D0B1D0B1D0B1D0B1D0B1D0B1D0B1D0B1D0B1D0B1D0B1D0B1D0B1D0B1D0B1D0B1D0B1D0B1D0B1D0B1D0B1D0B1D0B1D0B1D0B1D0B1D0B1D0B1D0B1D0B1D0B1D0B1D0B1D0B1D0B1D0B1D0B1D0B1D0B1D0B1D0B1D0B2
update t1 set b = 'three' where a = 6;
drop table t1;
CREATE TABLE t1(a INT, PRIMARY KEY(a)) ENGINE=InnoDB;
CREATE TABLE t2(a INT) ENGINE=InnoDB;
ALTER TABLE t2 ADD FOREIGN KEY (a) REFERENCES t1(a);
ALTER TABLE t2 DROP FOREIGN KEY t2_ibfk_1;
ALTER TABLE t2 ADD CONSTRAINT t2_ibfk_0 FOREIGN KEY (a) REFERENCES t1(a);
ALTER TABLE t2 DROP FOREIGN KEY t2_ibfk_0;
SHOW CREATE TABLE t2;
Table	Create Table
t2	CREATE TABLE `t2` (
  `a` int(11) default NULL,
  KEY `t2_ibfk_0` (`a`)
) ENGINE=InnoDB DEFAULT CHARSET=latin1
DROP TABLE t2,t1;
create table t1(a int not null, b int, c int, d int, primary key(a)) engine=innodb;
insert into t1(a) values (1),(2),(3);
commit;
set autocommit = 0;
update t1 set b = 5 where a = 2;
create trigger t1t before insert on t1 for each row begin set NEW.b = NEW.a * 10 + 5, NEW.c = NEW.a / 10; end |
set autocommit = 0;
insert into t1(a) values (10),(20),(30),(40),(50),(60),(70),(80),(90),(100),
(11),(21),(31),(41),(51),(61),(71),(81),(91),(101),
(12),(22),(32),(42),(52),(62),(72),(82),(92),(102),
(13),(23),(33),(43),(53),(63),(73),(83),(93),(103),
(14),(24),(34),(44),(54),(64),(74),(84),(94),(104);
commit;
commit;
drop trigger t1t;
drop table t1;
create table t1(a int not null, b int, c int, d int, primary key(a)) engine=innodb;
create table t2(a int not null, b int, c int, d int, primary key(a)) engine=innodb;
create table t3(a int not null, b int, c int, d int, primary key(a)) engine=innodb;
create table t4(a int not null, b int, c int, d int, primary key(a)) engine=innodb;
create table t5(a int not null, b int, c int, d int, primary key(a)) engine=innodb;
insert into t1(a) values (1),(2),(3);
insert into t2(a) values (1),(2),(3);
insert into t3(a) values (1),(2),(3);
insert into t4(a) values (1),(2),(3);
insert into t3(a) values (5),(7),(8);
insert into t4(a) values (5),(7),(8);
insert into t5(a) values (1),(2),(3),(4),(5),(6),(7),(8),(9),(10),(11),(12);
create trigger t1t before insert on t1 for each row begin 
INSERT INTO t2 SET a = NEW.a;
end |
create trigger t2t before insert on t2 for each row begin
DELETE FROM t3 WHERE a = NEW.a;
end |
create trigger t3t before delete on t3 for each row begin  
UPDATE t4 SET b = b + 1 WHERE a = OLD.a;
end |
create trigger t4t before update on t4 for each row begin
UPDATE t5 SET b = b + 1 where a = NEW.a;
end |
commit;
set autocommit = 0;
update t1 set b = b + 5 where a = 1;
update t2 set b = b + 5 where a = 1;
update t3 set b = b + 5 where a = 1;
update t4 set b = b + 5 where a = 1;
insert into t5(a) values(20);
set autocommit = 0;
insert into t1(a) values(7);
insert into t2(a) values(8);
delete from t2 where a = 3;
update t4 set b = b + 1 where a = 3;
commit;
drop trigger t1t;
drop trigger t2t;
drop trigger t3t;
drop trigger t4t;
drop table t1, t2, t3, t4, t5;
create table t1(a date) engine=innodb;
create table t2(a date, key(a)) engine=innodb;
insert into t1 values('2005-10-01');
insert into t2 values('2005-10-01');
select * from t1, t2
where t2.a between t1.a - interval 2 day and t1.a + interval 2 day;
a	a
2005-10-01	2005-10-01
drop table t1, t2;
<<<<<<< HEAD
CREATE TABLE t1 (
a BIGINT(20) NOT NULL,
PRIMARY KEY  (a)
) ENGINE=INNODB DEFAULT CHARSET=UTF8;
CREATE TABLE t2 (
a BIGINT(20) NOT NULL,
b VARCHAR(128) NOT NULL,
c TEXT NOT NULL,
PRIMARY KEY  (a,b),
KEY idx_t2_b_c (b,c(200)),
CONSTRAINT t_fk FOREIGN KEY (a) REFERENCES t1 (a) 
ON DELETE CASCADE
) ENGINE=INNODB DEFAULT CHARSET=UTF8;
INSERT INTO t1 VALUES (1);
INSERT INTO t2 VALUES (1, 'bar', 'vbar');
INSERT INTO t2 VALUES (1, 'BAR2', 'VBAR');
INSERT INTO t2 VALUES (1, 'bar_bar', 'bibi');
INSERT INTO t2 VALUES (1, 'customer_over', '1');
SELECT * FROM t2 WHERE b = 'customer_over';
a	b	c
1	customer_over	1
SELECT * FROM t2 WHERE BINARY b = 'customer_over';
a	b	c
1	customer_over	1
SELECT DISTINCT p0.a FROM t2 p0 WHERE p0.b = 'customer_over';
a
1
/* Bang: Empty result set, above was expected: */
SELECT DISTINCT p0.a FROM t2 p0 WHERE BINARY p0.b = 'customer_over';
a
1
SELECT p0.a FROM t2 p0 WHERE BINARY p0.b = 'customer_over';
a
1
drop table t2, t1;
=======
CREATE TABLE t1 (DB_ROW_ID int) engine=innodb;
ERROR HY000: Can't create table './test/t1.frm' (errno: -1)
>>>>>>> 364621ab
<|MERGE_RESOLUTION|>--- conflicted
+++ resolved
@@ -3241,7 +3241,8 @@
 a	a
 2005-10-01	2005-10-01
 drop table t1, t2;
-<<<<<<< HEAD
+CREATE TABLE t1 (DB_ROW_ID int) engine=innodb;
+ERROR HY000: Can't create table './test/t1.frm' (errno: -1)
 CREATE TABLE t1 (
 a BIGINT(20) NOT NULL,
 PRIMARY KEY  (a)
@@ -3276,8 +3277,4 @@
 SELECT p0.a FROM t2 p0 WHERE BINARY p0.b = 'customer_over';
 a
 1
-drop table t2, t1;
-=======
-CREATE TABLE t1 (DB_ROW_ID int) engine=innodb;
-ERROR HY000: Can't create table './test/t1.frm' (errno: -1)
->>>>>>> 364621ab
+drop table t2, t1;