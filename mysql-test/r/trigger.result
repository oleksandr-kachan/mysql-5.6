--- conflicted
+++ resolved
@@ -2106,11 +2106,7 @@
 SHOW TRIGGERS IN db1;
 Trigger	Event	Table	Statement	Timing	Created	sql_mode	Definer	character_set_client	collation_connection	Database Collation
 INSERT INTO t2 VALUES (1);
-<<<<<<< HEAD
-ERROR 42000: You have an error in your SQL syntax; check the manual that corresponds to your MySQL server version for the right syntax to use near 't1 VALUES (1)' at line 1
-=======
 ERROR 42000: Trigger 'trg1' has an error in its body: 'You have an error in your SQL syntax; check the manual that corresponds to your MySQL server version for the right syntax to use near 'VALUES (1)' at line 1'
->>>>>>> ab33df89
 SELECT * FROM t1;
 b
 # Work around Bug#45235
