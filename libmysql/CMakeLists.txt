# Copyright (C) 2006 MySQL AB
# 
# This program is free software; you can redistribute it and/or modify
# it under the terms of the GNU General Public License as published by
# the Free Software Foundation; version 2 of the License.
# 
# This program is distributed in the hope that it will be useful,
# but WITHOUT ANY WARRANTY; without even the implied warranty of
# MERCHANTABILITY or FITNESS FOR A PARTICULAR PURPOSE.  See the
# GNU General Public License for more details.
# 
# You should have received a copy of the GNU General Public License
# along with this program; if not, write to the Free Software
# Foundation, Inc., 51 Franklin St, Fifth Floor, Boston, MA  02110-1301  USA
INCLUDE("${PROJECT_SOURCE_DIR}/win/mysql_manifest.cmake")

SET(CMAKE_CXX_FLAGS_DEBUG "${CMAKE_CXX_FLAGS_DEBUG} -DSAFEMALLOC -DSAFE_MUTEX")
SET(CMAKE_C_FLAGS_DEBUG   "${CMAKE_C_FLAGS_DEBUG}   -DSAFEMALLOC -DSAFE_MUTEX")

# Note that we don't link with the libraries "strings" or "mysys"
# here, instead we recompile the files needed and include them
# directly. This means we don't have to worry here about if these
# libraries are compiled defining USE_TLS or not. Not that it *should*
# have been a problem anyway, they don't use thread local storage.

INCLUDE_DIRECTORIES(${CMAKE_SOURCE_DIR}/include 
                    ${CMAKE_SOURCE_DIR}/libmysql
                    ${CMAKE_SOURCE_DIR}/regex
                    ${CMAKE_SOURCE_DIR}/sql
                    ${CMAKE_SOURCE_DIR}/strings)

# We include the source file listing instead of referencing the
# libraries. At least with CMake 2.4 and Visual Studio 2005 a static
# library created from other static libraries would not be complete,
# i.e. the libraries listed in TARGET_LINK_LIBRARIES() were just
# ignored.


# Include and add the directory path
SET(SOURCE_SUBLIBS TRUE)
SET(LIB_SOURCES "")

INCLUDE(${CMAKE_SOURCE_DIR}/zlib/CMakeLists.txt)
FOREACH(rpath ${ZLIB_SOURCES})
  SET(LIB_SOURCES ${LIB_SOURCES} ../zlib/${rpath})
ENDFOREACH(rpath)

# FIXME only needed if build type is "Debug", but CMAKE_BUILD_TYPE is
# not set during configure time.
INCLUDE(${CMAKE_SOURCE_DIR}/dbug/CMakeLists.txt)
FOREACH(rpath ${DBUG_SOURCES})
  SET(LIB_SOURCES ${LIB_SOURCES} ../dbug/${rpath})
ENDFOREACH(rpath)

INCLUDE(${CMAKE_SOURCE_DIR}/extra/yassl/taocrypt/CMakeLists.txt)
FOREACH(rpath ${TAOCRYPT_SOURCES})
  SET(LIB_SOURCES ${LIB_SOURCES} ../extra/yassl/taocrypt/${rpath})
ENDFOREACH(rpath)

INCLUDE(${CMAKE_SOURCE_DIR}/extra/yassl/CMakeLists.txt)
FOREACH(rpath ${YASSL_SOURCES})
  SET(LIB_SOURCES ${LIB_SOURCES} ../extra/yassl/${rpath})
ENDFOREACH(rpath)

SET(CLIENT_SOURCES   ../mysys/array.c ../strings/bchange.c ../strings/bmove.c 
                     ../strings/bmove_upp.c ../mysys/charset-def.c ../mysys/charset.c
                     ../sql-common/client.c ../strings/ctype-big5.c ../strings/ctype-bin.c 
                     ../strings/ctype-cp932.c ../strings/ctype-czech.c ../strings/ctype-euc_kr.c 
                     ../strings/ctype-eucjpms.c ../strings/ctype-extra.c ../strings/ctype-gb2312.c
                     ../strings/ctype-gbk.c ../strings/ctype-latin1.c ../strings/ctype-mb.c 
                     ../strings/ctype-simple.c ../strings/ctype-sjis.c ../strings/ctype-tis620.c 
                     ../strings/ctype-uca.c ../strings/ctype-ucs2.c ../strings/ctype-ujis.c 
                     ../strings/ctype-utf8.c ../strings/ctype-win1250ch.c ../strings/ctype.c 
                     ../mysys/default.c errmsg.c ../mysys/errors.c
                     ../mysys/hash.c ../mysys/my_sleep.c ../mysys/default_modify.c
                     get_password.c ../strings/int2str.c ../strings/is_prefix.c 
                     libmysql.c ../mysys/list.c ../strings/llstr.c
                     ../strings/longlong2str.c manager.c ../mysys/mf_cache.c 
                     ../mysys/mf_dirname.c ../mysys/mf_fn_ext.c ../mysys/mf_format.c 
                     ../mysys/mf_iocache.c ../mysys/mf_iocache2.c ../mysys/mf_loadpath.c 
                     ../mysys/mf_pack.c ../mysys/mf_path.c ../mysys/mf_tempfile.c ../mysys/mf_unixpath.c 
                     ../mysys/mf_wcomp.c ../mysys/mulalloc.c ../mysys/my_access.c ../mysys/my_alloc.c 
                     ../mysys/my_chsize.c ../mysys/my_compress.c ../mysys/my_create.c
                     ../mysys/my_delete.c ../mysys/my_div.c ../mysys/my_error.c ../mysys/my_file.c 
                     ../mysys/my_fopen.c ../mysys/my_fstream.c  ../mysys/my_gethostbyname.c 
                     ../mysys/my_getopt.c ../mysys/my_getwd.c ../mysys/my_init.c ../mysys/my_lib.c
                     ../mysys/my_malloc.c ../mysys/my_messnc.c ../mysys/my_net.c ../mysys/my_once.c 
                     ../mysys/my_open.c ../mysys/my_pread.c  ../mysys/my_pthread.c ../mysys/my_read.c 
                     ../mysys/my_realloc.c ../mysys/my_rename.c ../mysys/my_seek.c  
                     ../mysys/my_static.c ../strings/my_strtoll10.c ../mysys/my_symlink.c 
                     ../mysys/my_symlink2.c ../mysys/my_thr_init.c  ../sql-common/my_time.c 
                     ../strings/my_vsnprintf.c ../mysys/my_wincond.c ../mysys/my_winthread.c 
                     ../mysys/my_write.c ../sql/net_serv.cc ../sql-common/pack.c ../sql/password.c 
                     ../mysys/safemalloc.c ../mysys/sha1.c ../strings/str2int.c
                     ../strings/str_alloc.c ../strings/strcend.c ../strings/strcont.c ../strings/strend.c 
                     ../strings/strfill.c ../mysys/string.c ../strings/strinstr.c ../strings/strmake.c 
                     ../strings/strmov.c ../strings/strnlen.c ../strings/strnmov.c ../strings/strtod.c
                     ../strings/strtoll.c ../strings/strtoull.c ../strings/strxmov.c ../strings/strxnmov.c 
                     ../mysys/thr_mutex.c ../mysys/typelib.c ../vio/vio.c ../vio/viosocket.c 
<<<<<<< HEAD
                     ../vio/viossl.c ../vio/viosslfactories.c ../strings/xml.c
		     ../mysys/my_getsystime.c ${LIB_SOURCES})
=======
                     ../vio/viossl.c ../vio/viosslfactories.c ../strings/xml.c ../mysys/mf_qsort.c
		     ${LIB_SOURCES})
>>>>>>> 0b007174

# Need to set USE_TLS for building the DLL, since __declspec(thread)
# approach to thread local storage does not work properly in DLLs.
#
# The static library might be used to form another DLL, as is the case
# with the ODBC driver, so it has to be compiled with USE_TLS as well.
#
# We create a third library without USE_TLS for internal use. We can't
# be sure that some client application part of this build doesn't go
# beond the documented API, and try access the Thread Local Storage.
# The "_notls" means no Tls*() functions used, i.e. "static" TLS.

ADD_LIBRARY(mysqlclient       STATIC ${CLIENT_SOURCES})
ADD_DEPENDENCIES(mysqlclient GenError)
TARGET_LINK_LIBRARIES(mysqlclient)

ADD_LIBRARY(mysqlclient_notls STATIC ${CLIENT_SOURCES})
ADD_DEPENDENCIES(mysqlclient_notls GenError)
TARGET_LINK_LIBRARIES(mysqlclient_notls)

ADD_LIBRARY(libmysql          SHARED ${CLIENT_SOURCES} dll.c libmysql.def)
IF(WIN32)
  SET_TARGET_PROPERTIES(libmysql mysqlclient PROPERTIES COMPILE_FLAGS "-DUSE_TLS")
ENDIF(WIN32)
ADD_DEPENDENCIES(libmysql GenError)
TARGET_LINK_LIBRARIES(libmysql wsock32)

ADD_EXECUTABLE(myTest mytest.c)
TARGET_LINK_LIBRARIES(myTest libmysql)

IF(EMBED_MANIFESTS)
  MYSQL_EMBED_MANIFEST("myTest" "asInvoker")
ENDIF(EMBED_MANIFESTS)<|MERGE_RESOLUTION|>--- conflicted
+++ resolved
@@ -97,13 +97,8 @@
                      ../strings/strmov.c ../strings/strnlen.c ../strings/strnmov.c ../strings/strtod.c
                      ../strings/strtoll.c ../strings/strtoull.c ../strings/strxmov.c ../strings/strxnmov.c 
                      ../mysys/thr_mutex.c ../mysys/typelib.c ../vio/vio.c ../vio/viosocket.c 
-<<<<<<< HEAD
-                     ../vio/viossl.c ../vio/viosslfactories.c ../strings/xml.c
+                     ../vio/viossl.c ../vio/viosslfactories.c ../strings/xml.c ../mysys/mf_qsort.c
 		     ../mysys/my_getsystime.c ${LIB_SOURCES})
-=======
-                     ../vio/viossl.c ../vio/viosslfactories.c ../strings/xml.c ../mysys/mf_qsort.c
-		     ${LIB_SOURCES})
->>>>>>> 0b007174
 
 # Need to set USE_TLS for building the DLL, since __declspec(thread)
 # approach to thread local storage does not work properly in DLLs.
