--- conflicted
+++ resolved
@@ -793,19 +793,9 @@
 	page = buf_frame_align(ptr);
 
 	buf_block_align(page)->check_index_page_at_flush = FALSE;	
-<<<<<<< HEAD
-	
-#ifdef UNIV_BASIC_LOG_DEBUG	
-/*	printf("In log debug version: Erase the contents of the file page\n");
-*/
-	for (i = 0; i < UNIV_PAGE_SIZE; i++) {
-		page[i] = (byte)0xFF;
-	}
-=======
 
 #ifdef UNIV_BASIC_LOG_DEBUG
 	memset(page, 0xff, UNIV_PAGE_SIZE);
->>>>>>> e74182fe
 #endif
 	mach_write_to_8(page + UNIV_PAGE_SIZE - FIL_PAGE_END_LSN_OLD_CHKSUM,
 							ut_dulint_zero);
