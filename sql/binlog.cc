--- conflicted
+++ resolved
@@ -47,11 +47,7 @@
 
 #include <list>
 #include <string>
-<<<<<<< HEAD
-=======
 #include <sstream>
-#include <my_stacktrace.h>
->>>>>>> 70bb88ed
 
 using std::max;
 using std::min;
@@ -4585,7 +4581,7 @@
   error= 0;
   while (rit != filename_list.rend())
   {
-    previous_gtid_set.clear();
+    binlog_previous_gtid_set.clear();
     const char *filename= rit->c_str();
     DBUG_PRINT("info", ("Read Previous_gtids_log_event from filename='%s'",
                         filename));
@@ -4622,17 +4618,13 @@
     case TRUNCATED:
       break;
     }
-<<<<<<< HEAD
-    binlog_previous_gtid_set.clear();
-=======
->>>>>>> 70bb88ed
 
     rit++;
   }
 
   if (rit == filename_list.rend())
   {
-    report_missing_gtids(&previous_gtid_set, gtid_set, errmsg);
+    report_missing_gtids(&binlog_previous_gtid_set, gtid_set, errmsg);
     error= -5;
   }
 
@@ -9962,9 +9954,6 @@
   return 1;
 }
 
-<<<<<<< HEAD
-bool THD::is_binlog_cache_empty(bool is_transactional)
-=======
 void MYSQL_BIN_LOG::report_missing_purged_gtids(const Gtid_set* slave_executed_gtid_set,
                                          const char** errmsg)
 {
@@ -10001,16 +9990,17 @@
 
   /* Don't consider the "%s" in the format string. Subtract 2 from the
      total length */
-  int total_length= (strlen(log_msg) - 2 + log_info.str().length());
+  uint total_length= (strlen(log_msg) - 2 + log_info.str().length());
 
   DBUG_EXECUTE_IF("simulate_long_missing_gtids",
                   { total_length= MAX_LOG_BUFFER_SIZE + 1;});
 
   if (total_length > MAX_LOG_BUFFER_SIZE)
     log_info.str("To find the missing purged transactions, run \"SELECT"
-                 " @@GLOBAL.GTID_PURGED\" on the master, then run \"SHOW"
-                 " SLAVE STATUS\" on the slave for the Retrieved_Gtid_Set,"
-                 " and then run \"SELECT GTID_SUBTRACT(<master_set>,"
+                 " @@GLOBAL.GTID_PURGED\" on the master, then run \"SELECT"
+                 " CONCAT(RECEIVED_TRANSACTION_SET, ',', @@GLOBAL.GTID_EXECUTED)"
+                 " FROM PERFORMANCE_SCHEMA.replication_connection_status\" on"
+                 " the slave, and then run \"SELECT GTID_SUBTRACT(<master_set>,"
                  " <slave_set>)\" on any server");
 
   sql_print_warning(ER_THD(thd, ER_FOUND_MISSING_GTIDS), tmp_uuid.ptr(),
@@ -10088,9 +10078,10 @@
      total length */
   if ((strlen(log_msg) - 2 + log_info.str().length()) > MAX_LOG_BUFFER_SIZE)
     log_info.str("To find the missing purged transactions, run \"SELECT"
-                 " @@GLOBAL.GTID_PURGED\" on the master, then run \"SHOW"
-                 " SLAVE STATUS\" on the slave for the Retrieved_Gtid_Set,"
-                 " and then run \"SELECT GTID_SUBTRACT(<master_set>,"
+                 " @@GLOBAL.GTID_PURGED\" on the master, then run \"SELECT"
+                 " CONCAT(RECEIVED_TRANSACTION_SET, ',', @@GLOBAL.GTID_EXECUTED)"
+                 " FROM PERFORMANCE_SCHEMA.replication_connection_status\" on"
+                 " the slave, and then run \"SELECT GTID_SUBTRACT(<master_set>,"
                  " <slave_set>)\" on any server");
 
   sql_print_warning(ER_THD(thd, ER_FOUND_MISSING_GTIDS), tmp_uuid.ptr(),
@@ -10122,8 +10113,8 @@
 
   DBUG_VOID_RETURN;
 }
-Group_cache *THD::get_group_cache(bool is_transactional)
->>>>>>> 70bb88ed
+
+bool THD::is_binlog_cache_empty(bool is_transactional)
 {
   DBUG_ENTER("THD::is_binlog_cache_empty(bool)");
 
