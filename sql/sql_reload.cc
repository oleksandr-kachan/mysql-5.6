--- conflicted
+++ resolved
@@ -126,19 +126,12 @@
       result= 1;
 
   if ((options & REFRESH_SLOW_LOG) && opt_slow_log)
-<<<<<<< HEAD
-    query_logger.reopen_log_file(QUERY_LOG_SLOW);
+    if (query_logger.reopen_log_file(QUERY_LOG_SLOW))
+      result= 1;
 
   if ((options & REFRESH_GENERAL_LOG) && opt_general_log)
-    query_logger.reopen_log_file(QUERY_LOG_GENERAL);
-=======
-    if (logger.flush_slow_log())
+    if (query_logger.reopen_log_file(QUERY_LOG_GENERAL))
       result= 1;
-
-  if ((options & REFRESH_GENERAL_LOG) && opt_log)
-    if (logger.flush_general_log())
-      result= 1;
->>>>>>> 4a3761a1
 
   if (options & REFRESH_ENGINE_LOG)
     if (ha_flush_logs(NULL))
