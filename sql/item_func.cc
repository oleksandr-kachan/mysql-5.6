--- conflicted
+++ resolved
@@ -9335,19 +9335,6 @@
   DBUG_ENTER("Item_func_can_access_table::val_int");
 
   /*
-<<<<<<< HEAD
-    If CAN_ACCCESS_TABLE is called for the hidden database objects then skip
-    listing those .
-    For example,CAN_ACCESS_TABLE is called from the I_S query STATISTICS_BASE.
-    In this case if index or index column is hidden then skip listing of it.
-
-    New keyword EXTENDED is introduced to the SHOW INDEX command to list the
-    hidden Indexes and Indexes columns.
-  */
-  THD *thd= current_thd;
-  if (args[2]->val_bool() && !thd->lex->extended_show)
-    DBUG_RETURN(false);
-=======
     If CAN_ACCESS_TABLE is called for the hidden database objects then skip
     listing those. For example, CAN_ACCESS_TABLE is called from the I_S query
     STATISTICS_BASE. In this case if index or index column is hidden then
@@ -9363,7 +9350,6 @@
     null_value= args[2]->null_value;
     DBUG_RETURN(FALSE);
   }
->>>>>>> 7cecc90f
 
   if (check_table_and_trigger_access(args, false, &null_value))
     DBUG_RETURN(TRUE);
@@ -9551,20 +9537,6 @@
 {
   DBUG_ENTER("Item_func_can_access_column::val_int");
 
-<<<<<<< HEAD
-  THD *thd= current_thd;
-  /*
-    If CAN_ACCCESS_COLUMN is called for the hidden database objects then skip
-    listing those .
-    For example,CAN_ACCESS_COLUMN is called from the I_S query COLUMNS.
-    In this case if column is hidden then skip listing of it.
-
-    New keyword EXTENDED is introduced to the SHOW COLUMNS command to list the
-    hidden columns.
-  */
-  if (args[3]->val_bool() && !thd->lex->extended_show)
-    DBUG_RETURN(false);
-=======
   /*
     If CAN_ACCCESS_COLUMN is called for the hidden database objects then
     skip listing those. For example,CAN_ACCESS_COLUMN is called from the
@@ -9581,7 +9553,6 @@
     null_value= args[3]->null_value;
     DBUG_RETURN(FALSE);
   }
->>>>>>> 7cecc90f
 
   // Read schema_name, table_name
   String schema_name;
