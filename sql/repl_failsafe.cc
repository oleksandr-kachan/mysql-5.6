--- conflicted
+++ resolved
@@ -200,14 +200,8 @@
   return res;
 
 err:
-<<<<<<< HEAD
   my_free(si, MYF(MY_WME));
-  my_message(ER_UNKNOWN_ERROR, "Wrong parameters to function register_slave",
-	     MYF(0));
-=======
-  my_free((gptr) si, MYF(MY_WME));
   my_message(ER_UNKNOWN_ERROR, errmsg, MYF(0));
->>>>>>> 3b5c25ba
 err2:
   return 1;
 }
