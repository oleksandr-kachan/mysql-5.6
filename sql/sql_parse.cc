--- conflicted
+++ resolved
@@ -212,42 +212,22 @@
 	       my_malloc(sizeof(struct user_conn) + temp_len+1,
 			 MYF(MY_WME)))))
     {
-<<<<<<< HEAD
       net_send_error(thd, 0, NullS);		// Out of memory
-      return_val=1;
-=======
-      send_error(thd, 0, NullS);		// Out of memory
       return_val= 1;
->>>>>>> ca568830
       goto end;
     }
     uc->user=(char*) (uc+1);
     memcpy(uc->user,temp_user,temp_len+1);
-<<<<<<< HEAD
     uc->host= uc->user + user_len +  1;
-    uc->len = temp_len;
+    uc->len= temp_len;
     uc->connections= uc->questions= uc->updates= uc->conn_per_hour= 0;
-    uc->user_resources=*mqh;
-    uc->intime=thd->thr_create_time;
-    if (my_hash_insert(&hash_user_connections, (byte*) uc))
-    {
-      my_free((char*) uc,0);
-      net_send_error(thd, 0, NullS);		// Out of memory
-      return_val=1;
-=======
-    uc->user_len= user_len;
-    uc->host= uc->user + uc->user_len +  1;
-    uc->len= temp_len;
-    uc->connections= 0;
-    uc->questions= uc->updates= uc->conn_per_hour=0;
     uc->user_resources= *mqh;
     uc->intime= thd->thr_create_time;
     if (my_hash_insert(&hash_user_connections, (byte*) uc))
     {
       my_free((char*) uc,0);
-      send_error(thd, 0, NullS);		// Out of memory
+      net_send_error(thd, 0, NullS);		// Out of memory
       return_val= 1;
->>>>>>> ca568830
       goto end;
     }
   }
