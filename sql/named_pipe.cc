--- conflicted
+++ resolved
@@ -20,11 +20,10 @@
    along with this program; if not, write to the Free Software
    Foundation, Inc., 51 Franklin St, Fifth Floor, Boston, MA 02110-1301  USA */
 
-
-#include "sql_class.h"
 #include <AclAPI.h>
 #include <accctrl.h>
 #include <errno.h>
+#include "sql_class.h"
 
 #include <mysql/components/services/log_builtins.h>
 #include "my_config.h"
@@ -55,83 +54,66 @@
   return true;
 }
 
-<<<<<<< HEAD
-bool is_valid_named_pipe_full_access_group(const char *group_name) {
-  // Treat the DEFAULT_NAMED_PIPE_FULL_ACCESS_GROUP value
-  // as a special case: we (later) convert it to the "world" SID
-  if (!group_name || group_name[0] == '\0' ||
-      strcmp(group_name, DEFAULT_NAMED_PIPE_FULL_ACCESS_GROUP) == 0 ||
-      is_existing_windows_group_name(group_name)) {
-=======
 /*
 return false on successfully checking group, true on error.
 */
 static bool check_windows_group_for_everyone(const char *group_name,
-                                             bool *is_everyone_group)
-{
-  *is_everyone_group= false;
-  if (!group_name || group_name[0] == '\0')
-  {
-    return false;
-  }
-
-  if (strcmp(group_name, DEFAULT_NAMED_PIPE_FULL_ACCESS_GROUP) == 0)
-  {
-    *is_everyone_group= true;
-    return false;
-  }
-  else
-  {
+                                             bool *is_everyone_group) {
+  *is_everyone_group = false;
+  if (!group_name || group_name[0] == '\0') {
+    return false;
+  }
+
+  if (strcmp(group_name, DEFAULT_NAMED_PIPE_FULL_ACCESS_GROUP) == 0) {
+    *is_everyone_group = true;
+    return false;
+  } else {
     TCHAR last_error_msg[256];
     // First, let's get a SID for the given group name...
-    BYTE soughtSID[SECURITY_MAX_SID_SIZE]= {0};
-    DWORD size_sought_sid= SECURITY_MAX_SID_SIZE;
-    BYTE worldSID[SECURITY_MAX_SID_SIZE]= {0};
-    DWORD size_world_sid= SECURITY_MAX_SID_SIZE;
+    BYTE soughtSID[SECURITY_MAX_SID_SIZE] = {0};
+    DWORD size_sought_sid = SECURITY_MAX_SID_SIZE;
+    BYTE worldSID[SECURITY_MAX_SID_SIZE] = {0};
+    DWORD size_world_sid = SECURITY_MAX_SID_SIZE;
     char referencedDomainName[MAX_PATH];
-    DWORD size_referencedDomainName= MAX_PATH;
+    DWORD size_referencedDomainName = MAX_PATH;
     SID_NAME_USE sid_name_use;
 
     if (!LookupAccountName(NULL, group_name, soughtSID, &size_sought_sid,
-                         referencedDomainName, &size_referencedDomainName,
-                         &sid_name_use))
-    {
+                           referencedDomainName, &size_referencedDomainName,
+                           &sid_name_use)) {
       return false;
     }
 
-    if (!CreateWellKnownSid(WinWorldSid, NULL, worldSID, &size_world_sid))
-    {
-      DWORD last_error_num= GetLastError();
+    if (!CreateWellKnownSid(WinWorldSid, NULL, worldSID, &size_world_sid)) {
+      DWORD last_error_num = GetLastError();
       FormatMessage(FORMAT_MESSAGE_FROM_SYSTEM | FORMAT_MESSAGE_IGNORE_INSERTS,
                     NULL, last_error_num,
                     MAKELANGID(LANG_NEUTRAL, SUBLANG_DEFAULT), last_error_msg,
                     sizeof(last_error_msg) / sizeof(TCHAR), NULL);
-      my_printf_error(ER_UNKNOWN_ERROR,
-                      "check_windows_group_for_everyone, CreateWellKnownSid failed: %s",
-                      MYF(0), last_error_msg);
+      my_printf_error(
+          ER_UNKNOWN_ERROR,
+          "check_windows_group_for_everyone, CreateWellKnownSid failed: %s",
+          MYF(0), last_error_msg);
       return true;
     }
 
-    *is_everyone_group= EqualSid(soughtSID, worldSID);
+    *is_everyone_group = EqualSid(soughtSID, worldSID);
     return false;
   }
 }
 
-bool is_valid_named_pipe_full_access_group(const char *group_name)
-{
-  if (!group_name || group_name[0] == '\0'){
-    return true;
-  }
-
-  bool is_everyone_group= false;
-
-  if(check_windows_group_for_everyone(group_name, &is_everyone_group)){
-    return false;
-  }
-
-  if (is_everyone_group || is_existing_windows_group_name(group_name))
-  {
->>>>>>> 672f10f4
+bool is_valid_named_pipe_full_access_group(const char *group_name) {
+  if (!group_name || group_name[0] == '\0') {
+    return true;
+  }
+
+  bool is_everyone_group = false;
+
+  if (check_windows_group_for_everyone(group_name, &is_everyone_group)) {
+    return false;
+  }
+
+  if (is_everyone_group || is_existing_windows_group_name(group_name)) {
     return true;
   }
   return false;
@@ -149,20 +131,19 @@
   DWORD size_referencedDomainName = MAX_PATH;
   SID_NAME_USE sid_name_use;
 
-  bool is_everyone_group= false;
-
-  if(check_windows_group_for_everyone(group_name, &is_everyone_group)){
-    return true;
-  }
-
-  if (is_everyone_group)
-  {
+  bool is_everyone_group = false;
+
+  if (check_windows_group_for_everyone(group_name, &is_everyone_group)) {
+    return true;
+  }
+
+  if (is_everyone_group) {
     sql_print_warning(ER_DEFAULT(WARN_NAMED_PIPE_ACCESS_EVERYONE), group_name);
-    if (current_thd)
-    {
+    if (current_thd) {
       push_warning_printf(current_thd, Sql_condition::SL_WARNING,
-        WARN_NAMED_PIPE_ACCESS_EVERYONE,
-        ER(WARN_NAMED_PIPE_ACCESS_EVERYONE), group_name);
+                          WARN_NAMED_PIPE_ACCESS_EVERYONE,
+                          ER_THD(current_thd, WARN_NAMED_PIPE_ACCESS_EVERYONE),
+                          group_name);
     }
   }
 
@@ -175,17 +156,11 @@
                     NULL, last_error_num,
                     MAKELANGID(LANG_NEUTRAL, SUBLANG_DEFAULT), last_error_msg,
                     sizeof(last_error_msg) / sizeof(TCHAR), NULL);
-<<<<<<< HEAD
       log_message(
           LOG_TYPE_ERROR, LOG_ITEM_LOG_PRIO, (longlong)ERROR_LEVEL,
           LOG_ITEM_LOG_LOOKUP, ER_NPIPE_CANT_CREATE,
           "my_security_attr_add_rights_to_group, CreateWellKnownSid failed",
           last_error_msg);
-=======
-      my_printf_error(ER_UNKNOWN_ERROR,
-                      "my_security_attr_add_rights_to_group, CreateWellKnownSid failed: %s",
-                      MYF(0), last_error_msg);
->>>>>>> 672f10f4
       return true;
     }
   } else {
@@ -337,21 +312,11 @@
   if (ret_handle == INVALID_HANDLE_VALUE) {
     DWORD last_error_num = GetLastError();
 
-<<<<<<< HEAD
     if (last_error_num == ERROR_ACCESS_DENIED) {
-      log_message(LOG_TYPE_ERROR, LOG_ITEM_LOG_PRIO, (longlong)ERROR_LEVEL,
-                  LOG_ITEM_LOG_LOOKUP, ER_NPIPE_PIPE_ALREADY_IN_USE, name);
+      my_printf_error(ER_NPIPE_PIPE_ALREADY_IN_USE,
+                      ER_DEFAULT(ER_NPIPE_PIPE_ALREADY_IN_USE),
+                      MYF(ME_FATALERROR), name);
     } else {
-=======
-    if (last_error_num == ERROR_ACCESS_DENIED)
-    {
-      my_printf_error(ER_CANT_START_SERVER_NAMED_PIPE,
-        ER_DEFAULT(ER_CANT_START_SERVER_NAMED_PIPE),
-        MYF(ME_FATALERROR), name);
-    }
-    else
-    {
->>>>>>> 672f10f4
       FormatMessage(FORMAT_MESSAGE_FROM_SYSTEM | FORMAT_MESSAGE_IGNORE_INSERTS |
                         FORMAT_MESSAGE_MAX_WIDTH_MASK,
                     NULL, last_error_num,
