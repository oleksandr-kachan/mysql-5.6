/* Copyright (c) 2000, 2011, Oracle and/or its affiliates. All rights reserved.

   This program is free software; you can redistribute it and/or modify
   it under the terms of the GNU General Public License as published by
   the Free Software Foundation; version 2 of the License.

   This program is distributed in the hope that it will be useful,
   but WITHOUT ANY WARRANTY; without even the implied warranty of
   MERCHANTABILITY or FITNESS FOR A PARTICULAR PURPOSE.  See the
   GNU General Public License for more details.

   You should have received a copy of the GNU General Public License
   along with this program; if not, write to the Free Software
   Foundation, Inc., 51 Franklin St, Fifth Floor, Boston, MA 02110-1301  USA */

/**
  @addtogroup Replication
  @{

  @file
  
  @brief Binary log event definitions.  This includes generic code
  common to all types of log events, as well as specific code for each
  type of log event.
*/


#ifndef _log_event_h
#define _log_event_h

#if defined(USE_PRAGMA_INTERFACE) && defined(MYSQL_SERVER)
#pragma interface			/* gcc class implementation */
#endif

#include <my_bitmap.h>
#include "rpl_constants.h"

#ifdef MYSQL_CLIENT
#include "sql_const.h"
#include "rpl_utility.h"
#include "hash.h"
#include "rpl_tblmap.h"
#include "rpl_tblmap.cc"
#endif

#ifdef MYSQL_SERVER
#include "rpl_record.h"
#include "rpl_reporting.h"
#include "sql_class.h"                          /* THD */
#endif

/* Forward declarations */
class String;
typedef ulonglong sql_mode_t;

#define PREFIX_SQL_LOAD "SQL_LOAD-"

/**
   Either assert or return an error.

   In debug build, the condition will be checked, but in non-debug
   builds, the error code given will be returned instead.

   @param COND   Condition to check
   @param ERRNO  Error number to return in non-debug builds
*/
#ifdef DBUG_OFF
#define ASSERT_OR_RETURN_ERROR(COND, ERRNO) \
  do { if (!(COND)) return ERRNO; } while (0)
#else
#define ASSERT_OR_RETURN_ERROR(COND, ERRNO) \
  DBUG_ASSERT(COND)
#endif

#define LOG_READ_EOF    -1
#define LOG_READ_BOGUS  -2
#define LOG_READ_IO     -3
#define LOG_READ_MEM    -5
#define LOG_READ_TRUNC  -6
#define LOG_READ_TOO_LARGE -7
#define LOG_READ_CHECKSUM_FAILURE -8

#define LOG_EVENT_OFFSET 4

/*
   3 is MySQL 4.x; 4 is MySQL 5.0.0.
   Compared to version 3, version 4 has:
   - a different Start_log_event, which includes info about the binary log
   (sizes of headers); this info is included for better compatibility if the
   master's MySQL version is different from the slave's.
   - all events have a unique ID (the triplet (server_id, timestamp at server
   start, other) to be sure an event is not executed more than once in a
   multimaster setup, example:
                M1
              /   \
             v     v
             M2    M3
             \     /
              v   v
                S
   if a query is run on M1, it will arrive twice on S, so we need that S
   remembers the last unique ID it has processed, to compare and know if the
   event should be skipped or not. Example of ID: we already have the server id
   (4 bytes), plus:
   timestamp_when_the_master_started (4 bytes), a counter (a sequence number
   which increments every time we write an event to the binlog) (3 bytes).
   Q: how do we handle when the counter is overflowed and restarts from 0 ?

   - Query and Load (Create or Execute) events may have a more precise
     timestamp (with microseconds), number of matched/affected/warnings rows
   and fields of session variables: SQL_MODE,
   FOREIGN_KEY_CHECKS, UNIQUE_CHECKS, SQL_AUTO_IS_NULL, the collations and
   charsets, the PASSWORD() version (old/new/...).
*/
#define BINLOG_VERSION    4

/*
 We could have used SERVER_VERSION_LENGTH, but this introduces an
 obscure dependency - if somebody decided to change SERVER_VERSION_LENGTH
 this would break the replication protocol
*/
#define ST_SERVER_VER_LEN 50

/*
  These are flags and structs to handle all the LOAD DATA INFILE options (LINES
  TERMINATED etc).
*/

/*
  These are flags and structs to handle all the LOAD DATA INFILE options (LINES
  TERMINATED etc).
  DUMPFILE_FLAG is probably useless (DUMPFILE is a clause of SELECT, not of LOAD
  DATA).
*/
#define DUMPFILE_FLAG		0x1
#define OPT_ENCLOSED_FLAG	0x2
#define REPLACE_FLAG		0x4
#define IGNORE_FLAG		0x8

#define FIELD_TERM_EMPTY	0x1
#define ENCLOSED_EMPTY		0x2
#define LINE_TERM_EMPTY		0x4
#define LINE_START_EMPTY	0x8
#define ESCAPED_EMPTY		0x10

/*****************************************************************************

  old_sql_ex struct

 ****************************************************************************/
struct old_sql_ex
{
  char field_term;
  char enclosed;
  char line_term;
  char line_start;
  char escaped;
  char opt_flags;
  char empty_flags;
};

#define NUM_LOAD_DELIM_STRS 5

/*****************************************************************************

  sql_ex_info struct

 ****************************************************************************/
struct sql_ex_info
{
  sql_ex_info() {}                            /* Remove gcc warning */
  const char* field_term;
  const char* enclosed;
  const char* line_term;
  const char* line_start;
  const char* escaped;
  int cached_new_format;
  uint8 field_term_len,enclosed_len,line_term_len,line_start_len, escaped_len;
  char opt_flags;
  char empty_flags;

  // store in new format even if old is possible
  void force_new_format() { cached_new_format = 1;}
  int data_size()
  {
    return (new_format() ?
	    field_term_len + enclosed_len + line_term_len +
	    line_start_len + escaped_len + 6 : 7);
  }
  bool write_data(IO_CACHE* file);
  const char* init(const char* buf, const char* buf_end, bool use_new_format);
  bool new_format()
  {
    return ((cached_new_format != -1) ? cached_new_format :
	    (cached_new_format=(field_term_len > 1 ||
				enclosed_len > 1 ||
				line_term_len > 1 || line_start_len > 1 ||
				escaped_len > 1)));
  }
};

/*****************************************************************************

  MySQL Binary Log

  This log consists of events.  Each event has a fixed-length header,
  possibly followed by a variable length data body.

  The data body consists of an optional fixed length segment (post-header)
  and  an optional variable length segment.

  See the #defines below for the format specifics.

  The events which really update data are Query_log_event,
  Execute_load_query_log_event and old Load_log_event and
  Execute_load_log_event events (Execute_load_query is used together with
  Begin_load_query and Append_block events to replicate LOAD DATA INFILE.
  Create_file/Append_block/Execute_load (which includes Load_log_event)
  were used to replicate LOAD DATA before the 5.0.3).

 ****************************************************************************/

#define LOG_EVENT_HEADER_LEN 19     /* the fixed header length */
#define OLD_HEADER_LEN       13     /* the fixed header length in 3.23 */
/*
   Fixed header length, where 4.x and 5.0 agree. That is, 5.0 may have a longer
   header (it will for sure when we have the unique event's ID), but at least
   the first 19 bytes are the same in 4.x and 5.0. So when we have the unique
   event's ID, LOG_EVENT_HEADER_LEN will be something like 26, but
   LOG_EVENT_MINIMAL_HEADER_LEN will remain 19.
*/
#define LOG_EVENT_MINIMAL_HEADER_LEN 19

/* event-specific post-header sizes */
// where 3.23, 4.x and 5.0 agree
#define QUERY_HEADER_MINIMAL_LEN     (4 + 4 + 1 + 2)
// where 5.0 differs: 2 for len of N-bytes vars.
#define QUERY_HEADER_LEN     (QUERY_HEADER_MINIMAL_LEN + 2)
#define STOP_HEADER_LEN      0
#define LOAD_HEADER_LEN      (4 + 4 + 4 + 1 +1 + 4)
#define START_V3_HEADER_LEN     (2 + ST_SERVER_VER_LEN + 4)
#define ROTATE_HEADER_LEN    8 // this is FROZEN (the Rotate post-header is frozen)
#define INTVAR_HEADER_LEN      0
#define CREATE_FILE_HEADER_LEN 4
#define APPEND_BLOCK_HEADER_LEN 4
#define EXEC_LOAD_HEADER_LEN   4
#define DELETE_FILE_HEADER_LEN 4
#define NEW_LOAD_HEADER_LEN    LOAD_HEADER_LEN
#define RAND_HEADER_LEN        0
#define USER_VAR_HEADER_LEN    0
#define FORMAT_DESCRIPTION_HEADER_LEN (START_V3_HEADER_LEN+1+LOG_EVENT_TYPES)
#define XID_HEADER_LEN         0
#define BEGIN_LOAD_QUERY_HEADER_LEN APPEND_BLOCK_HEADER_LEN
#define ROWS_HEADER_LEN        8
#define TABLE_MAP_HEADER_LEN   8
#define EXECUTE_LOAD_QUERY_EXTRA_HEADER_LEN (4 + 4 + 4 + 1)
#define EXECUTE_LOAD_QUERY_HEADER_LEN  (QUERY_HEADER_LEN + EXECUTE_LOAD_QUERY_EXTRA_HEADER_LEN)
#define INCIDENT_HEADER_LEN    2
#define HEARTBEAT_HEADER_LEN   0
#define IGNORABLE_HEADER_LEN   0
/* 
  Max number of possible extra bytes in a replication event compared to a
  packet (i.e. a query) sent from client to master;
  First, an auxiliary log_event status vars estimation:
*/
#define MAX_SIZE_LOG_EVENT_STATUS (1 + 4          /* type, flags2 */   + \
                                   1 + 8          /* type, sql_mode */ + \
                                   1 + 1 + 255    /* type, length, catalog */ + \
                                   1 + 4          /* type, auto_increment */ + \
                                   1 + 6          /* type, charset */ + \
                                   1 + 1 + 255    /* type, length, time_zone */ + \
                                   1 + 2          /* type, lc_time_names_number */ + \
                                   1 + 2          /* type, charset_database_number */ + \
                                   1 + 8          /* type, table_map_for_update */ + \
                                   1 + 4          /* type, master_data_written */ + \
                                   1 + 16 + 1 + 60/* type, user_len, user, host_len, host */)
#define MAX_LOG_EVENT_HEADER   ( /* in order of Query_log_event::write */ \
  LOG_EVENT_HEADER_LEN + /* write_header */ \
  QUERY_HEADER_LEN     + /* write_data */   \
  EXECUTE_LOAD_QUERY_EXTRA_HEADER_LEN + /*write_post_header_for_derived */ \
  MAX_SIZE_LOG_EVENT_STATUS + /* status */ \
  NAME_LEN + 1)

/* 
   Event header offsets; 
   these point to places inside the fixed header.
*/

#define EVENT_TYPE_OFFSET    4
#define SERVER_ID_OFFSET     5
#define EVENT_LEN_OFFSET     9
#define LOG_POS_OFFSET       13
#define FLAGS_OFFSET         17

/* start event post-header (for v3 and v4) */

#define ST_BINLOG_VER_OFFSET  0
#define ST_SERVER_VER_OFFSET  2
#define ST_CREATED_OFFSET     (ST_SERVER_VER_OFFSET + ST_SERVER_VER_LEN)
#define ST_COMMON_HEADER_LEN_OFFSET (ST_CREATED_OFFSET + 4)

/* slave event post-header (this event is never written) */

#define SL_MASTER_PORT_OFFSET   8
#define SL_MASTER_POS_OFFSET    0
#define SL_MASTER_HOST_OFFSET   10

/* query event post-header */

#define Q_THREAD_ID_OFFSET	0
#define Q_EXEC_TIME_OFFSET	4
#define Q_DB_LEN_OFFSET		8
#define Q_ERR_CODE_OFFSET	9
#define Q_STATUS_VARS_LEN_OFFSET 11
#define Q_DATA_OFFSET		QUERY_HEADER_LEN
/* these are codes, not offsets; not more than 256 values (1 byte). */
#define Q_FLAGS2_CODE           0
#define Q_SQL_MODE_CODE         1
/*
  Q_CATALOG_CODE is catalog with end zero stored; it is used only by MySQL
  5.0.x where 0<=x<=3. We have to keep it to be able to replicate these
  old masters.
*/
#define Q_CATALOG_CODE          2
#define Q_AUTO_INCREMENT	3
#define Q_CHARSET_CODE          4
#define Q_TIME_ZONE_CODE        5
/*
  Q_CATALOG_NZ_CODE is catalog withOUT end zero stored; it is used by MySQL
  5.0.x where x>=4. Saves one byte in every Query_log_event in binlog,
  compared to Q_CATALOG_CODE. The reason we didn't simply re-use
  Q_CATALOG_CODE is that then a 5.0.3 slave of this 5.0.x (x>=4) master would
  crash (segfault etc) because it would expect a 0 when there is none.
*/
#define Q_CATALOG_NZ_CODE       6

#define Q_LC_TIME_NAMES_CODE    7

#define Q_CHARSET_DATABASE_CODE 8

#define Q_TABLE_MAP_FOR_UPDATE_CODE 9

#define Q_MASTER_DATA_WRITTEN_CODE 10

#define Q_INVOKER 11

/* Intvar event post-header */

/* Intvar event data */
#define I_TYPE_OFFSET        0
#define I_VAL_OFFSET         1

/* Rand event data */
#define RAND_SEED1_OFFSET 0
#define RAND_SEED2_OFFSET 8

/* User_var event data */
#define UV_VAL_LEN_SIZE        4
#define UV_VAL_IS_NULL         1
#define UV_VAL_TYPE_SIZE       1
#define UV_NAME_LEN_SIZE       4
#define UV_CHARSET_NUMBER_SIZE 4

/* Load event post-header */
#define L_THREAD_ID_OFFSET   0
#define L_EXEC_TIME_OFFSET   4
#define L_SKIP_LINES_OFFSET  8
#define L_TBL_LEN_OFFSET     12
#define L_DB_LEN_OFFSET      13
#define L_NUM_FIELDS_OFFSET  14
#define L_SQL_EX_OFFSET      18
#define L_DATA_OFFSET        LOAD_HEADER_LEN

/* Rotate event post-header */
#define R_POS_OFFSET       0
#define R_IDENT_OFFSET     8

/* CF to DF handle LOAD DATA INFILE */

/* CF = "Create File" */
#define CF_FILE_ID_OFFSET  0
#define CF_DATA_OFFSET     CREATE_FILE_HEADER_LEN

/* AB = "Append Block" */
#define AB_FILE_ID_OFFSET  0
#define AB_DATA_OFFSET     APPEND_BLOCK_HEADER_LEN

/* EL = "Execute Load" */
#define EL_FILE_ID_OFFSET  0

/* DF = "Delete File" */
#define DF_FILE_ID_OFFSET  0

/* TM = "Table Map" */
#define TM_MAPID_OFFSET    0
#define TM_FLAGS_OFFSET    6

/* RW = "RoWs" */
#define RW_MAPID_OFFSET    0
#define RW_FLAGS_OFFSET    6

/* ELQ = "Execute Load Query" */
#define ELQ_FILE_ID_OFFSET QUERY_HEADER_LEN
#define ELQ_FN_POS_START_OFFSET ELQ_FILE_ID_OFFSET + 4
#define ELQ_FN_POS_END_OFFSET ELQ_FILE_ID_OFFSET + 8
#define ELQ_DUP_HANDLING_OFFSET ELQ_FILE_ID_OFFSET + 12

/* 4 bytes which all binlogs should begin with */
#define BINLOG_MAGIC        "\xfe\x62\x69\x6e"

/*
  The 2 flags below were useless :
  - the first one was never set
  - the second one was set in all Rotate events on the master, but not used for
  anything useful.
  So they are now removed and their place may later be reused for other
  flags. Then one must remember that Rotate events in 4.x have
  LOG_EVENT_FORCED_ROTATE_F set, so one should not rely on the value of the
  replacing flag when reading a Rotate event.
  I keep the defines here just to remember what they were.
*/
#ifdef TO_BE_REMOVED
#define LOG_EVENT_TIME_F            0x1
#define LOG_EVENT_FORCED_ROTATE_F   0x2
#endif

/*
   This flag only makes sense for Format_description_log_event. It is set
   when the event is written, and *reset* when a binlog file is
   closed (yes, it's the only case when MySQL modifies already written
   part of binlog).  Thus it is a reliable indicator that binlog was
   closed correctly.  (Stop_log_event is not enough, there's always a
   small chance that mysqld crashes in the middle of insert and end of
   the binlog would look like a Stop_log_event).

   This flag is used to detect a restart after a crash, and to provide
   "unbreakable" binlog. The problem is that on a crash storage engines
   rollback automatically, while binlog does not.  To solve this we use this
   flag and automatically append ROLLBACK to every non-closed binlog (append
   virtually, on reading, file itself is not changed). If this flag is found,
   mysqlbinlog simply prints "ROLLBACK" Replication master does not abort on
   binlog corruption, but takes it as EOF, and replication slave forces a
   rollback in this case.

   Note, that old binlogs does not have this flag set, so we get a
   a backward-compatible behaviour.
*/

#define LOG_EVENT_BINLOG_IN_USE_F       0x1

/**
  @def LOG_EVENT_THREAD_SPECIFIC_F

  If the query depends on the thread (for example: TEMPORARY TABLE).
  Currently this is used by mysqlbinlog to know it must print
  SET @@PSEUDO_THREAD_ID=xx; before the query (it would not hurt to print it
  for every query but this would be slow).
*/
#define LOG_EVENT_THREAD_SPECIFIC_F 0x4

/**
  @def LOG_EVENT_SUPPRESS_USE_F

  Suppress the generation of 'USE' statements before the actual
  statement. This flag should be set for any events that does not need
  the current database set to function correctly. Most notable cases
  are 'CREATE DATABASE' and 'DROP DATABASE'.

  This flags should only be used in exceptional circumstances, since
  it introduce a significant change in behaviour regarding the
  replication logic together with the flags --binlog-do-db and
  --replicated-do-db.
 */
#define LOG_EVENT_SUPPRESS_USE_F    0x8

/*
  Note: this is a place holder for the flag
  LOG_EVENT_UPDATE_TABLE_MAP_VERSION_F (0x10), which is not used any
  more, please do not reused this value for other flags.
 */

/**
   @def LOG_EVENT_ARTIFICIAL_F
   
   Artificial events are created arbitarily and not written to binary
   log

   These events should not update the master log position when slave
   SQL thread executes them.
*/
#define LOG_EVENT_ARTIFICIAL_F 0x20

/**
   @def LOG_EVENT_RELAY_LOG_F
   
   Events with this flag set are created by slave IO thread and written
   to relay log
*/
#define LOG_EVENT_RELAY_LOG_F 0x40

/**
<<<<<<< HEAD
   @def LOG_EVENT_IGNORABLE_F

   For an event, 'e', carrying a type code, that a slave,
   's', does not recognize, 's' will check 'e' for
   LOG_EVENT_IGNORABLE_F, and if the flag is set, then 'e'
   is ignored. Otherwise, 's' acknowledges that it has
   found an unknown event in the relay log.
*/
#define LOG_EVENT_IGNORABLE_F 0x80

/**
   @def LOG_EVENT_NO_FILTER_F

   Events with this flag are not filtered (e.g. on the current
   database) and are always written to the binary log regardless of
   filters.
*/
#define LOG_EVENT_NO_FILTER_F 0x100

=======
   Events with this flag are not filtered based on the current
   database and is always written to the binary log regardless of
   filters.
 */
#define LOG_EVENT_NO_DB_CHECK_F 0x80

#ifndef MCP_BUG11799583
/* 
   Define LOG_EVENT_NO_FILTER_F as alias for LOG_EVENT_NO_DB_CHECK
   to make it possible to write code that is forward compatible with 5.5
*/
#define LOG_EVENT_NO_FILTER_F LOG_EVENT_NO_DB_CHECK_F
#endif
>>>>>>> 424e3b78

/**
  @def OPTIONS_WRITTEN_TO_BIN_LOG

  OPTIONS_WRITTEN_TO_BIN_LOG are the bits of thd->options which must
  be written to the binlog. OPTIONS_WRITTEN_TO_BIN_LOG could be
  written into the Format_description_log_event, so that if later we
  don't want to replicate a variable we did replicate, or the
  contrary, it's doable. But it should not be too hard to decide once
  for all of what we replicate and what we don't, among the fixed 32
  bits of thd->options.

  I (Guilhem) have read through every option's usage, and it looks
  like OPTION_AUTO_IS_NULL and OPTION_NO_FOREIGN_KEYS are the only
  ones which alter how the query modifies the table. It's good to
  replicate OPTION_RELAXED_UNIQUE_CHECKS too because otherwise, the
  slave may insert data slower than the master, in InnoDB.
  OPTION_BIG_SELECTS is not needed (the slave thread runs with
  max_join_size=HA_POS_ERROR) and OPTION_BIG_TABLES is not needed
  either, as the manual says (because a too big in-memory temp table
  is automatically written to disk).
*/
#define OPTIONS_WRITTEN_TO_BIN_LOG \
  (OPTION_AUTO_IS_NULL | OPTION_NO_FOREIGN_KEY_CHECKS |  \
   OPTION_RELAXED_UNIQUE_CHECKS | OPTION_NOT_AUTOCOMMIT)

/* Shouldn't be defined before */
#define EXPECTED_OPTIONS \
  ((ULL(1) << 14) | (ULL(1) << 26) | (ULL(1) << 27) | (ULL(1) << 19))

#if OPTIONS_WRITTEN_TO_BIN_LOG != EXPECTED_OPTIONS
#error OPTIONS_WRITTEN_TO_BIN_LOG must NOT change their values!
#endif
#undef EXPECTED_OPTIONS         /* You shouldn't use this one */

enum enum_binlog_checksum_alg {
  BINLOG_CHECKSUM_ALG_OFF= 0,    // Events are without checksum though its generator
                                 // is checksum-capable New Master (NM).
  BINLOG_CHECKSUM_ALG_CRC32= 1,  // CRC32 of zlib algorithm.
  BINLOG_CHECKSUM_ALG_ENUM_END,  // the cut line: valid alg range is [1, 0x7f].
  BINLOG_CHECKSUM_ALG_UNDEF= 255 // special value to tag undetermined yet checksum
                                 // or events from checksum-unaware servers
};

#define CHECKSUM_CRC32_SIGNATURE_LEN 4
/**
   defined statically while there is just one alg implemented
*/
#define BINLOG_CHECKSUM_LEN CHECKSUM_CRC32_SIGNATURE_LEN
#define BINLOG_CHECKSUM_ALG_DESC_LEN 1  /* 1 byte checksum alg descriptor */

/**
  @enum Log_event_type

  Enumeration type for the different types of log events.
*/
enum Log_event_type
{
  /*
    Every time you update this enum (when you add a type), you have to
    fix Format_description_log_event::Format_description_log_event().
  */
  UNKNOWN_EVENT= 0,
  START_EVENT_V3= 1,
  QUERY_EVENT= 2,
  STOP_EVENT= 3,
  ROTATE_EVENT= 4,
  INTVAR_EVENT= 5,
  LOAD_EVENT= 6,
  SLAVE_EVENT= 7,  /* Unused. Slave_log_event code has been removed. (15th Oct. 2010) */
  CREATE_FILE_EVENT= 8,
  APPEND_BLOCK_EVENT= 9,
  EXEC_LOAD_EVENT= 10,
  DELETE_FILE_EVENT= 11,
  /*
    NEW_LOAD_EVENT is like LOAD_EVENT except that it has a longer
    sql_ex, allowing multibyte TERMINATED BY etc; both types share the
    same class (Load_log_event)
  */
  NEW_LOAD_EVENT= 12,
  RAND_EVENT= 13,
  USER_VAR_EVENT= 14,
  FORMAT_DESCRIPTION_EVENT= 15,
  XID_EVENT= 16,
  BEGIN_LOAD_QUERY_EVENT= 17,
  EXECUTE_LOAD_QUERY_EVENT= 18,

  TABLE_MAP_EVENT = 19,

  /*
    These event numbers were used for 5.1.0 to 5.1.15 and are
    therefore obsolete.
   */
  PRE_GA_WRITE_ROWS_EVENT = 20,
  PRE_GA_UPDATE_ROWS_EVENT = 21,
  PRE_GA_DELETE_ROWS_EVENT = 22,

  /*
    These event numbers are used from 5.1.16 and forward
   */
  WRITE_ROWS_EVENT = 23,
  UPDATE_ROWS_EVENT = 24,
  DELETE_ROWS_EVENT = 25,

  /*
    Something out of the ordinary happened on the master
   */
  INCIDENT_EVENT= 26,

  /*
    Heartbeat event to be send by master at its idle time 
    to ensure master's online status to slave 
  */
  HEARTBEAT_LOG_EVENT= 27,

  /*
    In some situations, it is necessary to send over ignorable
    data to the slave: data that a slave can handle in case there
    is code for handling it, but which can be ignored if it is not
    recognized.
  */
  IGNORABLE_LOG_EVENT= 28,
  ROWS_QUERY_LOG_EVENT= 29,

  /*
    Add new events here - right above this comment!
    Existing events (except ENUM_END_EVENT) should never change their numbers
  */

  ENUM_END_EVENT /* end marker */
};

/*
   The number of types we handle in Format_description_log_event (UNKNOWN_EVENT
   is not to be handled, it does not exist in binlogs, it does not have a
   format).
*/
#define LOG_EVENT_TYPES (ENUM_END_EVENT-1)

enum Int_event_type
{
  INVALID_INT_EVENT = 0, LAST_INSERT_ID_EVENT = 1, INSERT_ID_EVENT = 2
};


#ifdef MYSQL_SERVER
class String;
class MYSQL_BIN_LOG;
class THD;
#endif

class Format_description_log_event;
class Relay_log_info;

#ifdef MYSQL_CLIENT
enum enum_base64_output_mode {
  BASE64_OUTPUT_NEVER= 0,
  BASE64_OUTPUT_AUTO= 1,
  BASE64_OUTPUT_UNSPEC= 2,
  BASE64_OUTPUT_DECODE_ROWS= 3,
  /* insert new output modes here */
  BASE64_OUTPUT_MODE_COUNT
};

/*
  A structure for mysqlbinlog to know how to print events

  This structure is passed to the event's print() methods,

  There are two types of settings stored here:
  1. Last db, flags2, sql_mode etc comes from the last printed event.
     They are stored so that only the necessary USE and SET commands
     are printed.
  2. Other information on how to print the events, e.g. short_form,
     hexdump_from.  These are not dependent on the last event.
*/
typedef struct st_print_event_info
{
  /*
    Settings for database, sql_mode etc that comes from the last event
    that was printed.  We cache these so that we don't have to print
    them if they are unchanged.
  */
  // TODO: have the last catalog here ??
  char db[FN_REFLEN+1]; // TODO: make this a LEX_STRING when thd->db is
  bool flags2_inited;
  uint32 flags2;
  bool sql_mode_inited;
  sql_mode_t sql_mode;		/* must be same as THD.variables.sql_mode */
  ulong auto_increment_increment, auto_increment_offset;
  bool charset_inited;
  char charset[6]; // 3 variables, each of them storable in 2 bytes
  char time_zone_str[MAX_TIME_ZONE_NAME_LENGTH];
  uint lc_time_names_number;
  uint charset_database_number;
  uint thread_id;
  bool thread_id_printed;

  st_print_event_info();

  ~st_print_event_info() {
    close_cached_file(&head_cache);
    close_cached_file(&body_cache);
  }
  bool init_ok() /* tells if construction was successful */
    { return my_b_inited(&head_cache) && my_b_inited(&body_cache); }


  /* Settings on how to print the events */
  bool short_form;
  enum_base64_output_mode base64_output_mode;
  /*
    This is set whenever a Format_description_event is printed.
    Later, when an event is printed in base64, this flag is tested: if
    no Format_description_event has been seen, it is unsafe to print
    the base64 event, so an error message is generated.
  */
  bool printed_fd_event;
  my_off_t hexdump_from;
  uint8 common_header_len;
  char delimiter[16];

  uint verbose;
  table_mapping m_table_map;
  table_mapping m_table_map_ignored;

  /*
     These two caches are used by the row-based replication events to
     collect the header information and the main body of the events
     making up a statement.
   */
  IO_CACHE head_cache;
  IO_CACHE body_cache;
  /* Indicate if the body cache has unflushed events */
  bool have_unflushed_events;
} PRINT_EVENT_INFO;
#endif

/**
  the struct aggregates two paramenters that identify an event
  uniquely in scope of communication of a particular master and slave couple.
  I.e there can not be 2 events from the same staying connected master which
  have the same coordinates.
  @note
  Such identifier is not yet unique generally as the event originating master
  is resetable. Also the crashed master can be replaced with some other.
*/
struct event_coordinates
{
  char * file_name; // binlog file name (directories stripped)
  my_off_t  pos;       // event's position in the binlog file
};

/**
  @class Log_event

  This is the abstract base class for binary log events.
  
  @section Log_event_binary_format Binary Format

  Any @c Log_event saved on disk consists of the following three
  components.

  - Common-Header
  - Post-Header
  - Body

  The Common-Header, documented in the table @ref Table_common_header
  "below", always has the same form and length within one version of
  MySQL.  Each event type specifies a format and length of the
  Post-Header.  The length of the Common-Header is the same for all
  events of the same type.  The Body may be of different format and
  length even for different events of the same type.  The binary
  formats of Post-Header and Body are documented separately in each
  subclass.  The binary format of Common-Header is as follows.

  <table>
  <caption>Common-Header</caption>

  <tr>
    <th>Name</th>
    <th>Format</th>
    <th>Description</th>
  </tr>

  <tr>
    <td>timestamp</td>
    <td>4 byte unsigned integer</td>
    <td>The time when the query started, in seconds since 1970.
    </td>
  </tr>

  <tr>
    <td>type</td>
    <td>1 byte enumeration</td>
    <td>See enum #Log_event_type.</td>
  </tr>

  <tr>
    <td>server_id</td>
    <td>4 byte unsigned integer</td>
    <td>Server ID of the server that created the event.</td>
  </tr>

  <tr>
    <td>total_size</td>
    <td>4 byte unsigned integer</td>
    <td>The total size of this event, in bytes.  In other words, this
    is the sum of the sizes of Common-Header, Post-Header, and Body.
    </td>
  </tr>

  <tr>
    <td>master_position</td>
    <td>4 byte unsigned integer</td>
    <td>The position of the next event in the master binary log, in
    bytes from the beginning of the file.  In a binlog that is not a
    relay log, this is just the position of the next event, in bytes
    from the beginning of the file.  In a relay log, this is
    the position of the next event in the master's binlog.
    </td>
  </tr>

  <tr>
    <td>flags</td>
    <td>2 byte bitfield</td>
    <td>See Log_event::flags.</td>
  </tr>
  </table>

  Summing up the numbers above, we see that the total size of the
  common header is 19 bytes.

  @subsection Log_event_format_of_atomic_primitives Format of Atomic Primitives

  - All numbers, whether they are 16-, 24-, 32-, or 64-bit numbers,
  are stored in little endian, i.e., the least significant byte first,
  unless otherwise specified.

  @anchor packed_integer
  - Some events use a special format for efficient representation of
  unsigned integers, called Packed Integer.  A Packed Integer has the
  capacity of storing up to 8-byte integers, while small integers
  still can use 1, 3, or 4 bytes.  The value of the first byte
  determines how to read the number, according to the following table:

  <table>
  <caption>Format of Packed Integer</caption>

  <tr>
    <th>First byte</th>
    <th>Format</th>
  </tr>

  <tr>
    <td>0-250</td>
    <td>The first byte is the number (in the range 0-250), and no more
    bytes are used.</td>
  </tr>

  <tr>
    <td>252</td>
    <td>Two more bytes are used.  The number is in the range
    251-0xffff.</td>
  </tr>

  <tr>
    <td>253</td>
    <td>Three more bytes are used.  The number is in the range
    0xffff-0xffffff.</td>
  </tr>

  <tr>
    <td>254</td>
    <td>Eight more bytes are used.  The number is in the range
    0xffffff-0xffffffffffffffff.</td>
  </tr>

  </table>

  - Strings are stored in various formats.  The format of each string
  is documented separately.
*/
class Log_event
{
public:
  /**
     Enumeration of what kinds of skipping (and non-skipping) that can
     occur when the slave executes an event.

     @see shall_skip
     @see do_shall_skip
   */
  enum enum_skip_reason {
    /**
       Don't skip event.
    */
    EVENT_SKIP_NOT,

    /**
       Skip event by ignoring it.

       This means that the slave skip counter will not be changed.
    */
    EVENT_SKIP_IGNORE,

    /**
       Skip event and decrease skip counter.
    */
    EVENT_SKIP_COUNT
  };

  enum enum_event_cache_type 
  {
    EVENT_INVALID_CACHE,
    /* 
      If possible the event should use a non-transactional cache before
      being flushed to the binary log. This means that it must be flushed
      right after its correspondent statement is completed.
    */
    EVENT_STMT_CACHE,
    /* 
      The event should use a transactional cache before being flushed to
      the binary log. This means that it must be flushed upon commit or 
      rollback. 
    */
    EVENT_TRANSACTIONAL_CACHE,
    /* 
      The event must be written directly to the binary log without going
      through a cache.
    */
    EVENT_NO_CACHE,
    /**
       If there is a need for different types, introduce them before this.
    */
    EVENT_CACHE_COUNT
  };

  /*
    The following type definition is to be used whenever data is placed 
    and manipulated in a common buffer. Use this typedef for buffers
    that contain data containing binary and character data.
  */
  typedef unsigned char Byte;

  /*
    The offset in the log where this event originally appeared (it is
    preserved in relay logs, making SHOW SLAVE STATUS able to print
    coordinates of the event in the master's binlog). Note: when a
    transaction is written by the master to its binlog (wrapped in
    BEGIN/COMMIT) the log_pos of all the queries it contains is the
    one of the BEGIN (this way, when one does SHOW SLAVE STATUS it
    sees the offset of the BEGIN, which is logical as rollback may
    occur), except the COMMIT query which has its real offset.
  */
  my_off_t log_pos;
  /*
     A temp buffer for read_log_event; it is later analysed according to the
     event's type, and its content is distributed in the event-specific fields.
  */
  char *temp_buf;
  /*
    Timestamp on the master(for debugging and replication of
    NOW()/TIMESTAMP).  It is important for queries and LOAD DATA
    INFILE. This is set at the event's creation time, except for Query
    and Load (et al.) events where this is set at the query's
    execution time, which guarantees good replication (otherwise, we
    could have a query and its event with different timestamps).
  */
  time_t when;
  /* The number of seconds the query took to run on the master. */
  ulong exec_time;
  /* Number of bytes written by write() function */
  ulong data_written;

  /*
    The master's server id (is preserved in the relay log; used to
    prevent from infinite loops in circular replication).
  */
  uint32 server_id;

#ifndef MCP_BUG52305
  /*
    The server id read from the Binlog.  server_id above has
    lowest bits of this only according to the value of
    opt_server_id_bits
  */
  uint32 unmasked_server_id;
#endif

  /**
    Some 16 flags. See the definitions above for LOG_EVENT_TIME_F,
    LOG_EVENT_FORCED_ROTATE_F, LOG_EVENT_THREAD_SPECIFIC_F, and
    LOG_EVENT_SUPPRESS_USE_F for notes.
  */
  uint16 flags;
  
  /*
    Defines the type of the cache, if any, where the event will be
    stored before being flushed to disk.
  */
  uint16 cache_type;

  /**
    A storage to cache the global system variable's value.
    Handling of a separate event will be governed its member.
  */
  ulong slave_exec_mode;

  /**
    Placeholder for event checksum while writing to binlog.
   */
  ha_checksum crc;
#ifdef MYSQL_SERVER
  THD* thd;

  Log_event();
  Log_event(THD* thd_arg, uint16 flags_arg, bool is_transactional);
  /*
    read_log_event() functions read an event from a binlog or relay
    log; used by SHOW BINLOG EVENTS, the binlog_dump thread on the
    master (reads master's binlog), the slave IO thread (reads the
    event sent by binlog_dump), the slave SQL thread (reads the event
    from the relay log).  If mutex is 0, the read will proceed without
    mutex.  We need the description_event to be able to parse the
    event (to know the post-header's size); in fact in read_log_event
    we detect the event's type, then call the specific event's
    constructor and pass description_event as an argument.
  */
  static Log_event* read_log_event(IO_CACHE* file,
                                   mysql_mutex_t* log_lock,
                                   const Format_description_log_event
                                   *description_event,
                                   my_bool crc_check);
  static int read_log_event(IO_CACHE* file, String* packet,
                            mysql_mutex_t* log_lock, uint8 checksum_alg_arg);
  /*
    init_show_field_list() prepares the column names and types for the
    output of SHOW BINLOG EVENTS; it is used only by SHOW BINLOG
    EVENTS.
  */
  static void init_show_field_list(List<Item>* field_list);
#ifdef HAVE_REPLICATION
  int net_send(Protocol *protocol, const char* log_name, my_off_t pos);

  /*
    pack_info() is used by SHOW BINLOG EVENTS; as print() it prepares and sends
    a string to display to the user, so it resembles print().
  */

  virtual void pack_info(Protocol *protocol);

#endif /* HAVE_REPLICATION */
  virtual const char* get_db()
  {
    return thd ? thd->db : 0;
  }
#else
  Log_event() : temp_buf(0) {}
    /* avoid having to link mysqlbinlog against libpthread */
  static Log_event* read_log_event(IO_CACHE* file,
                                   const Format_description_log_event
                                   *description_event, my_bool crc_check);
  /* print*() functions are used by mysqlbinlog */
  virtual void print(FILE* file, PRINT_EVENT_INFO* print_event_info) = 0;
  void print_timestamp(IO_CACHE* file, time_t *ts = 0);
  void print_header(IO_CACHE* file, PRINT_EVENT_INFO* print_event_info,
                    bool is_more);
  void print_base64(IO_CACHE* file, PRINT_EVENT_INFO* print_event_info,
                    bool is_more);
#endif
  /* 
     The value is set by caller of FD constructor and
     Log_event::write_header() for the rest.
     In the FD case it's propagated into the last byte 
     of post_header_len[] at FD::write().
     On the slave side the value is assigned from post_header_len[last] 
     of the last seen FD event.
  */
  uint8 checksum_alg;

  static void *operator new(size_t size)
  {
    return (void*) my_malloc((uint)size, MYF(MY_WME|MY_FAE));
  }

  static void operator delete(void *ptr, size_t)
  {
    my_free(ptr);
  }

  /* Placement version of the above operators */
  static void *operator new(size_t, void* ptr) { return ptr; }
  static void operator delete(void*, void*) { }
  bool wrapper_my_b_safe_write(IO_CACHE* file, const uchar* buf, ulong data_length);

#ifdef MYSQL_SERVER
  bool write_header(IO_CACHE* file, ulong data_length);
  bool write_footer(IO_CACHE* file);
  my_bool need_checksum();

  virtual bool write(IO_CACHE* file)
  {
    return(write_header(file, get_data_size()) ||
	   write_data_header(file) ||
	   write_data_body(file) ||
	   write_footer(file));
  }
  virtual bool write_data_header(IO_CACHE* file)
  { return 0; }
  virtual bool write_data_body(IO_CACHE* file __attribute__((unused)))
  { return 0; }
  inline time_t get_time()
  {
    THD *tmp_thd;
    if (when)
      return when;
    if (thd)
      return thd->start_time;
    if ((tmp_thd= current_thd))
      return tmp_thd->start_time;
    return my_time(0);
  }
#endif
  virtual Log_event_type get_type_code() = 0;
  virtual bool is_valid() const = 0;
  void set_artificial_event() { flags |= LOG_EVENT_ARTIFICIAL_F; }
  void set_relay_log_event() { flags |= LOG_EVENT_RELAY_LOG_F; }
  bool is_artificial_event() const { return flags & LOG_EVENT_ARTIFICIAL_F; }
  bool is_relay_log_event() const { return flags & LOG_EVENT_RELAY_LOG_F; }
  bool is_ignorable_event() const { return flags & LOG_EVENT_IGNORABLE_F; }
  bool is_no_filter_event() const { return flags & LOG_EVENT_NO_FILTER_F; }
  inline bool use_trans_cache() const
  { 
    return (cache_type == Log_event::EVENT_TRANSACTIONAL_CACHE);
  }
  inline void set_direct_logging()
  {
    cache_type = Log_event::EVENT_NO_CACHE;
  }
  inline bool use_direct_logging()
  {
    return (cache_type == Log_event::EVENT_NO_CACHE);
  }
  Log_event(const char* buf, const Format_description_log_event
            *description_event);
  virtual ~Log_event() { free_temp_buf();}
  void register_temp_buf(char* buf) { temp_buf = buf; }
  void free_temp_buf()
  {
    if (temp_buf)
    {
      my_free(temp_buf);
      temp_buf = 0;
    }
  }
  /*
    Get event length for simple events. For complicated events the length
    is calculated during write()
  */
  virtual int get_data_size() { return 0;}
  static Log_event* read_log_event(const char* buf, uint event_len,
				   const char **error,
                                   const Format_description_log_event
                                   *description_event, my_bool crc_check);
  /**
    Returns the human readable name of the given event type.
  */
  static const char* get_type_str(Log_event_type type);
  /**
    Returns the human readable name of this event's type.
  */
  const char* get_type_str();

  /* Return start of query time or current time */

#if defined(MYSQL_SERVER) && defined(HAVE_REPLICATION)
public:

  /**
     Apply the event to the database.

     This function represents the public interface for applying an
     event.

     @see do_apply_event
   */
  int apply_event(Relay_log_info const *rli)
  {
    return do_apply_event(rli);
  }


  /**
     Update the relay log position.

     This function represents the public interface for "stepping over"
     the event and will update the relay log information.

     @see do_update_pos
   */
  int update_pos(Relay_log_info *rli)
  {
    return do_update_pos(rli);
  }

  /**
     Decide if the event shall be skipped, and the reason for skipping
     it.

     @see do_shall_skip
   */
  enum_skip_reason shall_skip(Relay_log_info *rli)
  {
    return do_shall_skip(rli);
  }

protected:

  /**
     Helper function to ignore an event w.r.t. the slave skip counter.

     This function can be used inside do_shall_skip() for functions
     that cannot end a group. If the slave skip counter is 1 when
     seeing such an event, the event shall be ignored, the counter
     left intact, and processing continue with the next event.

     A typical usage is:
     @code
     enum_skip_reason do_shall_skip(Relay_log_info *rli) {
       return continue_group(rli);
     }
     @endcode

     @return Skip reason
   */
  enum_skip_reason continue_group(Relay_log_info *rli);

  /**
    Primitive to apply an event to the database.

    This is where the change to the database is made.

    @note The primitive is protected instead of private, since there
    is a hierarchy of actions to be performed in some cases.

    @see Format_description_log_event::do_apply_event()

    @param rli Pointer to relay log info structure

    @retval 0     Event applied successfully
    @retval errno Error code if event application failed
  */
  virtual int do_apply_event(Relay_log_info const *rli)
  {
    return 0;                /* Default implementation does nothing */
  }


  /**
     Advance relay log coordinates.

     This function is called to advance the relay log coordinates to
     just after the event.  It is essential that both the relay log
     coordinate and the group log position is updated correctly, since
     this function is used also for skipping events.

     Normally, each implementation of do_update_pos() shall:

     - Update the event position to refer to the position just after
       the event.

     - Update the group log position to refer to the position just
       after the event <em>if the event is last in a group</em>

     @param rli Pointer to relay log info structure

     @retval 0     Coordinates changed successfully
     @retval errno Error code if advancing failed (usually just
                   1). Observe that handler errors are returned by the
                   do_apply_event() function, and not by this one.
   */
  virtual int do_update_pos(Relay_log_info *rli);


  /**
     Decide if this event shall be skipped or not and the reason for
     skipping it.

     The default implementation decide that the event shall be skipped
     if either:

     - the server id of the event is the same as the server id of the
       server and <code>rli->replicate_same_server_id</code> is true,
       or

     - if <code>rli->slave_skip_counter</code> is greater than zero.

     @see do_apply_event
     @see do_update_pos

     @retval Log_event::EVENT_SKIP_NOT
     The event shall not be skipped and should be applied.

     @retval Log_event::EVENT_SKIP_IGNORE
     The event shall be skipped by just ignoring it, i.e., the slave
     skip counter shall not be changed. This happends if, for example,
     the originating server id of the event is the same as the server
     id of the slave.

     @retval Log_event::EVENT_SKIP_COUNT
     The event shall be skipped because the slave skip counter was
     non-zero. The caller shall decrease the counter by one.
   */
  virtual enum_skip_reason do_shall_skip(Relay_log_info *rli);
#endif
};


/*
   One class for each type of event.
   Two constructors for each class:
   - one to create the event for logging (when the server acts as a master),
   called after an update to the database is done,
   which accepts parameters like the query, the database, the options for LOAD
   DATA INFILE...
   - one to create the event from a packet (when the server acts as a slave),
   called before reproducing the update, which accepts parameters (like a
   buffer). Used to read from the master, from the relay log, and in
   mysqlbinlog. This constructor must be format-tolerant.
*/

/**
  @class Query_log_event
   
  A @c Query_log_event is created for each query that modifies the
  database, unless the query is logged row-based.

  @section Query_log_event_binary_format Binary format

  See @ref Log_event_binary_format "Binary format for log events" for
  a general discussion and introduction to the binary format of binlog
  events.

  The Post-Header has five components:

  <table>
  <caption>Post-Header for Query_log_event</caption>

  <tr>
    <th>Name</th>
    <th>Format</th>
    <th>Description</th>
  </tr>

  <tr>
    <td>slave_proxy_id</td>
    <td>4 byte unsigned integer</td>
    <td>An integer identifying the client thread that issued the
    query.  The id is unique per server.  (Note, however, that two
    threads on different servers may have the same slave_proxy_id.)
    This is used when a client thread creates a temporary table local
    to the client.  The slave_proxy_id is used to distinguish
    temporary tables that belong to different clients.
    </td>
  </tr>

  <tr>
    <td>exec_time</td>
    <td>4 byte unsigned integer</td>
    <td>The time from when the query started to when it was logged in
    the binlog, in seconds.</td>
  </tr>

  <tr>
    <td>db_len</td>
    <td>1 byte integer</td>
    <td>The length of the name of the currently selected database.</td>
  </tr>

  <tr>
    <td>error_code</td>
    <td>2 byte unsigned integer</td>
    <td>Error code generated by the master.  If the master fails, the
    slave will fail with the same error code, except for the error
    codes ER_DB_CREATE_EXISTS == 1007 and ER_DB_DROP_EXISTS == 1008.
    </td>
  </tr>

  <tr>
    <td>status_vars_len</td>
    <td>2 byte unsigned integer</td>
    <td>The length of the status_vars block of the Body, in bytes. See
    @ref query_log_event_status_vars "below".
    </td>
  </tr>
  </table>

  The Body has the following components:

  <table>
  <caption>Body for Query_log_event</caption>

  <tr>
    <th>Name</th>
    <th>Format</th>
    <th>Description</th>
  </tr>

  <tr>
    <td>@anchor query_log_event_status_vars status_vars</td>
    <td>status_vars_len bytes</td>
    <td>Zero or more status variables.  Each status variable consists
    of one byte identifying the variable stored, followed by the value
    of the variable.  The possible variables are listed separately in
    the table @ref Table_query_log_event_status_vars "below".  MySQL
    always writes events in the order defined below; however, it is
    capable of reading them in any order.  </td>
  </tr>

  <tr>
    <td>db</td>
    <td>db_len+1</td>
    <td>The currently selected database, as a null-terminated string.

    (The trailing zero is redundant since the length is already known;
    it is db_len from Post-Header.)
    </td>
  </tr>

  <tr>
    <td>query</td>
    <td>variable length string without trailing zero, extending to the
    end of the event (determined by the length field of the
    Common-Header)
    </td>
    <td>The SQL query.</td>
  </tr>
  </table>

  The following table lists the status variables that may appear in
  the status_vars field.

  @anchor Table_query_log_event_status_vars
  <table>
  <caption>Status variables for Query_log_event</caption>

  <tr>
    <th>Status variable</th>
    <th>1 byte identifier</th>
    <th>Format</th>
    <th>Description</th>
  </tr>

  <tr>
    <td>flags2</td>
    <td>Q_FLAGS2_CODE == 0</td>
    <td>4 byte bitfield</td>
    <td>The flags in @c thd->options, binary AND-ed with @c
    OPTIONS_WRITTEN_TO_BIN_LOG.  The @c thd->options bitfield contains
    options for "SELECT".  @c OPTIONS_WRITTEN identifies those options
    that need to be written to the binlog (not all do).  Specifically,
    @c OPTIONS_WRITTEN_TO_BIN_LOG equals (@c OPTION_AUTO_IS_NULL | @c
    OPTION_NO_FOREIGN_KEY_CHECKS | @c OPTION_RELAXED_UNIQUE_CHECKS |
    @c OPTION_NOT_AUTOCOMMIT), or 0x0c084000 in hex.

    These flags correspond to the SQL variables SQL_AUTO_IS_NULL,
    FOREIGN_KEY_CHECKS, UNIQUE_CHECKS, and AUTOCOMMIT, documented in
    the "SET Syntax" section of the MySQL Manual.

    This field is always written to the binlog in version >= 5.0, and
    never written in version < 5.0.
    </td>
  </tr>

  <tr>
    <td>sql_mode</td>
    <td>Q_SQL_MODE_CODE == 1</td>
    <td>8 byte bitfield</td>
    <td>The @c sql_mode variable.  See the section "SQL Modes" in the
    MySQL manual, and see sql_priv.h for a list of the possible
    flags. Currently (2007-10-04), the following flags are available:
    <pre>
    MODE_REAL_AS_FLOAT==0x1
    MODE_PIPES_AS_CONCAT==0x2
    MODE_ANSI_QUOTES==0x4
    MODE_IGNORE_SPACE==0x8
    MODE_NOT_USED==0x10
    MODE_ONLY_FULL_GROUP_BY==0x20
    MODE_NO_UNSIGNED_SUBTRACTION==0x40
    MODE_NO_DIR_IN_CREATE==0x80
    MODE_POSTGRESQL==0x100
    MODE_ORACLE==0x200
    MODE_MSSQL==0x400
    MODE_DB2==0x800
    MODE_MAXDB==0x1000
    MODE_NO_KEY_OPTIONS==0x2000
    MODE_NO_TABLE_OPTIONS==0x4000
    MODE_NO_FIELD_OPTIONS==0x8000
    MODE_MYSQL323==0x10000
    MODE_MYSQL323==0x20000
    MODE_MYSQL40==0x40000
    MODE_ANSI==0x80000
    MODE_NO_AUTO_VALUE_ON_ZERO==0x100000
    MODE_NO_BACKSLASH_ESCAPES==0x200000
    MODE_STRICT_TRANS_TABLES==0x400000
    MODE_STRICT_ALL_TABLES==0x800000
    MODE_NO_ZERO_IN_DATE==0x1000000
    MODE_NO_ZERO_DATE==0x2000000
    MODE_INVALID_DATES==0x4000000
    MODE_ERROR_FOR_DIVISION_BY_ZERO==0x8000000
    MODE_TRADITIONAL==0x10000000
    MODE_NO_AUTO_CREATE_USER==0x20000000
    MODE_HIGH_NOT_PRECEDENCE==0x40000000
    MODE_PAD_CHAR_TO_FULL_LENGTH==0x80000000
    </pre>
    All these flags are replicated from the server.  However, all
    flags except @c MODE_NO_DIR_IN_CREATE are honored by the slave;
    the slave always preserves its old value of @c
    MODE_NO_DIR_IN_CREATE.  For a rationale, see comment in
    @c Query_log_event::do_apply_event in @c log_event.cc.

    This field is always written to the binlog.
    </td>
  </tr>

  <tr>
    <td>catalog</td>
    <td>Q_CATALOG_NZ_CODE == 6</td>
    <td>Variable-length string: the length in bytes (1 byte) followed
    by the characters (at most 255 bytes)
    </td>
    <td>Stores the client's current catalog.  Every database belongs
    to a catalog, the same way that every table belongs to a
    database.  Currently, there is only one catalog, "std".

    This field is written if the length of the catalog is > 0;
    otherwise it is not written.
    </td>
  </tr>

  <tr>
    <td>auto_increment</td>
    <td>Q_AUTO_INCREMENT == 3</td>
    <td>two 2 byte unsigned integers, totally 2+2=4 bytes</td>

    <td>The two variables auto_increment_increment and
    auto_increment_offset, in that order.  For more information, see
    "System variables" in the MySQL manual.

    This field is written if auto_increment > 1.  Otherwise, it is not
    written.
    </td>
  </tr>

  <tr>
    <td>charset</td>
    <td>Q_CHARSET_CODE == 4</td>
    <td>three 2 byte unsigned integers, totally 2+2+2=6 bytes</td>
    <td>The three variables character_set_client,
    collation_connection, and collation_server, in that order.
    character_set_client is a code identifying the character set and
    collation used by the client to encode the query.
    collation_connection identifies the character set and collation
    that the master converts the query to when it receives it; this is
    useful when comparing literal strings.  collation_server is the
    default character set and collation used when a new database is
    created.

    See also "Connection Character Sets and Collations" in the MySQL
    5.1 manual.

    All three variables are codes identifying a (character set,
    collation) pair.  To see which codes map to which pairs, run the
    query "SELECT id, character_set_name, collation_name FROM
    COLLATIONS".

    Cf. Q_CHARSET_DATABASE_CODE below.

    This field is always written.
    </td>
  </tr>

  <tr>
    <td>time_zone</td>
    <td>Q_TIME_ZONE_CODE == 5</td>
    <td>Variable-length string: the length in bytes (1 byte) followed
    by the characters (at most 255 bytes).
    <td>The time_zone of the master.

    See also "System Variables" and "MySQL Server Time Zone Support"
    in the MySQL manual.

    This field is written if the length of the time zone string is >
    0; otherwise, it is not written.
    </td>
  </tr>

  <tr>
    <td>lc_time_names_number</td>
    <td>Q_LC_TIME_NAMES_CODE == 7</td>
    <td>2 byte integer</td>
    <td>A code identifying a table of month and day names.  The
    mapping from codes to languages is defined in @c sql_locale.cc.

    This field is written if it is not 0, i.e., if the locale is not
    en_US.
    </td>
  </tr>

  <tr>
    <td>charset_database_number</td>
    <td>Q_CHARSET_DATABASE_CODE == 8</td>
    <td>2 byte integer</td>

    <td>The value of the collation_database system variable (in the
    source code stored in @c thd->variables.collation_database), which
    holds the code for a (character set, collation) pair as described
    above (see Q_CHARSET_CODE).

    collation_database was used in old versions (???WHEN).  Its value
    was loaded when issuing a "use db" query and could be changed by
    issuing a "SET collation_database=xxx" query.  It used to affect
    the "LOAD DATA INFILE" and "CREATE TABLE" commands.

    In newer versions, "CREATE TABLE" has been changed to take the
    character set from the database of the created table, rather than
    the character set of the current database.  This makes a
    difference when creating a table in another database than the
    current one.  "LOAD DATA INFILE" has not yet changed to do this,
    but there are plans to eventually do it, and to make
    collation_database read-only.

    This field is written if it is not 0.
    </td>
  </tr>
  <tr>
    <td>table_map_for_update</td>
    <td>Q_TABLE_MAP_FOR_UPDATE_CODE == 9</td>
    <td>8 byte integer</td>

    <td>The value of the table map that is to be updated by the
    multi-table update query statement. Every bit of this variable
    represents a table, and is set to 1 if the corresponding table is
    to be updated by this statement.

    The value of this variable is set when executing a multi-table update
    statement and used by slave to apply filter rules without opening
    all the tables on slave. This is required because some tables may
    not exist on slave because of the filter rules.
    </td>
  </tr>
  </table>

  @subsection Query_log_event_notes_on_previous_versions Notes on Previous Versions

  * Status vars were introduced in version 5.0.  To read earlier
  versions correctly, check the length of the Post-Header.

  * The status variable Q_CATALOG_CODE == 2 existed in MySQL 5.0.x,
  where 0<=x<=3.  It was identical to Q_CATALOG_CODE, except that the
  string had a trailing '\0'.  The '\0' was removed in 5.0.4 since it
  was redundant (the string length is stored before the string).  The
  Q_CATALOG_CODE will never be written by a new master, but can still
  be understood by a new slave.

  * See Q_CHARSET_DATABASE_CODE in the table above.

  * When adding new status vars, please don't forget to update the
  MAX_SIZE_LOG_EVENT_STATUS, and update function code_name

*/
class Query_log_event: public Log_event
{
  LEX_STRING user;
  LEX_STRING host;
protected:
  Log_event::Byte* data_buf;
public:
  const char* query;
  const char* catalog;
  const char* db;
  /*
    If we already know the length of the query string
    we pass it with q_len, so we would not have to call strlen()
    otherwise, set it to 0, in which case, we compute it with strlen()
  */
  uint32 q_len;
  uint32 db_len;
  uint16 error_code;
  ulong thread_id;
  /*
    For events created by Query_log_event::do_apply_event (and
    Load_log_event::do_apply_event()) we need the *original* thread
    id, to be able to log the event with the original (=master's)
    thread id (fix for BUG#1686).
  */
  ulong slave_proxy_id;

  /*
    Binlog format 3 and 4 start to differ (as far as class members are
    concerned) from here.
  */

  uint catalog_len;			// <= 255 char; 0 means uninited

  /*
    We want to be able to store a variable number of N-bit status vars:
    (generally N=32; but N=64 for SQL_MODE) a user may want to log the number
    of affected rows (for debugging) while another does not want to lose 4
    bytes in this.
    The storage on disk is the following:
    status_vars_len is part of the post-header,
    status_vars are in the variable-length part, after the post-header, before
    the db & query.
    status_vars on disk is a sequence of pairs (code, value) where 'code' means
    'sql_mode', 'affected' etc. Sometimes 'value' must be a short string, so
    its first byte is its length. For now the order of status vars is:
    flags2 - sql_mode - catalog - autoinc - charset
    We should add the same thing to Load_log_event, but in fact
    LOAD DATA INFILE is going to be logged with a new type of event (logging of
    the plain text query), so Load_log_event would be frozen, so no need. The
    new way of logging LOAD DATA INFILE would use a derived class of
    Query_log_event, so automatically benefit from the work already done for
    status variables in Query_log_event.
 */
  uint16 status_vars_len;

  /*
    'flags2' is a second set of flags (on top of those in Log_event), for
    session variables. These are thd->options which is & against a mask
    (OPTIONS_WRITTEN_TO_BIN_LOG).
    flags2_inited helps make a difference between flags2==0 (3.23 or 4.x
    master, we don't know flags2, so use the slave server's global options) and
    flags2==0 (5.0 master, we know this has a meaning of flags all down which
    must influence the query).
  */
  bool flags2_inited;
  bool sql_mode_inited;
  bool charset_inited;

  uint32 flags2;
  /* In connections sql_mode is 32 bits now but will be 64 bits soon */
  sql_mode_t sql_mode;
  ulong auto_increment_increment, auto_increment_offset;
  char charset[6];
  uint time_zone_len; /* 0 means uninited */
  const char *time_zone_str;
  uint lc_time_names_number; /* 0 means en_US */
  uint charset_database_number;
  /*
    map for tables that will be updated for a multi-table update query
    statement, for other query statements, this will be zero.
  */
  ulonglong table_map_for_update;
  /*
    Holds the original length of a Query_log_event that comes from a
    master of version < 5.0 (i.e., binlog_version < 4). When the IO
    thread writes the relay log, it augments the Query_log_event with a
    Q_MASTER_DATA_WRITTEN_CODE status_var that holds the original event
    length. This field is initialized to non-zero in the SQL thread when
    it reads this augmented event. SQL thread does not write 
    Q_MASTER_DATA_WRITTEN_CODE to the slave's server binlog.
  */
  uint32 master_data_written;

#ifdef MYSQL_SERVER

  Query_log_event(THD* thd_arg, const char* query_arg, ulong query_length,
                  bool using_trans, bool direct, bool suppress_use, int error);
  const char* get_db() { return db; }
#ifdef HAVE_REPLICATION
  void pack_info(Protocol* protocol);
#endif /* HAVE_REPLICATION */
#else
  void print_query_header(IO_CACHE* file, PRINT_EVENT_INFO* print_event_info);
  void print(FILE* file, PRINT_EVENT_INFO* print_event_info);
#endif

  Query_log_event();
  Query_log_event(const char* buf, uint event_len,
                  const Format_description_log_event *description_event,
                  Log_event_type event_type);
  ~Query_log_event()
  {
    if (data_buf)
      my_free(data_buf);
  }
  Log_event_type get_type_code() { return QUERY_EVENT; }
#ifdef MYSQL_SERVER
  bool write(IO_CACHE* file);
  virtual bool write_post_header_for_derived(IO_CACHE* file) { return FALSE; }
#endif
  bool is_valid() const { return query != 0; }

  /*
    Returns number of bytes additionaly written to post header by derived
    events (so far it is only Execute_load_query event).
  */
  virtual ulong get_post_header_size_for_derived() { return 0; }
  /* Writes derived event-specific part of post header. */

public:        /* !!! Public in this patch to allow old usage */
#if defined(MYSQL_SERVER) && defined(HAVE_REPLICATION)
  virtual enum_skip_reason do_shall_skip(Relay_log_info *rli);
  virtual int do_apply_event(Relay_log_info const *rli);
  virtual int do_update_pos(Relay_log_info *rli);

  int do_apply_event(Relay_log_info const *rli,
                       const char *query_arg,
                       uint32 q_len_arg);
#endif /* HAVE_REPLICATION */
  /*
    If true, the event always be applied by slave SQL thread or be printed by
    mysqlbinlog
   */
  bool is_trans_keyword()
  {
    /*
      Before the patch for bug#50407, The 'SAVEPOINT and ROLLBACK TO'
      queries input by user was written into log events directly.
      So the keywords can be written in both upper case and lower case
      together, strncasecmp is used to check both cases. they also could be
      binlogged with comments in the front of these keywords. for examples:
        / * bla bla * / SAVEPOINT a;
        / * bla bla * / ROLLBACK TO a;
      but we don't handle these cases and after the patch, both quiries are
      binlogged in upper case with no comments.
     */
    return !strncmp(query, "BEGIN", q_len) ||
      !strncmp(query, "COMMIT", q_len) ||
      !strncasecmp(query, "SAVEPOINT", 9) ||
      !strncasecmp(query, "ROLLBACK", 8);
  }
};


/**
  @class Load_log_event

  This log event corresponds to a "LOAD DATA INFILE" SQL query on the
  following form:

  @verbatim
   (1)    USE db;
   (2)    LOAD DATA [CONCURRENT] [LOCAL] INFILE 'file_name'
   (3)    [REPLACE | IGNORE]
   (4)    INTO TABLE 'table_name'
   (5)    [FIELDS
   (6)      [TERMINATED BY 'field_term']
   (7)      [[OPTIONALLY] ENCLOSED BY 'enclosed']
   (8)      [ESCAPED BY 'escaped']
   (9)    ]
  (10)    [LINES
  (11)      [TERMINATED BY 'line_term']
  (12)      [LINES STARTING BY 'line_start']
  (13)    ]
  (14)    [IGNORE skip_lines LINES]
  (15)    (field_1, field_2, ..., field_n)@endverbatim

  @section Load_log_event_binary_format Binary Format

  The Post-Header consists of the following six components.

  <table>
  <caption>Post-Header for Load_log_event</caption>

  <tr>
    <th>Name</th>
    <th>Format</th>
    <th>Description</th>
  </tr>

  <tr>
    <td>slave_proxy_id</td>
    <td>4 byte unsigned integer</td>
    <td>An integer identifying the client thread that issued the
    query.  The id is unique per server.  (Note, however, that two
    threads on different servers may have the same slave_proxy_id.)
    This is used when a client thread creates a temporary table local
    to the client.  The slave_proxy_id is used to distinguish
    temporary tables that belong to different clients.
    </td>
  </tr>

  <tr>
    <td>exec_time</td>
    <td>4 byte unsigned integer</td>
    <td>The time from when the query started to when it was logged in
    the binlog, in seconds.</td>
  </tr>

  <tr>
    <td>skip_lines</td>
    <td>4 byte unsigned integer</td>
    <td>The number on line (14) above, if present, or 0 if line (14)
    is left out.
    </td>
  </tr>

  <tr>
    <td>table_name_len</td>
    <td>1 byte unsigned integer</td>
    <td>The length of 'table_name' on line (4) above.</td>
  </tr>

  <tr>
    <td>db_len</td>
    <td>1 byte unsigned integer</td>
    <td>The length of 'db' on line (1) above.</td>
  </tr>

  <tr>
    <td>num_fields</td>
    <td>4 byte unsigned integer</td>
    <td>The number n of fields on line (15) above.</td>
  </tr>
  </table>    

  The Body contains the following components.

  <table>
  <caption>Body of Load_log_event</caption>

  <tr>
    <th>Name</th>
    <th>Format</th>
    <th>Description</th>
  </tr>

  <tr>
    <td>sql_ex</td>
    <td>variable length</td>

    <td>Describes the part of the query on lines (3) and
    (5)&ndash;(13) above.  More precisely, it stores the five strings
    (on lines) field_term (6), enclosed (7), escaped (8), line_term
    (11), and line_start (12); as well as a bitfield indicating the
    presence of the keywords REPLACE (3), IGNORE (3), and OPTIONALLY
    (7).

    The data is stored in one of two formats, called "old" and "new".
    The type field of Common-Header determines which of these two
    formats is used: type LOAD_EVENT means that the old format is
    used, and type NEW_LOAD_EVENT means that the new format is used.
    When MySQL writes a Load_log_event, it uses the new format if at
    least one of the five strings is two or more bytes long.
    Otherwise (i.e., if all strings are 0 or 1 bytes long), the old
    format is used.

    The new and old format differ in the way the five strings are
    stored.

    <ul>
    <li> In the new format, the strings are stored in the order
    field_term, enclosed, escaped, line_term, line_start. Each string
    consists of a length (1 byte), followed by a sequence of
    characters (0-255 bytes).  Finally, a boolean combination of the
    following flags is stored in 1 byte: REPLACE_FLAG==0x4,
    IGNORE_FLAG==0x8, and OPT_ENCLOSED_FLAG==0x2.  If a flag is set,
    it indicates the presence of the corresponding keyword in the SQL
    query.

    <li> In the old format, we know that each string has length 0 or
    1.  Therefore, only the first byte of each string is stored.  The
    order of the strings is the same as in the new format.  These five
    bytes are followed by the same 1 byte bitfield as in the new
    format.  Finally, a 1 byte bitfield called empty_flags is stored.
    The low 5 bits of empty_flags indicate which of the five strings
    have length 0.  For each of the following flags that is set, the
    corresponding string has length 0; for the flags that are not set,
    the string has length 1: FIELD_TERM_EMPTY==0x1,
    ENCLOSED_EMPTY==0x2, LINE_TERM_EMPTY==0x4, LINE_START_EMPTY==0x8,
    ESCAPED_EMPTY==0x10.
    </ul>

    Thus, the size of the new format is 6 bytes + the sum of the sizes
    of the five strings.  The size of the old format is always 7
    bytes.
    </td>
  </tr>

  <tr>
    <td>field_lens</td>
    <td>num_fields 1 byte unsigned integers</td>
    <td>An array of num_fields integers representing the length of
    each field in the query.  (num_fields is from the Post-Header).
    </td>
  </tr>

  <tr>
    <td>fields</td>
    <td>num_fields null-terminated strings</td>
    <td>An array of num_fields null-terminated strings, each
    representing a field in the query.  (The trailing zero is
    redundant, since the length are stored in the num_fields array.)
    The total length of all strings equals to the sum of all
    field_lens, plus num_fields bytes for all the trailing zeros.
    </td>
  </tr>

  <tr>
    <td>table_name</td>
    <td>null-terminated string of length table_len+1 bytes</td>
    <td>The 'table_name' from the query, as a null-terminated string.
    (The trailing zero is actually redundant since the table_len is
    known from Post-Header.)
    </td>
  </tr>

  <tr>
    <td>db</td>
    <td>null-terminated string of length db_len+1 bytes</td>
    <td>The 'db' from the query, as a null-terminated string.
    (The trailing zero is actually redundant since the db_len is known
    from Post-Header.)
    </td>
  </tr>

  <tr>
    <td>file_name</td>
    <td>variable length string without trailing zero, extending to the
    end of the event (determined by the length field of the
    Common-Header)
    </td>
    <td>The 'file_name' from the query.
    </td>
  </tr>

  </table>

  @subsection Load_log_event_notes_on_previous_versions Notes on Previous Versions

  This event type is understood by current versions, but only
  generated by MySQL 3.23 and earlier.
*/
class Load_log_event: public Log_event
{
private:
protected:
  int copy_log_event(const char *buf, ulong event_len,
                     int body_offset,
                     const Format_description_log_event* description_event);

public:
  uint get_query_buffer_length();
  void print_query(bool need_db, const char *cs, char *buf, char **end,
                   char **fn_start, char **fn_end);
  ulong thread_id;
  ulong slave_proxy_id;
  uint32 table_name_len;
  /*
    No need to have a catalog, as these events can only come from 4.x.
    TODO: this may become false if Dmitri pushes his new LOAD DATA INFILE in
    5.0 only (not in 4.x).
  */
  uint32 db_len;
  uint32 fname_len;
  uint32 num_fields;
  const char* fields;
  const uchar* field_lens;
  uint32 field_block_len;

  const char* table_name;
  const char* db;
  const char* fname;
  uint32 skip_lines;
  sql_ex_info sql_ex;
  bool local_fname;
  /**
    Indicates that this event corresponds to LOAD DATA CONCURRENT,

    @note Since Load_log_event event coming from the binary log
          lacks information whether LOAD DATA on master was concurrent
          or not, this flag is only set to TRUE for an auxiliary
          Load_log_event object which is used in mysql_load() to
          re-construct LOAD DATA statement from function parameters,
          for logging.
  */
  bool is_concurrent;

  /* fname doesn't point to memory inside Log_event::temp_buf  */
  void set_fname_outside_temp_buf(const char *afname, uint alen)
  {
    fname= afname;
    fname_len= alen;
    local_fname= TRUE;
  }
  /* fname doesn't point to memory inside Log_event::temp_buf  */
  int  check_fname_outside_temp_buf()
  {
    return local_fname;
  }

#ifdef MYSQL_SERVER
  String field_lens_buf;
  String fields_buf;

  Load_log_event(THD* thd, sql_exchange* ex, const char* db_arg,
		 const char* table_name_arg,
		 List<Item>& fields_arg,
                 bool is_concurrent_arg,
                 enum enum_duplicates handle_dup, bool ignore,
		 bool using_trans);
  void set_fields(const char* db, List<Item> &fields_arg,
                  Name_resolution_context *context);
  const char* get_db() { return db; }
#ifdef HAVE_REPLICATION
  void pack_info(Protocol* protocol);
#endif /* HAVE_REPLICATION */
#else
  void print(FILE* file, PRINT_EVENT_INFO* print_event_info);
  void print(FILE* file, PRINT_EVENT_INFO* print_event_info, bool commented);
#endif

  /*
    Note that for all the events related to LOAD DATA (Load_log_event,
    Create_file/Append/Exec/Delete, we pass description_event; however as
    logging of LOAD DATA is going to be changed in 4.1 or 5.0, this is only used
    for the common_header_len (post_header_len will not be changed).
  */
  Load_log_event(const char* buf, uint event_len,
                 const Format_description_log_event* description_event);
  ~Load_log_event()
  {}
  Log_event_type get_type_code()
  {
    return sql_ex.new_format() ? NEW_LOAD_EVENT: LOAD_EVENT;
  }
#ifdef MYSQL_SERVER
  bool write_data_header(IO_CACHE* file);
  bool write_data_body(IO_CACHE* file);
#endif
  bool is_valid() const { return table_name != 0; }
  int get_data_size()
  {
    return (table_name_len + db_len + 2 + fname_len
	    + LOAD_HEADER_LEN
	    + sql_ex.data_size() + field_block_len + num_fields);
  }

public:        /* !!! Public in this patch to allow old usage */
#if defined(MYSQL_SERVER) && defined(HAVE_REPLICATION)
  virtual int do_apply_event(Relay_log_info const* rli)
  {
    return do_apply_event(thd->slave_net,rli,0);
  }

  int do_apply_event(NET *net, Relay_log_info const *rli,
                     bool use_rli_only_for_errors);
#endif
};

extern char server_version[SERVER_VERSION_LENGTH];

/**
  @class Start_log_event_v3

  Start_log_event_v3 is the Start_log_event of binlog format 3 (MySQL 3.23 and
  4.x).

  Format_description_log_event derives from Start_log_event_v3; it is
  the Start_log_event of binlog format 4 (MySQL 5.0), that is, the
  event that describes the other events' Common-Header/Post-Header
  lengths. This event is sent by MySQL 5.0 whenever it starts sending
  a new binlog if the requested position is >4 (otherwise if ==4 the
  event will be sent naturally).

  @section Start_log_event_v3_binary_format Binary Format
*/
class Start_log_event_v3: public Log_event
{
public:
  /*
    If this event is at the start of the first binary log since server
    startup 'created' should be the timestamp when the event (and the
    binary log) was created.  In the other case (i.e. this event is at
    the start of a binary log created by FLUSH LOGS or automatic
    rotation), 'created' should be 0.  This "trick" is used by MySQL
    >=4.0.14 slaves to know whether they must drop stale temporary
    tables and whether they should abort unfinished transaction.

    Note that when 'created'!=0, it is always equal to the event's
    timestamp; indeed Start_log_event is written only in log.cc where
    the first constructor below is called, in which 'created' is set
    to 'when'.  So in fact 'created' is a useless variable. When it is
    0 we can read the actual value from timestamp ('when') and when it
    is non-zero we can read the same value from timestamp
    ('when'). Conclusion:
     - we use timestamp to print when the binlog was created.
     - we use 'created' only to know if this is a first binlog or not.
     In 3.23.57 we did not pay attention to this identity, so mysqlbinlog in
     3.23.57 does not print 'created the_date' if created was zero. This is now
     fixed.
  */
  time_t created;
  uint16 binlog_version;
  char server_version[ST_SERVER_VER_LEN];
  /*
    We set this to 1 if we don't want to have the created time in the log,
    which is the case when we rollover to a new log.
  */
  bool dont_set_created;

#ifdef MYSQL_SERVER
  Start_log_event_v3();
#ifdef HAVE_REPLICATION
  void pack_info(Protocol* protocol);
#endif /* HAVE_REPLICATION */
#else
  Start_log_event_v3() {}
  void print(FILE* file, PRINT_EVENT_INFO* print_event_info);
#endif

  Start_log_event_v3(const char* buf,
                     const Format_description_log_event* description_event);
  ~Start_log_event_v3() {}
  Log_event_type get_type_code() { return START_EVENT_V3;}
#ifdef MYSQL_SERVER
  bool write(IO_CACHE* file);
#endif
  bool is_valid() const { return 1; }
  int get_data_size()
  {
    return START_V3_HEADER_LEN; //no variable-sized part
  }

protected:
#if defined(MYSQL_SERVER) && defined(HAVE_REPLICATION)
  virtual int do_apply_event(Relay_log_info const *rli);
  virtual enum_skip_reason do_shall_skip(Relay_log_info*)
  {
    /*
      Events from ourself should be skipped, but they should not
      decrease the slave skip counter.
     */
    if (this->server_id == ::server_id)
      return Log_event::EVENT_SKIP_IGNORE;
    else
      return Log_event::EVENT_SKIP_NOT;
  }
#endif
};


/**
  @class Format_description_log_event

  For binlog version 4.
  This event is saved by threads which read it, as they need it for future
  use (to decode the ordinary events).

  @section Format_description_log_event_binary_format Binary Format
*/

class Format_description_log_event: public Start_log_event_v3
{
public:
  /*
     The size of the fixed header which _all_ events have
     (for binlogs written by this version, this is equal to
     LOG_EVENT_HEADER_LEN), except FORMAT_DESCRIPTION_EVENT and ROTATE_EVENT
     (those have a header of size LOG_EVENT_MINIMAL_HEADER_LEN).
  */
  uint8 common_header_len;
  uint8 number_of_event_types;
  /* 
     The list of post-headers' lengths followed 
     by the checksum alg decription byte
  */
  uint8 *post_header_len;
  uchar server_version_split[3];
  const uint8 *event_type_permutation;

  Format_description_log_event(uint8 binlog_ver, const char* server_ver=0);
  Format_description_log_event(const char* buf, uint event_len,
                               const Format_description_log_event
                               *description_event);
  ~Format_description_log_event()
  {
    my_free(post_header_len);
  }
  Log_event_type get_type_code() { return FORMAT_DESCRIPTION_EVENT;}
#ifdef MYSQL_SERVER
  bool write(IO_CACHE* file);
#endif
  bool is_valid() const
  {
    return ((common_header_len >= ((binlog_version==1) ? OLD_HEADER_LEN :
                                   LOG_EVENT_MINIMAL_HEADER_LEN)) &&
            (post_header_len != NULL));
  }
  int get_data_size()
  {
    /*
      The vector of post-header lengths is considered as part of the
      post-header, because in a given version it never changes (contrary to the
      query in a Query_log_event).
    */
    return FORMAT_DESCRIPTION_HEADER_LEN;
  }

  void calc_server_version_split();
  ulong get_version_product() const;
  bool is_version_before_checksum() const;
protected:
#if defined(MYSQL_SERVER) && defined(HAVE_REPLICATION)
  virtual int do_apply_event(Relay_log_info const *rli);
  virtual int do_update_pos(Relay_log_info *rli);
  virtual enum_skip_reason do_shall_skip(Relay_log_info *rli);
#endif
};


/**
  @class Intvar_log_event

  An Intvar_log_event will be created just before a Query_log_event,
  if the query uses one of the variables LAST_INSERT_ID or INSERT_ID.
  Each Intvar_log_event holds the value of one of these variables.

  @section Intvar_log_event_binary_format Binary Format

  The Post-Header for this event type is empty.  The Body has two
  components:

  <table>
  <caption>Body for Intvar_log_event</caption>

  <tr>
    <th>Name</th>
    <th>Format</th>
    <th>Description</th>
  </tr>

  <tr>
    <td>type</td>
    <td>1 byte enumeration</td>
    <td>One byte identifying the type of variable stored.  Currently,
    two identifiers are supported:  LAST_INSERT_ID_EVENT==1 and
    INSERT_ID_EVENT==2.
    </td>
  </tr>

  <tr>
    <td>value</td>
    <td>8 byte unsigned integer</td>
    <td>The value of the variable.</td>
  </tr>

  </table>
*/
class Intvar_log_event: public Log_event
{
public:
  ulonglong val;
  uchar type;

#ifdef MYSQL_SERVER
  Intvar_log_event(THD* thd_arg, uchar type_arg, ulonglong val_arg,
                   uint16 cache_type_arg)
    :Log_event(thd_arg, 0, 0), val(val_arg), type(type_arg)
  { cache_type= cache_type_arg; }
#ifdef HAVE_REPLICATION
  void pack_info(Protocol* protocol);
#endif /* HAVE_REPLICATION */
#else
  void print(FILE* file, PRINT_EVENT_INFO* print_event_info);
#endif

  Intvar_log_event(const char* buf,
                   const Format_description_log_event *description_event);
  ~Intvar_log_event() {}
  Log_event_type get_type_code() { return INTVAR_EVENT;}
  const char* get_var_type_name();
  int get_data_size() { return  9; /* sizeof(type) + sizeof(val) */;}
#ifdef MYSQL_SERVER
  bool write(IO_CACHE* file);
#endif
  bool is_valid() const { return 1; }

private:
#if defined(MYSQL_SERVER) && defined(HAVE_REPLICATION)
  virtual int do_apply_event(Relay_log_info const *rli);
  virtual int do_update_pos(Relay_log_info *rli);
  virtual enum_skip_reason do_shall_skip(Relay_log_info *rli);
#endif
};


/**
  @class Rand_log_event

  Logs random seed used by the next RAND(), and by PASSWORD() in 4.1.0.
  4.1.1 does not need it (it's repeatable again) so this event needn't be
  written in 4.1.1 for PASSWORD() (but the fact that it is written is just a
  waste, it does not cause bugs).

  The state of the random number generation consists of 128 bits,
  which are stored internally as two 64-bit numbers.

  @section Rand_log_event_binary_format Binary Format  

  The Post-Header for this event type is empty.  The Body has two
  components:

  <table>
  <caption>Body for Rand_log_event</caption>

  <tr>
    <th>Name</th>
    <th>Format</th>
    <th>Description</th>
  </tr>

  <tr>
    <td>seed1</td>
    <td>8 byte unsigned integer</td>
    <td>64 bit random seed1.</td>
  </tr>

  <tr>
    <td>seed2</td>
    <td>8 byte unsigned integer</td>
    <td>64 bit random seed2.</td>
  </tr>
  </table>
*/

class Rand_log_event: public Log_event
{
 public:
  ulonglong seed1;
  ulonglong seed2;

#ifdef MYSQL_SERVER
  Rand_log_event(THD* thd_arg, ulonglong seed1_arg, ulonglong seed2_arg,
                 uint16 cache_type_arg)
    :Log_event(thd_arg, 0, 0), seed1(seed1_arg), seed2(seed2_arg)
    { cache_type= cache_type_arg; }
#ifdef HAVE_REPLICATION
  void pack_info(Protocol* protocol);
#endif /* HAVE_REPLICATION */
#else
  void print(FILE* file, PRINT_EVENT_INFO* print_event_info);
#endif

  Rand_log_event(const char* buf,
                 const Format_description_log_event *description_event);
  ~Rand_log_event() {}
  Log_event_type get_type_code() { return RAND_EVENT;}
  int get_data_size() { return 16; /* sizeof(ulonglong) * 2*/ }
#ifdef MYSQL_SERVER
  bool write(IO_CACHE* file);
#endif
  bool is_valid() const { return 1; }

private:
#if defined(MYSQL_SERVER) && defined(HAVE_REPLICATION)
  virtual int do_apply_event(Relay_log_info const *rli);
  virtual int do_update_pos(Relay_log_info *rli);
  virtual enum_skip_reason do_shall_skip(Relay_log_info *rli);
#endif
};

/**
  @class Xid_log_event

  Logs xid of the transaction-to-be-committed in the 2pc protocol.
  Has no meaning in replication, slaves ignore it.

  @section Xid_log_event_binary_format Binary Format  
*/
#ifdef MYSQL_CLIENT
typedef ulonglong my_xid; // this line is the same as in handler.h
#endif

class Xid_log_event: public Log_event
{
 public:
   my_xid xid;

#ifdef MYSQL_SERVER
  Xid_log_event(THD* thd_arg, my_xid x): Log_event(thd_arg, 0, TRUE), xid(x)
  { cache_type= EVENT_NO_CACHE; }
#ifdef HAVE_REPLICATION
  void pack_info(Protocol* protocol);
#endif /* HAVE_REPLICATION */
#else
  void print(FILE* file, PRINT_EVENT_INFO* print_event_info);
#endif

  Xid_log_event(const char* buf,
                const Format_description_log_event *description_event);
  ~Xid_log_event() {}
  Log_event_type get_type_code() { return XID_EVENT;}
  int get_data_size() { return sizeof(xid); }
#ifdef MYSQL_SERVER
  bool write(IO_CACHE* file);
#endif
  bool is_valid() const { return 1; }

private:
#if defined(MYSQL_SERVER) && defined(HAVE_REPLICATION)
  virtual int do_apply_event(Relay_log_info const *rli);
  enum_skip_reason do_shall_skip(Relay_log_info *rli);
#endif
};

/**
  @class User_var_log_event

  Every time a query uses the value of a user variable, a User_var_log_event is
  written before the Query_log_event, to set the user variable.

  @section User_var_log_event_binary_format Binary Format  
*/

class User_var_log_event: public Log_event
{
public:
  enum {
    UNDEF_F= 0,
    UNSIGNED_F= 1
  };
  char *name;
  uint name_len;
  char *val;
  ulong val_len;
  Item_result type;
  uint charset_number;
  bool is_null;
  uchar flags;
#ifdef MYSQL_SERVER
  User_var_log_event(THD* thd_arg, char *name_arg, uint name_len_arg,
                     char *val_arg, ulong val_len_arg, Item_result type_arg,
		     uint charset_number_arg, uchar flags_arg,
                     uint16 cache_type_arg)
    :Log_event(thd_arg, 0, 0), name(name_arg), name_len(name_len_arg), val(val_arg),
     val_len(val_len_arg), type(type_arg), charset_number(charset_number_arg),
     flags(flags_arg)
    { is_null= !val; cache_type= cache_type_arg; }
  void pack_info(Protocol* protocol);
#else
  void print(FILE* file, PRINT_EVENT_INFO* print_event_info);
#endif

  User_var_log_event(const char* buf,
                     const Format_description_log_event *description_event);
  ~User_var_log_event() {}
  Log_event_type get_type_code() { return USER_VAR_EVENT;}
#ifdef MYSQL_SERVER
  bool write(IO_CACHE* file);
#endif
  bool is_valid() const { return 1; }

private:
#if defined(MYSQL_SERVER) && defined(HAVE_REPLICATION)
  virtual int do_apply_event(Relay_log_info const *rli);
  virtual int do_update_pos(Relay_log_info *rli);
  virtual enum_skip_reason do_shall_skip(Relay_log_info *rli);
#endif
};


/**
  @class Stop_log_event

  @section Stop_log_event_binary_format Binary Format

  The Post-Header and Body for this event type are empty; it only has
  the Common-Header.
*/
class Stop_log_event: public Log_event
{
public:
#ifdef MYSQL_SERVER
  Stop_log_event() :Log_event()
  {}
#else
  void print(FILE* file, PRINT_EVENT_INFO* print_event_info);
#endif

  Stop_log_event(const char* buf,
                 const Format_description_log_event *description_event):
    Log_event(buf, description_event)
  {}
  ~Stop_log_event() {}
  Log_event_type get_type_code() { return STOP_EVENT;}
  bool is_valid() const { return 1; }

private:
#if defined(MYSQL_SERVER) && defined(HAVE_REPLICATION)
  virtual int do_update_pos(Relay_log_info *rli);
  virtual enum_skip_reason do_shall_skip(Relay_log_info *rli)
  {
    /*
      Events from ourself should be skipped, but they should not
      decrease the slave skip counter.
     */
    if (this->server_id == ::server_id)
      return Log_event::EVENT_SKIP_IGNORE;
    else
      return Log_event::EVENT_SKIP_NOT;
  }
#endif
};

/**
  @class Rotate_log_event

  This will be deprecated when we move to using sequence ids.

  @section Rotate_log_event_binary_format Binary Format

  The Post-Header has one component:

  <table>
  <caption>Post-Header for Rotate_log_event</caption>

  <tr>
    <th>Name</th>
    <th>Format</th>
    <th>Description</th>
  </tr>

  <tr>
    <td>position</td>
    <td>8 byte integer</td>
    <td>The position within the binlog to rotate to.</td>
  </tr>

  </table>

  The Body has one component:

  <table>
  <caption>Body for Rotate_log_event</caption>

  <tr>
    <th>Name</th>
    <th>Format</th>
    <th>Description</th>
  </tr>

  <tr>
    <td>new_log</td>
    <td>variable length string without trailing zero, extending to the
    end of the event (determined by the length field of the
    Common-Header)
    </td>
    <td>Name of the binlog to rotate to.</td>
  </tr>

  </table>
*/

class Rotate_log_event: public Log_event
{
public:
  enum {
    DUP_NAME= 2, // if constructor should dup the string argument
    RELAY_LOG=4  // rotate event for relay log
  };
  const char* new_log_ident;
  ulonglong pos;
  uint ident_len;
  uint flags;
#ifdef MYSQL_SERVER
  Rotate_log_event(const char* new_log_ident_arg,
		   uint ident_len_arg,
		   ulonglong pos_arg, uint flags);
#ifdef HAVE_REPLICATION
  void pack_info(Protocol* protocol);
#endif /* HAVE_REPLICATION */
#else
  void print(FILE* file, PRINT_EVENT_INFO* print_event_info);
#endif

  Rotate_log_event(const char* buf, uint event_len,
                   const Format_description_log_event* description_event);
  ~Rotate_log_event()
  {
    if (flags & DUP_NAME)
      my_free((void*) new_log_ident);
  }
  Log_event_type get_type_code() { return ROTATE_EVENT;}
  int get_data_size() { return  ident_len + ROTATE_HEADER_LEN;}
  bool is_valid() const { return new_log_ident != 0; }
#ifdef MYSQL_SERVER
  bool write(IO_CACHE* file);
#endif

private:
#if defined(MYSQL_SERVER) && defined(HAVE_REPLICATION)
  virtual int do_update_pos(Relay_log_info *rli);
  virtual enum_skip_reason do_shall_skip(Relay_log_info *rli);
#endif
};


/* the classes below are for the new LOAD DATA INFILE logging */

/**
  @class Create_file_log_event

  @section Create_file_log_event_binary_format Binary Format
*/

class Create_file_log_event: public Load_log_event
{
protected:
  /*
    Pretend we are Load event, so we can write out just
    our Load part - used on the slave when writing event out to
    SQL_LOAD-*.info file
  */
  bool fake_base;
public:
  uchar* block;
  const char *event_buf;
  uint block_len;
  uint file_id;
  bool inited_from_old;

#ifdef MYSQL_SERVER
  Create_file_log_event(THD* thd, sql_exchange* ex, const char* db_arg,
			const char* table_name_arg,
			List<Item>& fields_arg,
                        bool is_concurrent_arg,
			enum enum_duplicates handle_dup, bool ignore,
			uchar* block_arg, uint block_len_arg,
			bool using_trans);
#ifdef HAVE_REPLICATION
  void pack_info(Protocol* protocol);
#endif /* HAVE_REPLICATION */
#else
  void print(FILE* file, PRINT_EVENT_INFO* print_event_info);
  void print(FILE* file, PRINT_EVENT_INFO* print_event_info,
             bool enable_local);
#endif

  Create_file_log_event(const char* buf, uint event_len,
                        const Format_description_log_event* description_event);
  ~Create_file_log_event()
  {
    my_free((void*) event_buf);
  }

  Log_event_type get_type_code()
  {
    return fake_base ? Load_log_event::get_type_code() : CREATE_FILE_EVENT;
  }
  int get_data_size()
  {
    return (fake_base ? Load_log_event::get_data_size() :
	    Load_log_event::get_data_size() +
	    4 + 1 + block_len);
  }
  bool is_valid() const { return inited_from_old || block != 0; }
#ifdef MYSQL_SERVER
  bool write_data_header(IO_CACHE* file);
  bool write_data_body(IO_CACHE* file);
  /*
    Cut out Create_file extentions and
    write it as Load event - used on the slave
  */
  bool write_base(IO_CACHE* file);
#endif

private:
#if defined(MYSQL_SERVER) && defined(HAVE_REPLICATION)
  virtual int do_apply_event(Relay_log_info const *rli);
#endif
};


/**
  @class Append_block_log_event

  @section Append_block_log_event_binary_format Binary Format
*/

class Append_block_log_event: public Log_event
{
public:
  uchar* block;
  uint block_len;
  uint file_id;
  /*
    'db' is filled when the event is created in mysql_load() (the
    event needs to have a 'db' member to be well filtered by
    binlog-*-db rules). 'db' is not written to the binlog (it's not
    used by Append_block_log_event::write()), so it can't be read in
    the Append_block_log_event(const char* buf, int event_len)
    constructor.  In other words, 'db' is used only for filtering by
    binlog-*-db rules.  Create_file_log_event is different: it's 'db'
    (which is inherited from Load_log_event) is written to the binlog
    and can be re-read.
  */
  const char* db;

#ifdef MYSQL_SERVER
  Append_block_log_event(THD* thd, const char* db_arg, uchar* block_arg,
			 uint block_len_arg, bool using_trans);
#ifdef HAVE_REPLICATION
  void pack_info(Protocol* protocol);
  virtual int get_create_or_append() const;
#endif /* HAVE_REPLICATION */
#else
  void print(FILE* file, PRINT_EVENT_INFO* print_event_info);
#endif

  Append_block_log_event(const char* buf, uint event_len,
                         const Format_description_log_event
                         *description_event);
  ~Append_block_log_event() {}
  Log_event_type get_type_code() { return APPEND_BLOCK_EVENT;}
  int get_data_size() { return  block_len + APPEND_BLOCK_HEADER_LEN ;}
  bool is_valid() const { return block != 0; }
#ifdef MYSQL_SERVER
  bool write(IO_CACHE* file);
  const char* get_db() { return db; }
#endif

private:
#if defined(MYSQL_SERVER) && defined(HAVE_REPLICATION)
  virtual int do_apply_event(Relay_log_info const *rli);
#endif
};


/**
  @class Delete_file_log_event

  @section Delete_file_log_event_binary_format Binary Format
*/

class Delete_file_log_event: public Log_event
{
public:
  uint file_id;
  const char* db; /* see comment in Append_block_log_event */

#ifdef MYSQL_SERVER
  Delete_file_log_event(THD* thd, const char* db_arg, bool using_trans);
#ifdef HAVE_REPLICATION
  void pack_info(Protocol* protocol);
#endif /* HAVE_REPLICATION */
#else
  void print(FILE* file, PRINT_EVENT_INFO* print_event_info);
  void print(FILE* file, PRINT_EVENT_INFO* print_event_info,
             bool enable_local);
#endif

  Delete_file_log_event(const char* buf, uint event_len,
                        const Format_description_log_event* description_event);
  ~Delete_file_log_event() {}
  Log_event_type get_type_code() { return DELETE_FILE_EVENT;}
  int get_data_size() { return DELETE_FILE_HEADER_LEN ;}
  bool is_valid() const { return file_id != 0; }
#ifdef MYSQL_SERVER
  bool write(IO_CACHE* file);
  const char* get_db() { return db; }
#endif

private:
#if defined(MYSQL_SERVER) && defined(HAVE_REPLICATION)
  virtual int do_apply_event(Relay_log_info const *rli);
#endif
};


/**
  @class Execute_load_log_event

  @section Delete_file_log_event_binary_format Binary Format
*/

class Execute_load_log_event: public Log_event
{
public:
  uint file_id;
  const char* db; /* see comment in Append_block_log_event */

#ifdef MYSQL_SERVER
  Execute_load_log_event(THD* thd, const char* db_arg, bool using_trans);
#ifdef HAVE_REPLICATION
  void pack_info(Protocol* protocol);
#endif /* HAVE_REPLICATION */
#else
  void print(FILE* file, PRINT_EVENT_INFO* print_event_info);
#endif

  Execute_load_log_event(const char* buf, uint event_len,
                         const Format_description_log_event
                         *description_event);
  ~Execute_load_log_event() {}
  Log_event_type get_type_code() { return EXEC_LOAD_EVENT;}
  int get_data_size() { return  EXEC_LOAD_HEADER_LEN ;}
  bool is_valid() const { return file_id != 0; }
#ifdef MYSQL_SERVER
  bool write(IO_CACHE* file);
  const char* get_db() { return db; }
#endif

private:
#if defined(MYSQL_SERVER) && defined(HAVE_REPLICATION)
  virtual int do_apply_event(Relay_log_info const *rli);
#endif
};


/**
  @class Begin_load_query_log_event

  Event for the first block of file to be loaded, its only difference from
  Append_block event is that this event creates or truncates existing file
  before writing data.

  @section Begin_load_query_log_event_binary_format Binary Format
*/
class Begin_load_query_log_event: public Append_block_log_event
{
public:
#ifdef MYSQL_SERVER
  Begin_load_query_log_event(THD* thd_arg, const char *db_arg,
                             uchar* block_arg, uint block_len_arg,
                             bool using_trans);
#ifdef HAVE_REPLICATION
  Begin_load_query_log_event(THD* thd);
  int get_create_or_append() const;
#endif /* HAVE_REPLICATION */
#endif
  Begin_load_query_log_event(const char* buf, uint event_len,
                             const Format_description_log_event
                             *description_event);
  ~Begin_load_query_log_event() {}
  Log_event_type get_type_code() { return BEGIN_LOAD_QUERY_EVENT; }
private:
#if defined(MYSQL_SERVER) && defined(HAVE_REPLICATION)
  virtual enum_skip_reason do_shall_skip(Relay_log_info *rli);
#endif
};


/*
  Elements of this enum describe how LOAD DATA handles duplicates.
*/
enum enum_load_dup_handling { LOAD_DUP_ERROR= 0, LOAD_DUP_IGNORE,
                              LOAD_DUP_REPLACE };

/**
  @class Execute_load_query_log_event

  Event responsible for LOAD DATA execution, it similar to Query_log_event
  but before executing the query it substitutes original filename in LOAD DATA
  query with name of temporary file.

  @section Execute_load_query_log_event_binary_format Binary Format
*/
class Execute_load_query_log_event: public Query_log_event
{
public:
  uint file_id;       // file_id of temporary file
  uint fn_pos_start;  // pointer to the part of the query that should
                      // be substituted
  uint fn_pos_end;    // pointer to the end of this part of query
  /*
    We have to store type of duplicate handling explicitly, because
    for LOAD DATA it also depends on LOCAL option. And this part
    of query will be rewritten during replication so this information
    may be lost...
  */
  enum_load_dup_handling dup_handling;

#ifdef MYSQL_SERVER
  Execute_load_query_log_event(THD* thd, const char* query_arg,
                               ulong query_length, uint fn_pos_start_arg,
                               uint fn_pos_end_arg,
                               enum_load_dup_handling dup_handling_arg,
                               bool using_trans, bool direct,
                               bool suppress_use, int errcode);
#ifdef HAVE_REPLICATION
  void pack_info(Protocol* protocol);
#endif /* HAVE_REPLICATION */
#else
  void print(FILE* file, PRINT_EVENT_INFO* print_event_info);
  /* Prints the query as LOAD DATA LOCAL and with rewritten filename */
  void print(FILE* file, PRINT_EVENT_INFO* print_event_info,
	     const char *local_fname);
#endif
  Execute_load_query_log_event(const char* buf, uint event_len,
                               const Format_description_log_event
                               *description_event);
  ~Execute_load_query_log_event() {}

  Log_event_type get_type_code() { return EXECUTE_LOAD_QUERY_EVENT; }
  bool is_valid() const { return Query_log_event::is_valid() && file_id != 0; }

  ulong get_post_header_size_for_derived();
#ifdef MYSQL_SERVER
  bool write_post_header_for_derived(IO_CACHE* file);
#endif

private:
#if defined(MYSQL_SERVER) && defined(HAVE_REPLICATION)
  virtual int do_apply_event(Relay_log_info const *rli);
#endif
};


#ifdef MYSQL_CLIENT
/**
  @class Unknown_log_event

  @section Unknown_log_event_binary_format Binary Format
*/
class Unknown_log_event: public Log_event
{
public:
  /*
    Even if this is an unknown event, we still pass description_event to
    Log_event's ctor, this way we can extract maximum information from the
    event's header (the unique ID for example).
  */
  Unknown_log_event(const char* buf,
                    const Format_description_log_event *description_event):
    Log_event(buf, description_event)
  {}
  ~Unknown_log_event() {}
  void print(FILE* file, PRINT_EVENT_INFO* print_event_info);
  Log_event_type get_type_code() { return UNKNOWN_EVENT;}
  bool is_valid() const { return 1; }
};
#endif
char *str_to_hex(char *to, const char *from, uint len);

/**
  @class Table_map_log_event

  In row-based mode, every row operation event is preceded by a
  Table_map_log_event which maps a table definition to a number.  The
  table definition consists of database name, table name, and column
  definitions.

  @section Table_map_log_event_binary_format Binary Format

  The Post-Header has the following components:

  <table>
  <caption>Post-Header for Table_map_log_event</caption>

  <tr>
    <th>Name</th>
    <th>Format</th>
    <th>Description</th>
  </tr>

  <tr>
    <td>table_id</td>
    <td>6 bytes unsigned integer</td>
    <td>The number that identifies the table.</td>
  </tr>

  <tr>
    <td>flags</td>
    <td>2 byte bitfield</td>
    <td>Reserved for future use; currently always 0.</td>
  </tr>

  </table>

  The Body has the following components:

  <table>
  <caption>Body for Table_map_log_event</caption>

  <tr>
    <th>Name</th>
    <th>Format</th>
    <th>Description</th>
  </tr>

  <tr>
    <td>database_name</td>
    <td>one byte string length, followed by null-terminated string</td>
    <td>The name of the database in which the table resides.  The name
    is represented as a one byte unsigned integer representing the
    number of bytes in the name, followed by length bytes containing
    the database name, followed by a terminating 0 byte.  (Note the
    redundancy in the representation of the length.)  </td>
  </tr>

  <tr>
    <td>table_name</td>
    <td>one byte string length, followed by null-terminated string</td>
    <td>The name of the table, encoded the same way as the database
    name above.</td>
  </tr>

  <tr>
    <td>column_count</td>
    <td>@ref packed_integer "Packed Integer"</td>
    <td>The number of columns in the table, represented as a packed
    variable-length integer.</td>
  </tr>

  <tr>
    <td>column_type</td>
    <td>List of column_count 1 byte enumeration values</td>
    <td>The type of each column in the table, listed from left to
    right.  Each byte is mapped to a column type according to the
    enumeration type enum_field_types defined in mysql_com.h.  The
    mapping of types to numbers is listed in the table @ref
    Table_table_map_log_event_column_types "below" (along with
    description of the associated metadata field).  </td>
  </tr>

  <tr>
    <td>metadata_length</td>
    <td>@ref packed_integer "Packed Integer"</td>
    <td>The length of the following metadata block</td>
  </tr>

  <tr>
    <td>metadata</td>
    <td>list of metadata for each column</td>
    <td>For each column from left to right, a chunk of data who's
    length and semantics depends on the type of the column.  The
    length and semantics for the metadata for each column are listed
    in the table @ref Table_table_map_log_event_column_types
    "below".</td>
  </tr>

  <tr>
    <td>null_bits</td>
    <td>column_count bits, rounded up to nearest byte</td>
    <td>For each column, a bit indicating whether data in the column
    can be NULL or not.  The number of bytes needed for this is
    int((column_count+7)/8).  The flag for the first column from the
    left is in the least-significant bit of the first byte, the second
    is in the second least significant bit of the first byte, the
    ninth is in the least significant bit of the second byte, and so
    on.  </td>
  </tr>

  </table>

  The table below lists all column types, along with the numerical
  identifier for it and the size and interpretation of meta-data used
  to describe the type.

  @anchor Table_table_map_log_event_column_types
  <table>
  <caption>Table_map_log_event column types: numerical identifier and
  metadata</caption>
  <tr>
    <th>Name</th>
    <th>Identifier</th>
    <th>Size of metadata in bytes</th>
    <th>Description of metadata</th>
  </tr>

  <tr>
    <td>MYSQL_TYPE_DECIMAL</td><td>0</td>
    <td>0</td>
    <td>No column metadata.</td>
  </tr>

  <tr>
    <td>MYSQL_TYPE_TINY</td><td>1</td>
    <td>0</td>
    <td>No column metadata.</td>
  </tr>

  <tr>
    <td>MYSQL_TYPE_SHORT</td><td>2</td>
    <td>0</td>
    <td>No column metadata.</td>
  </tr>

  <tr>
    <td>MYSQL_TYPE_LONG</td><td>3</td>
    <td>0</td>
    <td>No column metadata.</td>
  </tr>

  <tr>
    <td>MYSQL_TYPE_FLOAT</td><td>4</td>
    <td>1 byte</td>
    <td>1 byte unsigned integer, representing the "pack_length", which
    is equal to sizeof(float) on the server from which the event
    originates.</td>
  </tr>

  <tr>
    <td>MYSQL_TYPE_DOUBLE</td><td>5</td>
    <td>1 byte</td>
    <td>1 byte unsigned integer, representing the "pack_length", which
    is equal to sizeof(double) on the server from which the event
    originates.</td>
  </tr>

  <tr>
    <td>MYSQL_TYPE_NULL</td><td>6</td>
    <td>0</td>
    <td>No column metadata.</td>
  </tr>

  <tr>
    <td>MYSQL_TYPE_TIMESTAMP</td><td>7</td>
    <td>0</td>
    <td>No column metadata.</td>
  </tr>

  <tr>
    <td>MYSQL_TYPE_LONGLONG</td><td>8</td>
    <td>0</td>
    <td>No column metadata.</td>
  </tr>

  <tr>
    <td>MYSQL_TYPE_INT24</td><td>9</td>
    <td>0</td>
    <td>No column metadata.</td>
  </tr>

  <tr>
    <td>MYSQL_TYPE_DATE</td><td>10</td>
    <td>0</td>
    <td>No column metadata.</td>
  </tr>

  <tr>
    <td>MYSQL_TYPE_TIME</td><td>11</td>
    <td>0</td>
    <td>No column metadata.</td>
  </tr>

  <tr>
    <td>MYSQL_TYPE_DATETIME</td><td>12</td>
    <td>0</td>
    <td>No column metadata.</td>
  </tr>

  <tr>
    <td>MYSQL_TYPE_YEAR</td><td>13</td>
    <td>0</td>
    <td>No column metadata.</td>
  </tr>

  <tr>
    <td><i>MYSQL_TYPE_NEWDATE</i></td><td><i>14</i></td>
    <td>&ndash;</td>
    <td><i>This enumeration value is only used internally and cannot
    exist in a binlog.</i></td>
  </tr>

  <tr>
    <td>MYSQL_TYPE_VARCHAR</td><td>15</td>
    <td>2 bytes</td>
    <td>2 byte unsigned integer representing the maximum length of
    the string.</td>
  </tr>

  <tr>
    <td>MYSQL_TYPE_BIT</td><td>16</td>
    <td>2 bytes</td>
    <td>A 1 byte unsigned int representing the length in bits of the
    bitfield (0 to 64), followed by a 1 byte unsigned int
    representing the number of bytes occupied by the bitfield.  The
    number of bytes is either int((length+7)/8) or int(length/8).</td>
  </tr>

  <tr>
    <td>MYSQL_TYPE_NEWDECIMAL</td><td>246</td>
    <td>2 bytes</td>
    <td>A 1 byte unsigned int representing the precision, followed
    by a 1 byte unsigned int representing the number of decimals.</td>
  </tr>

  <tr>
    <td><i>MYSQL_TYPE_ENUM</i></td><td><i>247</i></td>
    <td>&ndash;</td>
    <td><i>This enumeration value is only used internally and cannot
    exist in a binlog.</i></td>
  </tr>

  <tr>
    <td><i>MYSQL_TYPE_SET</i></td><td><i>248</i></td>
    <td>&ndash;</td>
    <td><i>This enumeration value is only used internally and cannot
    exist in a binlog.</i></td>
  </tr>

  <tr>
    <td>MYSQL_TYPE_TINY_BLOB</td><td>249</td>
    <td>&ndash;</td>
    <td><i>This enumeration value is only used internally and cannot
    exist in a binlog.</i></td>
  </tr>

  <tr>
    <td><i>MYSQL_TYPE_MEDIUM_BLOB</i></td><td><i>250</i></td>
    <td>&ndash;</td>
    <td><i>This enumeration value is only used internally and cannot
    exist in a binlog.</i></td>
  </tr>

  <tr>
    <td><i>MYSQL_TYPE_LONG_BLOB</i></td><td><i>251</i></td>
    <td>&ndash;</td>
    <td><i>This enumeration value is only used internally and cannot
    exist in a binlog.</i></td>
  </tr>

  <tr>
    <td>MYSQL_TYPE_BLOB</td><td>252</td>
    <td>1 byte</td>
    <td>The pack length, i.e., the number of bytes needed to represent
    the length of the blob: 1, 2, 3, or 4.</td>
  </tr>

  <tr>
    <td>MYSQL_TYPE_VAR_STRING</td><td>253</td>
    <td>2 bytes</td>
    <td>This is used to store both strings and enumeration values.
    The first byte is a enumeration value storing the <i>real
    type</i>, which may be either MYSQL_TYPE_VAR_STRING or
    MYSQL_TYPE_ENUM.  The second byte is a 1 byte unsigned integer
    representing the field size, i.e., the number of bytes needed to
    store the length of the string.</td>
  </tr>

  <tr>
    <td>MYSQL_TYPE_STRING</td><td>254</td>
    <td>2 bytes</td>
    <td>The first byte is always MYSQL_TYPE_VAR_STRING (i.e., 253).
    The second byte is the field size, i.e., the number of bytes in
    the representation of size of the string: 3 or 4.</td>
  </tr>

  <tr>
    <td>MYSQL_TYPE_GEOMETRY</td><td>255</td>
    <td>1 byte</td>
    <td>The pack length, i.e., the number of bytes needed to represent
    the length of the geometry: 1, 2, 3, or 4.</td>
  </tr>

  </table>
*/
class Table_map_log_event : public Log_event
{
public:
  /* Constants */
  enum
  {
    TYPE_CODE = TABLE_MAP_EVENT
  };

  /**
     Enumeration of the errors that can be returned.
   */
  enum enum_error
  {
    ERR_OPEN_FAILURE = -1,               /**< Failure to open table */
    ERR_OK = 0,                                 /**< No error */
    ERR_TABLE_LIMIT_EXCEEDED = 1,      /**< No more room for tables */
    ERR_OUT_OF_MEM = 2,                         /**< Out of memory */
    ERR_BAD_TABLE_DEF = 3,     /**< Table definition does not match */
    ERR_RBR_TO_SBR = 4  /**< daisy-chanining RBR to SBR not allowed */
  };

  enum enum_flag
  {
    /* 
       Nothing here right now, but the flags support is there in
       preparation for changes that are coming.  Need to add a
       constant to make it compile under HP-UX: aCC does not like
       empty enumerations.
    */
    ENUM_FLAG_COUNT
  };

  typedef uint16 flag_set;

  /* Special constants representing sets of flags */
  enum 
  {
    TM_NO_FLAGS = 0U,
    TM_BIT_LEN_EXACT_F = (1U << 0)
  };

  flag_set get_flags(flag_set flag) const { return m_flags & flag; }

#ifdef MYSQL_SERVER
  Table_map_log_event(THD *thd, TABLE *tbl, ulong tid, bool is_transactional);
#endif
#ifdef HAVE_REPLICATION
  Table_map_log_event(const char *buf, uint event_len, 
                      const Format_description_log_event *description_event);
#endif

  ~Table_map_log_event();

#ifdef MYSQL_CLIENT
  table_def *create_table_def()
  {
    return new table_def(m_coltype, m_colcnt, m_field_metadata,
                         m_field_metadata_size, m_null_bits, m_flags);
  }
#endif
  ulong get_table_id() const        { return m_table_id; }
  const char *get_table_name() const { return m_tblnam; }
  const char *get_db_name() const    { return m_dbnam; }

  virtual Log_event_type get_type_code() { return TABLE_MAP_EVENT; }
  virtual bool is_valid() const { return m_memory != NULL; /* we check malloc */ }

  virtual int get_data_size() { return (uint) m_data_size; } 
#ifdef MYSQL_SERVER
  virtual int save_field_metadata();
  virtual bool write_data_header(IO_CACHE *file);
  virtual bool write_data_body(IO_CACHE *file);
  virtual const char *get_db() { return m_dbnam; }
#endif

#if defined(MYSQL_SERVER) && defined(HAVE_REPLICATION)
  virtual void pack_info(Protocol *protocol);
#endif

#ifdef MYSQL_CLIENT
  virtual void print(FILE *file, PRINT_EVENT_INFO *print_event_info);
#endif


private:
#if defined(MYSQL_SERVER) && defined(HAVE_REPLICATION)
  virtual int do_apply_event(Relay_log_info const *rli);
  virtual int do_update_pos(Relay_log_info *rli);
  virtual enum_skip_reason do_shall_skip(Relay_log_info *rli);
#endif

#ifdef MYSQL_SERVER
  TABLE         *m_table;
#endif
  char const    *m_dbnam;
  size_t         m_dblen;
  char const    *m_tblnam;
  size_t         m_tbllen;
  ulong          m_colcnt;
  uchar         *m_coltype;

  uchar         *m_memory;
  ulong          m_table_id;
  flag_set       m_flags;

  size_t         m_data_size;

  uchar          *m_field_metadata;        // buffer for field metadata
  /*
    The size of field metadata buffer set by calling save_field_metadata()
  */
  ulong          m_field_metadata_size;   
  uchar         *m_null_bits;
  uchar         *m_meta_memory;
};


/**
  @class Rows_log_event

 Common base class for all row-containing log events.

 RESPONSIBILITIES

   Encode the common parts of all events containing rows, which are:
   - Write data header and data body to an IO_CACHE.
   - Provide an interface for adding an individual row to the event.

  @section Rows_log_event_binary_format Binary Format
*/


class Rows_log_event : public Log_event
{
public:
  /**
     Enumeration of the errors that can be returned.
   */
  enum enum_error
  {
    ERR_OPEN_FAILURE = -1,               /**< Failure to open table */
    ERR_OK = 0,                                 /**< No error */
    ERR_TABLE_LIMIT_EXCEEDED = 1,      /**< No more room for tables */
    ERR_OUT_OF_MEM = 2,                         /**< Out of memory */
    ERR_BAD_TABLE_DEF = 3,     /**< Table definition does not match */
    ERR_RBR_TO_SBR = 4  /**< daisy-chanining RBR to SBR not allowed */
  };

  /*
    These definitions allow you to combine the flags into an
    appropriate flag set using the normal bitwise operators.  The
    implicit conversion from an enum-constant to an integer is
    accepted by the compiler, which is then used to set the real set
    of flags.
  */
  enum enum_flag
  {
    /* Last event of a statement */
    STMT_END_F = (1U << 0),

    /* Value of the OPTION_NO_FOREIGN_KEY_CHECKS flag in thd->options */
    NO_FOREIGN_KEY_CHECKS_F = (1U << 1),

    /* Value of the OPTION_RELAXED_UNIQUE_CHECKS flag in thd->options */
    RELAXED_UNIQUE_CHECKS_F = (1U << 2),

    /** 
      Indicates that rows in this event are complete, that is contain
      values for all columns of the table.
     */
    COMPLETE_ROWS_F = (1U << 3)
  };

  typedef uint16 flag_set;

  /* Special constants representing sets of flags */
  enum 
  {
      RLE_NO_FLAGS = 0U
  };

  virtual ~Rows_log_event();

  void set_flags(flag_set flags_arg) { m_flags |= flags_arg; }
  void clear_flags(flag_set flags_arg) { m_flags &= ~flags_arg; }
  flag_set get_flags(flag_set flags_arg) const { return m_flags & flags_arg; }

#if defined(MYSQL_SERVER) && defined(HAVE_REPLICATION)
  virtual void pack_info(Protocol *protocol);
#endif

#ifdef MYSQL_CLIENT
  /* not for direct call, each derived has its own ::print() */
  virtual void print(FILE *file, PRINT_EVENT_INFO *print_event_info)= 0;
  void print_verbose(IO_CACHE *file,
                     PRINT_EVENT_INFO *print_event_info);
  size_t print_verbose_one_row(IO_CACHE *file, table_def *td,
                               PRINT_EVENT_INFO *print_event_info,
                               MY_BITMAP *cols_bitmap,
                               const uchar *ptr, const uchar *prefix);
#endif

#ifdef MYSQL_SERVER
  int add_row_data(uchar *data, size_t length)
  {
    return do_add_row_data(data,length); 
  }
#endif

  /* Member functions to implement superclass interface */
  virtual int get_data_size();

  MY_BITMAP const *get_cols() const { return &m_cols; }
  MY_BITMAP const *get_cols_ai() const { return &m_cols_ai; }
  size_t get_width() const          { return m_width; }
  ulong get_table_id() const        { return m_table_id; }

#if defined(MYSQL_SERVER)
  /*
    This member function compares the table's read/write_set
    with this event's m_cols and m_cols_ai. Comparison takes 
    into account what type of rows event is this: Delete, Write or
    Update, therefore it uses the correct m_cols[_ai] according
    to the event type code.

    Note that this member function should only be called for the
    following events:
    - Delete_rows_log_event
    - Wrirte_rows_log_event
    - Update_rows_log_event

    @param[IN] table The table to compare this events bitmaps 
                     against.

    @return TRUE if sets match, FALSE otherwise. (following 
                 bitmap_cmp return logic).

   */
  virtual bool read_write_bitmaps_cmp(TABLE *table)
  {
    bool res= FALSE;

    switch (get_type_code())
    {
      case DELETE_ROWS_EVENT:
        res= bitmap_cmp(get_cols(), table->read_set);
        break;
      case UPDATE_ROWS_EVENT:
        res= (bitmap_cmp(get_cols(), table->read_set) &&
              bitmap_cmp(get_cols_ai(), table->write_set));
        break;
      case WRITE_ROWS_EVENT:
        res= bitmap_cmp(get_cols(), table->write_set);
        break;
      default:
        /* 
          We should just compare bitmaps for Delete, Write
          or Update rows events.
        */
        DBUG_ASSERT(0);
    }
    return res;
  }
#endif

#ifdef MYSQL_SERVER
  virtual bool write_data_header(IO_CACHE *file);
  virtual bool write_data_body(IO_CACHE *file);
  virtual const char *get_db() { return m_table->s->db.str; }
#endif
  /*
    Check that malloc() succeeded in allocating memory for the rows
    buffer and the COLS vector. Checking that an Update_rows_log_event
    is valid is done in the Update_rows_log_event::is_valid()
    function.
  */
  virtual bool is_valid() const
  {
    return m_rows_buf && m_cols.bitmap;
  }

  uint     m_row_count;         /* The number of rows added to the event */

protected:
  /* 
     The constructors are protected since you're supposed to inherit
     this class, not create instances of this class.
  */
#ifdef MYSQL_SERVER
  Rows_log_event(THD*, TABLE*, ulong table_id, 
		 MY_BITMAP const *cols, bool is_transactional);
#endif
  Rows_log_event(const char *row_data, uint event_len, 
		 Log_event_type event_type,
		 const Format_description_log_event *description_event);

#ifdef MYSQL_CLIENT
  void print_helper(FILE *, PRINT_EVENT_INFO *, char const *const name);
#endif

#ifdef MYSQL_SERVER
  virtual int do_add_row_data(uchar *data, size_t length);
#endif

#ifdef MYSQL_SERVER
  TABLE *m_table;		/* The table the rows belong to */
#endif
  ulong       m_table_id;	/* Table ID */
  MY_BITMAP   m_cols;		/* Bitmap denoting columns available */
  ulong       m_width;          /* The width of the columns bitmap */
  /*
    Bitmap for columns available in the after image, if present. These
    fields are only available for Update_rows events. Observe that the
    width of both the before image COLS vector and the after image
    COLS vector is the same: the number of columns of the table on the
    master.
  */
  MY_BITMAP   m_cols_ai;

  ulong       m_master_reclength; /* Length of record on master side */

  /* Bit buffers in the same memory as the class */
  uint32    m_bitbuf[128/(sizeof(uint32)*8)];
  uint32    m_bitbuf_ai[128/(sizeof(uint32)*8)];

  uchar    *m_rows_buf;		/* The rows in packed format */
  uchar    *m_rows_cur;		/* One-after the end of the data */
  uchar    *m_rows_end;		/* One-after the end of the allocated space */

  flag_set m_flags;		/* Flags for row-level events */

  /* helper functions */

#if defined(MYSQL_SERVER) && defined(HAVE_REPLICATION)
  const uchar *m_curr_row;     /* Start of the row being processed */
  const uchar *m_curr_row_end; /* One-after the end of the current row */
  uchar    *m_key;      /* Buffer to keep key value during searches */

  int find_row(const Relay_log_info *const);
  int write_row(const Relay_log_info *const, const bool);

  // Unpack the current row into m_table->record[0]
  int unpack_current_row(const Relay_log_info *const rli,
                         MY_BITMAP const *cols)
  { 
    DBUG_ASSERT(m_table);

    ASSERT_OR_RETURN_ERROR(m_curr_row <= m_rows_end, HA_ERR_CORRUPT_EVENT);
    int const result= ::unpack_row(rli, m_table, m_width, m_curr_row, cols,
                                   &m_curr_row_end, &m_master_reclength);
    if (m_curr_row_end > m_rows_end)
      my_error(ER_SLAVE_CORRUPT_EVENT, MYF(0));
    ASSERT_OR_RETURN_ERROR(m_curr_row_end <= m_rows_end, HA_ERR_CORRUPT_EVENT);
    return result;
  }
#endif

private:

#if defined(MYSQL_SERVER) && defined(HAVE_REPLICATION)
  virtual int do_apply_event(Relay_log_info const *rli);
  virtual int do_update_pos(Relay_log_info *rli);
  virtual enum_skip_reason do_shall_skip(Relay_log_info *rli);

  /*
    Primitive to prepare for a sequence of row executions.

    DESCRIPTION

      Before doing a sequence of do_prepare_row() and do_exec_row()
      calls, this member function should be called to prepare for the
      entire sequence. Typically, this member function will allocate
      space for any buffers that are needed for the two member
      functions mentioned above.

    RETURN VALUE

      The member function will return 0 if all went OK, or a non-zero
      error code otherwise.
  */
  virtual 
  int do_before_row_operations(const Slave_reporting_capability *const log) = 0;

  /*
    Primitive to clean up after a sequence of row executions.

    DESCRIPTION
    
      After doing a sequence of do_prepare_row() and do_exec_row(),
      this member function should be called to clean up and release
      any allocated buffers.
      
      The error argument, if non-zero, indicates an error which happened during
      row processing before this function was called. In this case, even if 
      function is successful, it should return the error code given in the argument.
  */
  virtual 
  int do_after_row_operations(const Slave_reporting_capability *const log,
                              int error) = 0;

  /*
    Primitive to do the actual execution necessary for a row.

    DESCRIPTION
      The member function will do the actual execution needed to handle a row.
      The row is located at m_curr_row. When the function returns, 
      m_curr_row_end should point at the next row (one byte after the end
      of the current row).    

    RETURN VALUE
      0 if execution succeeded, 1 if execution failed.
      
  */
  virtual int do_exec_row(const Relay_log_info *const rli) = 0;
#endif /* defined(MYSQL_SERVER) && defined(HAVE_REPLICATION) */

  friend class Old_rows_log_event;
};

/**
  @class Write_rows_log_event

  Log row insertions and updates. The event contain several
  insert/update rows for a table. Note that each event contains only
  rows for one table.

  @section Write_rows_log_event_binary_format Binary Format
*/
class Write_rows_log_event : public Rows_log_event
{
public:
  enum 
  {
    /* Support interface to THD::binlog_prepare_pending_rows_event */
    TYPE_CODE = WRITE_ROWS_EVENT
  };

#if defined(MYSQL_SERVER)
  Write_rows_log_event(THD*, TABLE*, ulong table_id, 
		       bool is_transactional);
#endif
#ifdef HAVE_REPLICATION
  Write_rows_log_event(const char *buf, uint event_len, 
                       const Format_description_log_event *description_event);
#endif
#if defined(MYSQL_SERVER) 
  static bool binlog_row_logging_function(THD *thd, TABLE *table,
                                          bool is_transactional,
                                          const uchar *before_record
                                          __attribute__((unused)),
                                          const uchar *after_record)
  {
    return thd->binlog_write_row(table, is_transactional,
                                 after_record);
  }
#endif

private:
  virtual Log_event_type get_type_code() { return (Log_event_type)TYPE_CODE; }

#ifdef MYSQL_CLIENT
  void print(FILE *file, PRINT_EVENT_INFO *print_event_info);
#endif

#if defined(MYSQL_SERVER) && defined(HAVE_REPLICATION)
  virtual int do_before_row_operations(const Slave_reporting_capability *const);
  virtual int do_after_row_operations(const Slave_reporting_capability *const,int);
  virtual int do_exec_row(const Relay_log_info *const);
#endif
};


/**
  @class Update_rows_log_event

  Log row updates with a before image. The event contain several
  update rows for a table. Note that each event contains only rows for
  one table.

  Also note that the row data consists of pairs of row data: one row
  for the old data and one row for the new data.

  @section Update_rows_log_event_binary_format Binary Format
*/
class Update_rows_log_event : public Rows_log_event
{
public:
  enum 
  {
    /* Support interface to THD::binlog_prepare_pending_rows_event */
    TYPE_CODE = UPDATE_ROWS_EVENT
  };

#ifdef MYSQL_SERVER
  Update_rows_log_event(THD*, TABLE*, ulong table_id,
			MY_BITMAP const *cols_bi,
			MY_BITMAP const *cols_ai,
                        bool is_transactional);

  Update_rows_log_event(THD*, TABLE*, ulong table_id,
                        bool is_transactional);

  void init(MY_BITMAP const *cols);
#endif

  virtual ~Update_rows_log_event();

#ifdef HAVE_REPLICATION
  Update_rows_log_event(const char *buf, uint event_len, 
			const Format_description_log_event *description_event);
#endif

#ifdef MYSQL_SERVER
  static bool binlog_row_logging_function(THD *thd, TABLE *table,
                                          bool is_transactional,
                                          const uchar *before_record,
                                          const uchar *after_record)
  {
    return thd->binlog_update_row(table, is_transactional,
                                  before_record, after_record);
  }
#endif

  virtual bool is_valid() const
  {
    return Rows_log_event::is_valid() && m_cols_ai.bitmap;
  }

protected:
  virtual Log_event_type get_type_code() { return (Log_event_type)TYPE_CODE; }

#ifdef MYSQL_CLIENT
  void print(FILE *file, PRINT_EVENT_INFO *print_event_info);
#endif

#if defined(MYSQL_SERVER) && defined(HAVE_REPLICATION)
  virtual int do_before_row_operations(const Slave_reporting_capability *const);
  virtual int do_after_row_operations(const Slave_reporting_capability *const,int);
  virtual int do_exec_row(const Relay_log_info *const);
#endif /* defined(MYSQL_SERVER) && defined(HAVE_REPLICATION) */
};

/**
  @class Delete_rows_log_event

  Log row deletions. The event contain several delete rows for a
  table. Note that each event contains only rows for one table.

  RESPONSIBILITIES

    - Act as a container for rows that has been deleted on the master
      and should be deleted on the slave. 

  COLLABORATION

    Row_writer
      Create the event and add rows to the event.
    Row_reader
      Extract the rows from the event.

  @section Delete_rows_log_event_binary_format Binary Format
*/
class Delete_rows_log_event : public Rows_log_event
{
public:
  enum 
  {
    /* Support interface to THD::binlog_prepare_pending_rows_event */
    TYPE_CODE = DELETE_ROWS_EVENT
  };

#ifdef MYSQL_SERVER
  Delete_rows_log_event(THD*, TABLE*, ulong, 
			bool is_transactional);
#endif
#ifdef HAVE_REPLICATION
  Delete_rows_log_event(const char *buf, uint event_len, 
			const Format_description_log_event *description_event);
#endif
#ifdef MYSQL_SERVER
  static bool binlog_row_logging_function(THD *thd, TABLE *table,
                                          bool is_transactional,
                                          const uchar *before_record,
                                          const uchar *after_record
                                          __attribute__((unused)))
  {
    return thd->binlog_delete_row(table, is_transactional,
                                  before_record);
  }
#endif
  
protected:
  virtual Log_event_type get_type_code() { return (Log_event_type)TYPE_CODE; }

#ifdef MYSQL_CLIENT
  void print(FILE *file, PRINT_EVENT_INFO *print_event_info);
#endif

#if defined(MYSQL_SERVER) && defined(HAVE_REPLICATION)
  virtual int do_before_row_operations(const Slave_reporting_capability *const);
  virtual int do_after_row_operations(const Slave_reporting_capability *const,int);
  virtual int do_exec_row(const Relay_log_info *const);
#endif
};


#include "log_event_old.h"

/**
  @class Incident_log_event

   Class representing an incident, an occurance out of the ordinary,
   that happened on the master.

   The event is used to inform the slave that something out of the
   ordinary happened on the master that might cause the database to be
   in an inconsistent state.

   <table id="IncidentFormat">
   <caption>Incident event format</caption>
   <tr>
     <th>Symbol</th>
     <th>Format</th>
     <th>Description</th>
   </tr>
   <tr>
     <td>INCIDENT</td>
     <td align="right">2</td>
     <td>Incident number as an unsigned integer</td>
   </tr>
   <tr>
     <td>MSGLEN</td>
     <td align="right">1</td>
     <td>Message length as an unsigned integer</td>
   </tr>
   <tr>
     <td>MESSAGE</td>
     <td align="right">MSGLEN</td>
     <td>The message, if present. Not null terminated.</td>
   </tr>
   </table>

  @section Delete_rows_log_event_binary_format Binary Format
*/
class Incident_log_event : public Log_event {
public:
#ifdef MYSQL_SERVER
  Incident_log_event(THD *thd_arg, Incident incident)
    : Log_event(thd_arg, LOG_EVENT_NO_FILTER_F, FALSE), m_incident(incident)
  {
    DBUG_ENTER("Incident_log_event::Incident_log_event");
    DBUG_PRINT("enter", ("m_incident: %d", m_incident));
    m_message.str= NULL;                    /* Just as a precaution */
    m_message.length= 0;
    set_direct_logging();
    DBUG_VOID_RETURN;
  }

  Incident_log_event(THD *thd_arg, Incident incident, LEX_STRING const msg)
    : Log_event(thd_arg, LOG_EVENT_NO_FILTER_F, FALSE), m_incident(incident)
  {
    DBUG_ENTER("Incident_log_event::Incident_log_event");
    DBUG_PRINT("enter", ("m_incident: %d", m_incident));
    m_message.str= NULL;
    m_message.length= 0;
    if (!(m_message.str= (char*) my_malloc(msg.length+1, MYF(MY_WME))))
    {
      /* Mark this event invalid */
      m_incident= INCIDENT_NONE;
      DBUG_VOID_RETURN;
    }
    strmake(m_message.str, msg.str, msg.length);
    m_message.length= msg.length;
    set_direct_logging();
    DBUG_VOID_RETURN;
  }
#endif

#ifdef MYSQL_SERVER
  void pack_info(Protocol*);
#endif

  Incident_log_event(const char *buf, uint event_len,
                     const Format_description_log_event *descr_event);

  virtual ~Incident_log_event();

#ifdef MYSQL_CLIENT
  virtual void print(FILE *file, PRINT_EVENT_INFO *print_event_info);
#endif

#if defined(MYSQL_SERVER) && defined(HAVE_REPLICATION)
  virtual int do_apply_event(Relay_log_info const *rli);
#endif

  virtual bool write_data_header(IO_CACHE *file);
  virtual bool write_data_body(IO_CACHE *file);

  virtual Log_event_type get_type_code() { return INCIDENT_EVENT; }

  virtual bool is_valid() const
  {
    return m_incident > INCIDENT_NONE && m_incident < INCIDENT_COUNT;
  }
  virtual int get_data_size() {
    return INCIDENT_HEADER_LEN + 1 + (uint) m_message.length;
  }

private:
  const char *description() const;

  Incident m_incident;
  LEX_STRING m_message;
};


/**
  @class Ignorable_log_event

  Base class for ignorable log events. Events deriving from
  this class can be safely ignored by slaves that cannot
  recognize them. Newer slaves, will be able to read and
  handle them. This has been designed to be an open-ended
  architecture, so adding new derived events shall not harm
  the old slaves that support ignorable log event mechanism
  (they will just ignore unrecognized ignorable events).
**/
class Ignorable_log_event : public Log_event {
public:
#ifndef MYSQL_CLIENT
  Ignorable_log_event(THD *thd_arg)
      : Log_event(thd_arg, LOG_EVENT_IGNORABLE_F, FALSE)
  {
    DBUG_ENTER("Ignorable_log_event::Ignorable_log_event");
    DBUG_VOID_RETURN;
  }
#endif

  Ignorable_log_event(const char *buf,
                      const Format_description_log_event *descr_event);

  virtual ~Ignorable_log_event();

#ifndef MYSQL_CLIENT
  void pack_info(Protocol*);
#endif

#ifdef MYSQL_CLIENT
  virtual void print(FILE *file, PRINT_EVENT_INFO *print_event_info);
#endif

  virtual Log_event_type get_type_code() { return IGNORABLE_LOG_EVENT; }

  virtual bool is_valid() const { return 1; }

  virtual int get_data_size() { return IGNORABLE_HEADER_LEN; }
};


class Rows_query_log_event : public Ignorable_log_event {
public:
#ifndef MYSQL_CLIENT
  Rows_query_log_event(THD *thd_arg, const char * query, ulong query_len)
    : Ignorable_log_event(thd_arg)
  {
    DBUG_ENTER("Rows_query_log_event::Rows_query_log_event");
    if (!(m_rows_query= (char*) my_malloc(query_len + 1, MYF(MY_WME))))
      return;
    my_snprintf(m_rows_query, query_len + 1, "%s", query);
    DBUG_PRINT("enter", ("%s", m_rows_query));
    DBUG_VOID_RETURN;
  }
#endif

#ifndef MYSQL_CLIENT
  void pack_info(Protocol*);
#endif

  Rows_query_log_event(const char *buf, uint event_len,
                     const Format_description_log_event *descr_event);

  virtual ~Rows_query_log_event();

#ifdef MYSQL_CLIENT
  virtual void print(FILE *file, PRINT_EVENT_INFO *print_event_info);
#endif
  virtual bool write_data_body(IO_CACHE *file);

  virtual Log_event_type get_type_code() { return ROWS_QUERY_LOG_EVENT; }

  virtual int get_data_size()
  {
    return IGNORABLE_HEADER_LEN + 1 + (uint) strlen(m_rows_query);
  }

private:
#if !defined(MYSQL_CLIENT)
  virtual int do_apply_event(Relay_log_info const* rli);
#endif

  char * m_rows_query;
};



static inline bool copy_event_cache_to_file_and_reinit(IO_CACHE *cache,
                                                       FILE *file)
{
  return         
    my_b_copy_to_file(cache, file) ||
    reinit_io_cache(cache, WRITE_CACHE, 0, FALSE, TRUE);
}

#ifdef MYSQL_SERVER
/*****************************************************************************

  Heartbeat Log Event class

  Replication event to ensure to slave that master is alive.
  The event is originated by master's dump thread and sent straight to
  slave without being logged. Slave itself does not store it in relay log
  but rather uses a data for immediate checks and throws away the event.

  Two members of the class log_ident and Log_event::log_pos comprise 
  @see the event_coordinates instance. The coordinates that a heartbeat
  instance carries correspond to the last event master has sent from
  its binlog.

 ****************************************************************************/
class Heartbeat_log_event: public Log_event
{
public:
  Heartbeat_log_event(const char* buf, uint event_len,
                      const Format_description_log_event* description_event);
  Log_event_type get_type_code() { return HEARTBEAT_LOG_EVENT; }
  bool is_valid() const
    {
      return (log_ident != NULL &&
              log_pos >= BIN_LOG_HEADER_SIZE);
    }
  const char * get_log_ident() { return log_ident; }
  uint get_ident_len() { return ident_len; }
  
private:
  const char* log_ident;
  uint ident_len;
};
#endif

int append_query_string(const CHARSET_INFO *csinfo,
                        String const *from, String *to);
bool sqlcom_can_generate_row_events(const THD *thd);
void handle_rows_query_log_event(Log_event *ev, Relay_log_info *rli);

bool event_checksum_test(uchar *buf, ulong event_len, uint8 alg);
uint8 get_checksum_alg(const char* buf, ulong len);
extern TYPELIB binlog_checksum_typelib;

/**
  @} (end of group Replication)
*/

#endif /* _log_event_h */<|MERGE_RESOLUTION|>--- conflicted
+++ resolved
@@ -499,7 +499,6 @@
 #define LOG_EVENT_RELAY_LOG_F 0x40
 
 /**
-<<<<<<< HEAD
    @def LOG_EVENT_IGNORABLE_F
 
    For an event, 'e', carrying a type code, that a slave,
@@ -518,22 +517,6 @@
    filters.
 */
 #define LOG_EVENT_NO_FILTER_F 0x100
-
-=======
-   Events with this flag are not filtered based on the current
-   database and is always written to the binary log regardless of
-   filters.
- */
-#define LOG_EVENT_NO_DB_CHECK_F 0x80
-
-#ifndef MCP_BUG11799583
-/* 
-   Define LOG_EVENT_NO_FILTER_F as alias for LOG_EVENT_NO_DB_CHECK
-   to make it possible to write code that is forward compatible with 5.5
-*/
-#define LOG_EVENT_NO_FILTER_F LOG_EVENT_NO_DB_CHECK_F
-#endif
->>>>>>> 424e3b78
 
 /**
   @def OPTIONS_WRITTEN_TO_BIN_LOG
