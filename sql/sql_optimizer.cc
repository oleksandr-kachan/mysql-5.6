/* Copyright (c) 2000, 2019, Oracle and/or its affiliates. All rights reserved.

  This program is free software; you can redistribute it and/or modify
  it under the terms of the GNU General Public License, version 2.0,
  as published by the Free Software Foundation.

  This program is also distributed with certain software (including
  but not limited to OpenSSL) that is licensed under separate terms,
  as designated in a particular file or component or in included license
  documentation.  The authors of MySQL hereby grant you an additional
  permission to link the program and your derivative works with the
  separately licensed software that they have included with MySQL.

  This program is distributed in the hope that it will be useful,
  but WITHOUT ANY WARRANTY; without even the implied warranty of
  MERCHANTABILITY or FITNESS FOR A PARTICULAR PURPOSE.  See the
  GNU General Public License, version 2.0, for more details.

  You should have received a copy of the GNU General Public License
  along with this program; if not, write to the Free Software
  Foundation, Inc., 51 Franklin St, Fifth Floor, Boston, MA 02110-1301  USA */

/**
  @file

  @brief Optimize query expressions: Make optimal table join order, select
         optimal access methods per table, apply grouping, sorting and
         limit processing.

  @defgroup Query_Optimizer  Query Optimizer
  @{
*/

#include "sql/sql_optimizer.h"

#include <limits.h>
#include <algorithm>
#include <atomic>
#include <new>
#include <utility>

#include "field_types.h"  // enum_field_types
#include "ft_global.h"
#include "m_ctype.h"
#include "memory_debugging.h"
#include "my_bit.h"  // my_count_bits
#include "my_bitmap.h"
#include "my_dbug.h"
#include "my_inttypes.h"
#include "my_macros.h"
#include "my_sqlcommand.h"
#include "my_sys.h"
#include "mysql/udf_registration_types.h"
#include "mysql_com.h"
#include "mysqld_error.h"
#include "sql/abstract_query_plan.h"  // Join_plan
#include "sql/check_stack.h"
#include "sql/debug_sync.h"  // DEBUG_SYNC
#include "sql/derror.h"      // ER_THD
#include "sql/enum_query_type.h"
#include "sql/handler.h"
#include "sql/item_cmpfunc.h"
#include "sql/item_func.h"
#include "sql/item_row.h"
#include "sql/item_sum.h"  // Item_sum
#include "sql/key.h"
#include "sql/key_spec.h"
#include "sql/lock.h"    // mysql_unlock_some_tables
#include "sql/mysqld.h"  // stage_optimizing
#include "sql/nested_join.h"
#include "sql/opt_costmodel.h"
#include "sql/opt_explain.h"  // join_type_str
#include "sql/opt_hints.h"    // hint_table_state
#include "sql/opt_range.h"    // QUICK_SELECT_I
#include "sql/opt_trace.h"    // Opt_trace_object
#include "sql/opt_trace_context.h"
#include "sql/query_options.h"
#include "sql/query_result.h"
#include "sql/sql_base.h"  // init_ftfuncs
#include "sql/sql_bitmap.h"
#include "sql/sql_const.h"
#include "sql/sql_const_folding.h"
#include "sql/sql_error.h"
#include "sql/sql_join_buffer.h"  // JOIN_CACHE
#include "sql/sql_planner.h"      // calculate_condition_filter
#include "sql/sql_resolver.h"     // subquery_allows_materialization
#include "sql/sql_test.h"         // print_where
#include "sql/sql_tmp_table.h"
#include "sql/system_variables.h"
#include "sql/table.h"
#include "sql/window.h"
#include "sql_string.h"

using std::max;
using std::min;

static bool optimize_semijoin_nests_for_materialization(JOIN *join);
static void calculate_materialization_costs(JOIN *join, TABLE_LIST *sj_nest,
                                            uint n_tables,
                                            Semijoin_mat_optimize *sjm);
static bool make_join_select(JOIN *join, Item *item);
static bool list_contains_unique_index(JOIN_TAB *tab,
                                       bool (*find_func)(Field *, void *),
                                       void *data);
static bool find_field_in_item_list(Field *field, void *data);
static bool find_field_in_order_list(Field *field, void *data);
static ORDER *create_distinct_group(THD *thd, Ref_item_array ref_item_array,
                                    ORDER *order, List<Item> &fields,
                                    bool *all_order_by_fields_used);
static TABLE *get_sort_by_table(ORDER *a, ORDER *b, TABLE_LIST *tables);
static void trace_table_dependencies(Opt_trace_context *trace,
                                     JOIN_TAB *join_tabs, uint table_count);
static bool update_ref_and_keys(THD *thd, Key_use_array *keyuse,
                                JOIN_TAB *join_tab, uint tables, Item *cond,
                                table_map normal_tables, SELECT_LEX *select_lex,
                                SARGABLE_PARAM **sargables);
static bool pull_out_semijoin_tables(JOIN *join);
static void add_loose_index_scan_and_skip_scan_keys(JOIN *join,
                                                    JOIN_TAB *join_tab);
static ha_rows get_quick_record_count(THD *thd, JOIN_TAB *tab, ha_rows limit);
static bool only_eq_ref_tables(JOIN *join, ORDER *order, table_map tables,
                               table_map *cached_eq_ref_tables,
                               table_map *eq_ref_tables);
static bool setup_join_buffering(JOIN_TAB *tab, JOIN *join, uint no_jbuf_after);

static bool test_if_skip_sort_order(JOIN_TAB *tab, ORDER_with_src &order,
                                    ha_rows select_limit, const bool no_changes,
                                    const Key_map *map, int *best_idx);

static Item_func_match *test_if_ft_index_order(ORDER *order);

static uint32 get_key_length_tmp_table(Item *item);
static bool can_switch_from_ref_to_range(THD *thd, JOIN_TAB *tab,
                                         enum_order ordering,
                                         bool recheck_range);

static bool has_not_null_predicate(Item *cond, Item_field *not_null_item);

bool JOIN::alloc_indirection_slices() {
  const uint card = REF_SLICE_WIN_1 + m_windows.elements * 2;

  DBUG_ASSERT(ref_items == nullptr);
  ref_items = (Ref_item_array *)sql_alloc(sizeof(Ref_item_array) * card);
  if (ref_items == nullptr) return true;

  tmp_all_fields = (List<Item> *)sql_alloc(sizeof(List<Item>) * card);
  if (tmp_all_fields == nullptr) return true;

  tmp_fields_list = (List<Item> *)sql_alloc(sizeof(List<Item>) * card);
  if (tmp_fields_list == nullptr) return true;

  for (uint i = 0; i < card; i++) {
    ref_items[i].reset();
    tmp_all_fields[i].empty();
    tmp_fields_list[i].empty();
  }

  return false;
}

/**
  Optimizes one query block into a query execution plan (QEP.)

  This is the entry point to the query optimization phase. This phase
  applies both logical (equivalent) query rewrites, cost-based join
  optimization, and rule-based access path selection. Once an optimal
  plan is found, the member function creates/initializes all
  structures needed for query execution. The main optimization phases
  are outlined below:

    -# Logical transformations:
      - Outer to inner joins transformation.
      - Equality/constant propagation.
      - Partition pruning.
      - COUNT(*), MIN(), MAX() constant substitution in case of
        implicit grouping.
      - ORDER BY optimization.
    -# Perform cost-based optimization of table order and access path
       selection. See JOIN::make_join_plan()
    -# Post-join order optimization:
       - Create optimal table conditions from the where clause and the
         join conditions.
       - Inject outer-join guarding conditions.
       - Adjust data access methods after determining table condition
         (several times.)
       - Optimize ORDER BY/DISTINCT.
    -# Code generation
       - Set data access functions.
       - Try to optimize away sorting/distinct.
       - Setup temporary table usage for grouping and/or sorting.

  @retval 0 Success.
  @retval 1 Error, error code saved in member JOIN::error.
*/
int JOIN::optimize() {
  uint no_jbuf_after = UINT_MAX;
  const bool has_windows = m_windows.elements != 0;

  DBUG_ENTER("JOIN::optimize");
  DBUG_ASSERT(select_lex->leaf_table_count == 0 ||
              thd->lex->is_query_tables_locked() ||
              select_lex == unit->fake_select_lex);
  DBUG_ASSERT(tables == 0 && primary_tables == 0 &&
              tables_list == (TABLE_LIST *)1);

  // to prevent double initialization on EXPLAIN
  if (optimized) DBUG_RETURN(0);

  Prepare_error_tracker tracker(thd);

  DEBUG_SYNC(thd, "before_join_optimize");

  THD_STAGE_INFO(thd, stage_optimizing);

  if (select_lex->first_execution) {
    /**
      @todo
      This query block didn't transform itself in SELECT_LEX::prepare(), so
      belongs to a parent query block. That parent, or its parents, had to
      transform us - it has not; maybe it is itself in prepare() and
      evaluating the present query block as an Item_subselect. Such evaluation
      in prepare() is expected to be a rare case to be eliminated in the
      future ("SET x=(subq)" is one such case; because it locks tables before
      prepare()).
    */
    if (select_lex->apply_local_transforms(thd, false)) DBUG_RETURN(error = 1);
  }

  Opt_trace_context *const trace = &thd->opt_trace;
  Opt_trace_object trace_wrapper(trace);
  Opt_trace_object trace_optimize(trace, "join_optimization");
  trace_optimize.add_select_number(select_lex->select_number);
  Opt_trace_array trace_steps(trace, "steps");

  count_field_types(select_lex, &tmp_table_param, all_fields, false, false);

  DBUG_ASSERT(tmp_table_param.sum_func_count == 0 || group_list ||
              implicit_grouping);

  if (select_lex->olap == ROLLUP_TYPE && optimize_rollup())
    DBUG_RETURN(true); /* purecov: inspected */

  if (alloc_func_list()) DBUG_RETURN(1); /* purecov: inspected */

  if (select_lex->get_optimizable_conditions(thd, &where_cond, &having_cond))
    DBUG_RETURN(1);

  set_optimized();

  tables_list = select_lex->leaf_tables;

  if (alloc_indirection_slices()) DBUG_RETURN(1);

  // The base ref items from query block are assigned as JOIN's ref items
  ref_items[REF_SLICE_ACTIVE] = select_lex->base_ref_items;

  /* dump_TABLE_LIST_graph(select_lex, select_lex->leaf_tables); */
  /*
    Run optimize phase for all derived tables/views used in this SELECT,
    including those in semi-joins.
  */
  if (select_lex->materialized_derived_table_count) {
    for (TABLE_LIST *tl = select_lex->leaf_tables; tl; tl = tl->next_leaf) {
      if (tl->is_view_or_derived() && tl->optimize_derived(thd)) DBUG_RETURN(1);
    }
  }

  has_lateral = false;

  /* dump_TABLE_LIST_graph(select_lex, select_lex->leaf_tables); */

  row_limit =
      ((select_distinct || order || group_list) ? HA_POS_ERROR
                                                : unit->select_limit_cnt);
  // m_select_limit is used to decide if we are likely to scan the whole table.
  m_select_limit = unit->select_limit_cnt;

  if (unit->first_select()->active_options() & OPTION_FOUND_ROWS) {
    /*
      Calculate found rows if
      - LIMIT is set, and
      - Query block is not equipped with "braces". In this case, each
        query block must be calculated fully and the limit is applied on
        the final UNION evaluation.
    */
    calc_found_rows = m_select_limit != HA_POS_ERROR && !select_lex->braces;
  }
  if (having_cond || calc_found_rows) m_select_limit = HA_POS_ERROR;

  if (unit->select_limit_cnt == 0 && !calc_found_rows) {
    zero_result_cause = "Zero limit";
    best_rowcount = 0;
    goto setup_subq_exit;
  }

  if (where_cond || select_lex->outer_join) {
    if (optimize_cond(thd, &where_cond, &cond_equal, &select_lex->top_join_list,
                      &select_lex->cond_value)) {
      error = 1;
      DBUG_PRINT("error", ("Error from optimize_cond"));
      DBUG_RETURN(1);
    }
    if (select_lex->cond_value == Item::COND_FALSE) {
      zero_result_cause = "Impossible WHERE";
      best_rowcount = 0;
      goto setup_subq_exit;
    }
  }
  if (having_cond) {
    if (optimize_cond(thd, &having_cond, &cond_equal, NULL,
                      &select_lex->having_value)) {
      error = 1;
      DBUG_PRINT("error", ("Error from optimize_cond"));
      DBUG_RETURN(1);
    }
    if (select_lex->having_value == Item::COND_FALSE) {
      zero_result_cause = "Impossible HAVING";
      best_rowcount = 0;
      goto setup_subq_exit;
    }
  }

  if (select_lex->partitioned_table_count && prune_table_partitions()) {
    error = 1;
    DBUG_PRINT("error", ("Error from prune_partitions"));
    DBUG_RETURN(1);
  }

  /*
     Try to optimize count(*), min() and max() to const fields if
     there is implicit grouping (aggregate functions but no
     group_list). In this case, the result set shall only contain one
     row.
  */
  if (tables_list && implicit_grouping &&
      !(select_lex->active_options() & OPTION_NO_CONST_TABLES)) {
    aggregate_evaluated outcome;
    if (optimize_aggregated_query(thd, select_lex, all_fields, where_cond,
                                  &outcome)) {
      error = 1;
      DBUG_PRINT("error", ("Error from optimize_aggregated_query"));
      DBUG_RETURN(1);
    }
    switch (outcome) {
      case AGGR_REGULAR:
        // Query was not (fully) evaluated. Revert to regular optimization.
        break;
      case AGGR_DELAYED:
        // Query was not (fully) evaluated. Revert to regular optimization,
        // but indicate that storage engine supports HA_COUNT_ROWS_INSTANT.
        select_count = true;
        break;
      case AGGR_COMPLETE:
        // All SELECT expressions are fully evaluated
        DBUG_PRINT("info", ("Select tables optimized away"));
        zero_result_cause = "Select tables optimized away";
        tables_list = nullptr;  // All tables resolved
        best_rowcount = 1;
        const_tables = tables = primary_tables = select_lex->leaf_table_count;
        /*
          Extract all table-independent conditions and replace the WHERE
          clause with them. All other conditions were computed by
          optimize_aggregated_query() and the MIN/MAX/COUNT function(s) have
          been replaced by constants, so there is no need to compute the whole
          WHERE clause again.
          Notice that make_cond_for_table() will always succeed to remove all
          computed conditions, because optimize_aggregated_query() is applicable
          only to conjunctions.
          Preserve conditions for EXPLAIN.
        */
        if (where_cond && !thd->lex->is_explain()) {
          Item *table_independent_conds = make_cond_for_table(
              thd, where_cond, PSEUDO_TABLE_BITS, table_map(0), false);
          DBUG_EXECUTE("where",
                       print_where(table_independent_conds,
                                   "where after optimize_aggregated_query()",
                                   QT_ORDINARY););
          where_cond = table_independent_conds;
        }
        goto setup_subq_exit;
      case AGGR_EMPTY:
        // It was detected that the result tables are empty
        DBUG_PRINT("info", ("No matching min/max row"));
        zero_result_cause = "No matching min/max row";
        goto setup_subq_exit;
<<<<<<< HEAD
      }
      DBUG_PRINT("info", ("Select tables optimized away"));
      zero_result_cause = "Select tables optimized away";
      tables_list = 0;  // All tables resolved
      best_rowcount = 1;
      const_tables = tables = primary_tables = select_lex->leaf_table_count;
      /*
        Extract all table-independent conditions and replace the WHERE
        clause with them. All other conditions were computed by opt_sum_query
        and the MIN/MAX/COUNT function(s) have been replaced by constants,
        so there is no need to compute the whole WHERE clause again.
        Notice that make_cond_for_table() will always succeed to remove all
        computed conditions, because opt_sum_query() is applicable only to
        conjunctions.
        Preserve conditions for EXPLAIN.
      */
      if (where_cond && !thd->lex->is_explain()) {
        Item *table_independent_conds = make_cond_for_table(
            thd, where_cond, PSEUDO_TABLE_BITS, table_map(0), false);
        DBUG_EXECUTE("where",
                     print_where(thd, table_independent_conds,
                                 "where after opt_sum_query()", QT_ORDINARY););
        where_cond = table_independent_conds;
      }
      goto setup_subq_exit;
=======
>>>>>>> a16d420a
    }
  }
  if (tables_list == nullptr) {
    DBUG_PRINT("info", ("No tables"));
    best_rowcount = 1;
    error = 0;
    if (make_tmp_tables_info()) DBUG_RETURN(1);
    count_field_types(select_lex, &tmp_table_param, all_fields, false, false);
    // Make plan visible for EXPLAIN
    set_plan_state(NO_TABLES);
    create_iterators();
    DBUG_RETURN(0);
  }
  error = -1;  // Error is sent to client

  {
    m_windowing_steps = false;  // initialization
    m_windows_sort = false;
    List_iterator<Window> li(m_windows);
    Window *w;
    while ((w = li++))
      if (w->needs_sorting()) {
        m_windows_sort = true;
        break;
      }
  }

  sort_by_table = get_sort_by_table(order, group_list, select_lex->leaf_tables);

  if ((where_cond || group_list || order) &&
      substitute_gc(thd, select_lex, where_cond, group_list, order)) {
    // We added hidden fields to the all_fields list, count them.
    count_field_types(select_lex, &tmp_table_param, select_lex->all_fields,
                      false, false);
  }

  // Set up join order and initial access paths
  THD_STAGE_INFO(thd, stage_statistics);
  if (make_join_plan()) {
    if (thd->killed) thd->send_kill_message();
    DBUG_PRINT("error", ("Error: JOIN::make_join_plan() failed"));
    DBUG_RETURN(1);
  }

  // At this stage, join_tab==NULL, JOIN_TABs are listed in order by best_ref.
  ASSERT_BEST_REF_IN_JOIN_ORDER(this);

  if (zero_result_cause) goto setup_subq_exit;

  if (rollup.state == ROLLUP::STATE_NONE) {
    /* Remove distinct if only const tables */
    select_distinct &= !plan_is_const();
  }

  if (const_tables && !thd->locked_tables_mode &&
      !(select_lex->active_options() & SELECT_NO_UNLOCK)) {
    TABLE *ct[MAX_TABLES];
    for (uint i = 0; i < const_tables; i++) ct[i] = best_ref[i]->table();
    mysql_unlock_some_tables(thd, ct, const_tables);
  }
  if (!where_cond && select_lex->outer_join) {
    /* Handle the case where we have an OUTER JOIN without a WHERE */
    where_cond = new Item_int((longlong)1, 1);  // Always true
  }

  error = 0;
  /*
    Among the equal fields belonging to the same multiple equality
    choose the one that is to be retrieved first and substitute
    all references to these in where condition for a reference for
    the selected field.
  */
  if (where_cond) {
    where_cond =
        substitute_for_best_equal_field(thd, where_cond, cond_equal, map2table);
    if (thd->is_error()) {
      error = 1;
      DBUG_PRINT("error", ("Error from substitute_for_best_equal"));
      DBUG_RETURN(1);
    }
    where_cond->update_used_tables();
    DBUG_EXECUTE("where",
                 print_where(thd, where_cond, "after substitute_best_equal",
                             QT_ORDINARY););
  }

  /*
    Perform the same optimization on field evaluation for all join conditions.
  */
  for (uint i = const_tables; i < tables; ++i) {
    JOIN_TAB *const tab = best_ref[i];
    if (tab->position() && tab->join_cond()) {
      tab->set_join_cond(substitute_for_best_equal_field(
          thd, tab->join_cond(), tab->cond_equal, map2table));
      if (thd->is_error()) {
        error = 1;
        DBUG_PRINT("error", ("Error from substitute_for_best_equal"));
        DBUG_RETURN(1);
      }
      tab->join_cond()->update_used_tables();
    }
  }

  if (init_ref_access()) {
    error = 1;
    DBUG_PRINT("error", ("Error from init_ref_access"));
    DBUG_RETURN(1);
  }

  // Update table dependencies after assigning ref access fields
  update_depend_map();

  THD_STAGE_INFO(thd, stage_preparing);

  if (make_join_select(this, where_cond)) {
    if (thd->is_error()) DBUG_RETURN(1);

    zero_result_cause = "Impossible WHERE noticed after reading const tables";
    goto setup_subq_exit;
  }

  if (select_lex->query_result()->optimize()) {
    DBUG_PRINT("error", ("Error: Query_result::optimize() failed"));
    DBUG_RETURN(1);  // error == -1
  }

  error = -1; /* if goto err */

  if (optimize_distinct_group_order()) DBUG_RETURN(true);

  if ((select_lex->active_options() & SELECT_NO_JOIN_CACHE) ||
      select_lex->ftfunc_list->elements)
    no_jbuf_after = 0;

  /* Perform FULLTEXT search before all regular searches */
  if (select_lex->has_ft_funcs() && optimize_fts_query()) DBUG_RETURN(1);

  /*
    By setting child_subquery_can_materialize so late we gain the following:
    JOIN::compare_costs_of_subquery_strategies() can test this variable to
    know if we are have finished evaluating constant conditions, which itself
    helps determining fanouts.
  */
  child_subquery_can_materialize = true;

  /*
    It's necessary to check const part of HAVING cond as
    there is a chance that some cond parts may become
    const items after make_join_plan() (for example
    when Item is a reference to const table field from
    outer join).
    This check is performed only for those conditions
    which do not use aggregate functions. In such case
    temporary table may not be used and const condition
    elements may be lost during further having
    condition transformation in JOIN::exec.
  */
  if (having_cond && !having_cond->has_aggregation() && (const_tables > 0)) {
    having_cond->update_used_tables();
    if (remove_eq_conds(thd, having_cond, &having_cond,
                        &select_lex->having_value)) {
      error = 1;
      DBUG_PRINT("error", ("Error from remove_eq_conds"));
      DBUG_RETURN(1);
    }
    if (select_lex->having_value == Item::COND_FALSE) {
      having_cond = new Item_int((longlong)0, 1);
      zero_result_cause =
          "Impossible HAVING noticed after reading const tables";
      goto setup_subq_exit;
    }
  }

  if (rollup.state != ROLLUP::STATE_NONE) {
    if (rollup_process_const_fields()) {
      DBUG_PRINT("error", ("Error: rollup_process_fields() failed"));
      DBUG_RETURN(1);
    }
    /*
      Fields may have been replaced by Item_func_rollup_const, so
      recalculate the number of fields and functions for this query block.
    */

    // JOIN::optimize_rollup() may set quick_group=0, and we must not undo that.
    const uint save_quick_group = tmp_table_param.quick_group;

    count_field_types(select_lex, &tmp_table_param, all_fields, false, false);
    tmp_table_param.quick_group = save_quick_group;
  }

  // See if this subquery can be evaluated with subselect_indexsubquery_engine
  if (const int ret = replace_index_subquery()) {
    set_plan_state(PLAN_READY);
    /*
      We leave optimize() because the rest of it is only about order/group
      which those subqueries don't have and about setting up plan which
      we're not going to use due to different execution method.
    */
    DBUG_RETURN(ret < 0);
  }

  {
    /*
      If the hint FORCE INDEX FOR ORDER BY/GROUP BY is used for the first
      table (it does not make sense for other tables) then we cannot do join
      buffering.
    */
    if (!plan_is_const()) {
      const TABLE *const first = best_ref[const_tables]->table();
      if ((first->force_index_order && order) ||
          (first->force_index_group && group_list))
        no_jbuf_after = 0;
    }

    bool simple_sort = true;
    Deps_of_remaining_lateral_derived_tables deps_lateral(this);
    // Check whether join cache could be used
    for (uint i = const_tables; i < tables; i++) {
      JOIN_TAB *const tab = best_ref[i];
      if (!tab->position()) continue;
      if (setup_join_buffering(tab, this, no_jbuf_after)) DBUG_RETURN(true);
      if (tab->use_join_cache() != JOIN_CACHE::ALG_NONE) simple_sort = false;
      DBUG_ASSERT(tab->type() != JT_FT ||
                  tab->use_join_cache() == JOIN_CACHE::ALG_NONE);
      deps_lateral.recalculate(tab, i + 1);
    }
    if (!simple_sort) {
      /*
        A join buffer is used for this table. We here inform the optimizer
        that it should not rely on rows of the first non-const table being in
        order thanks to an index scan; indeed join buffering of the present
        table subsequently changes the order of rows.
      */
      simple_order = simple_group = false;
    }
  }

  if (!plan_is_const() && order) {
    /*
      Force using of tmp table if sorting by a SP or UDF function due to
      their expensive and probably non-deterministic nature.
    */
    for (ORDER *tmp_order = order; tmp_order; tmp_order = tmp_order->next) {
      Item *item = *tmp_order->item;
      if (item->is_expensive()) {
        /* Force tmp table without sort */
        simple_order = simple_group = false;
        break;
      }
    }
  }

  /*
    Check if we need to create a temporary table prior to any windowing.

    (1) If there is ROLLUP, which happens before DISTINCT, windowing and ORDER
    BY, any of those clauses needs the result of ROLLUP in a tmp table.

    Rows which ROLLUP adds to the result are visible only to DISTINCT,
    windowing and ORDER BY which we handled above. So for the rest of
    conditions ((2), etc), we can do as if there were no ROLLUP.

    (2) If all tables are constant, the query's result is guaranteed to have 0
    or 1 row only, so all SQL clauses discussed below (DISTINCT, ORDER BY,
    GROUP BY, windowing, SQL_BUFFER_RESULT) are useless and need no tmp
    table.

    (3) If there is GROUP BY which isn't resolved by using an index or sorting
    the first table, we need a tmp table to compute the grouped rows.
    GROUP BY happens before windowing; so it is a pre-windowing tmp
    table.

    (4) (5) If there is DISTINCT, or ORDER BY which isn't resolved by using an
    index or sorting the first table, those clauses need an input tmp table.
    If we have windowing, as those clauses are used after windowing, they can
    use the last window's tmp table.

    (6) If there are different ORDER BY and GROUP BY orders, ORDER BY needs an
    input tmp table, so it's like (5).

    (7) If the user wants us to buffer the result, we need a tmp table. But
    windowing creates one anyway, and so does the materialization of a derived
    table.

    See also the computation of Temp_table_param::m_window_short_circuit,
    where we make sure to create a tmp table if the clauses above want one.

    (8) If the first windowing step needs sorting, filesort() will be used; it
    can sort one table but not a join of tables, so we need a tmp table
    then. If GROUP BY was optimized away, the pre-windowing result is 0 or 1
    row so doesn't need sorting.
  */

  if (rollup.state != ROLLUP::STATE_NONE &&  // (1)
      (select_distinct || has_windows || order))
    need_tmp_before_win = true;

  if (!plan_is_const())  // (2)
  {
    if ((group_list && !simple_group) ||               // (3)
        (!has_windows && (select_distinct ||           // (4)
                          (order && !simple_order) ||  // (5)
                          (group_list && order))) ||   // (6)
        ((select_lex->active_options() & OPTION_BUFFER_RESULT) &&
         !has_windows &&
         !(unit->derived_table &&
           unit->derived_table->uses_materialization())) ||     // (7)
        (has_windows && (primary_tables - const_tables) > 1 &&  // (8)
         m_windows[0]->needs_sorting() && !group_optimized_away))
      need_tmp_before_win = true;
  }

  DBUG_EXECUTE("info", TEST_join(this););

  if (!plan_is_const()) {
    // Test if we can use an index instead of sorting
    test_skip_sort();

    if (finalize_table_conditions()) DBUG_RETURN(1);
  }

  if (alloc_qep(tables)) DBUG_RETURN(error = 1); /* purecov: inspected */

  if (make_join_readinfo(this, no_jbuf_after))
    DBUG_RETURN(1); /* purecov: inspected */

  if (make_tmp_tables_info()) DBUG_RETURN(1);

  // At this stage, we have fully set QEP_TABs; JOIN_TABs are unaccessible,
  // pushed joins(see below) are still allowed to change the QEP_TABs
  if (push_to_engines()) DBUG_RETURN(1);

  /*
    If we decided to not sort after all, update the cost of the JOIN.
    Windowing sorts are handled elsewhere
  */
  if (sort_cost > 0.0 &&
      !explain_flags.any(ESP_USING_FILESORT, ESC_WINDOWING)) {
    best_read -= sort_cost;
    sort_cost = 0.0;
  }

  count_field_types(select_lex, &tmp_table_param, all_fields, false, false);

  create_iterators();

  // Make plan visible for EXPLAIN
  set_plan_state(PLAN_READY);

  DEBUG_SYNC(thd, "after_join_optimize");

  error = 0;
  DBUG_RETURN(0);

setup_subq_exit:

  DBUG_ASSERT(zero_result_cause != NULL);
  /*
    Even with zero matching rows, subqueries in the HAVING clause may
    need to be evaluated if there are aggregate functions in the
    query. If this JOIN is part of an outer query, subqueries in HAVING may
    be evaluated several times in total; so subquery materialization makes
    sense.
  */
  child_subquery_can_materialize = true;
  trace_steps.end();  // because all steps are done
  Opt_trace_object(trace, "empty_result").add_alnum("cause", zero_result_cause);

  having_for_explain = having_cond;
  error = 0;

  if (!qep_tab && best_ref) {
    /*
      After creation of JOIN_TABs in make_join_plan(), we have shortcut due to
      some zero_result_cause. For simplification, if we have JOIN_TABs we
      want QEP_TABs too.
    */
    if (alloc_qep(tables)) DBUG_RETURN(1); /* purecov: inspected */
    unplug_join_tabs();
  }

  set_plan_state(ZERO_RESULT);
  DBUG_RETURN(0);
}

/**
  Push (parts of) the query execution down to the storage engines if they
  can provide faster execution of the query, or part of it.

  @return 1 in case of error, 0 otherwise.
*/
int JOIN::push_to_engines() {
  DBUG_ENTER("JOIN::push_to_engines");
  /*
    Push joins to handlerton(s)

    The handlerton(s) will inspect the QEP through the
    AQP (Abstract Query Plan) and extract from it whatever
    it might implement of pushed execution.

    It is the responsibility of the handler:
     - to store any information it need for later
       execution of pushed queries.
     - to call appropriate AQP functions which modifies the
       QEP to use the special 'linked' read functions
       for those parts of the join which have been pushed.

    Currently pushed joins are only implemented by NDB.

    It only make sense to try pushing if > 1 non-const tables.
  */
  if (!plan_is_single_table() && !plan_is_const()) {
    const AQP::Join_plan plan(this);
    if (ha_make_pushed_joins(thd, &plan)) DBUG_RETURN(1);
  }

  /*
    If enabled by optimizer settings, and implemented by handler,
    (parts of) the table condition may be pushed down to the
    SE-engine for evaluation.
  */
  if (thd->optimizer_switch_flag(OPTIMIZER_SWITCH_ENGINE_CONDITION_PUSHDOWN)) {
    for (uint i = const_tables; i < tables; i++) {
      if (!qep_tab[i].is_inner_table_of_outer_join()) {
        const join_type jt = qep_tab[i].type();
        if ((jt == JT_EQ_REF || jt == JT_CONST || jt == JT_SYSTEM) &&
            !qep_tab[i].table()->file->member_of_pushed_join()) {
          /*
            It is of limited value to push a condition to a single row
            access method, so we skip cond_push() for these.
            The exception is if we are member of a pushed join, where
            execution of entire join branches may be eliminated.
          */
          continue;
        }
        const Item *cond = qep_tab[i].condition();
        if (cond != nullptr) {
          const bool using_join_cache =
              (qep_tab[i].op != nullptr &&
               qep_tab[i].op->type() == QEP_operation::OT_CACHE);
          /*
            If a join cache is referred by this table, there is not a single
            specific row from the 'other tables' to compare rows from this table
            against. Thus, other tables can not be referred in this case.
          */
          const bool other_tbls_ok =
              !using_join_cache &&
              thd->lex->sql_command != SQLCOM_UPDATE_MULTI &&
              thd->lex->sql_command != SQLCOM_DELETE_MULTI;
          const Item *remainder =
              qep_tab[i].table()->file->cond_push(cond, other_tbls_ok);
          qep_tab[i].set_condition(const_cast<Item *>(remainder));
        }
      }
    }
  }
  DBUG_RETURN(0);
}

/**
  Substitute all expressions in the WHERE condition and ORDER/GROUP lists
  that match generated columns (GC) expressions with GC fields, if any.

  @details This function does 3 things:
  1) Creates list of all GC fields that are a part of a key and the GC
    expression is a function. All query tables are scanned. If there's no
    such fields, function exits.
  2) By means of Item::compile() WHERE clause is transformed.
    @see Item_func::gc_subst_transformer() for details.
  3) If there's ORDER/GROUP BY clauses, this function tries to substitute
    expressions in these lists with GC too. It removes from the list of
    indexed GC all elements which index blocked by hints. This is done to
    reduce amount of further work. Next it goes through ORDER/GROUP BY list
    and matches the expression in it against GC expressions in indexed GC
    list. When a match is found, the expression is replaced with a new
    Item_field for the matched GC field. Also, this new field is added to
    the hidden part of all_fields list.

  @param thd         thread handle
  @param select_lex  the current select
  @param where_cond  the WHERE condition, possibly NULL
  @param group_list  the GROUP BY clause, possibly NULL
  @param order       the ORDER BY clause, possibly NULL

  @return true if the GROUP BY clause or the ORDER BY clause was
          changed, false otherwise
*/

bool substitute_gc(THD *thd, SELECT_LEX *select_lex, Item *where_cond,
                   ORDER *group_list, ORDER *order) {
  List<Field> indexed_gc;
  Opt_trace_context *const trace = &thd->opt_trace;
  Opt_trace_object trace_wrapper(trace);
  Opt_trace_object subst_gc(trace, "substitute_generated_columns");

  // Collect all GCs that are a part of a key
  for (TABLE_LIST *tl = select_lex->leaf_tables; tl; tl = tl->next_leaf) {
    if (tl->table->s->keys == 0) continue;
    for (uint i = 0; i < tl->table->s->fields; i++) {
      Field *fld = tl->table->field[i];
      if (fld->is_gcol() &&
          !(fld->part_of_key.is_clear_all() &&
            fld->part_of_prefixkey.is_clear_all()) &&
          fld->gcol_info->expr_item->can_be_substituted_for_gc()) {
        // Don't check allowed keys here as conditions/group/order use
        // different keymaps for that.
        indexed_gc.push_back(fld);
      }
    }
  }
  // No GC in the tables used in the query
  if (indexed_gc.elements == 0) return false;

  if (where_cond) {
    // Item_func::compile will dereference this pointer, provide valid value.
    uchar i, *dummy = &i;
    where_cond->compile(&Item::gc_subst_analyzer, &dummy,
                        &Item::gc_subst_transformer, (uchar *)&indexed_gc);
    subst_gc.add("resulting_condition", where_cond);
  }

  if (!(group_list || order)) return false;
  // Filter out GCs that do not have index usable for GROUP/ORDER
  Field *gc;
  List_iterator<Field> li(indexed_gc);

  while ((gc = li++)) {
    Key_map tkm = gc->part_of_key;
    tkm.intersect(group_list ? gc->table->keys_in_use_for_group_by
                             : gc->table->keys_in_use_for_order_by);
    if (tkm.is_clear_all()) li.remove();
  }
  if (!indexed_gc.elements) return false;

  // Index could be used for ORDER only if there is no GROUP
  ORDER *list = group_list ? group_list : order;
  bool changed = false;
  for (ORDER *ord = list; ord; ord = ord->next) {
    li.rewind();
    if (!(*ord->item)->can_be_substituted_for_gc()) continue;
    while ((gc = li++)) {
      Item_func *tmp = pointer_cast<Item_func *>(*ord->item);
      Item_field *field;
      if ((field = get_gc_for_expr(&tmp, gc, gc->result_type()))) {
        changed = true;
        /* Add new field to field list. */
        ord->item = select_lex->add_hidden_item(field);
        break;
      }
    }
  }
  if (changed && trace->is_started()) {
    String str;
    SELECT_LEX::print_order(
        thd, &str, list,
        enum_query_type(QT_TO_SYSTEM_CHARSET | QT_SHOW_SELECT_NUMBER |
                        QT_NO_DEFAULT_DB));
    subst_gc.add_utf8(group_list ? "resulting_GROUP_BY" : "resulting_ORDER_BY",
                      str.ptr(), str.length());
  }
  return changed;
}

/**
   Sets the plan's state of the JOIN. This is always the final step of
   optimization; starting from this call, we expose the plan to other
   connections (via EXPLAIN CONNECTION) so the plan has to be final.
   QEP_TAB's quick_optim, condition_optim and keyread_optim are set here.
*/
void JOIN::set_plan_state(enum_plan_state plan_state_arg) {
  // A plan should not change to another plan:
  DBUG_ASSERT(plan_state_arg == NO_PLAN || plan_state == NO_PLAN);
  if (plan_state == NO_PLAN && plan_state_arg != NO_PLAN) {
    if (qep_tab != NULL) {
      /*
        We want to cover primary tables, tmp tables (they may have a sort, so
        their "quick" and "condition" may change when execution runs the
        sort), and sj-mat inner tables. Note that make_tmp_tables_info() may
        have added a sort to the first non-const primary table, so it's
        important to do those assignments after make_tmp_tables_info().
      */
      for (uint i = const_tables; i < tables; ++i) {
        qep_tab[i].set_quick_optim();
        qep_tab[i].set_condition_optim();
        qep_tab[i].set_keyread_optim();
      }
    }
  }

  DEBUG_SYNC(thd, "before_set_plan");

  // If SQLCOM_END, no thread is explaining our statement anymore.
  const bool need_lock = thd->query_plan.get_command() != SQLCOM_END;

  if (need_lock) thd->lock_query_plan();
  plan_state = plan_state_arg;
  if (need_lock) thd->unlock_query_plan();
}

bool JOIN::alloc_qep(uint n) {
  static_assert(MAX_TABLES <= INT_MAX8, "plan_idx needs to be wide enough.");

  ASSERT_BEST_REF_IN_JOIN_ORDER(this);

  qep_tab = new (thd->mem_root) QEP_TAB[n];
  if (!qep_tab) return true; /* purecov: inspected */
  for (uint i = 0; i < n; ++i) qep_tab[i].init(best_ref[i]);
  return false;
}

void QEP_TAB::init(JOIN_TAB *jt) {
  jt->share_qs(this);
  set_table(table());  // to update table()->reginfo.qep_tab
  table_ref = jt->table_ref;
}

/// @returns semijoin strategy for this table.
uint QEP_TAB::get_sj_strategy() const {
  if (first_sj_inner() == NO_PLAN_IDX) return SJ_OPT_NONE;
  const uint s = join()->qep_tab[first_sj_inner()].position()->sj_strategy;
  DBUG_ASSERT(s != SJ_OPT_NONE);
  return s;
}

/**
  Return the index used for a table in a QEP

  The various access methods have different places where the index/key
  number is stored, so this function is needed to return the correct value.

  @returns index number, or MAX_KEY if not applicable.

  JT_SYSTEM and JT_ALL does not use an index, and will always return MAX_KEY.

  JT_INDEX_MERGE supports more than one index. Hence MAX_KEY is returned and
  a further inspection is needed.
*/
uint QEP_TAB::effective_index() const {
  switch (type()) {
    case JT_SYSTEM:
      DBUG_ASSERT(ref().key == -1);
      return MAX_KEY;

    case JT_CONST:
    case JT_EQ_REF:
    case JT_REF_OR_NULL:
    case JT_REF:
      DBUG_ASSERT(ref().key != -1);
      return uint(ref().key);

    case JT_INDEX_SCAN:
    case JT_FT:
      return index();

    case JT_INDEX_MERGE:
      DBUG_ASSERT(quick()->index == MAX_KEY);
      return MAX_KEY;

    case JT_RANGE:
      return quick()->index;

    case JT_ALL:
    default:
      // @todo Check why JT_UNKNOWN is a valid value here.
      DBUG_ASSERT(type() == JT_ALL || type() == JT_UNKNOWN);
      return MAX_KEY;
  }
}

uint JOIN_TAB::get_sj_strategy() const {
  if (first_sj_inner() == NO_PLAN_IDX) return SJ_OPT_NONE;
  ASSERT_BEST_REF_IN_JOIN_ORDER(join());
  JOIN_TAB *tab = join()->best_ref[first_sj_inner()];
  uint s = tab->position()->sj_strategy;
  DBUG_ASSERT(s != SJ_OPT_NONE);
  return s;
}

int JOIN::replace_index_subquery() {
  DBUG_ENTER("replace_index_subquery");
  ASSERT_BEST_REF_IN_JOIN_ORDER(this);

  if (group_list ||
      !(unit->item && unit->item->substype() == Item_subselect::IN_SUBS) ||
      primary_tables != 1 || !where_cond || unit->is_union())
    DBUG_RETURN(0);

  // Guaranteed by remove_redundant_subquery_clauses():
  DBUG_ASSERT(order == NULL && !select_distinct);

  subselect_engine *engine = NULL;
  Item_in_subselect *const in_subs =
      static_cast<Item_in_subselect *>(unit->item);
  bool found_engine = false;

  JOIN_TAB *const first_join_tab = best_ref[0];

  if (in_subs->exec_method == Item_exists_subselect::EXEC_MATERIALIZATION) {
    // We cannot have two engines at the same time
  } else if (having_cond == NULL) {
    const join_type type = first_join_tab->type();
    if ((type == JT_EQ_REF || type == JT_REF) &&
        first_join_tab->ref().items[0]->item_name.ptr() == in_left_expr_name) {
      found_engine = true;
    }
  } else if (first_join_tab->type() == JT_REF_OR_NULL &&
             first_join_tab->ref().items[0]->item_name.ptr() ==
                 in_left_expr_name &&
             having_cond->created_by_in2exists()) {
    found_engine = true;
  }

  if (!found_engine) DBUG_RETURN(0);

  /* Remove redundant predicates and cache constant expressions  */
  if (finalize_table_conditions()) DBUG_RETURN(-1);

  if (alloc_qep(tables)) DBUG_RETURN(-1); /* purecov: inspected */
  unplug_join_tabs();

  error = 0;
  QEP_TAB *const first_qep_tab = &qep_tab[0];

  if (first_qep_tab->table()->covering_keys.is_set(first_qep_tab->ref().key)) {
    DBUG_ASSERT(!first_qep_tab->table()->no_keyread);
    first_qep_tab->table()->set_keyread(true);
  }

  engine = new (thd->mem_root) subselect_indexsubquery_engine(
      first_qep_tab, unit->item, first_qep_tab->condition(), having_cond);

  if (!unit->item->change_engine(engine))
    DBUG_RETURN(1);
  else               // error:
    DBUG_RETURN(-1); /* purecov: inspected */
}

bool JOIN::optimize_distinct_group_order() {
  DBUG_ENTER("optimize_distinct_group_order");
  ASSERT_BEST_REF_IN_JOIN_ORDER(this);
  const bool windowing = m_windows.elements > 0;
  const bool may_trace = select_distinct || group_list || order || windowing ||
                         tmp_table_param.sum_func_count;
  Opt_trace_context *const trace = &thd->opt_trace;
  Opt_trace_disable_I_S trace_disabled(trace, !may_trace);
  Opt_trace_object wrapper(trace);
  Opt_trace_object trace_opt(trace, "optimizing_distinct_group_by_order_by");
  /* Optimize distinct away if possible */
  {
    ORDER *org_order = order;
    order = ORDER_with_src(
        remove_const(order, where_cond, rollup.state == ROLLUP::STATE_NONE,
                     &simple_order, false),
        order.src);
    if (thd->is_error()) {
      error = 1;
      DBUG_PRINT("error", ("Error from remove_const"));
      DBUG_RETURN(true);
    }

    /*
      If we are using ORDER BY NULL or ORDER BY const_expression,
      return result in any order (even if we are using a GROUP BY)
    */
    if (!order && org_order) skip_sort_order = 1;
  }
  /*
     Check if we can optimize away GROUP BY/DISTINCT.
     We can do that if there are no aggregate functions, the
     fields in DISTINCT clause (if present) and/or columns in GROUP BY
     (if present) contain direct references to all key parts of
     an unique index (in whatever order) and if the key parts of the
     unique index cannot contain NULLs.
     Note that the unique keys for DISTINCT and GROUP BY should not
     be the same (as long as they are unique).

     The FROM clause must contain a single non-constant table.

     @todo Apart from the LIS test, every condition depends only on facts
     which can be known in SELECT_LEX::prepare(), possibly this block should
     move there.
  */

  JOIN_TAB *const tab = best_ref[const_tables];

  if (plan_is_single_table() && (group_list || select_distinct) &&
      !tmp_table_param.sum_func_count &&
      (!tab->quick() ||
       tab->quick()->get_type() != QUICK_SELECT_I::QS_TYPE_GROUP_MIN_MAX)) {
    if (group_list && rollup.state == ROLLUP::STATE_NONE &&
        list_contains_unique_index(tab, find_field_in_order_list,
                                   (void *)group_list)) {
      /*
        We have found that grouping can be removed since groups correspond to
        only one row anyway.
      */
      group_list = 0;
      grouped = false;
    }
    if (select_distinct &&
        list_contains_unique_index(tab, find_field_in_item_list,
                                   (void *)&fields_list)) {
      select_distinct = 0;
      trace_opt.add("distinct_is_on_unique", true)
          .add("removed_distinct", true);
    }
  }
  if (!(group_list || tmp_table_param.sum_func_count || windowing) &&
      select_distinct && plan_is_single_table() &&
      rollup.state == ROLLUP::STATE_NONE) {
    int order_idx = -1, group_idx = -1;
    /*
      We are only using one table. In this case we change DISTINCT to a
      GROUP BY query if:
      - The GROUP BY can be done through indexes (no sort) and the ORDER
        BY only uses selected fields.
        (In this case we can later optimize away GROUP BY and ORDER BY)
      - We are scanning the whole table without LIMIT
        This can happen if:
        - We are using CALC_FOUND_ROWS
        - We are using an ORDER BY that can't be optimized away.
      - Selected expressions are not set functions (those cannot be put
      into GROUP BY).

      We don't want to use this optimization when we are using LIMIT
      because in this case we can just create a temporary table that
      holds LIMIT rows and stop when this table is full.
    */
    if (order) {
      skip_sort_order = test_if_skip_sort_order(
          tab, order, m_select_limit,
          true,  // no_changes
          &tab->table()->keys_in_use_for_order_by, &order_idx);
      count_field_types(select_lex, &tmp_table_param, all_fields, false, false);
    }
    ORDER *o;
    bool all_order_fields_used;
    if ((o = create_distinct_group(thd, ref_items[REF_SLICE_ACTIVE], order,
                                   fields_list, &all_order_fields_used))) {
      group_list = ORDER_with_src(o, ESC_DISTINCT);
      const bool skip_group =
          skip_sort_order &&
          test_if_skip_sort_order(tab, group_list, m_select_limit,
                                  true,  // no_changes
                                  &tab->table()->keys_in_use_for_group_by,
                                  &group_idx);
      count_field_types(select_lex, &tmp_table_param, all_fields, false, false);
      // ORDER BY and GROUP BY are using different indexes, can't skip sorting
      if (group_idx >= 0 && order_idx >= 0 && group_idx != order_idx)
        skip_sort_order = false;
      if ((skip_group && all_order_fields_used) ||
          m_select_limit == HA_POS_ERROR || (order && !skip_sort_order)) {
        /*  Change DISTINCT to GROUP BY */
        select_distinct = 0;
        /*
          group_list was created with ORDER BY clause as prefix and
          replaces it. So it must respect ordering. If there is no
          ORDER BY, GROUP BY need not have to provide order.
        */
        if (!order) {
          for (ORDER *group = group_list; group; group = group->next)
            group->direction = ORDER_NOT_RELEVANT;
        }
        if (all_order_fields_used && skip_sort_order && order) {
          /*
            Force MySQL to read the table in sorted order to get result in
            ORDER BY order.
          */
          tmp_table_param.quick_group = 0;
        }
        grouped = true;  // For end_write_group
        trace_opt.add("changed_distinct_to_group_by", true);
      } else
        group_list = 0;
    } else if (thd->is_fatal_error())  // End of memory
      DBUG_RETURN(true);
  }
  simple_group = 0;

  ORDER *old_group_list = group_list;
  group_list = ORDER_with_src(
      remove_const(group_list, where_cond, rollup.state == ROLLUP::STATE_NONE,
                   &simple_group, true),
      group_list.src);

  if (thd->is_error()) {
    error = 1;
    DBUG_PRINT("error", ("Error from remove_const"));
    DBUG_RETURN(true);
  }
  if (old_group_list && !group_list) select_distinct = 0;

  if (!group_list && grouped) {
    order = 0;  // The output has only one row
    simple_order = 1;
    select_distinct = 0;  // No need in distinct for 1 row
    group_optimized_away = 1;
  }

  calc_group_buffer(this, group_list);
  send_group_parts = tmp_table_param.group_parts; /* Save org parts */

  /*
     If ORDER BY is a prefix of GROUP BY and if windowing or ROLLUP
     doesn't change this order, ORDER BY can be removed and we can
     enforce GROUP BY to provide order.
     Also true if the result is one row.
  */
  if ((test_if_subpart(group_list, order) && !m_windows_sort &&
       select_lex->olap != ROLLUP_TYPE) ||
      (!group_list && tmp_table_param.sum_func_count)) {
    if (order) {
      order = 0;
      trace_opt.add("removed_order_by", true);
    }
    if (is_indexed_agg_distinct(this, NULL)) streaming_aggregation = false;
  }

  DBUG_RETURN(false);
}

void JOIN::test_skip_sort() {
  DBUG_ENTER("test_skip_sort");
  ASSERT_BEST_REF_IN_JOIN_ORDER(this);
  JOIN_TAB *const tab = best_ref[const_tables];

  DBUG_ASSERT(m_ordered_index_usage == ORDERED_INDEX_VOID);

  if (group_list)  // GROUP BY honoured first
                   // (DISTINCT was rewritten to GROUP BY if skippable)
  {
    /*
      When there is SQL_BIG_RESULT or a JSON aggregation function,
      do not sort using index for GROUP BY, and thus force sorting on disk
      unless a group min-max optimization is going to be used as it is applied
      now only for one table queries with covering indexes.
    */
    if (!(select_lex->active_options() & SELECT_BIG_RESULT || with_json_agg) ||
        (tab->quick() &&
         tab->quick()->get_type() == QUICK_SELECT_I::QS_TYPE_GROUP_MIN_MAX)) {
      if (simple_group &&    // GROUP BY is possibly skippable
          !select_distinct)  // .. if not preceded by a DISTINCT
      {
        /*
          Calculate a possible 'limit' of table rows for 'GROUP BY':
          A specified 'LIMIT' is relative to the final resultset.
          'need_tmp' implies that there will be more postprocessing
          so the specified 'limit' should not be enforced yet.
         */
        const ha_rows limit =
            (need_tmp_before_win ? HA_POS_ERROR : m_select_limit);
        int dummy;

        if (test_if_skip_sort_order(tab, group_list, limit, false,
                                    &tab->table()->keys_in_use_for_group_by,
                                    &dummy)) {
          m_ordered_index_usage = ORDERED_INDEX_GROUP_BY;
        }
      }

      /*
        If we are going to use semi-join LooseScan, it will depend
        on the selected index scan to be used.  If index is not used
        for the GROUP BY, we risk that sorting is put on the LooseScan
        table.  In order to avoid this, force use of temporary table.
        TODO: Explain the quick_group part of the test below.
       */
      if ((m_ordered_index_usage != ORDERED_INDEX_GROUP_BY) &&
          (tmp_table_param.quick_group ||
           (tab->emb_sj_nest &&
            tab->position()->sj_strategy == SJ_OPT_LOOSE_SCAN))) {
        need_tmp_before_win = true;
        simple_order = simple_group = false;  // Force tmp table without sort
      }
    }
  } else if (order &&  // ORDER BY wo/ preceding GROUP BY
             (simple_order ||
              skip_sort_order) &&  // which is possibly skippable,
             !m_windows_sort)      // and WFs will not shuffle rows
  {
    int dummy;
    if ((skip_sort_order = test_if_skip_sort_order(
             tab, order, m_select_limit, false,
             &tab->table()->keys_in_use_for_order_by, &dummy))) {
      m_ordered_index_usage = ORDERED_INDEX_ORDER_BY;
    }
  }
  DBUG_VOID_RETURN;
}

/**
  Test if ORDER BY is a single MATCH function(ORDER BY MATCH)
  and sort order is descending.

  @param order                 pointer to ORDER struct.

  @retval
    Pointer to MATCH function if order is 'ORDER BY MATCH() DESC'
  @retval
    NULL otherwise
*/

static Item_func_match *test_if_ft_index_order(ORDER *order) {
  if (order && order->next == NULL && order->direction == ORDER_DESC &&
      (*order->item)->type() == Item::FUNC_ITEM &&
      ((Item_func *)(*order->item))->functype() == Item_func::FT_FUNC)
    return static_cast<Item_func_match *>(*order->item)->get_master();

  return NULL;
}

/**
  Test if one can use the key to resolve ordering.

  @param order_src           Sort order
  @param table               Table to sort
  @param idx                 Index to check
  @param[out] used_key_parts NULL by default, otherwise return value for
                             used key parts.
  @param[out] skip_quick     Whether found index can be used for backward range
                             scans

  @note
    used_key_parts is set to correct key parts used if return value != 0
    (On other cases, used_key_part may be changed)
    Note that the value may actually be greater than the number of index
    key parts. This can happen for storage engines that have the primary
    key parts as a suffix for every secondary key.

  @retval
    1   key is ok.
  @retval
    0   Key can't be used
  @retval
    -1   Reverse key can be used
*/

int test_if_order_by_key(ORDER_with_src *order_src, TABLE *table, uint idx,
                         uint *used_key_parts, bool *skip_quick) {
  KEY_PART_INFO *key_part, *key_part_end;
  key_part = table->key_info[idx].key_part;
  key_part_end = key_part + table->key_info[idx].user_defined_key_parts;
  key_part_map const_key_parts = table->const_key_parts[idx];
  int reverse = 0;
  uint key_parts;
  bool on_pk_suffix = false;
  // Whether [extented] key has key parts with mixed ASC/DESC order
  bool mixed_order = false;
  // Order direction of the first key part
  bool reverse_sorted = (bool)(key_part->key_part_flag & HA_REVERSE_SORT);
  ORDER *order = *order_src;
  *skip_quick = false;
  DBUG_ENTER("test_if_order_by_key");

  for (; order; order = order->next, const_key_parts >>= 1) {
    /*
      Since only fields can be indexed, ORDER BY <something> that is
      not a field cannot be resolved by using an index.
    */
    Item *real_itm = (*order->item)->real_item();
    if (real_itm->type() != Item::FIELD_ITEM) DBUG_RETURN(0);

    Field *field = static_cast<Item_field *>(real_itm)->field;

    /*
      Skip key parts that are constants in the WHERE clause.
      These are already skipped in the ORDER BY by const_expression_in_where()
    */
    for (; const_key_parts & 1 && key_part < key_part_end;
         const_key_parts >>= 1)
      key_part++;

    if (key_part == key_part_end) {
      /*
        We are at the end of the key. Check if the engine has the primary
        key as a suffix to the secondary keys. If it has continue to check
        the primary key as a suffix.
      */
      if (!on_pk_suffix &&
          (table->file->ha_table_flags() & HA_PRIMARY_KEY_IN_READ_INDEX) &&
          table->s->primary_key != MAX_KEY && table->s->primary_key != idx) {
        on_pk_suffix = true;
        key_part = table->key_info[table->s->primary_key].key_part;
        key_part_end =
            key_part +
            table->key_info[table->s->primary_key].user_defined_key_parts;
        const_key_parts = table->const_key_parts[table->s->primary_key];

        for (; const_key_parts & 1 && key_part < key_part_end;
             const_key_parts >>= 1)
          key_part++;
        /*
         The primary and secondary key parts were all const (i.e. there's
         one row).  The sorting doesn't matter.
        */
        if (key_part == key_part_end && reverse == 0) {
          key_parts = 0;
          reverse = 1;
          goto ok;
        }
      } else
        DBUG_RETURN(0);
    }

    if (key_part->field != field || !field->part_of_sortkey.is_set(idx))
      DBUG_RETURN(0);
    if (order->direction != ORDER_NOT_RELEVANT) {
      const enum_order keypart_order =
          (key_part->key_part_flag & HA_REVERSE_SORT) ? ORDER_DESC : ORDER_ASC;
      /* set flag to 1 if we can use read-next on key, else to -1 */
      int cur_scan_dir = (order->direction == keypart_order) ? 1 : -1;
      if (reverse && cur_scan_dir != reverse) DBUG_RETURN(0);
      reverse = cur_scan_dir;  // Remember if reverse
    }
    mixed_order |=
        (reverse_sorted != (bool)((key_part)->key_part_flag & HA_REVERSE_SORT));

    key_part++;
  }
  /*
   The index picked here might be used for range scans with multiple ranges.
   This will require tricky reordering in case of ranges would have to be
   scanned backward and index consists of mixed ASC/DESC key parts. Due to that
   backward scans on such indexes are disabled.
  */
  if (mixed_order && reverse < 0) *skip_quick = true;

  if (!reverse) {
    /*
      We get here when the key is suitable and we don't care about it's
      order, i.e. GROUP BY/DISTINCT. Use forward scan.
    */
    reverse = 1;
  }
  if (on_pk_suffix) {
    uint used_key_parts_secondary = table->key_info[idx].user_defined_key_parts;
    uint used_key_parts_pk =
        (uint)(key_part - table->key_info[table->s->primary_key].key_part);
    key_parts = used_key_parts_pk + used_key_parts_secondary;

    if (reverse == -1 &&
        (!(table->file->index_flags(idx, used_key_parts_secondary - 1, 1) &
           HA_READ_PREV) ||
         !(table->file->index_flags(table->s->primary_key,
                                    used_key_parts_pk - 1, 1) &
           HA_READ_PREV)))
      reverse = 0;  // Index can't be used
  } else {
    key_parts = (uint)(key_part - table->key_info[idx].key_part);
    if (reverse == -1 &&
        !(table->file->index_flags(idx, key_parts - 1, 1) & HA_READ_PREV))
      reverse = 0;  // Index can't be used
  }
ok:
  if (used_key_parts != NULL) *used_key_parts = key_parts;
  DBUG_RETURN(reverse);
}

/**
  Find shortest key suitable for full table scan.

  @param table                 Table to scan
  @param usable_keys           Allowed keys

  @note
     As far as
     1) clustered primary key entry data set is a set of all record
        fields (key fields and not key fields) and
     2) secondary index entry data is a union of its key fields and
        primary key fields (at least InnoDB and its derivatives don't
        duplicate primary key fields there, even if the primary and
        the secondary keys have a common subset of key fields),
     then secondary index entry data is always a subset of primary key entry.
     Unfortunately, key_info[nr].key_length doesn't show the length
     of key/pointer pair but a sum of key field lengths only, thus
     we can't estimate index IO volume comparing only this key_length
     value of secondary keys and clustered PK.
     So, try secondary keys first, and choose PK only if there are no
     usable secondary covering keys or found best secondary key include
     all table fields (i.e. same as PK):

  @return
    MAX_KEY     no suitable key found
    key index   otherwise
*/

uint find_shortest_key(TABLE *table, const Key_map *usable_keys) {
  uint best = MAX_KEY;
  uint usable_clustered_pk = (table->file->primary_key_is_clustered() &&
                              table->s->primary_key != MAX_KEY &&
                              usable_keys->is_set(table->s->primary_key))
                                 ? table->s->primary_key
                                 : MAX_KEY;
  if (!usable_keys->is_clear_all()) {
    uint min_length = (uint)~0;
    for (uint nr = 0; nr < table->s->keys; nr++) {
      if (nr == usable_clustered_pk) continue;
      if (usable_keys->is_set(nr)) {
        /*
          Can not do full index scan on rtree index because it is not
          supported by Innodb, probably not supported by others either.
         */
        const KEY &key_ref = table->key_info[nr];
        if (key_ref.key_length < min_length && !(key_ref.flags & HA_SPATIAL)) {
          min_length = key_ref.key_length;
          best = nr;
        }
      }
    }
  }
  if (usable_clustered_pk != MAX_KEY) {
    /*
     If the primary key is clustered and found shorter key covers all table
     fields then primary key scan normally would be faster because amount of
     data to scan is the same but PK is clustered.
     It's safe to compare key parts with table fields since duplicate key
     parts aren't allowed.
     */
    if (best == MAX_KEY ||
        table->key_info[best].user_defined_key_parts >= table->s->fields)
      best = usable_clustered_pk;
  }
  return best;
}

/**
  Test if a second key is the subkey of the first one.

  @param key_part              First key parts
  @param ref_key_part          Second key parts
  @param ref_key_part_end      Last+1 part of the second key

  @note
    Second key MUST be shorter than the first one.

  @retval
    1	is a subkey
  @retval
    0	no sub key
*/

inline bool is_subkey(KEY_PART_INFO *key_part, KEY_PART_INFO *ref_key_part,
                      KEY_PART_INFO *ref_key_part_end) {
  for (; ref_key_part < ref_key_part_end; key_part++, ref_key_part++)
    if (!key_part->field->eq(ref_key_part->field)) return 0;
  return 1;
}

/**
  Test if REF_OR_NULL optimization will be used if the specified
  ref_key is used for REF-access to 'tab'

  @retval
    true	JT_REF_OR_NULL will be used
  @retval
    false	no JT_REF_OR_NULL access
*/

static bool is_ref_or_null_optimized(const JOIN_TAB *tab, uint ref_key) {
  if (tab->keyuse()) {
    const Key_use *keyuse = tab->keyuse();
    while (keyuse->key != ref_key && keyuse->table_ref == tab->table_ref)
      keyuse++;

    const table_map const_tables = tab->join()->const_table_map;
    while (keyuse->key == ref_key && keyuse->table_ref == tab->table_ref) {
      if (!(keyuse->used_tables & ~const_tables)) {
        if (keyuse->optimize & KEY_OPTIMIZE_REF_OR_NULL) return true;
      }
      keyuse++;
    }
  }
  return false;
}

/**
  Test if we can use one of the 'usable_keys' instead of 'ref' key
  for sorting.

  @param order The query block's order clause.
  @param tab   Current JOIN_TAB.
  @param ref			Number of key, used for WHERE clause
  @param ref_key_parts Index columns used for ref lookup.
  @param usable_keys		Keys for testing

  @return
    - MAX_KEY			If we can't use other key
    - the number of found key	Otherwise
*/

static uint test_if_subkey(ORDER_with_src *order, JOIN_TAB *tab, uint ref,
                           uint ref_key_parts, const Key_map *usable_keys) {
  uint nr;
  uint min_length = (uint)~0;
  uint best = MAX_KEY;
  TABLE *table = tab->table();
  KEY_PART_INFO *ref_key_part = table->key_info[ref].key_part;
  KEY_PART_INFO *ref_key_part_end = ref_key_part + ref_key_parts;

  for (nr = 0; nr < table->s->keys; nr++) {
    bool skip_quick;
    if (usable_keys->is_set(nr) &&
        table->key_info[nr].key_length < min_length &&
        table->key_info[nr].user_defined_key_parts >= ref_key_parts &&
        is_subkey(table->key_info[nr].key_part, ref_key_part,
                  ref_key_part_end) &&
        !is_ref_or_null_optimized(tab, nr) &&
        test_if_order_by_key(order, table, nr, NULL, &skip_quick) &&
        !skip_quick) {
      min_length = table->key_info[nr].key_length;
      best = nr;
    }
  }
  return best;
}

/**
  It is not obvious to see that test_if_skip_sort_order() never changes the
  plan if no_changes is true. So we double-check: creating an instance of this
  class saves some important access-path-related information of the current
  table; when the instance is destroyed, the latest access-path information is
  compared with saved data.
*/

class Plan_change_watchdog {
#ifndef DBUG_OFF
 public:
  /**
    @param tab_arg     table whose access path is being determined
    @param no_changes_arg whether a change to the access path is allowed
  */
  Plan_change_watchdog(const JOIN_TAB *tab_arg, const bool no_changes_arg) {
    // Only to keep gcc 4.1.2-44 silent about uninitialized variables
    quick = NULL;
    quick_index = 0;
    if (no_changes_arg) {
      tab = tab_arg;
      type = tab->type();
      if ((quick = tab->quick())) quick_index = quick->index;
      use_quick = tab->use_quick;
      ref_key = tab->ref().key;
      ref_key_parts = tab->ref().key_parts;
      index = tab->index();
    } else {
      tab = NULL;
      // Only to keep gcc 4.1.2-44 silent about uninitialized variables
      type = JT_UNKNOWN;
      quick = NULL;
      ref_key = ref_key_parts = index = 0;
      use_quick = QS_NONE;
    }
  }
  ~Plan_change_watchdog() {
    if (tab == NULL) return;
    // changes are not allowed, we verify:
    DBUG_ASSERT(tab->type() == type);
    DBUG_ASSERT(tab->quick() == quick);
    DBUG_ASSERT((quick == NULL) || tab->quick()->index == quick_index);
    DBUG_ASSERT(tab->use_quick == use_quick);
    DBUG_ASSERT(tab->ref().key == ref_key);
    DBUG_ASSERT(tab->ref().key_parts == ref_key_parts);
    DBUG_ASSERT(tab->index() == index);
  }

 private:
  const JOIN_TAB *tab;  ///< table, or NULL if changes are allowed
  enum join_type type;  ///< copy of tab->type()
  // "Range / index merge" info
  const QUICK_SELECT_I *quick;  ///< copy of tab->select->quick
  uint quick_index;             ///< copy of tab->select->quick->index
  enum quick_type use_quick;    ///< copy of tab->use_quick
  // "ref access" info
  int ref_key;         ///< copy of tab->ref().key
  uint ref_key_parts;  /// copy of tab->ref().key_parts
  // Other index-related info
  uint index;  ///< copy of tab->index
#else          // in non-debug build, empty class
 public:
  Plan_change_watchdog(const JOIN_TAB *, const bool) {}
#endif
};

/**
  Test if we can skip ordering by using an index.

  If the current plan is to use an index that provides ordering, the
  plan will not be changed. Otherwise, if an index can be used, the
  JOIN_TAB / tab->select struct is changed to use the index.

  The index must cover all fields in @<order@>, or it will not be considered.

  @param tab           NULL or JOIN_TAB of the accessed table
  @param order         Linked list of ORDER BY arguments
  @param select_limit  LIMIT value, or HA_POS_ERROR if no limit
  @param no_changes    No changes will be made to the query plan.
  @param map           Key_map of applicable indexes.
  @param [out] order_idx Number of index selected, -1 if no applicable index
                       found

  @todo
    - sergeyp: Results of all index merge selects actually are ordered
    by clustered PK values.

  @note
  This function may change tmp_table_param.precomputed_group_by. This
  affects how create_tmp_table() treats aggregation functions, so
  count_field_types() must be called again to make sure this is taken
  into consideration.

  @retval
    0    We have to use filesort to do the sorting
  @retval
    1    We can use an index.
*/

static bool test_if_skip_sort_order(JOIN_TAB *tab, ORDER_with_src &order,
                                    ha_rows select_limit, const bool no_changes,
                                    const Key_map *map, int *order_idx) {
  int ref_key;
  uint ref_key_parts = 0;
  int order_direction = 0;
  uint used_key_parts = 0;
  TABLE *const table = tab->table();
  JOIN *const join = tab->join();
  THD *const thd = join->thd;
  QUICK_SELECT_I *const save_quick = tab->quick();
  int best_key = -1;
  bool set_up_ref_access_to_key = false;
  bool can_skip_sorting = false;  // used as return value
  int changed_key = -1;
  DBUG_ENTER("test_if_skip_sort_order");

  /* Check that we are always called with first non-const table */
  DBUG_ASSERT((uint)tab->idx() == join->const_tables);

  Plan_change_watchdog watchdog(tab, no_changes);
  *order_idx = -1;
  /* Sorting a single row can always be skipped */
  if (tab->type() == JT_EQ_REF || tab->type() == JT_CONST ||
      tab->type() == JT_SYSTEM) {
    DBUG_RETURN(1);
  }

  /*
    Check if FT index can be used to retrieve result in the required order.
    It is possible if ordering is on the first non-constant table.
  */
  if (join->order && join->simple_order) {
    /*
      Check if ORDER is DESC, ORDER BY is a single MATCH function.
    */
    Item_func_match *ft_func = test_if_ft_index_order(order);
    /*
      Two possible cases when we can skip sort order:
      1. FT_SORTED must be set(Natural mode, no ORDER BY).
      2. If FT_SORTED flag is not set then
      the engine should support deferred sorting. Deferred sorting means
      that sorting is postponed utill the start of index reading(InnoDB).
      In this case we set FT_SORTED flag here to let the engine know that
      internal sorting is needed.
    */
    if (ft_func && ft_func->ft_handler && ft_func->ordered_result()) {
      /*
        FT index scan is used, so the only additional requirement is
        that ORDER BY MATCH function is the same as the function that
        is used for FT index.
      */
      if (tab->type() == JT_FT &&
          ft_func->eq(tab->position()->key->val, true)) {
        ft_func->set_hints(join, FT_SORTED, select_limit, false);
        DBUG_RETURN(true);
      }
      /*
        No index is used, it's possible to use FT index for ORDER BY if
        LIMIT is present and does not exceed count of the records in FT index
        and there is no WHERE condition since a condition may potentially
        require more rows to be fetch from FT index.
      */
      else if (!tab->condition() && select_limit != HA_POS_ERROR &&
               select_limit <= ft_func->get_count()) {
        /* test_if_ft_index_order() always returns master MATCH function. */
        DBUG_ASSERT(!ft_func->master);
        /* ref is not set since there is no WHERE condition */
        DBUG_ASSERT(tab->ref().key == -1);

        /*Make EXPLAIN happy */
        tab->set_type(JT_FT);
        tab->ref().key = ft_func->key;
        tab->ref().key_parts = 0;
        tab->set_index(ft_func->key);
        tab->set_ft_func(ft_func);

        /* Setup FT handler */
        ft_func->set_hints(join, FT_SORTED, select_limit, true);
        ft_func->join_key = true;
        table->file->ft_handler = ft_func->ft_handler;
        DBUG_RETURN(true);
      }
    }
  }

  /*
    Keys disabled by ALTER TABLE ... DISABLE KEYS should have already
    been taken into account.
  */
  Key_map usable_keys = *map;

  for (ORDER *tmp_order = order; tmp_order; tmp_order = tmp_order->next) {
    Item *item = (*tmp_order->item)->real_item();
    if (item->type() != Item::FIELD_ITEM) {
      usable_keys.clear_all();
      DBUG_RETURN(0);
    }
    usable_keys.intersect(((Item_field *)item)->field->part_of_sortkey);
    if (usable_keys.is_clear_all()) DBUG_RETURN(0);  // No usable keys
  }
  if (tab->type() == JT_REF_OR_NULL || tab->type() == JT_FT) DBUG_RETURN(0);

  ref_key = -1;
  /* Test if constant range in WHERE */
  if (tab->type() == JT_REF) {
    DBUG_ASSERT(tab->ref().key >= 0 && tab->ref().key_parts);
    ref_key = tab->ref().key;
    ref_key_parts = tab->ref().key_parts;
  } else if (tab->type() == JT_RANGE || tab->type() == JT_INDEX_MERGE) {
    // Range found by opt_range
    int quick_type = tab->quick()->get_type();
    /*
      assume results are not ordered when index merge is used
      TODO: sergeyp: Results of all index merge selects actually are ordered
      by clustered PK values.
    */

    if (quick_type == QUICK_SELECT_I::QS_TYPE_INDEX_MERGE ||
        quick_type == QUICK_SELECT_I::QS_TYPE_ROR_UNION ||
        quick_type == QUICK_SELECT_I::QS_TYPE_ROR_INTERSECT)
      DBUG_RETURN(0);
    ref_key = tab->quick()->index;
    ref_key_parts = tab->quick()->used_key_parts;
  } else if (tab->type() == JT_INDEX_SCAN) {
    // The optimizer has decided to use an index scan.
    ref_key = tab->index();
    ref_key_parts = actual_key_parts(&table->key_info[tab->index()]);
  }

  Opt_trace_context *const trace = &thd->opt_trace;
  Opt_trace_object trace_wrapper(trace);
  Opt_trace_object trace_skip_sort_order(
      trace, "reconsidering_access_paths_for_index_ordering");
  trace_skip_sort_order.add_alnum(
      "clause", (order.src == ESC_ORDER_BY ? "ORDER BY" : "GROUP BY"));
  Opt_trace_array trace_steps(trace, "steps");

  if (ref_key >= 0) {
    /*
      We come here when ref/index scan/range scan access has been set
      up for this table. Do not change access method if ordering is
      provided already.
    */
    if (!usable_keys.is_set(ref_key)) {
      /*
        We come here when ref_key is not among usable_keys, try to find a
        usable prefix key of that key.
      */
      uint new_ref_key;
      /*
        If using index only read, only consider other possible index only
        keys
      */
      if (table->covering_keys.is_set(ref_key))
        usable_keys.intersect(table->covering_keys);

      if ((new_ref_key = test_if_subkey(&order, tab, ref_key, ref_key_parts,
                                        &usable_keys)) < MAX_KEY) {
        /* Found key that can be used to retrieve data in sorted order */
        if (tab->ref().key >= 0) {
          /*
            We'll use ref access method on key new_ref_key. The actual change
            is done further down in this function where we update the plan.
          */
          set_up_ref_access_to_key = true;
        } else if (!no_changes) {
          /*
            The range optimizer constructed QUICK_RANGE for ref_key, and
            we want to use instead new_ref_key as the index. We can't
            just change the index of the quick select, because this may
            result in an incosistent QUICK_SELECT object. Below we
            create a new QUICK_SELECT from scratch so that all its
            parameres are set correctly by the range optimizer.

            Note that the range optimizer is NOT called if
            no_changes==true. This reason is that the range optimizer
            cannot find a QUICK that can return ordered result unless
            index access (ref or index scan) is also able to do so
            (which test_if_order_by_key () will tell).
            Admittedly, range access may be much more efficient than
            e.g. index scan, but the only thing that matters when
            no_change==true is the answer to the question: "Is it
            possible to avoid sorting if an index is used to access
            this table?". The answer does not depend on the outcome of
            the range optimizer.
          */
          Key_map new_ref_key_map;  // Force the creation of quick select
          new_ref_key_map.set_bit(new_ref_key);  // only for new_ref_key.

          Opt_trace_object trace_wrapper(trace);
          Opt_trace_object trace_recest(trace, "rows_estimation");
          trace_recest.add_utf8_table(tab->table_ref)
              .add_utf8("index", table->key_info[new_ref_key].name);
          QUICK_SELECT_I *qck;
          const bool no_quick =
              test_quick_select(thd, new_ref_key_map,
                                0,  // empty table_map
                                join->calc_found_rows
                                    ? HA_POS_ERROR
                                    : join->unit->select_limit_cnt,
                                false,  // don't force quick range
                                order->direction, tab,
                                // we are after make_join_select():
                                tab->condition(), &tab->needed_reg, &qck,
                                tab->table()->force_index) <= 0;
          DBUG_ASSERT(tab->quick() == save_quick);
          tab->set_quick(qck);
          if (no_quick) {
            can_skip_sorting = false;
            goto fix_ICP;
          }
        }
        ref_key = new_ref_key;
        changed_key = new_ref_key;
      }
    }
    bool dummy;
    /* Check if we get the rows in requested sorted order by using the key */
    if (usable_keys.is_set(ref_key))
      // Last parameter can be ignored as it'll be checked later, if needed
      order_direction =
          test_if_order_by_key(&order, table, ref_key, &used_key_parts, &dummy);
  }
  if (ref_key < 0 || order_direction <= 0) {
    /*
      There is no ref/index scan/range scan access set up for this
      table, or it does not provide the requested ordering, or it uses
      backward scan. Do a cost-based search on all keys.
    */
    uint best_key_parts = 0;
    uint saved_best_key_parts = 0;
    int best_key_direction = 0;
    ha_rows table_records = table->file->stats.records;

    /*
      If an index scan that cannot provide ordering has been selected
      then do not use the index scan key as starting hint to
      test_if_cheaper_ordering()
    */
    const int ref_key_hint =
        (order_direction == 0 && tab->type() == JT_INDEX_SCAN) ? -1 : ref_key;

    test_if_cheaper_ordering(tab, &order, table, usable_keys, ref_key_hint,
                             select_limit, &best_key, &best_key_direction,
                             &select_limit, &best_key_parts,
                             &saved_best_key_parts);

    // Try backward scan for previously found key
    if (best_key < 0 && order_direction < 0) goto check_reverse_order;

    if (best_key < 0) {
      // No usable key has been found
      can_skip_sorting = false;
      goto fix_ICP;
    }
    /*
      If found index will use backward index scan, ref_key uses backward
      range/ref, pick the latter as it has better selectivity.
    */
    if (order_direction < 0 && order_direction == best_key_direction) {
      best_key = -1;  // reset found best key
      goto check_reverse_order;
    }

    /*
      Does the query have a "FORCE INDEX [FOR GROUP BY] (idx)" (if
      clause is group by) or a "FORCE INDEX [FOR ORDER BY] (idx)" (if
      clause is order by)?
    */
    const bool is_group_by = join && join->grouped && order == join->group_list;
    const bool is_force_index =
        table->force_index ||
        (is_group_by ? table->force_index_group : table->force_index_order);

    /*
      filesort() and join cache are usually faster than reading in
      index order and not using join cache. Don't use index scan
      unless:
       - the user specified FORCE INDEX [FOR {GROUP|ORDER} BY] (have to assume
         the user knows what's best)
       - the chosen index is clustered primary key (table scan is not cheaper)
    */
    if (!is_force_index && (select_limit >= table_records) &&
        (tab->type() == JT_ALL &&
         join->primary_tables > join->const_tables + 1) &&
        ((unsigned)best_key != table->s->primary_key ||
         !table->file->primary_key_is_clustered())) {
      can_skip_sorting = false;
      goto fix_ICP;
    }

    if (table->quick_keys.is_set(best_key) &&
        !tab->quick_order_tested.is_set(best_key) && best_key != ref_key) {
      tab->quick_order_tested.set_bit(best_key);
      Opt_trace_object trace_wrapper(trace);
      Opt_trace_object trace_recest(trace, "rows_estimation");
      trace_recest.add_utf8_table(tab->table_ref)
          .add_utf8("index", table->key_info[best_key].name);

      Key_map keys_to_use;            // Force the creation of quick select
      keys_to_use.set_bit(best_key);  // only best_key.
      QUICK_SELECT_I *qck;
      test_quick_select(
          thd, keys_to_use,
          0,  // empty table_map
          join->calc_found_rows ? HA_POS_ERROR : join->unit->select_limit_cnt,
          true,  // force quick range
          order->direction, tab, tab->condition(), &tab->needed_reg, &qck,
          tab->table()->force_index);
      if (order_direction < 0 && tab->quick() != NULL &&
          tab->quick() != save_quick) {
        /*
          We came here in case when 3 indexes are available for quick
          select:
            1 - found by join order optimizer (greedy search) and saved in
                save_quick
            2 - constructed far above, as better suited for order by, but it was
                found that it requires backward scan.
            3 - constructed right above
          In this case we drop quick #2 as #3 is expected to be better.
        */
        delete tab->quick();
        tab->set_quick(NULL);
      }
      /*
        If tab->quick() pointed to another quick than save_quick, we would
        lose access to it and leak memory.
      */
      DBUG_ASSERT(tab->quick() == save_quick || tab->quick() == NULL);
      tab->set_quick(qck);
    }
    order_direction = best_key_direction;
    /*
      saved_best_key_parts is actual number of used keyparts found by the
      test_if_order_by_key function. It could differ from keyinfo->key_parts,
      thus we have to restore it in case of desc order as it affects
      QUICK_SELECT_DESC behaviour.
    */
    used_key_parts =
        (order_direction == -1) ? saved_best_key_parts : best_key_parts;
    changed_key = best_key;
    // We will use index scan or range scan:
    set_up_ref_access_to_key = false;
  }

check_reverse_order:
  DBUG_ASSERT(order_direction != 0);

  if (order_direction == -1)  // If ORDER BY ... DESC
  {
    if (tab->quick()) {
      /*
        Don't reverse the sort order, if it's already done.
        (In some cases test_if_order_by_key() can be called multiple times
      */
      if (tab->quick()->reverse_sorted()) {
        can_skip_sorting = true;
        goto fix_ICP;
      }
      // test_if_cheaper_ordering() might disable range scan on current index
      if (tab->table()->quick_keys.is_set(tab->quick()->index) &&
          tab->quick()->reverse_sort_possible())
        can_skip_sorting = true;
      else {
        can_skip_sorting = false;
        goto fix_ICP;
      }
    } else {
      // Other index access (ref or scan) poses no problem
      can_skip_sorting = true;
    }
  } else {
    // ORDER BY ASC poses no problem
    can_skip_sorting = true;
  }

  DBUG_ASSERT(can_skip_sorting);

  /*
    Update query plan with access pattern for doing
    ordered access according to what we have decided
    above.
  */
  if (!no_changes)  // We are allowed to update QEP
  {
    if (set_up_ref_access_to_key) {
      /*
        We'll use ref access method on key changed_key. In general case
        the index search tuple for changed_ref_key will be different (e.g.
        when one index is defined as (part1, part2, ...) and another as
        (part1, part2(N), ...) and the WHERE clause contains
        "part1 = const1 AND part2=const2".
        So we build tab->ref() from scratch here.
      */
      Key_use *keyuse = tab->keyuse();
      while (keyuse->key != (uint)changed_key &&
             keyuse->table_ref == tab->table_ref)
        keyuse++;

      if (create_ref_for_key(join, tab, keyuse, tab->prefix_tables())) {
        can_skip_sorting = false;
        goto fix_ICP;
      }

      DBUG_ASSERT(tab->type() != JT_REF_OR_NULL && tab->type() != JT_FT);

      // Changing the key makes filter_effect obsolete
      tab->position()->filter_effect = COND_FILTER_STALE;

      /*
        Check if it is possible to shift from ref to range. The index chosen
        for 'ref' has changed since the last time this function was called.
      */
      if (can_switch_from_ref_to_range(thd, tab, order->direction, true)) {
        // Allow the code to fall-through to the next if condition.
        set_up_ref_access_to_key = false;
        best_key = changed_key;
      }
    }
    if (!set_up_ref_access_to_key && best_key >= 0) {
      // Cancel any ref-access previously set up
      tab->ref().key = -1;
      tab->ref().key_parts = 0;

      /*
        If ref_key used index tree reading only ('Using index' in EXPLAIN),
        and best_key doesn't, then revert the decision.
      */
      if (!table->covering_keys.is_set(best_key)) table->set_keyread(false);
      if (!tab->quick() || tab->quick() == save_quick)  // created no QUICK
      {
        // Avoid memory leak:
        DBUG_ASSERT(tab->quick() == save_quick || tab->quick() == NULL);
        tab->set_quick(NULL);
        tab->set_index(best_key);
        tab->set_type(JT_INDEX_SCAN);  // Read with index_first(), index_next()
        /*
          There is a bug. When we change here, e.g. from group_min_max to
          index scan: loose index scan expected to read a small number of rows
          (jumping through the index), this small number was in
          position()->rows_fetched; index scan will read much more, so
          rows_fetched should be updated. So should the filtering effect.
          It is visible in main.distinct in trunk:
          explain SELECT distinct a from t3 order by a desc limit 2;
          id	select_type	table	partitions	type
          possible_keys	key	key_len	ref	rows	filtered	Extra 1
          SIMPLE	t3	NULL	index	a	a	5	NULL
          40	25.00	Using index "rows=40" should be ~200 i.e. # of records
          in table. Filter should be 100.00 (no WHERE).
        */
        table->file->ha_index_or_rnd_end();
        tab->position()->filter_effect = COND_FILTER_STALE;
      } else if (tab->type() != JT_ALL) {
        /*
          We're about to use a quick access to the table.
          We need to change the access method so as the quick access
          method is actually used.
        */
        DBUG_ASSERT(tab->quick());
        DBUG_ASSERT(tab->quick()->index == (uint)best_key);
        tab->set_type(calc_join_type(tab->quick()->get_type()));
        tab->use_quick = QS_RANGE;
        if (tab->quick()->is_loose_index_scan())
          join->tmp_table_param.precomputed_group_by = true;
        tab->position()->filter_effect = COND_FILTER_STALE;
      }
    }  // best_key >= 0

    if (order_direction == -1)  // If ORDER BY ... DESC
    {
      if (tab->quick()) {
        /* ORDER BY range_key DESC */
        QUICK_SELECT_I *tmp = tab->quick()->make_reverse(used_key_parts);
        if (!tmp) {
          /* purecov: begin inspected */
          can_skip_sorting = false;  // Reverse sort failed -> filesort
          goto fix_ICP;
          /* purecov: end */
        }
        if (tab->quick() != tmp && tab->quick() != save_quick)
          delete tab->quick();
        tab->set_quick(tmp);
        tab->set_type(calc_join_type(tmp->get_type()));
        tab->position()->filter_effect = COND_FILTER_STALE;
      } else if (tab->type() == JT_REF &&
                 tab->ref().key_parts <= used_key_parts) {
        /*
          SELECT * FROM t1 WHERE a=1 ORDER BY a DESC,b DESC

          Use a traversal function that starts by reading the last row
          with key part (A) and then traverse the index backwards.
        */
        tab->reversed_access = true;

        /*
          The current implementation of the reverse RefIterator does not
          work well in combination with ICP and can lead to increased
          execution time. Setting changed_key to the current key
          (based on that we change the access order for the key) will
          ensure that a pushed index condition will be cancelled.
        */
        changed_key = tab->ref().key;
      } else if (tab->type() == JT_INDEX_SCAN)
        tab->reversed_access = true;
    } else if (tab->quick())
      tab->quick()->need_sorted_output();

  }  // QEP has been modified

fix_ICP:
  /*
    Cleanup:
    We may have both a 'tab->quick()' and 'save_quick' (original)
    at this point. Delete the one that we won't use.
  */
  if (can_skip_sorting && !no_changes) {
    if (tab->type() == JT_INDEX_SCAN &&
        select_limit < table->file->stats.records) {
      tab->position()->rows_fetched = select_limit;
      tab->position()->filter_effect = COND_FILTER_STALE_NO_CONST;
    }

    // Keep current (ordered) tab->quick()
    if (save_quick != tab->quick()) delete save_quick;
  } else {
    // Restore original save_quick
    if (tab->quick() != save_quick) {
      delete tab->quick();
      tab->set_quick(save_quick);
    }
  }

  trace_steps.end();
  Opt_trace_object trace_change_index(trace, "index_order_summary");
  trace_change_index.add_utf8_table(tab->table_ref)
      .add("index_provides_order", can_skip_sorting)
      .add_alnum("order_direction",
                 order_direction == 1
                     ? "asc"
                     : ((order_direction == -1) ? "desc" : "undefined"));

  if (changed_key >= 0) {
    // switching to another index
    // Should be no pushed index conditions at this point
    DBUG_ASSERT(!table->file->pushed_idx_cond);
    if (unlikely(trace->is_started())) {
      trace_change_index.add_utf8("index", table->key_info[changed_key].name);
      trace_change_index.add("plan_changed", !no_changes);
      if (!no_changes)
        trace_change_index.add_alnum("access_type", join_type_str[tab->type()]);
    }
  } else if (unlikely(trace->is_started())) {
    trace_change_index.add_utf8(
        "index", ref_key >= 0 ? table->key_info[ref_key].name : "unknown");
    trace_change_index.add("plan_changed", false);
  }
  *order_idx = best_key < 0 ? ref_key : best_key;
  DBUG_RETURN(can_skip_sorting);
}

/**
  Prune partitions for all tables of a join (query block).

  Requires that tables have been locked.

  @returns false if success, true if error
*/

bool JOIN::prune_table_partitions() {
  DBUG_ASSERT(select_lex->partitioned_table_count);

  for (TABLE_LIST *tbl = select_lex->leaf_tables; tbl; tbl = tbl->next_leaf) {
    /*
      If tbl->embedding!=NULL that means that this table is in the inner
      part of the nested outer join, and we can't do partition pruning
      (TODO: check if this limitation can be lifted.
             This also excludes semi-joins.  Is that intentional?)
      This will try to prune non-static conditions, which can
      be used after the tables are locked.
    */
    if (!tbl->embedding) {
      Item *prune_cond =
          tbl->join_cond_optim() ? tbl->join_cond_optim() : where_cond;
      if (prune_partitions(thd, tbl->table, prune_cond)) return true;
    }
  }

  return false;
}

/**
  A helper function to check whether it's better to use range than ref.

  @details
  Heuristic: Switch from 'ref' to 'range' access if 'range'
  access can utilize more keyparts than 'ref' access. Conditions
  for doing switching:

  1) Range access is possible
  2) 'ref' access and 'range' access uses the same index
  3) Used parts of key shouldn't have nullable parts & ref_or_null isn't used.
  4) 'ref' access depends on a constant, not a value read from a
     table earlier in the join sequence.

     Rationale: if 'ref' depends on a value from another table,
     the join condition is not used to limit the rows read by
     'range' access (that would require dynamic range - 'Range
     checked for each record'). In other words, if 'ref' depends
     on a value from another table, we have a query with
     conditions of the form

      this_table.idx_col1 = other_table.col AND   <<- used by 'ref'
      this_table.idx_col1 OP @<const@> AND        <<- used by 'range'
      this_table.idx_col2 OP @<const@> AND ...    <<- used by 'range'

     and an index on (idx_col1,idx_col2,...). But the fact that
     'range' access uses more keyparts does not mean that it is
     more selective than 'ref' access because these access types
     utilize different parts of the query condition. We
     therefore trust the cost based choice made by
     best_access_path() instead of forcing a heuristic choice
     here.
  5) 'range' access uses more keyparts than 'ref' access
  6) ORDER BY might make range better than table scan:
     Check possibility of range scan even if it was previously deemed unviable
     (for example when table scan was estimated to be cheaper). If yes,
     range-access should be chosen only for larger key length.

  @param thd           To re-run range optimizer.
  @param tab           JOIN_TAB to check
  @param ordering      Used as a parameter to call test_quick_select.
  @param recheck_range Check possibility of range scan even if it is currently
                       unviable.

  @return true   Range is better than ref
  @return false  Ref is better or switch isn't possible

  @todo: This decision should rather be made in best_access_path()
*/

static bool can_switch_from_ref_to_range(THD *thd, JOIN_TAB *tab,
                                         enum_order ordering,
                                         bool recheck_range) {
  if ((tab->quick() &&                                       // 1)
       tab->position()->key->key == tab->quick()->index) ||  // 2)
      recheck_range) {
    uint keyparts = 0, length = 0;
    table_map dep_map = 0;
    bool maybe_null = false;

    calc_length_and_keyparts(tab->position()->key, tab,
                             tab->position()->key->key, tab->prefix_tables(),
                             NULL, &length, &keyparts, &dep_map, &maybe_null);
    if (!maybe_null &&  // 3)
        !dep_map)       // 4)
    {
      if (recheck_range)  // 6)
      {
        Key_map new_ref_key_map;
        new_ref_key_map.set_bit(tab->ref().key);

        Opt_trace_context *const trace = &thd->opt_trace;
        Opt_trace_object trace_wrapper(trace);
        Opt_trace_object can_switch(
            trace, "check_if_range_uses_more_keyparts_than_ref");
        Opt_trace_object trace_cond(
            trace, "rerunning_range_optimizer_for_single_index");

        QUICK_SELECT_I *qck;
        if (test_quick_select(
                thd, new_ref_key_map, 0,  // empty table_map
                tab->join()->row_limit, false, ordering, tab,
                tab->join_cond() ? tab->join_cond() : tab->join()->where_cond,
                &tab->needed_reg, &qck, recheck_range) > 0) {
          if (length < qck->max_used_key_length) {
            delete tab->quick();
            tab->set_quick(qck);
            return true;
          } else {
            Opt_trace_object(trace, "access_type_unchanged")
                .add("ref_key_length", length)
                .add("range_key_length", qck->max_used_key_length);
            delete qck;
          }
        }
      } else
        return length < tab->quick()->max_used_key_length;  // 5)
    }
  }
  return false;
}

/**
 An utility function - apply heuristics and optimize access methods to tables.
 Currently this function can change REF to RANGE and ALL to INDEX scan if
 latter is considered to be better (not cost-based) than the former.
 @note Side effect - this function could set 'Impossible WHERE' zero
 result.
*/

void JOIN::adjust_access_methods() {
  ASSERT_BEST_REF_IN_JOIN_ORDER(this);
  for (uint i = const_tables; i < tables; i++) {
    JOIN_TAB *const tab = best_ref[i];
    TABLE_LIST *const tl = tab->table_ref;

    if (tab->type() == JT_ALL) {
      /*
       It's possible to speedup query by switching from full table scan to
       the scan of covering index, due to less data being read.
       Prerequisites for this are:
       1) Keyread (i.e index only scan) is allowed (table isn't updated/deleted
         from)
       2) Covering indexes are available
       3) This isn't a derived table/materialized view
      */
      if (!tab->table()->no_keyread &&                    //  1
          !tab->table()->covering_keys.is_clear_all() &&  //  2
          !tl->uses_materialization())                    //  3
      {
        /*
        It has turned out that the change commented out below, while speeding
        things up for disk-bound loads, slows them down for cases when the data
        is in disk cache (see BUG#35850):
        //  See bug #26447: "Using the clustered index for a table scan
        //  is always faster than using a secondary index".
        if (table->s->primary_key != MAX_KEY &&
            table->file->primary_key_is_clustered())
          tab->index= table->s->primary_key;
        else
          tab->index=find_shortest_key(table, & table->covering_keys);
        */
        if (tab->position()->sj_strategy != SJ_OPT_LOOSE_SCAN)
          tab->set_index(
              find_shortest_key(tab->table(), &tab->table()->covering_keys));
        tab->set_type(JT_INDEX_SCAN);  // Read with index_first / index_next
        // From table scan to index scan, thus filter effect needs no recalc.
      }
    } else if (tab->type() == JT_REF) {
      if (can_switch_from_ref_to_range(thd, tab, ORDER_NOT_RELEVANT, false)) {
        tab->set_type(JT_RANGE);

        Opt_trace_context *const trace = &thd->opt_trace;
        Opt_trace_object wrapper(trace);
        Opt_trace_object(trace, "access_type_changed")
            .add_utf8_table(tl)
            .add_utf8("index",
                      tab->table()->key_info[tab->position()->key->key].name)
            .add_alnum("old_type", "ref")
            .add_alnum("new_type", join_type_str[tab->type()])
            .add_alnum("cause", "uses_more_keyparts");

        tab->use_quick = QS_RANGE;
        tab->position()->filter_effect = COND_FILTER_STALE;
      } else {
        // Cleanup quick, REF/REF_OR_NULL/EQ_REF, will be clarified later
        delete tab->quick();
        tab->set_quick(NULL);
      }
    }
    // Ensure AM consistency
    DBUG_ASSERT(
        !(tab->quick() && (tab->type() == JT_REF || tab->type() == JT_ALL)));
    DBUG_ASSERT((tab->type() != JT_RANGE && tab->type() != JT_INDEX_MERGE) ||
                tab->quick());
    if (!tab->const_keys.is_clear_all() &&
        tab->table()->reginfo.impossible_range &&
        ((i == const_tables && tab->type() == JT_REF) ||
         ((tab->type() == JT_ALL || tab->type() == JT_RANGE ||
           tab->type() == JT_INDEX_MERGE || tab->type() == JT_INDEX_SCAN) &&
          tab->use_quick != QS_RANGE)) &&
        !tab->table_ref->is_inner_table_of_outer_join())
      zero_result_cause = "Impossible WHERE noticed after reading const tables";
  }
}

static JOIN_TAB *alloc_jtab_array(THD *thd, uint table_count) {
  JOIN_TAB *t = new (thd->mem_root) JOIN_TAB[table_count];
  if (!t) return NULL; /* purecov: inspected */

  QEP_shared *qs = new (thd->mem_root) QEP_shared[table_count];
  if (!qs) return NULL; /* purecov: inspected */

  for (uint i = 0; i < table_count; ++i) t[i].set_qs(qs++);

  return t;
}

/**
  Set up JOIN_TAB structs according to the picked join order in best_positions.
  This allocates execution structures so may be called only after we have the
  very final plan. It must be called after
  Optimize_table_order::fix_semijoin_strategies().

  @return False if success, True if error

  @details
    - create join->join_tab array and copy from existing JOIN_TABs in join order
    - create helper structs for materialized semi-join handling
    - finalize semi-join strategy choices
    - Number of intermediate tables "tmp_tables" is calculated.
    - "tables" and "primary_tables" are recalculated.
    - for full and index scans info of estimated # of records is updated.
    - in a helper function:
      - all heuristics are applied and the final access method type is picked
        for each join_tab (only test_if_skip_sortorder() could override it)
      - AM consistency is ensured (e.g only range and index merge are allowed
        to have quick select set).
      - if "Impossible WHERE" is detected - appropriate zero_result_cause is
        set.

   Notice that intermediate tables will not have a POSITION reference; and they
   will not have a TABLE reference before the final stages of code generation.

   @todo the block which sets tab->type should move to adjust_access_methods
   for unification.
*/

bool JOIN::get_best_combination() {
  DBUG_ENTER("JOIN::get_best_combination");

  // At this point "tables" and "primary"tables" represent the same:
  DBUG_ASSERT(tables == primary_tables);

  /*
    Allocate additional space for tmp tables.
    Number of plan nodes:
      # of regular input tables (including semi-joined ones) +
      # of semi-join nests for materialization +
      1? + // For GROUP BY (or implicit grouping when we have windowing)
      1? + // For DISTINCT
      1? + // For aggregation functions aggregated in outer query
           // when used with distinct
      1? + // For ORDER BY
      1?   // buffer result

    Up to 2 tmp tables + N window output tmp are allocated (NOTE: windows also
    have frame buffer tmp tables, but those are not relevant here).
  */
  uint num_tmp_tables =
      (group_list || (implicit_grouping && m_windows.elements) > 0 ? 1 : 0) +
      (select_distinct ? (tmp_table_param.outer_sum_func_count ? 2 : 1) : 0) +
      (order ? 1 : 0) +
      (select_lex->active_options() & (SELECT_BIG_RESULT | OPTION_BUFFER_RESULT)
           ? 1
           : 0) +
      m_windows.elements + 1; /* the presence of windows may increase need for
                                 grouping tmp tables, cf. de-optimization
                                 in make_tmp_tables_info
                               */
  if (num_tmp_tables > (2 + m_windows.elements))
    num_tmp_tables = 2 + m_windows.elements;

  /*
    Rearrange queries with materialized semi-join nests so that the semi-join
    nest is replaced with a reference to a materialized temporary table and all
    materialized subquery tables are placed after the intermediate tables.
    After the following loop, "inner_target" is the position of the first
    subquery table (if any). "outer_target" is the position of first outer
    table, and will later be used to track the position of any materialized
    temporary tables.
  */
  const bool has_semijoin = !select_lex->sj_nests.is_empty();
  uint outer_target = 0;
  uint inner_target = primary_tables + num_tmp_tables;
  uint sjm_nests = 0;

  if (has_semijoin) {
    for (uint tableno = 0; tableno < primary_tables;) {
      if (sj_is_materialize_strategy(best_positions[tableno].sj_strategy)) {
        sjm_nests++;
        inner_target -= (best_positions[tableno].n_sj_tables - 1);
        tableno += best_positions[tableno].n_sj_tables;
      } else
        tableno++;
    }
  }

  JOIN_TAB *tmp_join_tabs = NULL;
  if (sjm_nests + num_tmp_tables) {
    // join_tab array only has "primary_tables" tables. We need those more:
    if (!(tmp_join_tabs = alloc_jtab_array(thd, sjm_nests + num_tmp_tables)))
      DBUG_RETURN(true); /* purecov: inspected */
  }

  // To check that we fill the array correctly: fill it with zeros first
  memset(best_ref, 0,
         sizeof(JOIN_TAB *) * (primary_tables + sjm_nests + num_tmp_tables));

  int sjm_index = tables;  // Number assigned to materialized temporary table
  int remaining_sjm_inner = 0;
  bool err = false;
  for (uint tableno = 0; tableno < tables; tableno++) {
    POSITION *const pos = best_positions + tableno;
    if (has_semijoin && sj_is_materialize_strategy(pos->sj_strategy)) {
      DBUG_ASSERT(outer_target < inner_target);

      TABLE_LIST *const sj_nest = pos->table->emb_sj_nest;

      // Handle this many inner tables of materialized semi-join
      remaining_sjm_inner = pos->n_sj_tables;

      /*
        If we fail in some allocation below, we cannot bail out immediately;
        that would put us in a difficult situation to clean up; imagine we
        have planned this layout:
          outer1 - sj_mat_tmp1 - outer2 - sj_mat_tmp2 - outer3
        We have successfully filled a JOIN_TAB for sj_mat_tmp1, and are
        failing to fill a JOIN_TAB for sj_mat_tmp2 (OOM). So we want to quit
        this function, which will lead to cleanup functions.
        But sj_mat_tmp1 is in this->best_ref only, outer3 is in this->join_tab
        only: what is the array to traverse for cleaning up? What is the
        number of tables to loop over?
        So: if we fail in the present loop, we record the error but continue
        filling best_ref; when it's fully filled, bail out, because then
        best_ref can be used as reliable array for cleaning up.
      */
      JOIN_TAB *const tab = tmp_join_tabs++;
      best_ref[outer_target] = tab;
      tab->set_join(this);
      tab->set_idx(outer_target);

      /*
        Up to this point there cannot be a failure. JOIN_TAB has been filled
        enough to be clean-able.
      */

      Semijoin_mat_exec *const sjm_exec = new (thd->mem_root) Semijoin_mat_exec(
          sj_nest, (pos->sj_strategy == SJ_OPT_MATERIALIZE_SCAN),
          remaining_sjm_inner, outer_target, inner_target);

      tab->set_sj_mat_exec(sjm_exec);

      if (!sjm_exec || setup_semijoin_materialized_table(
                           tab, sjm_index, pos, best_positions + sjm_index))
        err = true; /* purecov: inspected */

      outer_target++;
      sjm_index++;
    }
    /*
      Locate join_tab target for the table we are considering.
      (remaining_sjm_inner becomes negative for non-SJM tables, this can be
       safely ignored).
    */
    const uint target =
        (remaining_sjm_inner--) > 0 ? inner_target++ : outer_target++;
    JOIN_TAB *const tab = pos->table;

    best_ref[target] = tab;
    tab->set_idx(target);
    tab->set_position(pos);
    TABLE *const table = tab->table();
    if (tab->type() != JT_CONST && tab->type() != JT_SYSTEM) {
      if (pos->sj_strategy == SJ_OPT_LOOSE_SCAN && tab->quick() &&
          tab->quick()->index != pos->loosescan_key) {
        /*
          We must use the duplicate-eliminating index, so this QUICK is not
          an option.
        */
        delete tab->quick();
        tab->set_quick(NULL);
      }
      if (!pos->key) {
        if (tab->quick())
          tab->set_type(calc_join_type(tab->quick()->get_type()));
        else
          tab->set_type(JT_ALL);
      } else
        // REF or RANGE, clarify later when prefix tables are set for JOIN_TABs
        tab->set_type(JT_REF);
    }
    DBUG_ASSERT(tab->type() != JT_UNKNOWN);

    DBUG_ASSERT(table->reginfo.join_tab == tab);
    if (!tab->join_cond())
      table->reginfo.not_exists_optimize = false;  // Only with LEFT JOIN
    map2table[tab->table_ref->tableno()] = tab;
  }

  // Count the materialized semi-join tables as regular input tables
  tables += sjm_nests + num_tmp_tables;
  // Set the number of non-materialized tables:
  primary_tables = outer_target;

  /*
    Between the last outer table or sj-mat tmp table, and the first sj-mat
    inner table, there may be 2 slots for sort/group/etc tmp tables:
  */
  for (uint i = 0; i < num_tmp_tables; ++i) {
    const uint idx = outer_target + i;
    tmp_join_tabs->set_join(this);
    tmp_join_tabs->set_idx(idx);
    DBUG_ASSERT(best_ref[idx] == NULL);  // verify that not overwriting
    best_ref[idx] = tmp_join_tabs++;
    /*
      note that set_table() cannot be called yet. We may not even use this
      JOIN_TAB in the end, it's dummy at the moment. Which can be tested with
      "position()!=NULL".
    */
  }

  // make array unreachable: should walk JOIN_TABs by best_ref now
  join_tab = NULL;

  if (err) DBUG_RETURN(true); /* purecov: inspected */

  if (has_semijoin) {
    set_semijoin_info();

    // Update equalities and keyuses after having added SJ materialization
    if (update_equalities_for_sjm()) DBUG_RETURN(true);
  }
  if (!plan_is_const()) {
    // Assign map of "available" tables to all tables belonging to query block
    set_prefix_tables();
    adjust_access_methods();
  }
  // Calculate outer join info
  if (select_lex->outer_join) make_outerjoin_info();

  // sjm is no longer needed, trash it. To reuse it, reset its members!
  List_iterator<TABLE_LIST> sj_list_it(select_lex->sj_nests);
  TABLE_LIST *sj_nest;
  while ((sj_nest = sj_list_it++))
    TRASH(&sj_nest->nested_join->sjm, sizeof(sj_nest->nested_join->sjm));

  DBUG_RETURN(false);
}

void JOIN::recalculate_deps_of_remaining_lateral_derived_tables(uint idx) {
  DBUG_ASSERT(has_lateral);
  deps_of_remaining_lateral_derived_tables = 0;
  auto last = best_ref + tables;
  for (auto **pos = best_ref + idx; pos < last; pos++) {
    if ((*pos)->table_ref && (*pos)->table_ref->is_derived())
      deps_of_remaining_lateral_derived_tables |=
          (*pos)->table_ref->derived_unit()->m_lateral_deps;
  }
}

/*
  Revise usage of join buffer for the specified table and the whole nest

  SYNOPSIS
    revise_cache_usage()
      tab    join table for which join buffer usage is to be revised

  DESCRIPTION
    The function revise the decision to use a join buffer for the table 'tab'.
    If this table happened to be among the inner tables of a nested outer join/
    semi-join the functions denies usage of join buffers for all of them

  RETURN
    none
*/

static void revise_cache_usage(JOIN_TAB *join_tab) {
  plan_idx first_inner = join_tab->first_inner();
  JOIN *const join = join_tab->join();
  if (first_inner != NO_PLAN_IDX) {
    plan_idx end_tab = join_tab->idx();
    for (first_inner = join_tab->first_inner(); first_inner != NO_PLAN_IDX;
         first_inner = join->best_ref[first_inner]->first_upper()) {
      for (plan_idx i = end_tab - 1; i >= first_inner; --i)
        join->best_ref[i]->set_use_join_cache(JOIN_CACHE::ALG_NONE);
      end_tab = first_inner;
    }
  } else if (join_tab->get_sj_strategy() == SJ_OPT_FIRST_MATCH) {
    plan_idx first_sj_inner = join_tab->first_sj_inner();
    for (plan_idx i = join_tab->idx() - 1; i >= first_sj_inner; --i) {
      JOIN_TAB *tab = join->best_ref[i];
      if (tab->first_sj_inner() == first_sj_inner)
        tab->set_use_join_cache(JOIN_CACHE::ALG_NONE);
    }
  } else
    join_tab->set_use_join_cache(JOIN_CACHE::ALG_NONE);
  DBUG_ASSERT(join->qep_tab == NULL);
}

/**
  Set up join buffering for a specified table, if possible.

  @param tab             joined table to check join buffer usage for
  @param join            join for which the check is performed
  @param no_jbuf_after   don't use join buffering after table with this number

  @return false if successful, true if error.
          Currently, allocation errors for join cache objects are ignored,
          and regular execution is chosen silently.

  @details
    The function finds out whether the table 'tab' can be joined using a join
    buffer. This check is performed after the best execution plan for 'join'
    has been chosen. If the function decides that a join buffer can be employed
    then it selects the most appropriate join cache type, which later will
    be instantiated by init_join_cache().
    If it has already been decided to not use join buffering for this table,
    no action is taken.

    Often it is already decided that join buffering will be used earlier in
    the optimization process, and this will also ensure that the most correct
    cost for the operation is calculated, and hence the probability of
    choosing an optimal join plan is higher. However, some join buffering
    decisions cannot currently be taken before this stage, hence we need this
    function to decide the most accurate join buffering strategy.

    @todo Long-term it is the goal that join buffering strategy is decided
    when the plan is selected.

    The result of the check and the type of the join buffer to be used
    depend on:
      - the access method to access rows of the joined table
      - whether the join table is an inner table of an outer join or semi-join
      - the optimizer_switch settings for join buffering
      - the join 'options'.
    In any case join buffer is not used if the number of the joined table is
    greater than 'no_jbuf_after'.

    If block_nested_loop is turned on, and if all other criteria for using
    join buffering is fulfilled (see below), then join buffer is used
    for any join operation (inner join, outer join, semi-join) with 'JT_ALL'
    access method.  In that case, a JOIN_CACHE_BNL type is always employed.

    If an index is used to access rows of the joined table and
  batched_key_access is on, then a JOIN_CACHE_BKA type is employed. (Unless
  debug flag, test_bka unique, is set, then a JOIN_CACHE_BKA_UNIQUE type is
  employed instead.)

    If the function decides that a join buffer can be used to join the table
    'tab' then it sets @c tab->use_join_cache to reflect the chosen algorithm.

  @note
    For a nested outer join/semi-join, currently, we either use join buffers for
    all inner tables or for none of them.

  @todo
    Support BKA inside SJ-Materialization nests. When doing this, we'll need
    to only store sj-inner tables in the join buffer.
    @verbatim
        JOIN_TAB *first_tab= join->join_tab+join->const_tables;
        uint n_tables= i-join->const_tables;
        / *
          We normally put all preceding tables into the join buffer, except
          for the constant tables.
          If we're inside a semi-join materialization nest, e.g.

             outer_tbl1  outer_tbl2  ( inner_tbl1, inner_tbl2 ) ...
                                                       ^-- we're here

          then we need to put into the join buffer only the tables from
          within the nest.
        * /
        if (i >= first_sjm_table && i < last_sjm_table)
        {
          n_tables= i - first_sjm_table; // will be >0 if we got here
          first_tab= join->join_tab + first_sjm_table;
        }
    @endverbatim
*/

static bool setup_join_buffering(JOIN_TAB *tab, JOIN *join,
                                 uint no_jbuf_after) {
  ASSERT_BEST_REF_IN_JOIN_ORDER(join);
  Cost_estimate cost;
  ha_rows rows;
  uint bufsz = 4096;
  uint join_cache_flags = HA_MRR_NO_NULL_ENDPOINTS;
  const bool bnl_on = hint_table_state(join->thd, tab->table_ref, BNL_HINT_ENUM,
                                       OPTIMIZER_SWITCH_BNL);
  const bool bka_on = hint_table_state(join->thd, tab->table_ref, BKA_HINT_ENUM,
                                       OPTIMIZER_SWITCH_BKA);

  const uint tableno = tab->idx();
  const uint tab_sj_strategy = tab->get_sj_strategy();
  bool use_bka_unique = false;
  DBUG_EXECUTE_IF("test_bka_unique", use_bka_unique = true;);

  // Set preliminary join cache setting based on decision from greedy search
  if (!join->select_count)
    tab->set_use_join_cache(tab->position()->use_join_buffer
                                ? JOIN_CACHE::ALG_BNL
                                : JOIN_CACHE::ALG_NONE);

  if (tableno == join->const_tables) {
    DBUG_ASSERT(tab->use_join_cache() == JOIN_CACHE::ALG_NONE);
    return false;
  }

  if (!(bnl_on || bka_on)) goto no_join_cache;

  /*
    psergey-todo: why the below when execution code seems to handle the
    "range checked for each record" case?
  */
  if (tab->use_quick == QS_DYNAMIC_RANGE) goto no_join_cache;

  /* No join buffering if prevented by no_jbuf_after */
  if (tableno > no_jbuf_after) goto no_join_cache;

  /*
    An inner table of an outer join nest must not use join buffering if
    the first inner table of that outer join nest does not use join buffering.
    This condition is not handled by earlier optimizer stages.
  */
  if (tab->first_inner() != NO_PLAN_IDX && tab->first_inner() != tab->idx() &&
      !join->best_ref[tab->first_inner()]->use_join_cache())
    goto no_join_cache;
  /*
    The first inner table of an outer join nest must not use join buffering
    if the tables in the embedding outer join nest do not use join buffering.
    This condition is not handled by earlier optimizer stages.
  */
  if (tab->first_upper() != NO_PLAN_IDX &&
      !join->best_ref[tab->first_upper()]->use_join_cache())
    goto no_join_cache;

  if (tab->table()->pos_in_table_list->is_table_function() && tab->dependent)
    goto no_join_cache;

  switch (tab_sj_strategy) {
    case SJ_OPT_FIRST_MATCH:
      /*
        Use join cache with FirstMatch semi-join strategy only when semi-join
        contains only one table.
      */
      if (!tab->is_single_inner_of_semi_join()) {
        DBUG_ASSERT(tab->use_join_cache() == JOIN_CACHE::ALG_NONE);
        goto no_join_cache;
      }
      break;

    case SJ_OPT_LOOSE_SCAN:
      /* No join buffering if this semijoin nest is handled by loosescan */
      DBUG_ASSERT(tab->use_join_cache() == JOIN_CACHE::ALG_NONE);
      goto no_join_cache;

    case SJ_OPT_MATERIALIZE_LOOKUP:
    case SJ_OPT_MATERIALIZE_SCAN:
      /*
        The Materialize strategies reuse the join_tab belonging to the
        first table that was materialized. Neither table can use join buffering:
        - The first table in a join never uses join buffering.
        - The join_tab used for looking up a row in the materialized table, or
          scanning the rows of a materialized table, cannot use join buffering.
        We allow join buffering for the remaining tables of the materialized
        semi-join nest.
      */
      if (tab->first_sj_inner() == tab->idx()) {
        DBUG_ASSERT(tab->use_join_cache() == JOIN_CACHE::ALG_NONE);
        goto no_join_cache;
      }
      break;

    case SJ_OPT_DUPS_WEEDOUT:
    // This strategy allows the same join buffering as a regular join would.
    case SJ_OPT_NONE:
      break;
  }

  /*
    The following code prevents use of join buffering when there is an
    outer join operation and first match semi-join strategy is used, because:

    Outer join needs a "match flag" to track that a row should be
    NULL-complemented, such flag being attached to first inner table's cache
    (tracks whether the cached row from outer table got a match, in which case
    no NULL-complemented row is needed).

    FirstMatch also needs a "match flag", such flag is attached to sj inner
    table's cache (tracks whether the cached row from outer table already got
    a first match in the sj-inner table, in which case we don't need to join
    this cached row again)
     - but a row in a cache has only one "match flag"
     - so if "sj inner table"=="first inner", there is a problem.
  */
  if (tab_sj_strategy == SJ_OPT_FIRST_MATCH &&
      tab->is_inner_table_of_outer_join())
    goto no_join_cache;

  if (join->deps_of_remaining_lateral_derived_tables &
      (tab->prefix_tables() & ~tab->added_tables())) {
    /*
      Even though the planner said "no jbuf please", the switch below may
      force it.
      If first-dependency-of-lateral-table < table-we-plan-for <=
      lateral-table, disable join buffering.
      Reason for this rule:
      consider a plan t1-t2-dt where dt is LATERAL and depends only on t1, and
      imagine t2 could do join buffering: then we buffer many rows of t1, then
      read one row of t2, fetch row#1 of t1 from cache, then materialize "dt"
      (as it depends on t1) and send row to client; then fetch row#2 of t1
      from cache, rematerialize "dt": it's very inefficient. So we forbid join
      buffering on t2; this way, the signal "row of t1 changed" is emitted at
      the level of t1's operator, i.e. much less often, as one row of t1 may
      serve N rows of t2 before changing.
      On the other hand, t1 can do join buffering.
      A nice side-effect is to disable join buffering for "dt" itself. If
      "dt" would do join buffering: "dt" buffers many rows from t1/t2, then in a
      second phase we read one row from "dt" and join it with the many rows
      from t1/t2; but we cannot read a row from "dt" without first choosing a
      row of t1/t2 as "dt" depends on t1.
      See similar code in best_access_path().
    */
    goto no_join_cache;
  }

  switch (tab->type()) {
    case JT_ALL:
    case JT_INDEX_SCAN:
    case JT_RANGE:
    case JT_INDEX_MERGE:
      if (!bnl_on) {
        DBUG_ASSERT(tab->use_join_cache() == JOIN_CACHE::ALG_NONE);
        goto no_join_cache;
      }

      if (!join->select_count) tab->set_use_join_cache(JOIN_CACHE::ALG_BNL);
      return false;
    case JT_SYSTEM:
    case JT_CONST:
    case JT_REF:
    case JT_EQ_REF:
      if (!bka_on) {
        DBUG_ASSERT(tab->use_join_cache() == JOIN_CACHE::ALG_NONE);
        goto no_join_cache;
      }

      /*
        Disable BKA for materializable derived tables/views as they aren't
        instantiated yet.
      */
      if (tab->table_ref->uses_materialization()) goto no_join_cache;

      /*
        Can't use BKA for subquery if dealing with a subquery that can
        turn a ref access into a "full scan on NULL key" table scan.

        @see Item_in_optimizer::val_int()
        @see subselect_single_select_engine::exec()
        @see TABLE_REF::cond_guards
        @see push_index_cond()

        @todo: This choice to not use BKA should be done before making
        cost estimates, e.g. in set_join_buffer_properties(). That
        happens before cond guards are set up, so instead of doing the
        check below, BKA should be disabled if
         - We are in an IN subquery, and
         - The IN predicate is not a top_level_item, and
         - The left_expr of the IN predicate may contain NULL values
           (left_expr->maybe_null)
      */
      if (tab->has_guarded_conds()) goto no_join_cache;

      if (tab->table()->covering_keys.is_set(tab->ref().key))
        join_cache_flags |= HA_MRR_INDEX_ONLY;
      rows = tab->table()->file->multi_range_read_info(
          tab->ref().key, 10, 20, &bufsz, &join_cache_flags, &cost);
      /*
        Cannot use BKA/BKA_UNIQUE if
        1. MRR scan cannot be performed, or
        2. MRR default implementation is used
        Cannot use BKA if
        3. HA_MRR_NO_ASSOCIATION flag is set
      */
      if ((rows == HA_POS_ERROR) ||                        // 1
          (join_cache_flags & HA_MRR_USE_DEFAULT_IMPL) ||  // 2
          ((join_cache_flags & HA_MRR_NO_ASSOCIATION) &&   // 3
           !use_bka_unique))
        goto no_join_cache;

      if (use_bka_unique)
        tab->set_use_join_cache(JOIN_CACHE::ALG_BKA_UNIQUE);
      else
        tab->set_use_join_cache(JOIN_CACHE::ALG_BKA);

      tab->join_cache_flags = join_cache_flags;
      return false;
    default:;
  }

no_join_cache:
  revise_cache_usage(tab);
  tab->set_use_join_cache(JOIN_CACHE::ALG_NONE);
  return false;
}

/*****************************************************************************
  Make some simple condition optimization:
  If there is a test 'field = const' change all refs to 'field' to 'const'
  Remove all dummy tests 'item = item', 'const op const'.
  Remove all 'item is NULL', when item can never be null!
  Return in cond_value false if condition is impossible (1 = 2)
*****************************************************************************/

class COND_CMP : public ilink<COND_CMP> {
 public:
  static void *operator new(size_t size) { return sql_alloc(size); }
  static void operator delete(void *ptr MY_ATTRIBUTE((unused)),
                              size_t size MY_ATTRIBUTE((unused))) {
    TRASH(ptr, size);
  }

  Item *and_level;
  Item_func *cmp_func;
  COND_CMP(Item *a, Item_func *b) : and_level(a), cmp_func(b) {}
};

/**
  Find the multiple equality predicate containing a field.

  The function retrieves the multiple equalities accessed through
  the cond_equal structure from current level and up looking for
  an equality containing a field. It stops retrieval as soon as the equality
  is found and set up inherited_fl to true if it's found on upper levels.

  @param cond_equal          multiple equalities to search in
  @param item_field          field to look for
  @param[out] inherited_fl   set up to true if multiple equality is found
                             on upper levels (not on current level of
                             cond_equal)

  @return
    - Item_equal for the found multiple equality predicate if a success;
    - NULL otherwise.
*/

static Item_equal *find_item_equal(COND_EQUAL *cond_equal,
                                   Item_field *item_field, bool *inherited_fl) {
  Item_equal *item = 0;
  bool in_upper_level = false;
  while (cond_equal) {
    List_iterator_fast<Item_equal> li(cond_equal->current_level);
    while ((item = li++)) {
      if (item->contains(item_field->field)) goto finish;
    }
    in_upper_level = true;
    cond_equal = cond_equal->upper_levels;
  }
  in_upper_level = false;
finish:
  *inherited_fl = in_upper_level;
  return item;
}

/**
  Get the best field substitution for a given field.

  If the field is member of a multiple equality, look up that equality
  and return the most appropriate field. Usually this is the equivalenced
  field belonging to the outer-most table in the join order, but
  @see Item_field::get_subst_item() for details.
  Otherwise, return the same field.

  @param item_field The field that we are seeking a substitution for.
  @param cond_equal multiple equalities to search in

  @return The substituted field.
*/

Item_field *get_best_field(Item_field *item_field, COND_EQUAL *cond_equal) {
  bool dummy;
  Item_equal *item_eq = find_item_equal(cond_equal, item_field, &dummy);
  if (!item_eq) return item_field;

  return item_eq->get_subst_item(item_field);
}

/**
  Check whether an equality can be used to build multiple equalities.

    This function first checks whether the equality (left_item=right_item)
    is a simple equality i.e. one that equates a field with another field
    or a constant (field=field_item or field=const_item).
    If this is the case the function looks for a multiple equality
    in the lists referenced directly or indirectly by cond_equal inferring
    the given simple equality. If it doesn't find any, it builds a multiple
    equality that covers the predicate, i.e. the predicate can be inferred
    from this multiple equality.
    The built multiple equality could be obtained in such a way:
    create a binary  multiple equality equivalent to the predicate, then
    merge it, if possible, with one of old multiple equalities.
    This guarantees that the set of multiple equalities covering equality
    predicates will be minimal.

  EXAMPLE:
    For the where condition
    @code
      WHERE a=b AND b=c AND
            (b=2 OR f=e)
    @endcode
    the check_equality will be called for the following equality
    predicates a=b, b=c, b=2 and f=e.
    - For a=b it will be called with *cond_equal=(0,[]) and will transform
      *cond_equal into (0,[Item_equal(a,b)]).
    - For b=c it will be called with *cond_equal=(0,[Item_equal(a,b)])
      and will transform *cond_equal into CE=(0,[Item_equal(a,b,c)]).
    - For b=2 it will be called with *cond_equal=(ptr(CE),[])
      and will transform *cond_equal into (ptr(CE),[Item_equal(2,a,b,c)]).
    - For f=e it will be called with *cond_equal=(ptr(CE), [])
      and will transform *cond_equal into (ptr(CE),[Item_equal(f,e)]).

  @note
    Now only fields that have the same type definitions (verified by
    the Field::eq_def method) are placed to the same multiple equalities.
    Because of this some equality predicates are not eliminated and
    can be used in the constant propagation procedure.
    We could weaken the equality test as soon as at least one of the
    equal fields is to be equal to a constant. It would require a
    more complicated implementation: we would have to store, in
    general case, its own constant for each fields from the multiple
    equality. But at the same time it would allow us to get rid
    of constant propagation completely: it would be done by the call
    to build_equal_items_for_cond.

    The implementation does not follow exactly the above rules to
    build a new multiple equality for the equality predicate.
    If it processes the equality of the form field1=field2, it
    looks for multiple equalities me1 containing field1 and me2 containing
    field2. If only one of them is found the function expands it with
    the lacking field. If multiple equalities for both fields are
    found they are merged. If both searches fail a new multiple equality
    containing just field1 and field2 is added to the existing
    multiple equalities.
    If the function processes the predicate of the form field1=const,
    it looks for a multiple equality containing field1. If found, the
    function checks the constant of the multiple equality. If the value
    is unknown, it is setup to const. Otherwise the value is compared with
    const and the evaluation of the equality predicate is performed.
    When expanding/merging equality predicates from the upper levels
    the function first copies them for the current level. It looks
    acceptable, as this happens rarely. The implementation without
    copying would be much more complicated.

  @param thd         Thread handler
  @param left_item   left term of the equality to be checked
  @param right_item  right term of the equality to be checked
  @param item        equality item if the equality originates from a condition
                     predicate, 0 if the equality is the result of row
                     elimination
  @param cond_equal  multiple equalities that must hold together with the
                     equality
  @param[out] simple_equality
                     true  if the predicate is a simple equality predicate
                           to be used for building multiple equalities
                     false otherwise

  @returns false if success, true if error
*/

static bool check_simple_equality(THD *thd, Item *left_item, Item *right_item,
                                  Item *item, COND_EQUAL *cond_equal,
                                  bool *simple_equality) {
  *simple_equality = false;

  if (left_item->type() == Item::REF_ITEM &&
      down_cast<Item_ref *>(left_item)->ref_type() == Item_ref::VIEW_REF) {
    if (down_cast<Item_ref *>(left_item)->depended_from) return false;
    left_item = left_item->real_item();
  }
  if (right_item->type() == Item::REF_ITEM &&
      down_cast<Item_ref *>(right_item)->ref_type() == Item_ref::VIEW_REF) {
    if (down_cast<Item_ref *>(right_item)->depended_from) return false;
    right_item = right_item->real_item();
  }
  Item_field *left_item_field, *right_item_field;

  if (left_item->type() == Item::FIELD_ITEM &&
      right_item->type() == Item::FIELD_ITEM &&
      (left_item_field = down_cast<Item_field *>(left_item)) &&
      (right_item_field = down_cast<Item_field *>(right_item)) &&
      !left_item_field->depended_from && !right_item_field->depended_from) {
    /* The predicate the form field1=field2 is processed */

    Field *const left_field = left_item_field->field;
    Field *const right_field = right_item_field->field;

    if (!left_field->eq_def(right_field)) return false;

    /* Search for multiple equalities containing field1 and/or field2 */
    bool left_copyfl, right_copyfl;
    Item_equal *left_item_equal =
        find_item_equal(cond_equal, left_item_field, &left_copyfl);
    Item_equal *right_item_equal =
        find_item_equal(cond_equal, right_item_field, &right_copyfl);

    /* As (NULL=NULL) != TRUE we can't just remove the predicate f=f */
    if (left_field->eq(right_field)) /* f = f */
    {
      *simple_equality = !(left_field->maybe_null() && !left_item_equal);
      return false;
    }

    if (left_item_equal && left_item_equal == right_item_equal) {
      /*
        The equality predicate is inference of one of the existing
        multiple equalities, i.e the condition is already covered
        by upper level equalities
      */
      *simple_equality = true;
      return false;
    }

    /* Copy the found multiple equalities at the current level if needed */
    if (left_copyfl) {
      /* left_item_equal of an upper level contains left_item */
      left_item_equal = new Item_equal(left_item_equal);
      if (left_item_equal == NULL) return true;
      cond_equal->current_level.push_back(left_item_equal);
    }
    if (right_copyfl) {
      /* right_item_equal of an upper level contains right_item */
      right_item_equal = new Item_equal(right_item_equal);
      if (right_item_equal == NULL) return true;
      cond_equal->current_level.push_back(right_item_equal);
    }

    if (left_item_equal) {
      /* left item was found in the current or one of the upper levels */
      if (!right_item_equal)
        left_item_equal->add(down_cast<Item_field *>(right_item));
      else {
        /* Merge two multiple equalities forming a new one */
        if (left_item_equal->merge(thd, right_item_equal)) return true;
        /* Remove the merged multiple equality from the list */
        List_iterator<Item_equal> li(cond_equal->current_level);
        while ((li++) != right_item_equal)
          ;
        li.remove();
      }
    } else {
      /* left item was not found neither the current nor in upper levels  */
      if (right_item_equal) {
        right_item_equal->add(down_cast<Item_field *>(left_item));
      } else {
        /* None of the fields was found in multiple equalities */
        Item_equal *item_equal =
            new Item_equal(down_cast<Item_field *>(left_item),
                           down_cast<Item_field *>(right_item));
        if (item_equal == NULL) return true;
        cond_equal->current_level.push_back(item_equal);
      }
    }
    *simple_equality = true;
    return false;
  }

  {
    /* The predicate of the form field=const/const=field is processed */
    Item *const_item = 0;
    Item_field *field_item = 0;
    if (left_item->type() == Item::FIELD_ITEM &&
        (field_item = down_cast<Item_field *>(left_item)) &&
        field_item->depended_from == NULL &&
        right_item->const_for_execution()) {
      const_item = right_item;
    } else if (right_item->type() == Item::FIELD_ITEM &&
               (field_item = down_cast<Item_field *>(right_item)) &&
               field_item->depended_from == NULL &&
               left_item->const_for_execution()) {
      const_item = left_item;
    }

    /*
      If the constant expression contains a reference to the field
      (for example, a = (a IS NULL)), we don't want to replace the
      field with the constant expression as it makes the predicates
      more complex and may introduce cycles in the Item tree.
    */
    if (const_item != nullptr &&
        const_item->walk(&Item::find_field_processor, Item::WALK_POSTFIX,
                         pointer_cast<uchar *>(field_item->field)))
      return false;

    if (const_item && field_item->result_type() == const_item->result_type()) {
      if (field_item->result_type() == STRING_RESULT) {
        const CHARSET_INFO *cs = field_item->field->charset();
        if (!item) {
          Item_func_eq *const eq_item = new Item_func_eq(left_item, right_item);
          if (eq_item == NULL || eq_item->set_cmp_func()) return true;
          eq_item->quick_fix_field();
          item = eq_item;
        }
        if ((cs != down_cast<Item_func *>(item)->compare_collation()) ||
            !cs->coll->propagate(cs, 0, 0))
          return false;
      }

      bool copyfl;
      Item_equal *item_equal = find_item_equal(cond_equal, field_item, &copyfl);
      if (copyfl) {
        item_equal = new Item_equal(item_equal);
        if (item_equal == NULL) return true;
        cond_equal->current_level.push_back(item_equal);
      }
      if (item_equal) {
        /*
          The flag cond_false will be set to 1 after this, if item_equal
          already contains a constant and its value is  not equal to
          the value of const_item.
        */
        if (item_equal->add(thd, const_item, field_item)) return true;
      } else {
        item_equal = new Item_equal(const_item, field_item);
        if (item_equal == NULL) return true;
        cond_equal->current_level.push_back(item_equal);
      }
      *simple_equality = true;
      return false;
    }
  }
  return false;
}

/**
  Convert row equalities into a conjunction of regular equalities.

    The function converts a row equality of the form (E1,...,En)=(E'1,...,E'n)
    into a list of equalities E1=E'1,...,En=E'n. For each of these equalities
    Ei=E'i the function checks whether it is a simple equality or a row
    equality. If it is a simple equality it is used to expand multiple
    equalities of cond_equal. If it is a row equality it converted to a
    sequence of equalities between row elements. If Ei=E'i is neither a
    simple equality nor a row equality the item for this predicate is added
    to eq_list.

  @param thd        thread handle
  @param left_row   left term of the row equality to be processed
  @param right_row  right term of the row equality to be processed
  @param cond_equal multiple equalities that must hold together with the
                    predicate
  @param eq_list    results of conversions of row equalities that are not
                    simple enough to form multiple equalities
  @param[out] simple_equality
                    true if the row equality is composed of only
                    simple equalities.

  @returns false if conversion succeeded, true if any error.
*/

static bool check_row_equality(THD *thd, Item *left_row, Item_row *right_row,
                               COND_EQUAL *cond_equal, List<Item> *eq_list,
                               bool *simple_equality) {
  *simple_equality = false;
  uint n = left_row->cols();
  for (uint i = 0; i < n; i++) {
    bool is_converted;
    Item *left_item = left_row->element_index(i);
    Item *right_item = right_row->element_index(i);
    if (left_item->type() == Item::ROW_ITEM &&
        right_item->type() == Item::ROW_ITEM) {
      if (check_row_equality(thd, down_cast<Item_row *>(left_item),
                             down_cast<Item_row *>(right_item), cond_equal,
                             eq_list, &is_converted))
        return true;
      if (!is_converted) thd->lex->current_select()->cond_count++;
    } else {
      if (check_simple_equality(thd, left_item, right_item, 0, cond_equal,
                                &is_converted))
        return true;
      thd->lex->current_select()->cond_count++;
    }

    if (!is_converted) {
      Item_func_eq *const eq_item = new Item_func_eq(left_item, right_item);
      if (eq_item == NULL) return true;
      if (eq_item->set_cmp_func()) {
        // Failed to create cmp func -> not only simple equalitities
        return true;
      }
      eq_item->quick_fix_field();
      eq_list->push_back(eq_item);
    }
  }
  *simple_equality = true;
  return false;
}

/**
  Eliminate row equalities and form multiple equalities predicates.

    This function checks whether the item is a simple equality
    i.e. the one that equates a field with another field or a constant
    (field=field_item or field=constant_item), or, a row equality.
    For a simple equality the function looks for a multiple equality
    in the lists referenced directly or indirectly by cond_equal inferring
    the given simple equality. If it doesn't find any, it builds/expands
    multiple equality that covers the predicate.
    Row equalities are eliminated substituted for conjunctive regular
    equalities which are treated in the same way as original equality
    predicates.

  @param thd        thread handle
  @param item       predicate to process
  @param cond_equal multiple equalities that must hold together with the
                    predicate
  @param eq_list    results of conversions of row equalities that are not
                    simple enough to form multiple equalities
  @param[out] equality
                    true if re-writing rules have been applied
                    false otherwise, i.e.
                      if the predicate is not an equality, or
                      if the equality is neither a simple nor a row equality

  @returns false if success, true if error

  @note If the equality was created by IN->EXISTS, it may be removed later by
  subquery materialization. So we don't mix this possibly temporary equality
  with others; if we let it go into a multiple-equality (Item_equal), then we
  could not remove it later. There is however an exception: if the outer
  expression is a constant, it is safe to leave the equality even in
  materialization; all it can do is preventing NULL/FALSE distinction but if
  such distinction mattered the equality would be in a triggered condition so
  we would not come to this function. And injecting constants is good because
  it makes the materialized table smaller.
*/

static bool check_equality(THD *thd, Item *item, COND_EQUAL *cond_equal,
                           List<Item> *eq_list, bool *equality) {
  *equality = false;
  Item_func *item_func;
  if (item->type() == Item::FUNC_ITEM &&
      (item_func = down_cast<Item_func *>(item))->functype() ==
          Item_func::EQ_FUNC) {
    Item *left_item = item_func->arguments()[0];
    Item *right_item = item_func->arguments()[1];

    if (item->created_by_in2exists() && !left_item->const_item())
      return false;  // See note above

    if (left_item->type() == Item::ROW_ITEM &&
        right_item->type() == Item::ROW_ITEM) {
      thd->lex->current_select()->cond_count--;
      return check_row_equality(thd, down_cast<Item_row *>(left_item),
                                down_cast<Item_row *>(right_item), cond_equal,
                                eq_list, equality);
    } else
      return check_simple_equality(thd, left_item, right_item, item, cond_equal,
                                   equality);
  }

  return false;
}

/**
  Replace all equality predicates in a condition by multiple equality items.

    At each 'and' level the function detects items for equality predicates
    and replaces them by a set of multiple equality items of class Item_equal,
    taking into account inherited equalities from upper levels.
    If an equality predicate is used not in a conjunction it's just
    replaced by a multiple equality predicate.
    For each 'and' level the function set a pointer to the inherited
    multiple equalities in the cond_equal field of the associated
    object of the type Item_cond_and.
    The function also traverses the cond tree and for each field reference
    sets a pointer to the multiple equality item containing the field, if there
    is any. If this multiple equality equates fields to a constant the
    function replaces the field reference by the constant in the cases
    when the field is not of a string type or when the field reference is
    just an argument of a comparison predicate.
    The function also determines the maximum number of members in
    equality lists of each Item_cond_and object assigning it to
    thd->lex->current_select()->max_equal_elems.

  @note
    Multiple equality predicate =(f1,..fn) is equivalent to the conjuction of
    f1=f2, .., fn-1=fn. It substitutes any inference from these
    equality predicates that is equivalent to the conjunction.
    Thus, =(a1,a2,a3) can substitute for ((a1=a3) AND (a2=a3) AND (a2=a1)) as
    it is equivalent to ((a1=a2) AND (a2=a3)).
    The function always makes a substitution of all equality predicates occured
    in a conjunction for a minimal set of multiple equality predicates.
    This set can be considered as a canonical representation of the
    sub-conjunction of the equality predicates.
    E.g. (t1.a=t2.b AND t2.b>5 AND t1.a=t3.c) is replaced by
    (=(t1.a,t2.b,t3.c) AND t2.b>5), not by
    (=(t1.a,t2.b) AND =(t1.a,t3.c) AND t2.b>5);
    while (t1.a=t2.b AND t2.b>5 AND t3.c=t4.d) is replaced by
    (=(t1.a,t2.b) AND =(t3.c=t4.d) AND t2.b>5),
    but if additionally =(t4.d,t2.b) is inherited, it
    will be replaced by (=(t1.a,t2.b,t3.c,t4.d) AND t2.b>5)

    The function performs the substitution in a recursive descent of
    the condition tree, passing to the next AND level a chain of multiple
    equality predicates which have been built at the upper levels.
    The Item_equal items built at the level are attached to other
    non-equality conjuncts as a sublist. The pointer to the inherited
    multiple equalities is saved in the and condition object (Item_cond_and).
    This chain allows us for any field reference occurence to easily find a
    multiple equality that must be held for this occurence.
    For each AND level we do the following:
    - scan it for all equality predicate (=) items
    - join them into disjoint Item_equal() groups
    - process the included OR conditions recursively to do the same for
      lower AND levels.

    We need to do things in this order as lower AND levels need to know about
    all possible Item_equal objects in upper levels.

  @param thd          thread handle
  @param cond         condition(expression) where to make replacement
  @param[out] retcond returned condition
  @param inherited    path to all inherited multiple equality items
  @param do_inherit   whether or not to inherit equalities from other parts
                      of the condition

  @returns false if success, true if error
*/

static bool build_equal_items_for_cond(THD *thd, Item *cond, Item **retcond,
                                       COND_EQUAL *inherited, bool do_inherit) {
  Item_equal *item_equal;
  COND_EQUAL cond_equal;
  cond_equal.upper_levels = inherited;

  if (check_stack_overrun(thd, STACK_MIN_SIZE, NULL))
    return true;  // Fatal error flag is set!

  const enum Item::Type cond_type = cond->type();
  if (cond_type == Item::COND_ITEM) {
    List<Item> eq_list;
    Item_cond *const item_cond = down_cast<Item_cond *>(cond);
    const bool and_level = item_cond->functype() == Item_func::COND_AND_FUNC;
    List<Item> *args = item_cond->argument_list();

    List_iterator<Item> li(*args);
    Item *item;

    if (and_level) {
      /*
         Retrieve all conjuncts of this level detecting the equality
         that are subject to substitution by multiple equality items and
         removing each such predicate from the conjunction after having
         found/created a multiple equality whose inference the predicate is.
       */
      while ((item = li++)) {
        /*
          PS/SP note: we can safely remove a node from AND-OR
          structure here because it's restored before each
          re-execution of any prepared statement/stored procedure.
        */
        bool equality;
        if (check_equality(thd, item, &cond_equal, &eq_list, &equality))
          return true;
        if (equality) li.remove();
      }

      /*
        Check if we eliminated all the predicates of the level, e.g.
        (a=a AND b=b AND a=a).
      */
      if (!args->elements && !cond_equal.current_level.elements &&
          !eq_list.elements) {
        *retcond = new Item_int((longlong)1, 1);
        return *retcond == NULL;
      }

      List_iterator_fast<Item_equal> it(cond_equal.current_level);
      while ((item_equal = it++)) {
        if (item_equal->resolve_type(thd)) return true;
        item_equal->update_used_tables();
        set_if_bigger(thd->lex->current_select()->max_equal_elems,
                      item_equal->members());
      }

      Item_cond_and *const item_cond_and = down_cast<Item_cond_and *>(cond);
      item_cond_and->cond_equal = cond_equal;
      inherited = &item_cond_and->cond_equal;
    }
    /*
       Make replacement of equality predicates for lower levels
       of the condition expression.
    */
    li.rewind();
    while ((item = li++)) {
      Item *new_item;
      if (build_equal_items_for_cond(thd, item, &new_item, inherited,
                                     do_inherit))
        return true;
      if (new_item != item) {
        /* This replacement happens only for standalone equalities */
        /*
          This is ok with PS/SP as the replacement is done for
          arguments of an AND/OR item, which are restored for each
          execution of PS/SP.
        */
        li.replace(new_item);
      }
    }
    if (and_level) {
      args->concat(&eq_list);
      args->concat((List<Item> *)&cond_equal.current_level);
    }
  } else if (cond->type() == Item::FUNC_ITEM) {
    List<Item> eq_list;
    /*
      If an equality predicate forms the whole and level,
      we call it standalone equality and it's processed here.
      E.g. in the following where condition
      WHERE a=5 AND (b=5 or a=c)
      (b=5) and (a=c) are standalone equalities.
      In general we can't leave alone standalone eqalities:
      for WHERE a=b AND c=d AND (b=c OR d=5)
      b=c is replaced by =(a,b,c,d).
     */
    bool equality;
    if (check_equality(thd, cond, &cond_equal, &eq_list, &equality))
      return true;
    if (equality) {
      int n = cond_equal.current_level.elements + eq_list.elements;
      if (n == 0) {
        *retcond = new Item_int((longlong)1, 1);
        return *retcond == NULL;
      } else if (n == 1) {
        if ((item_equal = cond_equal.current_level.pop())) {
          if (item_equal->resolve_type(thd)) return true;
          item_equal->update_used_tables();
          set_if_bigger(thd->lex->current_select()->max_equal_elems,
                        item_equal->members());
          *retcond = item_equal;
          return false;
        }

        *retcond = eq_list.pop();
        return false;
      } else {
        /*
          Here a new AND level must be created. It can happen only
          when a row equality is processed as a standalone predicate.
        */
        Item_cond_and *and_cond = new Item_cond_and(eq_list);
        if (and_cond == NULL) return true;

        and_cond->quick_fix_field();
        List<Item> *args = and_cond->argument_list();
        List_iterator_fast<Item_equal> it(cond_equal.current_level);
        while ((item_equal = it++)) {
          if (item_equal->resolve_type(thd)) return true;
          item_equal->update_used_tables();
          set_if_bigger(thd->lex->current_select()->max_equal_elems,
                        item_equal->members());
        }
        and_cond->cond_equal = cond_equal;
        args->concat((List<Item> *)&cond_equal.current_level);

        *retcond = and_cond;
        return false;
      }
    }

    if (do_inherit) {
      /*
        For each field reference in cond, not from equal item predicates,
        set a pointer to the multiple equality it belongs to (if there is any)
        as soon the field is not of a string type or the field reference is
        an argument of a comparison predicate.
      */
      uchar *is_subst_valid = (uchar *)1;
      cond = cond->compile(&Item::subst_argument_checker, &is_subst_valid,
                           &Item::equal_fields_propagator, (uchar *)inherited);
      if (cond == NULL) return true;
    }
    cond->update_used_tables();
  }
  *retcond = cond;
  return false;
}

/**
  Build multiple equalities for a WHERE condition and all join conditions that
  inherit these multiple equalities.

    The function first applies the build_equal_items_for_cond function
    to build all multiple equalities for condition cond utilizing equalities
    referred through the parameter inherited. The extended set of
    equalities is returned in the structure referred by the cond_equal_ref
    parameter. After this the function calls itself recursively for
    all join conditions whose direct references can be found in join_list
    and who inherit directly the multiple equalities just having built.

  @note
    The join condition used in an outer join operation inherits all equalities
    from the join condition of the embedding join, if there is any, or
    otherwise - from the where condition.
    This fact is not obvious, but presumably can be proved.
    Consider the following query:
    @code
      SELECT * FROM (t1,t2) LEFT JOIN (t3,t4) ON t1.a=t3.a AND t2.a=t4.a
        WHERE t1.a=t2.a;
    @endcode
    If the join condition in the query inherits =(t1.a,t2.a), then we
    can build the multiple equality =(t1.a,t2.a,t3.a,t4.a) that infers
    the equality t3.a=t4.a. Although the join condition
    t1.a=t3.a AND t2.a=t4.a AND t3.a=t4.a is not equivalent to the one
    in the query the latter can be replaced by the former: the new query
    will return the same result set as the original one.

    Interesting that multiple equality =(t1.a,t2.a,t3.a,t4.a) allows us
    to use t1.a=t3.a AND t3.a=t4.a under the join condition:
    @code
      SELECT * FROM (t1,t2) LEFT JOIN (t3,t4) ON t1.a=t3.a AND t3.a=t4.a
        WHERE t1.a=t2.a
    @endcode
    This query equivalent to:
    @code
      SELECT * FROM (t1 LEFT JOIN (t3,t4) ON t1.a=t3.a AND t3.a=t4.a),t2
        WHERE t1.a=t2.a
    @endcode
    Similarly the original query can be rewritten to the query:
    @code
      SELECT * FROM (t1,t2) LEFT JOIN (t3,t4) ON t2.a=t4.a AND t3.a=t4.a
        WHERE t1.a=t2.a
    @endcode
    that is equivalent to:
    @code
      SELECT * FROM (t2 LEFT JOIN (t3,t4)ON t2.a=t4.a AND t3.a=t4.a), t1
        WHERE t1.a=t2.a
    @endcode
    Thus, applying equalities from the where condition we basically
    can get more freedom in performing join operations.
    Although we don't use this property now, it probably makes sense to use
    it in the future.

  @param thd		     Thread handler
  @param cond                condition to build the multiple equalities for
  @param[out] retcond        Returned condition
  @param inherited           path to all inherited multiple equality items
  @param do_inherit          whether or not to inherit equalities from other
                             parts of the condition
  @param join_list           list of join tables that the condition refers to
  @param[out] cond_equal_ref pointer to the structure to place built
                             equalities in

  @returns false if success, true if error
*/

bool build_equal_items(THD *thd, Item *cond, Item **retcond,
                       COND_EQUAL *inherited, bool do_inherit,
                       List<TABLE_LIST> *join_list,
                       COND_EQUAL **cond_equal_ref) {
  COND_EQUAL *cond_equal = 0;

  if (cond) {
    if (build_equal_items_for_cond(thd, cond, &cond, inherited, do_inherit))
      return true;
    cond->update_used_tables();
    // update_used_tables() returns void but can stil fail.
    if (thd->is_error()) return true;

    const enum Item::Type cond_type = cond->type();
    if (cond_type == Item::COND_ITEM &&
        down_cast<Item_cond *>(cond)->functype() == Item_func::COND_AND_FUNC)
      cond_equal = &down_cast<Item_cond_and *>(cond)->cond_equal;
    else if (cond_type == Item::FUNC_ITEM &&
             down_cast<Item_func *>(cond)->functype() ==
                 Item_func::MULT_EQUAL_FUNC) {
      cond_equal = new (thd->mem_root) COND_EQUAL;
      if (cond_equal == NULL) return true;
      cond_equal->current_level.push_back(down_cast<Item_equal *>(cond));
    }
  }
  if (cond_equal) {
    cond_equal->upper_levels = inherited;
    inherited = cond_equal;
  }
  *cond_equal_ref = cond_equal;

  if (join_list) {
    TABLE_LIST *table;
    List_iterator<TABLE_LIST> li(*join_list);

    while ((table = li++)) {
      if (table->join_cond_optim()) {
        List<TABLE_LIST> *nested_join_list =
            table->nested_join ? &table->nested_join->join_list : NULL;
        Item *join_cond;
        if (build_equal_items(thd, table->join_cond_optim(), &join_cond,
                              inherited, do_inherit, nested_join_list,
                              &table->cond_equal))
          return true;
        table->set_join_cond_optim(join_cond);
      }
    }
  }

  *retcond = cond;
  return false;
}

/**
  Compare field items by table order in the execution plan.

    field1 considered as better than field2 if the table containing
    field1 is accessed earlier than the table containing field2.
    The function finds out what of two fields is better according
    this criteria.

  @param field1          first field item to compare
  @param field2          second field item to compare
  @param table_join_idx  index to tables determining table order

  @retval
   -1  if field1 is better than field2
  @retval
    1  if field2 is better than field1
  @retval
    0  otherwise
*/

static int compare_fields_by_table_order(Item_field *field1, Item_field *field2,
                                         JOIN_TAB **table_join_idx) {
  int cmp = 0;
  bool outer_ref = 0;
  if (field1->used_tables() & OUTER_REF_TABLE_BIT) {
    outer_ref = 1;
    cmp = -1;
  }
  if (field2->used_tables() & OUTER_REF_TABLE_BIT) {
    outer_ref = 1;
    cmp++;
  }
  if (outer_ref) return cmp;

  /*
    table_join_idx is NULL if this function was not called from JOIN::optimize()
    but from e.g. mysql_delete() or mysql_update(). In these cases
    there is only one table and both fields belong to it. Example
    condition where this is the case: t1.fld1=t1.fld2
  */
  if (!table_join_idx) return 0;

  // Locate JOIN_TABs thanks to table_join_idx, then compare their index.
  cmp = table_join_idx[field1->table_ref->tableno()]->idx() -
        table_join_idx[field2->table_ref->tableno()]->idx();
  return cmp < 0 ? -1 : (cmp ? 1 : 0);
}

/**
  Generate minimal set of simple equalities equivalent to a multiple equality.

    The function retrieves the fields of the multiple equality item
    item_equal and  for each field f:
    - if item_equal contains const it generates the equality f=const_item;
    - otherwise, if f is not the first field, generates the equality
      f=item_equal->get_first().
    All generated equality are added to the cond conjunction.

  @param thd             the session context
  @param cond            condition to add the generated equality to
  @param upper_levels    structure to access multiple equality of upper levels
  @param item_equal      multiple equality to generate simple equality from

  @note
    Before generating an equality function checks that it has not
    been generated for multiple equalities of the upper levels.
    E.g. for the following where condition
    WHERE a=5 AND ((a=b AND b=c) OR  c>4)
    the upper level AND condition will contain =(5,a),
    while the lower level AND condition will contain =(5,a,b,c).
    When splitting =(5,a,b,c) into a separate equality predicates
    we should omit 5=a, as we have it already in the upper level.
    The following where condition gives us a more complicated case:
    WHERE t1.a=t2.b AND t3.c=t4.d AND (t2.b=t3.c OR t4.e>5 ...) AND ...
    Given the tables are accessed in the order t1->t2->t3->t4 for
    the selected query execution plan the lower level multiple
    equality =(t1.a,t2.b,t3.c,t4.d) formally  should be converted to
    t1.a=t2.b AND t1.a=t3.c AND t1.a=t4.d. But t1.a=t2.a will be
    generated for the upper level. Also t3.c=t4.d will be generated there.
    So only t1.a=t3.c should be left in the lower level.
    If cond is equal to 0, then not more then one equality is generated
    and a pointer to it is returned as the result of the function.

  @return
    - The condition with generated simple equalities or
    a pointer to the simple generated equality, if success.
    - 0, otherwise.
*/

static Item *eliminate_item_equal(THD *thd, Item *cond,
                                  COND_EQUAL *upper_levels,
                                  Item_equal *item_equal) {
  List<Item> eq_list;
  Item *eq_item = NULL;
  if (((Item *)item_equal)->const_item() && !item_equal->val_int())
    return new Item_int((longlong)0, 1);
  Item *const item_const = item_equal->get_const();
  Item_equal_iterator it(*item_equal);
  if (!item_const) {
    /*
      If there is a const item, match all field items with the const item,
      otherwise match the second and subsequent field items with the first one:
    */
    it++;
  }
  Item_field *item_field;  // Field to generate equality for.
  while ((item_field = it++)) {
    /*
      Generate an equality of the form:
      item_field = some previous field in item_equal's list.

      First see if we really need to generate it:
    */
    Item_equal *const upper = item_field->find_item_equal(upper_levels);
    if (upper)  // item_field is in this upper equality
    {
      if (item_const && upper->get_const())
        continue;  // Const at both levels, no need to generate at current level
      /*
        If the upper-level multiple equality contains this item, there is no
        need to generate the equality, unless item_field belongs to a
        semi-join nest that is used for Materialization, and refers to tables
        that are outside of the materialized semi-join nest,
        As noted in Item_equal::get_subst_item(), subquery materialization
        does not have this problem.
      */
      JOIN_TAB *const tab = item_field->field->table->reginfo.join_tab;

      if (!(tab && sj_is_materialize_strategy(tab->get_sj_strategy()))) {
        Item_field *item_match;
        Item_equal_iterator li(*item_equal);
        while ((item_match = li++) != item_field) {
          if (item_match->find_item_equal(upper_levels) == upper)
            break;  // (item_match, item_field) is also in upper level equality
        }
        if (item_match != item_field) continue;
      }
    }  // ... if (upper).

    /*
      item_field should be compared with the head of the multiple equality
      list.
      item_field may refer to a table that is within a semijoin materialization
      nest. In that case, the order of the join_tab entries may look like:

        ot1 ot2 <subquery> ot5 SJM(it3 it4)

      If we have a multiple equality

        (ot1.c1, ot2.c2, <subquery>.c it3.c3, it4.c4, ot5.c5),

      we should generate the following equalities:
        1. ot1.c1 = ot2.c2
        2. ot1.c1 = <subquery>.c
        3. it3.c3 = it4.c4
        4. ot1.c1 = ot5.c5

      Equalities 1) and 4) are regular equalities between two outer tables.
      Equality 2) is an equality that matches the outer query with a
      materialized temporary table. It is either performed as a lookup
      into the materialized table (SJM-lookup), or as a condition on the
      outer table (SJM-scan).
      Equality 3) is evaluated during semijoin materialization.

      If there is a const item, match against this one.
      Otherwise, match against the first field item in the multiple equality,
      unless the item is within a materialized semijoin nest, in case it will
      be matched against the first item within the SJM nest.
      @see JOIN::set_prefix_tables()
      @see Item_equal::get_subst_item()
    */

    Item *const head =
        item_const ? item_const : item_equal->get_subst_item(item_field);
    if (head == item_field) continue;

    // we have a pair, can generate 'item_field=head'
    if (eq_item) eq_list.push_back(eq_item);

    eq_item = new Item_func_eq(item_field, head);
    if (!eq_item || down_cast<Item_func_eq *>(eq_item)->set_cmp_func())
      return nullptr;
    eq_item->quick_fix_field();
    if (item_const != nullptr) {
      eq_item->top_level_item();
      Item::cond_result res;
      if (fold_condition(thd, eq_item, &eq_item, &res)) return nullptr;
      if (res == Item::COND_FALSE) {
        eq_item = new (thd->mem_root) Item_int(0, 1);
        if (eq_item == nullptr) return nullptr;
        return eq_item;  // entire AND is false
      } else if (res == Item::COND_TRUE) {
        eq_item = new (thd->mem_root) Item_int(1, 1);
        if (eq_item == nullptr) return nullptr;
      }
    }
  }  // ... while ((item_field= it++))

  if (!cond && !eq_list.head()) {
    if (!eq_item) return new Item_int((longlong)1, 1);
    return eq_item;
  }

  if (eq_item) eq_list.push_back(eq_item);
  if (!cond)
    cond = new Item_cond_and(eq_list);
  else {
    DBUG_ASSERT(cond->type() == Item::COND_ITEM);
    if (eq_list.elements) ((Item_cond *)cond)->add_at_head(&eq_list);
  }

  cond->quick_fix_field();
  cond->update_used_tables();

  return cond;
}

/**
  Substitute every field reference in a condition by the best equal field
  and eliminate all multiple equality predicates.

    The function retrieves the cond condition and for each encountered
    multiple equality predicate it sorts the field references in it
    according to the order of tables specified by the table_join_idx
    parameter. Then it eliminates the multiple equality predicate by
    replacing it with the conjunction of simple equality predicates
    equating every field from the multiple equality to the first
    field in it, or to the constant, if there is any.
    After this, the function retrieves all other conjuncted
    predicates and substitutes every field reference by the field reference
    to the first equal field or equal constant if there are any.

  @param thd             the session context
  @param cond            condition to process
  @param cond_equal      multiple equalities to take into consideration
  @param table_join_idx  index to tables determining field preference

  @note
    At the first glance, a full sort of fields in multiple equality
    seems to be an overkill. Yet it's not the case due to possible
    new fields in multiple equality item of lower levels. We want
    the order in them to comply with the order of upper levels.

  @return
    The transformed condition, or NULL in case of error
*/

Item *substitute_for_best_equal_field(THD *thd, Item *cond,
                                      COND_EQUAL *cond_equal,
                                      JOIN_TAB **table_join_idx) {
  Item_equal *item_equal;

  if (cond->type() == Item::COND_ITEM) {
    List<Item> *cond_list = ((Item_cond *)cond)->argument_list();

    bool and_level =
        ((Item_cond *)cond)->functype() == Item_func::COND_AND_FUNC;
    if (and_level) {
      cond_equal = &((Item_cond_and *)cond)->cond_equal;
      cond_list->disjoin((List<Item> *)&cond_equal->current_level);

      List_iterator_fast<Item_equal> it(cond_equal->current_level);
      auto cmp = [table_join_idx](Item_field *f1, Item_field *f2) {
        return compare_fields_by_table_order(f1, f2, table_join_idx);
      };
      while ((item_equal = it++)) {
        item_equal->sort(cmp);
      }
    }

    List_iterator<Item> li(*cond_list);
    Item *item;
    while ((item = li++)) {
      Item *new_item = substitute_for_best_equal_field(thd, item, cond_equal,
                                                       table_join_idx);
      if (new_item == NULL) return NULL;
      /*
        This works OK with PS/SP re-execution as changes are made to
        the arguments of AND/OR items only
      */
      if (new_item != item) li.replace(new_item);
    }

    if (and_level) {
      List_iterator_fast<Item_equal> it(cond_equal->current_level);
      while ((item_equal = it++)) {
        cond = eliminate_item_equal(thd, cond, cond_equal->upper_levels,
                                    item_equal);
        if (cond == NULL) return NULL;
        // This occurs when eliminate_item_equal() founds that cond is
        // always false and substitutes it with Item_int 0.
        // Due to this, value of item_equal will be 0, so just return it.
        if (cond->type() != Item::COND_ITEM) break;
      }
    }
    if (cond->type() == Item::COND_ITEM &&
        !((Item_cond *)cond)->argument_list()->elements)
      cond = new Item_int((int32)cond->val_bool());

  } else if (cond->type() == Item::FUNC_ITEM &&
             (down_cast<Item_func *>(cond))->functype() ==
                 Item_func::MULT_EQUAL_FUNC) {
    item_equal = (Item_equal *)cond;
    item_equal->sort([table_join_idx](Item_field *f1, Item_field *f2) {
      return compare_fields_by_table_order(f1, f2, table_join_idx);
    });
    if (cond_equal && cond_equal->current_level.head() == item_equal)
      cond_equal = cond_equal->upper_levels;
    return eliminate_item_equal(thd, 0, cond_equal, item_equal);
  } else
    cond->transform(&Item::replace_equal_field, 0);
  return cond;
}

/**
  change field = field to field = const for each found field = const in the
  and_level

  @param thd      Thread handler
  @param save_list
  @param and_father
  @param cond       Condition where fields are replaced with constant values
  @param field      The field that will be substituted
  @param value      The substitution value

  @returns false if success, true if error
*/

static bool change_cond_ref_to_const(THD *thd, I_List<COND_CMP> *save_list,
                                     Item *and_father, Item *cond, Item *field,
                                     Item *value) {
  if (cond->type() == Item::COND_ITEM) {
    Item_cond *const item_cond = down_cast<Item_cond *>(cond);
    bool and_level = item_cond->functype() == Item_func::COND_AND_FUNC;
    List_iterator<Item> li(*item_cond->argument_list());
    Item *item;
    while ((item = li++)) {
      if (change_cond_ref_to_const(thd, save_list, and_level ? cond : item,
                                   item, field, value))
        return true;
    }
    return false;
  }
  if (cond->eq_cmp_result() == Item::COND_OK)
    return false;  // Not a boolean function

  Item_bool_func2 *func = down_cast<Item_bool_func2 *>(cond);
  Item **args = func->arguments();
  Item *left_item = args[0];
  Item *right_item = args[1];
  Item_func::Functype functype = func->functype();

  if (right_item->eq(field, 0) && left_item != value &&
      right_item->cmp_context == field->cmp_context &&
      (left_item->result_type() != STRING_RESULT ||
       value->result_type() != STRING_RESULT ||
       left_item->collation.collation == value->collation.collation)) {
    Item *const clone = value->clone_item();
    if (thd->is_error()) return true;

    if (clone == NULL) return false;

    clone->collation.set(right_item->collation);
    thd->change_item_tree(args + 1, clone);
    func->update_used_tables();
    if ((functype == Item_func::EQ_FUNC || functype == Item_func::EQUAL_FUNC) &&
        and_father != cond && !left_item->const_item()) {
      cond->marker = Item::MARKER_CONST_PROPAG;
      COND_CMP *const cond_cmp = new COND_CMP(and_father, func);
      if (cond_cmp == NULL) return true;

      save_list->push_back(cond_cmp);
    }
    if (func->set_cmp_func()) return true;
  } else if (left_item->eq(field, 0) && right_item != value &&
             left_item->cmp_context == field->cmp_context &&
             (right_item->result_type() != STRING_RESULT ||
              value->result_type() != STRING_RESULT ||
              right_item->collation.collation == value->collation.collation)) {
    Item *const clone = value->clone_item();
    if (thd->is_error()) return true;

    if (clone == NULL) return false;

    clone->collation.set(left_item->collation);
    thd->change_item_tree(args, clone);
    value = clone;
    func->update_used_tables();
    if ((functype == Item_func::EQ_FUNC || functype == Item_func::EQUAL_FUNC) &&
        and_father != cond && !right_item->const_item()) {
      args[0] = args[1];  // For easy check
      thd->change_item_tree(args + 1, value);
      cond->marker = Item::MARKER_CONST_PROPAG;
      COND_CMP *const cond_cmp = new COND_CMP(and_father, func);
      if (cond_cmp == NULL) return true;

      save_list->push_back(cond_cmp);
    }
    if (func->set_cmp_func()) return true;
  }
  return false;
}

/**
  Propagate constant values in a condition

  @param thd        Thread handler
  @param save_list
  @param and_father
  @param cond       Condition for which constant values are propagated

  @returns false if success, true if error
*/
static bool propagate_cond_constants(THD *thd, I_List<COND_CMP> *save_list,
                                     Item *and_father, Item *cond) {
  if (cond->type() == Item::COND_ITEM) {
    Item_cond *const item_cond = down_cast<Item_cond *>(cond);
    bool and_level = item_cond->functype() == Item_func::COND_AND_FUNC;
    List_iterator_fast<Item> li(*item_cond->argument_list());
    Item *item;
    I_List<COND_CMP> save;
    while ((item = li++)) {
      if (propagate_cond_constants(thd, &save, and_level ? cond : item, item))
        return true;
    }
    if (and_level) {  // Handle other found items
      I_List_iterator<COND_CMP> cond_itr(save);
      COND_CMP *cond_cmp;
      while ((cond_cmp = cond_itr++)) {
        Item **args = cond_cmp->cmp_func->arguments();
        if (!args[0]->const_item() &&
            change_cond_ref_to_const(thd, &save, cond_cmp->and_level,
                                     cond_cmp->and_level, args[0], args[1]))
          return true;
      }
    }
  } else if (and_father != cond &&
             cond->marker != Item::MARKER_CONST_PROPAG)  // In a AND group
  {
    Item_func *func;
    if (cond->type() == Item::FUNC_ITEM &&
        (func = down_cast<Item_func *>(cond)) &&
        (func->functype() == Item_func::EQ_FUNC ||
         func->functype() == Item_func::EQUAL_FUNC)) {
      Item **args = func->arguments();
      bool left_const = args[0]->const_item();
      bool right_const = args[1]->const_item();
      if (!(left_const && right_const) &&
          args[0]->result_type() == args[1]->result_type()) {
        if (right_const) {
          if (resolve_const_item(thd, &args[1], args[0])) return true;
          func->update_used_tables();
          if (change_cond_ref_to_const(thd, save_list, and_father, and_father,
                                       args[0], args[1]))
            return true;
        } else if (left_const) {
          if (resolve_const_item(thd, &args[0], args[1])) return true;
          func->update_used_tables();
          if (change_cond_ref_to_const(thd, save_list, and_father, and_father,
                                       args[1], args[0]))
            return true;
        }
      }
    }
  }

  return false;
}

/**
  Assign each nested join structure a bit in nested_join_map.

  @param join_list     List of tables
  @param first_unused  Number of first unused bit in nested_join_map before the
                       call

  @note
    This function is called after simplify_joins(), when there are no
    redundant nested joins.
    We cannot have more nested joins in a query block than there are tables,
    so as long as the number of bits in nested_join_map is not less than the
    maximum number of tables in a query block, nested_join_map can never
    overflow.

  @return
    First unused bit in nested_join_map after the call.
*/

uint build_bitmap_for_nested_joins(List<TABLE_LIST> *join_list,
                                   uint first_unused) {
  List_iterator<TABLE_LIST> li(*join_list);
  TABLE_LIST *table;
  DBUG_ENTER("build_bitmap_for_nested_joins");
  while ((table = li++)) {
    NESTED_JOIN *nested_join;
    if ((nested_join = table->nested_join)) {
      // We should have either a join condition or a semi-join condition
      DBUG_ASSERT((table->join_cond() == NULL) == (table->sj_cond() != NULL));

      nested_join->nj_map = 0;
      nested_join->nj_total = 0;
      /*
        We only record nested join information for outer join nests.
        Tables belonging in semi-join nests are recorded in the
        embedding outer join nest, if one exists.
      */
      if (table->join_cond()) {
        DBUG_ASSERT(first_unused < sizeof(nested_join_map) * 8);
        nested_join->nj_map = (nested_join_map)1 << first_unused++;
        nested_join->nj_total = nested_join->join_list.elements;
      } else if (table->sj_cond()) {
        NESTED_JOIN *const outer_nest =
            table->embedding ? table->embedding->nested_join : NULL;
        /*
          The semi-join nest has already been counted into the table count
          for the outer join nest as one table, so subtract 1 from the
          table count.
        */
        if (outer_nest)
          outer_nest->nj_total += (nested_join->join_list.elements - 1);
      } else
        DBUG_ASSERT(false);

      first_unused =
          build_bitmap_for_nested_joins(&nested_join->join_list, first_unused);
    }
  }
  DBUG_RETURN(first_unused);
}

/** Update the dependency map for the tables. */

void JOIN::update_depend_map() {
  ASSERT_BEST_REF_IN_JOIN_ORDER(this);
  for (uint tableno = 0; tableno < tables; tableno++) {
    JOIN_TAB *const tab = best_ref[tableno];
    TABLE_REF *const ref = &tab->ref();
    table_map depend_map = 0;
    Item **item = ref->items;
    for (uint i = 0; i < ref->key_parts; i++, item++)
      depend_map |= (*item)->used_tables();
    depend_map &= ~PSEUDO_TABLE_BITS;
    ref->depend_map = depend_map;
    for (JOIN_TAB **tab2 = map2table; depend_map; tab2++, depend_map >>= 1) {
      if (depend_map & 1) ref->depend_map |= (*tab2)->ref().depend_map;
    }
  }
}

/** Update the dependency map for the sort order. */

void JOIN::update_depend_map(ORDER *order) {
  DBUG_ENTER("JOIN::update_depend_map");
  for (; order; order = order->next) {
    table_map depend_map;
    order->item[0]->update_used_tables();
    order->depend_map = depend_map =
        order->item[0]->used_tables() & ~INNER_TABLE_BIT;
    order->used = 0;
    // Not item_sum(), RAND() and no reference to table outside of sub select
    if (!(order->depend_map & (OUTER_REF_TABLE_BIT | RAND_TABLE_BIT)) &&
        !order->item[0]->has_aggregation()) {
      for (JOIN_TAB **tab = map2table; depend_map; tab++, depend_map >>= 1) {
        if (depend_map & 1) order->depend_map |= (*tab)->ref().depend_map;
      }
    }
  }
  DBUG_VOID_RETURN;
}

/**
  Update equalities and keyuse references after semi-join materialization
  strategy is chosen.

  @details
    For each multiple equality that contains a field that is selected
    from a subquery, and that subquery is executed using a semi-join
    materialization strategy, add the corresponding column in the materialized
    temporary table to the equality.
    For each injected semi-join equality that is not converted to
    multiple equality, replace the reference to the expression selected
    from the subquery with the corresponding column in the temporary table.

    This is needed to properly reflect the equalities that involve injected
    semi-join equalities when materialization strategy is chosen.
    @see eliminate_item_equal() for how these equalities are used to generate
    correct equality predicates.

    The MaterializeScan semi-join strategy requires some additional processing:
    All primary tables after the materialized temporary table must be inspected
    for keyuse objects that point to expressions from the subquery tables.
    These references must be replaced with references to corresponding columns
    in the materialized temporary table instead. Those primary tables using
    ref access will thus be made to depend on the materialized temporary table
    instead of the subquery tables.

    Only the injected semi-join equalities need this treatment, other predicates
    will be handled correctly by the regular item substitution process.

  @return False if success, true if error
*/

bool JOIN::update_equalities_for_sjm() {
  ASSERT_BEST_REF_IN_JOIN_ORDER(this);
  List_iterator<Semijoin_mat_exec> it(sjm_exec_list);
  Semijoin_mat_exec *sjm_exec;
  while ((sjm_exec = it++)) {
    TABLE_LIST *const sj_nest = sjm_exec->sj_nest;

    DBUG_ASSERT(!sj_nest->outer_join_nest());
    /*
      A materialized semi-join nest cannot actually be an inner part of an
      outer join yet, this is just a preparatory step,
      ie sj_nest->outer_join_nest() is always NULL here.
      @todo: Enable outer joining here later.
    */
    Item *cond = sj_nest->outer_join_nest()
                     ? sj_nest->outer_join_nest()->join_cond_optim()
                     : where_cond;
    if (!cond) continue;

    uchar *dummy = NULL;
    cond = cond->compile(&Item::equality_substitution_analyzer, &dummy,
                         &Item::equality_substitution_transformer,
                         (uchar *)sj_nest);
    if (cond == NULL) return true;

    cond->update_used_tables();

    // Loop over all primary tables that follow the materialized table
    for (uint j = sjm_exec->mat_table_index + 1; j < primary_tables; j++) {
      JOIN_TAB *const tab = best_ref[j];
      for (Key_use *keyuse = tab->position()->key;
           keyuse && keyuse->table_ref == tab->table_ref &&
           keyuse->key == tab->position()->key->key;
           keyuse++) {
        List_iterator<Item> it(sj_nest->nested_join->sj_inner_exprs);
        Item *old;
        uint fieldno = 0;
        while ((old = it++)) {
          if (old->real_item()->eq(keyuse->val->real_item(), false)) {
            /*
              Replace the expression selected from the subquery with the
              corresponding column of the materialized temporary table.
            */
            keyuse->val = sj_nest->nested_join->sjm.mat_fields[fieldno];
            keyuse->used_tables = keyuse->val->used_tables();
            break;
          }
          fieldno++;
        }
      }
    }
  }

  return false;
}

/**
  Assign set of available (prefix) tables to all tables in query block.
  Also set added tables, ie the tables added in each JOIN_TAB compared to the
  previous JOIN_TAB.
  This function must be called for every query block after the table order
  has been determined.
*/

void JOIN::set_prefix_tables() {
  ASSERT_BEST_REF_IN_JOIN_ORDER(this);
  DBUG_ASSERT(!plan_is_const());
  /*
    The const tables are available together with the first non-const table in
    the join order.
  */
  table_map const initial_tables_map =
      const_table_map | (allow_outer_refs ? OUTER_REF_TABLE_BIT : 0);

  table_map current_tables_map = initial_tables_map;
  table_map prev_tables_map = (table_map)0;
  table_map saved_tables_map = (table_map)0;

  JOIN_TAB *last_non_sjm_tab = NULL;  // Track the last non-sjm table

  for (uint i = const_tables; i < tables; i++) {
    JOIN_TAB *const tab = best_ref[i];
    if (!tab->table()) continue;
    /*
      Tables that are within SJ-Materialization nests cannot have their
      conditions referring to preceding non-const tables.
       - If we're looking at the first SJM table, reset current_tables_map
         to refer to only allowed tables
      @see Item_equal::get_subst_item()
      @see eliminate_item_equal()
    */
    if (sj_is_materialize_strategy(tab->get_sj_strategy())) {
      const table_map sjm_inner_tables = tab->emb_sj_nest->sj_inner_tables;
      if (!(sjm_inner_tables & current_tables_map)) {
        saved_tables_map = current_tables_map;
        current_tables_map = initial_tables_map;
        prev_tables_map = (table_map)0;
      }

      current_tables_map |= tab->table_ref->map();
      tab->set_prefix_tables(current_tables_map, prev_tables_map);
      prev_tables_map = current_tables_map;

      if (!(sjm_inner_tables & ~current_tables_map)) {
        // At the end of a semi-join materialization nest, restore previous map
        current_tables_map = saved_tables_map;
        prev_tables_map =
            last_non_sjm_tab ? last_non_sjm_tab->prefix_tables() : (table_map)0;
      }
    } else {
      last_non_sjm_tab = tab;
      current_tables_map |= tab->table_ref->map();
      tab->set_prefix_tables(current_tables_map, prev_tables_map);
      prev_tables_map = current_tables_map;
    }
  }
  /*
    Random expressions must be added to the last table's condition.
    It solves problem with queries like SELECT * FROM t1 WHERE rand() > 0.5
  */
  if (last_non_sjm_tab != NULL)
    last_non_sjm_tab->add_prefix_tables(RAND_TABLE_BIT);
}

/**
  Calculate best possible join order and initialize the join structure.

  @return true if success, false if error.

  The JOIN object is populated with statistics about the query,
  and a plan with table order and access method selection is made.

  The list of tables to be optimized is taken from select_lex->leaf_tables.
  JOIN::where_cond is also used in the optimization.
  As a side-effect, JOIN::keyuse_array is populated with key_use information.

  Here is an overview of the logic of this function:

  - Initialize JOIN data structures and setup basic dependencies between tables.

  - Update dependencies based on join information.

  - Make key descriptions (update_ref_and_keys()).

  - Pull out semi-join tables based on table dependencies.

  - Extract tables with zero or one rows as const tables.

  - Read contents of const tables, substitute columns from these tables with
    actual data. Also keep track of empty tables vs. one-row tables.

  - After const table extraction based on row count, more tables may
    have become functionally dependent. Extract these as const tables.

  - Add new sargable predicates based on retrieved const values.

  - Calculate number of rows to be retrieved from each table.

  - Calculate cost of potential semi-join materializations.

  - Calculate best possible join order based on available statistics.

  - Fill in remaining information for the generated join order.
*/

bool JOIN::make_join_plan() {
  DBUG_ENTER("JOIN::make_join_plan");

  SARGABLE_PARAM *sargables = NULL;

  Opt_trace_context *const trace = &thd->opt_trace;

  if (init_planner_arrays())  // Create and initialize the arrays
    DBUG_RETURN(true);

  // Outer join dependencies were initialized above, now complete the analysis.
  if (select_lex->outer_join || select_lex->is_recursive()) {
    if (propagate_dependencies()) {
      /*
        Catch illegal join order.
        SQL2011 forbids:
        WITH RECURSIVE rec AS (
        ... UNION ALL SELECT ... FROM tbl LEFT JOIN rec ON...)c...
        MySQL also forbids the same query with STRAIGHT_JOIN instead of LEFT
        JOIN, because the algorithm of with-recursive imposes that "rec" be
        first in plan, i.e. "tbl" depends on "rec", but STRAIGHT_JOIN imposes
        the opposite dependency.
      */
      DBUG_ASSERT(select_lex->is_recursive());
      my_error(ER_CTE_RECURSIVE_FORBIDDEN_JOIN_ORDER, MYF(0),
               select_lex->recursive_reference->alias);
      DBUG_RETURN(true);
    }
    init_key_dependencies();
  }

  if (unlikely(trace->is_started()))
    trace_table_dependencies(trace, join_tab, primary_tables);

  // Build the key access information, which is the basis for ref access.
  if (where_cond || select_lex->outer_join) {
    if (update_ref_and_keys(thd, &keyuse_array, join_tab, tables, where_cond,
                            ~select_lex->outer_join, select_lex, &sargables))
      DBUG_RETURN(true);
  }

  /*
    Pull out semi-join tables based on dependencies. Dependencies are valid
    throughout the lifetime of a query, so this operation can be performed
    on the first optimization only.
  */
  if (!select_lex->sj_pullout_done && select_lex->sj_nests.elements &&
      pull_out_semijoin_tables(this))
    DBUG_RETURN(true);

  select_lex->sj_pullout_done = true;
  const uint sj_nests = select_lex->sj_nests.elements;  // Changed by pull-out

  if (!(select_lex->active_options() & OPTION_NO_CONST_TABLES)) {
    // Detect tables that are const (0 or 1 row) and read their contents.
    if (extract_const_tables()) DBUG_RETURN(true);

    // Detect tables that are functionally dependent on const values.
    if (extract_func_dependent_tables()) DBUG_RETURN(true);
  }
  // Possibly able to create more sargable predicates from const rows.
  if (const_tables && sargables) update_sargable_from_const(sargables);

  // Make a first estimate of the fanout for each table in the query block.
  if (estimate_rowcount()) DBUG_RETURN(true);

  /*
    Apply join order hints, with the exception of
    JOIN_FIXED_ORDER and STRAIGHT_JOIN.
  */
  if (select_lex->opt_hints_qb &&
      !(select_lex->active_options() & SELECT_STRAIGHT_JOIN))
    select_lex->opt_hints_qb->apply_join_order_hints(this);

  if (sj_nests) {
    set_semijoin_embedding();
    select_lex->update_semijoin_strategies(thd);
  }

  if (!plan_is_const()) optimize_keyuse();

  allow_outer_refs = true;

  if (sj_nests && optimize_semijoin_nests_for_materialization(this))
    DBUG_RETURN(true);

  // Choose the table order based on analysis done so far.
  if (Optimize_table_order(thd, this, NULL).choose_table_order())
    DBUG_RETURN(true);

  DBUG_EXECUTE_IF("bug13820776_1", thd->killed = THD::KILL_QUERY;);
  if (thd->killed || thd->is_error()) DBUG_RETURN(true);

  // If this is a subquery, decide between In-to-exists and materialization
  if (unit->item && decide_subquery_strategy()) DBUG_RETURN(true);

  refine_best_rowcount();

  if (!(thd->variables.option_bits & OPTION_BIG_SELECTS) &&
      best_read > (double)thd->variables.max_join_size &&
      !thd->lex->is_explain()) { /* purecov: inspected */
    my_error(ER_TOO_BIG_SELECT, MYF(0));
    error = -1;
    DBUG_RETURN(1);
  }

  positions = NULL;  // But keep best_positions for get_best_combination

  // Generate an execution plan from the found optimal join order.
  if (get_best_combination()) DBUG_RETURN(true);

  // Cleanup after update_ref_and_keys has added keys for derived tables.
  if (select_lex->materialized_derived_table_count ||
      select_lex->table_func_count)
    finalize_derived_keys();

  // No need for this struct after new JOIN_TAB array is set up.
  best_positions = NULL;

  // Some called function may still set error status unnoticed
  if (thd->is_error()) DBUG_RETURN(true);

  // There is at least one empty const table
  if (const_table_map != found_const_table_map)
    zero_result_cause = "no matching row in const table";

  DBUG_RETURN(false);
}

/**
  Initialize scratch arrays for the join order optimization

  @returns false if success, true if error

  @note If something fails during initialization, JOIN::cleanup()
        will free anything that has been partially allocated and set up.
        Arrays are created in the execution mem_root, so they will be
        deleted automatically when the mem_root is re-initialized.
*/

bool JOIN::init_planner_arrays() {
  // Up to one extra slot per semi-join nest is needed (if materialized)
  const uint sj_nests = select_lex->sj_nests.elements;
  const uint table_count = select_lex->leaf_table_count;

  DBUG_ASSERT(primary_tables == 0 && tables == 0);

  if (!(join_tab = alloc_jtab_array(thd, table_count))) return true;

  /*
    We add 2 cells:
    - because planning stage uses 0-termination so needs +1
    - because after get_best_combination, we don't use 0-termination but
    need +2, to host at most 2 tmp sort/group/distinct tables.
  */
  if (!(best_ref = (JOIN_TAB **)thd->alloc(
            sizeof(JOIN_TAB *) *
            (table_count + sj_nests + 2 + m_windows.elements))))
    return true;

  // sort/group tmp tables have no map
  if (!(map2table = (JOIN_TAB **)thd->alloc(sizeof(JOIN_TAB *) *
                                            (table_count + sj_nests))))
    return true;

  if (!(positions = new (thd->mem_root) POSITION[table_count])) return true;

  if (!(best_positions = new (thd->mem_root) POSITION[table_count + sj_nests]))
    return true;

  /*
    Initialize data structures for tables to be joined.
    Initialize dependencies between tables.
  */
  JOIN_TAB **best_ref_p = best_ref;
  TABLE_LIST *tl = select_lex->leaf_tables;

  for (JOIN_TAB *tab = join_tab; tl; tab++, tl = tl->next_leaf, best_ref_p++) {
    *best_ref_p = tab;
    TABLE *const table = tl->table;
    tab->table_ref = tl;
    tab->set_table(table);
    const int err = tl->fetch_number_of_rows();

    // Initialize the cost model for the table
    table->init_cost_model(cost_model());

    DBUG_EXECUTE_IF("bug11747970_raise_error", {
      if (!err) {
        my_error(ER_UNKNOWN_ERROR, MYF(0));
        return true;
      }
    });

    if (err) {
      table->file->print_error(err, MYF(0));
      return true;
    }
    all_table_map |= tl->map();
    tab->set_join(this);

    tab->dependent = tl->dep_tables;  // Initialize table dependencies
    if (select_lex->is_recursive()) {
      if (select_lex->recursive_reference != tl)
        // Recursive reference must go first
        tab->dependent |= select_lex->recursive_reference->map();
      else {
        // Recursive reference mustn't use any index
        table->covering_keys.clear_all();
        table->keys_in_use_for_group_by.clear_all();
        table->keys_in_use_for_order_by.clear_all();
      }
    }
    if (tl->schema_table) table->file->stats.records = 2;
    table->quick_condition_rows = table->file->stats.records;

    tab->init_join_cond_ref(tl);

    if (tl->outer_join_nest()) {
      // tab belongs to a nested join, maybe to several embedding joins
      tab->embedding_map = 0;
      for (TABLE_LIST *embedding = tl->embedding; embedding;
           embedding = embedding->embedding) {
        NESTED_JOIN *const nested_join = embedding->nested_join;
        tab->embedding_map |= nested_join->nj_map;
        tab->dependent |= embedding->dep_tables;
      }
    } else if (tab->join_cond()) {
      // tab is the only inner table of an outer join
      tab->embedding_map = 0;
      for (TABLE_LIST *embedding = tl->embedding; embedding;
           embedding = embedding->embedding)
        tab->embedding_map |= embedding->nested_join->nj_map;
    }

    if (tl->is_derived() && tl->derived_unit()->m_lateral_deps)
      has_lateral = true;

    tables++;  // Count number of initialized tables
  }

  primary_tables = tables;
  *best_ref_p = NULL;  // Last element of array must be NULL

  return false;
}

/**
  Propagate dependencies between tables due to outer join relations.

  @returns false if success, true if error

  Build transitive closure for relation 'to be dependent on'.
  This will speed up the plan search for many cases with outer joins,
  as well as allow us to catch illegal cross references.
  Warshall's algorithm is used to build the transitive closure.
  As we may restart the outer loop upto 'table_count' times, the
  complexity of the algorithm is O((number of tables)^3).
  However, most of the iterations will be shortcircuited when
  there are no dependencies to propagate.
*/

bool JOIN::propagate_dependencies() {
  for (uint i = 0; i < tables; i++) {
    if (!join_tab[i].dependent) continue;

    // Add my dependencies to other tables depending on me
    uint j;
    JOIN_TAB *tab;
    for (j = 0, tab = join_tab; j < tables; j++, tab++) {
      if (tab->dependent & join_tab[i].table_ref->map()) {
        const table_map was_dependent = tab->dependent;
        tab->dependent |= join_tab[i].dependent;
        /*
          If we change dependencies for a table we already have
          processed: Redo dependency propagation from this table.
        */
        if (i > j && tab->dependent != was_dependent) {
          i = j - 1;
          break;
        }
      }
    }
  }

  JOIN_TAB *const tab_end = join_tab + tables;
  for (JOIN_TAB *tab = join_tab; tab < tab_end; tab++) {
    if ((tab->dependent & tab->table_ref->map())) return true;
  }

  return false;
}

/**
  Extract const tables based on row counts.

  @returns false if success, true if error

  This extraction must be done for each execution.
  Tables containing exactly zero or one rows are marked as const, but
  notice the additional constraints checked below.
  Tables that are extracted have their rows read before actual execution
  starts and are placed in the beginning of the join_tab array.
  Thus, they do not take part in join order optimization process,
  which can significantly reduce the optimization time.
  The data read from these tables can also be regarded as "constant"
  throughout query execution, hence the column values can be used for
  additional constant propagation and extraction of const tables based
  on eq-ref properties.

  The tables are given the type JT_SYSTEM.
*/

bool JOIN::extract_const_tables() {
  enum enum_const_table_extraction {
    extract_no_table = 0,
    extract_empty_table = 1,
    extract_const_table = 2
  };

  JOIN_TAB *const tab_end = join_tab + tables;
  for (JOIN_TAB *tab = join_tab; tab < tab_end; tab++) {
    TABLE *const table = tab->table();
    TABLE_LIST *const tl = tab->table_ref;
    enum enum_const_table_extraction extract_method = extract_const_table;

    const bool all_partitions_pruned_away = table->all_partitions_pruned_away;

    if (tl->outer_join_nest()) {
      /*
        Table belongs to a nested join, no candidate for const table extraction.
      */
      extract_method = extract_no_table;
    } else if (tl->embedding && tl->embedding->sj_cond()) {
      /*
        Table belongs to a semi-join.
        We do not currently pull out const tables from semi-join nests.
      */
      extract_method = extract_no_table;
    } else if (tab->join_cond()) {
      // tab is the only inner table of an outer join, extract empty tables
      extract_method = extract_empty_table;
    }
    switch (extract_method) {
      case extract_no_table:
        break;

      case extract_empty_table:
        // Extract tables with zero rows, but only if statistics are exact
        if ((table->file->stats.records == 0 || all_partitions_pruned_away) &&
            (table->file->ha_table_flags() & HA_STATS_RECORDS_IS_EXACT))
          mark_const_table(tab, NULL);
        break;

      case extract_const_table:
        /*
          Extract tables with zero or one rows, but do not extract tables that
           1. are dependent upon other tables, or
           2. have no exact statistics, or
           3. are full-text searched
        */
        if ((table->s->system || table->file->stats.records <= 1 ||
             all_partitions_pruned_away) &&
            !tab->dependent &&                                              // 1
            (table->file->ha_table_flags() & HA_STATS_RECORDS_IS_EXACT) &&  // 2
            !table->fulltext_searched)                                      // 3
          mark_const_table(tab, NULL);
        break;
    }
  }

  // Read const tables (tables matching no more than 1 rows)
  if (!const_tables) return false;

  for (POSITION *p_pos = positions, *p_end = p_pos + const_tables;
       p_pos < p_end; p_pos++) {
    JOIN_TAB *const tab = p_pos->table;
    const int status = join_read_const_table(tab, p_pos);
    if (status > 0)
      return true;
    else if (status == 0) {
      found_const_table_map |= tab->table_ref->map();
      tab->table_ref->optimized_away = true;
    }
  }

  return false;
}

/**
  Extract const tables based on functional dependencies.

  @returns false if success, true if error

  This extraction must be done for each execution.

  Mark as const the tables that
   - are functionally dependent on constant values, or
   - are inner tables of an outer join and contain exactly zero or one rows

  Tables that are extracted have their rows read before actual execution
  starts and are placed in the beginning of the join_tab array, just as
  described for JOIN::extract_const_tables().

  The tables are given the type JT_CONST.
*/

bool JOIN::extract_func_dependent_tables() {
  // loop until no more const tables are found
  bool ref_changed;
  // Tables referenced by others; if they're const the others may be too.
  table_map found_ref;
  do {
  more_const_tables_found:
    ref_changed = false;
    found_ref = 0;

    // Loop over all tables that are not already determined to be const
    for (JOIN_TAB **pos = best_ref + const_tables; *pos; pos++) {
      JOIN_TAB *const tab = *pos;
      TABLE *const table = tab->table();
      TABLE_LIST *const tl = tab->table_ref;
      /*
        If equi-join condition by a key is null rejecting and after a
        substitution of a const table the key value happens to be null
        then we can state that there are no matches for this equi-join.
      */
      Key_use *keyuse = tab->keyuse();
      if (keyuse && tab->join_cond() && !tab->embedding_map) {
        /*
          When performing an outer join operation if there are no matching rows
          for the single row of the outer table all the inner tables are to be
          null complemented and thus considered as constant tables.
          Here we apply this consideration to the case of outer join operations
          with a single inner table only because the case with nested tables
          would require a more thorough analysis.
          TODO. Apply single row substitution to null complemented inner tables
          for nested outer join operations.
        */
        while (keyuse->table_ref == tl) {
          if (!(keyuse->val->used_tables() & ~const_table_map) &&
              keyuse->val->is_null() && keyuse->null_rejecting) {
            table->set_null_row();
            found_const_table_map |= tl->map();
            mark_const_table(tab, keyuse);
            goto more_const_tables_found;
          }
          keyuse++;
        }
      }

      if (tab->dependent)  // If dependent on some table
      {
        // All dependent tables must be const
        if (tab->dependent & ~const_table_map) {
          found_ref |= tab->dependent;
          continue;
        }
        /*
          Mark a dependent table as constant if
           1. it has exactly zero or one rows (it is a system table), and
           2. it is not within a nested outer join, and
           3. it does not have an expensive outer join condition.
              This is because we have to determine whether an outer-joined table
              has a real row or a null-extended row in the optimizer phase.
              We have no possibility to evaluate its join condition at
              execution time, when it is marked as a system table.
        */
        if (table->file->stats.records <= 1L &&                             // 1
            (table->file->ha_table_flags() & HA_STATS_RECORDS_IS_EXACT) &&  // 1
            !tl->outer_join_nest() &&                                       // 2
            !(tab->join_cond() && tab->join_cond()->is_expensive()))        // 3
        {  // system table
          mark_const_table(tab, NULL);
          const int status =
              join_read_const_table(tab, positions + const_tables - 1);
          if (status > 0)
            return true;
          else if (status == 0)
            found_const_table_map |= tl->map();
          continue;
        }
      }

      // Check if table can be read by key or table only uses const refs

      if ((keyuse = tab->keyuse())) {
        while (keyuse->table_ref == tl) {
          Key_use *const start_keyuse = keyuse;
          const uint key = keyuse->key;
          tab->keys().set_bit(key);  // QQ: remove this ?

          table_map refs = 0;
          Key_map const_ref, eq_part;
          do {
            if (keyuse->val->type() != Item::NULL_ITEM && !keyuse->optimize) {
              if (!((~found_const_table_map) & keyuse->used_tables))
                const_ref.set_bit(keyuse->keypart);
              else
                refs |= keyuse->used_tables;
              eq_part.set_bit(keyuse->keypart);
            }
            keyuse++;
          } while (keyuse->table_ref == tl && keyuse->key == key);

          /*
            Extract const tables with proper key dependencies.
            Exclude tables that
             1. are full-text searched, or
             2. are part of nested outer join, or
             3. are part of semi-join, or
             4. have an expensive outer join condition.
             5. are blocked by handler for const table optimize.
          */
          if (eq_part.is_prefix(table->key_info[key].user_defined_key_parts) &&
              !table->fulltext_searched &&                                // 1
              !tl->outer_join_nest() &&                                   // 2
              !(tl->embedding && tl->embedding->sj_cond()) &&             // 3
              !(tab->join_cond() && tab->join_cond()->is_expensive()) &&  // 4
              !(table->file->ha_table_flags() & HA_BLOCK_CONST_TABLE))    // 5
          {
            if (table->key_info[key].flags & HA_NOSAME) {
              if (const_ref == eq_part) {  // Found everything for ref.
                ref_changed = true;
                mark_const_table(tab, start_keyuse);
                if (create_ref_for_key(this, tab, start_keyuse,
                                       found_const_table_map))
                  return true;
                const int status =
                    join_read_const_table(tab, positions + const_tables - 1);
                if (status > 0)
                  return true;
                else if (status == 0)
                  found_const_table_map |= tl->map();
                break;
              } else
                found_ref |= refs;  // Table is const if all refs are const
            } else if (const_ref == eq_part)
              tab->const_keys.set_bit(key);
          }
        }
      }
    }
  } while
      /*
        A new const table appeared, that is referenced by others, so re-check
        others:
      */
      ((const_table_map & found_ref) && ref_changed);

  return false;
}

/**
  Update info on indexes that can be used for search lookups as
  reading const tables may has added new sargable predicates.
*/

void JOIN::update_sargable_from_const(SARGABLE_PARAM *sargables) {
  for (; sargables->field; sargables++) {
    Field *const field = sargables->field;
    JOIN_TAB *const tab = field->table->reginfo.join_tab;
    Key_map possible_keys = field->key_start;
    possible_keys.intersect(field->table->keys_in_use_for_query);
    bool is_const = true;
    for (uint j = 0; j < sargables->num_values; j++)
      is_const &= sargables->arg_value[j]->const_item();
    if (is_const) {
      tab->const_keys.merge(possible_keys);
      tab->keys().merge(possible_keys);
    }
  }
}

/**
  Estimate the number of matched rows for each joined table.
  Set up range scan for tables that have proper predicates.

  @returns false if success, true if error
*/

bool JOIN::estimate_rowcount() {
  Opt_trace_context *const trace = &thd->opt_trace;
  Opt_trace_object trace_wrapper(trace);
  Opt_trace_array trace_records(trace, "rows_estimation");

  JOIN_TAB *const tab_end = join_tab + tables;
  for (JOIN_TAB *tab = join_tab; tab < tab_end; tab++) {
    const Cost_model_table *const cost_model = tab->table()->cost_model();
    Opt_trace_object trace_table(trace);
    trace_table.add_utf8_table(tab->table_ref);
    if (tab->type() == JT_SYSTEM || tab->type() == JT_CONST) {
      trace_table.add("rows", 1)
          .add("cost", 1)
          .add_alnum("table_type",
                     (tab->type() == JT_SYSTEM) ? "system" : "const")
          .add("empty", tab->table()->has_null_row());

      // Only one matching row and one block to read
      tab->set_records(tab->found_records = 1);
      tab->worst_seeks = cost_model->page_read_cost(1.0);
      tab->read_time = tab->worst_seeks;
      continue;
    }
    // Approximate number of found rows and cost to read them
    tab->set_records(tab->found_records = tab->table()->file->stats.records);
    const Cost_estimate table_scan_time = tab->table()->file->table_scan_cost();
    tab->read_time = table_scan_time.total_cost();

    /*
      Set a max value for the cost of seek operations we can expect
      when using key lookup. This can't be too high as otherwise we
      are likely to use table scan.
    */
    tab->worst_seeks =
        min(cost_model->page_read_cost((double)tab->found_records / 10),
            tab->read_time * 3);
    const double min_worst_seek = cost_model->page_read_cost(2.0);
    if (tab->worst_seeks < min_worst_seek)  // Fix for small tables
      tab->worst_seeks = min_worst_seek;

    /*
      Add to tab->const_keys the indexes for which all group fields or
      all select distinct fields participate in one index.
      Add to tab->skip_scan_keys indexes which can be used for skip
      scan access if no aggregates are present.
    */
    add_loose_index_scan_and_skip_scan_keys(this, tab);

    /*
      Perform range analysis if there are keys it could use (1).
      Don't do range analysis if on the inner side of an outer join (2).
      Do range analysis if on the inner side of a semi-join (3).
    */
    TABLE_LIST *const tl = tab->table_ref;
    if ((!tab->const_keys.is_clear_all() ||
         !tab->skip_scan_keys.is_clear_all()) &&        // (1)
        (!tl->embedding ||                              // (2)
         (tl->embedding && tl->embedding->sj_cond())))  // (3)
    {
      /*
        This call fills tab->quick() with the best QUICK access method
        possible for this table, and only if it's better than table scan.
        It also fills tab->needed_reg.
      */
      ha_rows records = get_quick_record_count(thd, tab, row_limit);

      if (records == 0 && thd->is_error()) return true;

      /*
        Check for "impossible range", but make sure that we do not attempt
        to mark semi-joined tables as "const" (only semi-joined tables that
        are functionally dependent can be marked "const", and subsequently
        pulled out of their semi-join nests).
      */
      if (records == 0 && tab->table()->reginfo.impossible_range &&
          (!(tl->embedding && tl->embedding->sj_cond()))) {
        /*
          Impossible WHERE condition or join condition
          In case of join cond, mark that one empty NULL row is matched.
          In case of WHERE, don't set found_const_table_map to get the
          caller to abort with a zero row result.
        */
        mark_const_table(tab, NULL);
        tab->set_type(JT_CONST);  // Override setting made in mark_const_table()
        if (tab->join_cond()) {
          // Generate an empty row
          trace_table.add("returning_empty_null_row", true)
              .add_alnum("cause", "impossible_on_condition");
          found_const_table_map |= tl->map();
          tab->table()->set_null_row();  // All fields are NULL
        } else {
          trace_table.add("rows", 0).add_alnum("cause",
                                               "impossible_where_condition");
        }
      }
      if (records != HA_POS_ERROR) {
        tab->found_records = records;
        tab->read_time =
            tab->quick() ? tab->quick()->cost_est.total_cost() : 0.0;
      }
    } else {
      Opt_trace_object(trace, "table_scan")
          .add("rows", tab->found_records)
          .add("cost", tab->read_time);
    }
  }

  return false;
}

/**
  Set semi-join embedding join nest pointers.

  Set pointer to embedding semi-join nest for all semi-joined tables.
  Note that this must be done for every table inside all semi-join nests,
  even for tables within outer join nests embedded in semi-join nests.
  A table can never be part of multiple semi-join nests, hence no
  ambiguities can ever occur.
  Note also that the pointer is not set for TABLE_LIST objects that
  are outer join nests within semi-join nests.
*/

void JOIN::set_semijoin_embedding() {
  DBUG_ASSERT(!select_lex->sj_nests.is_empty());

  JOIN_TAB *const tab_end = join_tab + primary_tables;

  for (JOIN_TAB *tab = join_tab; tab < tab_end; tab++) {
    for (TABLE_LIST *tl = tab->table_ref; tl->embedding; tl = tl->embedding) {
      if (tl->embedding->sj_cond()) {
        tab->emb_sj_nest = tl->embedding;
        break;
      }
    }
  }
}

/**
  @brief Check if semijoin's compared types allow materialization.

  @param[inout] sj_nest Semi-join nest containing information about correlated
         expressions. Set nested_join->sjm.scan_allowed to true if
         MaterializeScan strategy allowed. Set nested_join->sjm.lookup_allowed
         to true if MaterializeLookup strategy allowed

  @details
    This is a temporary fix for BUG#36752.

    There are two subquery materialization strategies for semijoin:

    1. Materialize and do index lookups in the materialized table. See
       BUG#36752 for description of restrictions we need to put on the
       compared expressions.

       In addition, since indexes are not supported for BLOB columns,
       this strategy can not be used if any of the columns in the
       materialized table will be BLOB/GEOMETRY columns.  (Note that
       also columns for non-BLOB values that may be greater in size
       than CONVERT_IF_BIGGER_TO_BLOB, will be represented as BLOB
       columns.)

    2. Materialize and then do a full scan of the materialized table.
       The same criteria as for MaterializeLookup are applied, except that
       BLOB/GEOMETRY columns are allowed.
*/

static void semijoin_types_allow_materialization(TABLE_LIST *sj_nest) {
  DBUG_ENTER("semijoin_types_allow_materialization");

  DBUG_ASSERT(sj_nest->nested_join->sj_outer_exprs.elements ==
              sj_nest->nested_join->sj_inner_exprs.elements);

  if (sj_nest->nested_join->sj_outer_exprs.elements > MAX_REF_PARTS) {
    sj_nest->nested_join->sjm.scan_allowed = false;
    sj_nest->nested_join->sjm.lookup_allowed = false;
    DBUG_VOID_RETURN;
  }

  List_iterator<Item> it1(sj_nest->nested_join->sj_outer_exprs);
  List_iterator<Item> it2(sj_nest->nested_join->sj_inner_exprs);

  sj_nest->nested_join->sjm.scan_allowed = true;
  sj_nest->nested_join->sjm.lookup_allowed = true;

  bool blobs_involved = false;
  Item *outer, *inner;
  uint total_lookup_index_length = 0;
  uint max_key_length, max_key_part_length, max_key_parts;
  /*
    Maximum lengths for keys and key parts that are supported by
    the temporary table storage engine(s).
  */
  get_max_key_and_part_length(&max_key_length, &max_key_part_length,
                              &max_key_parts);
  while (outer = it1++, inner = it2++) {
    DBUG_ASSERT(outer->real_item() && inner->real_item());
    if (!types_allow_materialization(outer, inner)) {
      sj_nest->nested_join->sjm.scan_allowed = false;
      sj_nest->nested_join->sjm.lookup_allowed = false;
      DBUG_VOID_RETURN;
    }
    blobs_involved |= inner->is_blob_field();

    // Calculate the index length of materialized table
    const uint lookup_index_length = get_key_length_tmp_table(inner);
    if (lookup_index_length > max_key_part_length)
      sj_nest->nested_join->sjm.lookup_allowed = false;
    total_lookup_index_length += lookup_index_length;
  }
  if (total_lookup_index_length > max_key_length)
    sj_nest->nested_join->sjm.lookup_allowed = false;

  if (blobs_involved) sj_nest->nested_join->sjm.lookup_allowed = false;

  if (sj_nest->embedding) {
    DBUG_ASSERT(sj_nest->embedding->join_cond_optim());
    /*
      There are two issues that prevent materialization strategy from being
      used when a semi-join nest is on the inner side of an outer join:
      1. If the semi-join contains dependencies to outer tables,
         materialize-scan strategy cannot be used.
      2. Make sure that executor is able to evaluate triggered conditions
         for semi-join materialized tables. It should be correct, but needs
         verification.
         TODO: Remove this limitation!
      Handle this by disabling materialization strategies:
    */
    sj_nest->nested_join->sjm.scan_allowed = false;
    sj_nest->nested_join->sjm.lookup_allowed = false;
    DBUG_VOID_RETURN;
  }

  DBUG_PRINT("info", ("semijoin_types_allow_materialization: ok, allowed"));

  DBUG_VOID_RETURN;
}

/**
  Index dive can be skipped if the following conditions are satisfied:
  F1) For a single table query:
     a) FORCE INDEX applies to a single index.
     b) No subquery is present.
     c) Fulltext Index is not involved.
     d) No GROUP-BY or DISTINCT clause.
     e) No ORDER-BY clause.

  F2) Not applicable to multi-table query.

  F3) This optimization is not applicable to EXPLAIN queries.

  @param tab   JOIN_TAB object.
  @param thd   THD object.
*/
static bool check_skip_records_in_range_qualification(JOIN_TAB *tab, THD *thd) {
  SELECT_LEX *select = thd->lex->current_select();
  TABLE *table = tab->table();
  return ((table->force_index &&
           table->pos_in_table_list->index_hints->elements == 1) &&  // F1.a
          select->parent_lex->is_single_level_stmt() &&              // F1.b
          !select->has_ft_funcs() &&                                 // F1.c
          (!select->is_grouped() && !select->is_distinct()) &&       // F1.d
          !select->is_ordered() &&                                   // F1.e
          select->join_list->elements == 1 &&                        // F2
          !thd->lex->is_explain());                                  // F3
}

/*****************************************************************************
  Create JOIN_TABS, make a guess about the table types,
  Approximate how many records will be used in each table
*****************************************************************************/

/**
  Returns estimated number of rows that could be fetched by given
  access method.

  The function calls the range optimizer to estimate the cost of the
  cheapest QUICK_* index access method to scan one or several of the
  'keys' using the conditions 'select->cond'. The range optimizer
  compares several different types of 'quick select' methods (range
  scan, index merge, loose index scan) and selects the cheapest one.

  If the best index access method is cheaper than a table- and an index
  scan, then the range optimizer also constructs the corresponding
  QUICK_* object and assigns it to select->quick. In most cases this
  is the QUICK_* object used at later (optimization and execution)
  phases.

  @param thd    Session that runs the query.
  @param tab    JOIN_TAB of source table.
  @param limit  maximum number of rows to select.

  @note
    In case of valid range, a QUICK_SELECT_I object will be constructed and
    saved in select->quick.

  @return Estimated number of result rows selected from 'tab'.

  @retval HA_POS_ERROR For derived tables/views or if an error occur.
  @retval 0            If impossible query (i.e. certainly no rows will be
                       selected.)
*/
static ha_rows get_quick_record_count(THD *thd, JOIN_TAB *tab, ha_rows limit) {
  DBUG_ENTER("get_quick_record_count");
  uchar buff[STACK_BUFF_ALLOC];
  if (check_stack_overrun(thd, STACK_MIN_SIZE, buff))
    DBUG_RETURN(0);  // Fatal error flag is set

  TABLE_LIST *const tl = tab->table_ref;
  tab->set_skip_records_in_range(
      check_skip_records_in_range_qualification(tab, thd));

  // Derived tables aren't filled yet, so no stats are available.
  if (!tl->uses_materialization()) {
    QUICK_SELECT_I *qck;
    Key_map keys_to_use = tab->const_keys;
    keys_to_use.merge(tab->skip_scan_keys);
    int error = test_quick_select(
        thd, keys_to_use,
        0,  // empty table_map
        limit,
        false,  // don't force quick range
        ORDER_NOT_RELEVANT, tab,
        tab->join_cond() ? tab->join_cond() : tab->join()->where_cond,
        &tab->needed_reg, &qck, tab->table()->force_index);
    tab->set_quick(qck);

    if (error == 1) DBUG_RETURN(qck->records);
    if (error == -1) {
      tl->table->reginfo.impossible_range = 1;
      DBUG_RETURN(0);
    }
    DBUG_PRINT("warning", ("Couldn't use record count on const keypart"));
  } else if (tl->is_table_function() || tl->materializable_is_const()) {
    tl->fetch_number_of_rows();
    DBUG_RETURN(tl->table->file->stats.records);
  }
  DBUG_RETURN(HA_POS_ERROR);
}

/*
  Get estimated record length for semi-join materialization temptable

  SYNOPSIS
    get_tmp_table_rec_length()
      items  IN subquery's select list.

  DESCRIPTION
    Calculate estimated record length for semi-join materialization
    temptable. It's an estimate because we don't follow every bit of
    create_tmp_table()'s logic. This isn't necessary as the return value of
    this function is used only for cost calculations.

  RETURN
    Length of the temptable record, in bytes
*/

static uint get_tmp_table_rec_length(List<Item> &items) {
  uint len = 0;
  Item *item;
  List_iterator<Item> it(items);
  while ((item = it++)) {
    switch (item->result_type()) {
      case REAL_RESULT:
        len += sizeof(double);
        break;
      case INT_RESULT:
        if (item->max_length >= (MY_INT32_NUM_DECIMAL_DIGITS - 1))
          len += 8;
        else
          len += 4;
        break;
      case STRING_RESULT:
        /* DATE/TIME and GEOMETRY fields have STRING_RESULT result type.  */
        if (item->is_temporal() || item->data_type() == MYSQL_TYPE_GEOMETRY)
          len += 8;
        else
          len += item->max_length;
        break;
      case DECIMAL_RESULT:
        len += 10;
        break;
      case ROW_RESULT:
      default:
        DBUG_ASSERT(0); /* purecov: deadcode */
        break;
    }
  }
  return len;
}

/**
   Writes to the optimizer trace information about dependencies between
   tables.
   @param trace  optimizer trace
   @param join_tabs  all JOIN_TABs of the join
   @param table_count how many JOIN_TABs in the 'join_tabs' array
*/
static void trace_table_dependencies(Opt_trace_context *trace,
                                     JOIN_TAB *join_tabs, uint table_count) {
  Opt_trace_object trace_wrapper(trace);
  Opt_trace_array trace_dep(trace, "table_dependencies");
  for (uint i = 0; i < table_count; i++) {
    TABLE_LIST *table_ref = join_tabs[i].table_ref;
    Opt_trace_object trace_one_table(trace);
    trace_one_table.add_utf8_table(table_ref).add(
        "row_may_be_null", table_ref->table->is_nullable());
    const table_map map = table_ref->map();
    DBUG_ASSERT(map < (1ULL << table_count));
    for (uint j = 0; j < table_count; j++) {
      if (map & (1ULL << j)) {
        trace_one_table.add("map_bit", j);
        break;
      }
    }
    Opt_trace_array depends_on(trace, "depends_on_map_bits");
    static_assert(sizeof(table_ref->map()) <= 64,
                  "RAND_TABLE_BIT may be in join_tabs[i].dependent, so we test "
                  "all 64 bits.");
    for (uint j = 0; j < 64; j++) {
      if (join_tabs[i].dependent & (1ULL << j)) depends_on.add(j);
    }
  }
}

/**
  Add to join_tab[i]->condition() "table.field IS NOT NULL" conditions
  we've inferred from ref/eq_ref access performed.

    This function is a part of "Early NULL-values filtering for ref access"
    optimization.

    Example of this optimization:
    For query SELECT * FROM t1,t2 WHERE t2.key=t1.field @n
    and plan " any-access(t1), ref(t2.key=t1.field) " @n
    add "t1.field IS NOT NULL" to t1's table condition. @n

    Description of the optimization:

      We look through equalities choosen to perform ref/eq_ref access,
      pick equalities that have form "tbl.part_of_key = othertbl.field"
      (where othertbl is a non-const table and othertbl.field may be NULL)
      and add them to conditions on correspoding tables (othertbl in this
      example).

      Exception from that is the case when referred_tab->join != join.
      I.e. don't add NOT NULL constraints from any embedded subquery.
      Consider this query:
      @code
      SELECT A.f2 FROM t1 LEFT JOIN t2 A ON A.f2 = f1
      WHERE A.f3=(SELECT MIN(f3) FROM  t2 C WHERE A.f4 = C.f4) OR A.f3 IS NULL;
      @endcode
      Here condition A.f3 IS NOT NULL is going to be added to the WHERE
      condition of the embedding query.
      Another example:
      SELECT * FROM t10, t11 WHERE (t10.a < 10 OR t10.a IS NULL)
      AND t11.b <=> t10.b AND (t11.a = (SELECT MAX(a) FROM t12
      WHERE t12.b = t10.a ));
      Here condition t10.a IS NOT NULL is going to be added.
      In both cases addition of NOT NULL condition will erroneously reject
      some rows of the result set.
      referred_tab->join != join constraint would disallow such additions.

      This optimization doesn't affect the choices that ref, range, or join
      optimizer make. This was intentional because this was added after 4.1
      was GA.

    Implementation overview
      1. update_ref_and_keys() accumulates info about null-rejecting
         predicates in in Key_field::null_rejecting
      1.1 add_key_part saves these to Key_use.
      2. create_ref_for_key copies them to TABLE_REF.
      3. add_not_null_conds adds "x IS NOT NULL" to join_tab->m_condition of
         appropiate JOIN_TAB members.
*/

static void add_not_null_conds(JOIN *join) {
  DBUG_ENTER("add_not_null_conds");
  ASSERT_BEST_REF_IN_JOIN_ORDER(join);
  for (uint i = join->const_tables; i < join->tables; i++) {
    JOIN_TAB *const tab = join->best_ref[i];
    if ((tab->type() == JT_REF || tab->type() == JT_EQ_REF ||
         tab->type() == JT_REF_OR_NULL) &&
        !tab->table()->is_nullable()) {
      for (uint keypart = 0; keypart < tab->ref().key_parts; keypart++) {
        if (tab->ref().null_rejecting & ((key_part_map)1 << keypart)) {
          Item *item = tab->ref().items[keypart];
          Item *notnull;
          Item *real = item->real_item();
          DBUG_ASSERT(real->type() == Item::FIELD_ITEM);
          Item_field *not_null_item = (Item_field *)real;
          JOIN_TAB *referred_tab =
              not_null_item->field->table->reginfo.join_tab;
          /*
            For UPDATE queries such as:
            UPDATE t1 SET t1.f2=(SELECT MAX(t2.f4) FROM t2 WHERE t2.f3=t1.f1);
            not_null_item is the t1.f1, but it's referred_tab is 0.
          */
          if (!referred_tab || referred_tab->join() != join) continue;
          /* Skip if we already have a 'not null' predicate for 'item' */
          if (has_not_null_predicate(referred_tab->condition(), not_null_item))
            continue;
          if (!(notnull = new Item_func_isnotnull(not_null_item)))
            DBUG_VOID_RETURN;
          /*
            We need to do full fix_fields() call here in order to have correct
            notnull->const_item(). This is needed e.g. by test_quick_select
            when it is called from make_join_select after this function is
            called.
          */
          if (notnull->fix_fields(join->thd, &notnull)) DBUG_VOID_RETURN;
          DBUG_EXECUTE("where",
                       print_where(join->thd, notnull,
                                   referred_tab->table()->alias, QT_ORDINARY););
          referred_tab->and_with_condition(notnull);
        }
      }
    }
  }
  DBUG_VOID_RETURN;
}

/**
  Check all existing AND'ed predicates in 'cond' for an existing
  'is not null 'not_null_item''-predicate.

  A condition consisting of multiple AND'ed terms is recursively
  decomposed in the search for the specified not null predicate.

  @param  cond           Condition to be checked.
  @param  not_null_item  The item in: 'is not null 'item'' to search for

  @return true if 'is not null 'not_null_item'' is a predicate
          in the specified 'cond'.
*/
static bool has_not_null_predicate(Item *cond, Item_field *not_null_item) {
  if (cond == nullptr) return false;
  if (cond->type() == Item::FUNC_ITEM) {
    Item_func *item_func = down_cast<Item_func *>(cond);
    const Item_func::Functype func_type = item_func->functype();
    return (func_type == Item_func::ISNOTNULL_FUNC &&
            item_func->key_item() == not_null_item);
  } else if (cond->type() == Item::COND_ITEM) {
    Item_cond *item_cond = down_cast<Item_cond *>(cond);
    if (item_cond->functype() == Item_func::COND_AND_FUNC) {
      List_iterator<Item> li(*item_cond->argument_list());
      Item *item;
      while ((item = li++)) {
        if (has_not_null_predicate(item, not_null_item)) return true;
      }
    }
  }
  return false;
}

/**
  Check if given expression only uses fields covered by index @a keyno in the
  table tbl. The expression can use any fields in any other tables.

  The expression is guaranteed not to be AND or OR - those constructs are
  handled outside of this function.

  Restrict some function types from being pushed down to storage engine:
  a) Don't push down the triggered conditions. Nested outer joins execution
     code may need to evaluate a condition several times (both triggered and
     untriggered).
     TODO: Consider cloning the triggered condition and using the copies for:
        1. push the first copy down, to have most restrictive index condition
           possible.
        2. Put the second copy into tab->m_condition.
  b) Stored functions contain a statement that might start new operations (like
     DML statements) from within the storage engine. This does not work against
     all SEs.
  c) Subqueries might contain nested subqueries and involve more tables.
     TODO: ROY: CHECK THIS
  d) Do not push down internal functions of type DD_INTERNAL_FUNC. When ICP is
     enabled, pushing internal functions to storage engine for evaluation will
     open data-dictionary tables. In InnoDB storage engine this will result in
     situation like recursive latching of same page by the same thread. To avoid
     such situation, internal functions of type DD_INTERNAL_FUNC are not pushed
  to storage engine for evaluation.

  @param  item           Expression to check
  @param  tbl            The table having the index
  @param  keyno          The index number
  @param  other_tbls_ok  true <=> Fields of other non-const tables are allowed

  @return false if No, true if Yes
*/

bool uses_index_fields_only(Item *item, TABLE *tbl, uint keyno,
                            bool other_tbls_ok) {
  // Restrictions b and c.
  if (item->has_stored_program() || item->has_subquery()) return false;

  // No table fields in const items
  if (item->const_item()) return true;

  const Item::Type item_type = item->type();

  switch (item_type) {
    case Item::FUNC_ITEM: {
      Item_func *item_func = (Item_func *)item;
      const Item_func::Functype func_type = item_func->functype();

      if (func_type == Item_func::TRIG_COND_FUNC ||  // Restriction a.
          func_type == Item_func::DD_INTERNAL_FUNC)  // Restriction d.
        return false;

      /* This is a function, apply condition recursively to arguments */
      if (item_func->argument_count() > 0) {
        Item **item_end =
            (item_func->arguments()) + item_func->argument_count();
        for (Item **child = item_func->arguments(); child != item_end;
             child++) {
          if (!uses_index_fields_only(*child, tbl, keyno, other_tbls_ok))
            return false;
        }
      }
      return true;
    }
    case Item::COND_ITEM: {
      /*
        This is a AND/OR condition. Regular AND/OR clauses are handled by
        make_cond_for_index() which will chop off the part that can be
        checked with index. This code is for handling non-top-level AND/ORs,
        e.g. func(x AND y).
      */
      List_iterator<Item> li(*((Item_cond *)item)->argument_list());
      Item *item;
      while ((item = li++)) {
        if (!uses_index_fields_only(item, tbl, keyno, other_tbls_ok))
          return false;
      }
      return true;
    }
    case Item::FIELD_ITEM: {
      Item_field *item_field = (Item_field *)item;
      if (item_field->field->table != tbl) return other_tbls_ok;
      /*
        The below is probably a repetition - the first part checks the
        other two, but let's play it safe:
      */
      return item_field->field->part_of_key.is_set(keyno) &&
             item_field->field->type() != MYSQL_TYPE_GEOMETRY &&
             item_field->field->type() != MYSQL_TYPE_BLOB;
    }
    case Item::REF_ITEM:
      return uses_index_fields_only(item->real_item(), tbl, keyno,
                                    other_tbls_ok);
    default:
      return false; /* Play it safe, don't push unknown non-const items */
  }
}

/**
  Optimize semi-join nests that could be run with sj-materialization

  @param join           The join to optimize semi-join nests for

  @details
    Optimize each of the semi-join nests that can be run with
    materialization. For each of the nests, we
     - Generate the best join order for this "sub-join" and remember it;
     - Remember the sub-join execution cost (it's part of materialization
       cost);
     - Calculate other costs that will be incurred if we decide
       to use materialization strategy for this semi-join nest.

    All obtained information is saved and will be used by the main join
    optimization pass.

  @return false if successful, true if error
*/

static bool optimize_semijoin_nests_for_materialization(JOIN *join) {
  DBUG_ENTER("optimize_semijoin_nests_for_materialization");
  List_iterator<TABLE_LIST> sj_list_it(join->select_lex->sj_nests);
  TABLE_LIST *sj_nest;
  Opt_trace_context *const trace = &join->thd->opt_trace;

  while ((sj_nest = sj_list_it++)) {
    /* As a precaution, reset pointers that were used in prior execution */
    sj_nest->nested_join->sjm.positions = NULL;

    /* Calculate the cost of materialization if materialization is allowed. */
    if (sj_nest->nested_join->sj_enabled_strategies &
        OPTIMIZER_SWITCH_MATERIALIZATION) {
      /* A semi-join nest should not contain tables marked as const */
      DBUG_ASSERT(!(sj_nest->sj_inner_tables & join->const_table_map));

      Opt_trace_object trace_wrapper(trace);
      Opt_trace_object trace_sjmat(
          trace, "execution_plan_for_potential_materialization");
      Opt_trace_array trace_sjmat_steps(trace, "steps");
      /*
        Try semijoin materialization if the semijoin is classified as
        non-trivially-correlated.
      */
      if (sj_nest->nested_join->sj_corr_tables) continue;
      /*
        Check whether data types allow execution with materialization.
      */
      semijoin_types_allow_materialization(sj_nest);

      if (!sj_nest->nested_join->sjm.scan_allowed &&
          !sj_nest->nested_join->sjm.lookup_allowed)
        continue;

      if (Optimize_table_order(join->thd, join, sj_nest).choose_table_order())
        DBUG_RETURN(true);
      const uint n_tables = my_count_bits(sj_nest->sj_inner_tables);
      calculate_materialization_costs(join, sj_nest, n_tables,
                                      &sj_nest->nested_join->sjm);
      /*
        Cost data is in sj_nest->nested_join->sjm. We also need to save the
        plan:
      */
      if (!(sj_nest->nested_join->sjm.positions =
                (POSITION *)join->thd->alloc(sizeof(POSITION) * n_tables)))
        DBUG_RETURN(true);
      memcpy(sj_nest->nested_join->sjm.positions,
             join->best_positions + join->const_tables,
             sizeof(POSITION) * n_tables);
    }
  }
  DBUG_RETURN(false);
}

/*
  Check if table's Key_use elements have an eq_ref(outer_tables) candidate

  SYNOPSIS
    find_eq_ref_candidate()
      tl                Table to be checked
      sj_inner_tables   Bitmap of inner tables. eq_ref(inner_table) doesn't
                        count.

  DESCRIPTION
    Check if table's Key_use elements have an eq_ref(outer_tables) candidate

  TODO
    Check again if it is feasible to factor common parts with constant table
    search

  RETURN
    true  - There exists an eq_ref(outer-tables) candidate
    false - Otherwise
*/

static bool find_eq_ref_candidate(TABLE_LIST *tl, table_map sj_inner_tables) {
  Key_use *keyuse = tl->table->reginfo.join_tab->keyuse();

  if (keyuse) {
    while (1) /* For each key */
    {
      const uint key = keyuse->key;
      KEY *const keyinfo = tl->table->key_info + key;
      key_part_map bound_parts = 0;
      if ((keyinfo->flags & (HA_NOSAME)) == HA_NOSAME) {
        do /* For all equalities on all key parts */
        {
          /* Check if this is "t.keypart = expr(outer_tables) */
          if (!(keyuse->used_tables & sj_inner_tables) &&
              !(keyuse->optimize & KEY_OPTIMIZE_REF_OR_NULL)) {
            /*
              Consider only if the resulting condition does not pass a NULL
              value through. Especially needed for a UNIQUE index on NULLable
              columns where a duplicate row is possible with NULL values.
            */
            if (keyuse->null_rejecting || !keyuse->val->maybe_null ||
                !keyinfo->key_part[keyuse->keypart].field->maybe_null())
              bound_parts |= (key_part_map)1 << keyuse->keypart;
          }
          keyuse++;
        } while (keyuse->key == key && keyuse->table_ref == tl);

        if (bound_parts == LOWER_BITS(uint, keyinfo->user_defined_key_parts))
          return true;
        if (keyuse->table_ref != tl) return false;
      } else {
        do {
          keyuse++;
          if (keyuse->table_ref != tl) return false;
        } while (keyuse->key == key);
      }
    }
  }
  return false;
}

/**
  Pull tables out of semi-join nests based on functional dependencies

  @param join  The join where to do the semi-join table pullout

  @return False if successful, true if error (Out of memory)

  @details
    Pull tables out of semi-join nests based on functional dependencies,
    ie. if a table is accessed via eq_ref(outer_tables).
    The function may be called several times, the caller is responsible
    for setting up proper key information that this function acts upon.

    PRECONDITIONS
    When this function is called, the join may have several semi-join nests
    but it is guaranteed that one semi-join nest does not contain another.
    For functionally dependent tables to be pulled out, key information must
    have been calculated (see update_ref_and_keys()).

    POSTCONDITIONS
     * Tables that were pulled out are removed from the semi-join nest they
       belonged to and added to the parent join nest.
     * For these tables, the used_tables and not_null_tables fields of
       the semi-join nest they belonged to will be adjusted.
       The semi-join nest is also marked as correlated, and
       sj_corr_tables and sj_depends_on are adjusted if necessary.
     * Semi-join nests' sj_inner_tables is set equal to used_tables

    NOTE
    Table pullout may make uncorrelated subquery correlated. Consider this
    example:

     ... WHERE oe IN (SELECT it1.primary_key WHERE p(it1, it2) ... )

    here table it1 can be pulled out (we have it1.primary_key=oe which gives
    us functional dependency). Once it1 is pulled out, all references to it1
    from p(it1, it2) become references to outside of the subquery and thus
    make the subquery (i.e. its semi-join nest) correlated.
    Making the subquery (i.e. its semi-join nest) correlated prevents us from
    using Materialization or LooseScan to execute it.
*/

static bool pull_out_semijoin_tables(JOIN *join) {
  TABLE_LIST *sj_nest;
  DBUG_ENTER("pull_out_semijoin_tables");

  DBUG_ASSERT(!join->select_lex->sj_nests.is_empty());

  List_iterator<TABLE_LIST> sj_list_it(join->select_lex->sj_nests);
  Opt_trace_context *const trace = &join->thd->opt_trace;
  Opt_trace_object trace_wrapper(trace);
  Opt_trace_array trace_pullout(trace, "pulled_out_semijoin_tables");

  /* Try pulling out tables from each semi-join nest */
  while ((sj_nest = sj_list_it++)) {
    table_map pulled_tables = 0;
    List_iterator<TABLE_LIST> child_li(sj_nest->nested_join->join_list);
    TABLE_LIST *tbl;
    /*
      Calculate set of tables within this semi-join nest that have
      other dependent tables
    */
    table_map dep_tables = 0;
    while ((tbl = child_li++)) {
      TABLE *const table = tbl->table;
      if (table && (table->reginfo.join_tab->dependent &
                    sj_nest->nested_join->used_tables))
        dep_tables |= table->reginfo.join_tab->dependent;
    }
    /*
      Find which tables we can pull out based on key dependency data.
      Note that pulling one table out can allow us to pull out some
      other tables too.
    */
    bool pulled_a_table;
    do {
      pulled_a_table = false;
      child_li.rewind();
      while ((tbl = child_li++)) {
        if (tbl->table && !(pulled_tables & tbl->map()) &&
            !(dep_tables & tbl->map())) {
          if (find_eq_ref_candidate(
                  tbl, sj_nest->nested_join->used_tables & ~pulled_tables)) {
            pulled_a_table = true;
            pulled_tables |= tbl->map();
            Opt_trace_object(trace).add_utf8_table(tbl).add(
                "functionally_dependent", true);
            /*
              Pulling a table out of uncorrelated subquery in general makes
              it correlated. See the NOTE to this function.
            */
            sj_nest->nested_join->sj_corr_tables |= tbl->map();
            sj_nest->nested_join->sj_depends_on |= tbl->map();
          }
        }
      }
    } while (pulled_a_table);

    child_li.rewind();
    /*
      Move the pulled out TABLE_LIST elements to the parents.
    */
    sj_nest->nested_join->used_tables &= ~pulled_tables;
    sj_nest->nested_join->not_null_tables &= ~pulled_tables;

    /* sj_inner_tables is a copy of nested_join->used_tables */
    sj_nest->sj_inner_tables = sj_nest->nested_join->used_tables;

    if (pulled_tables) {
      List<TABLE_LIST> *upper_join_list =
          (sj_nest->embedding != NULL)
              ? &sj_nest->embedding->nested_join->join_list
              : &join->select_lex->top_join_list;

      Prepared_stmt_arena_holder ps_arena_holder(join->thd);

      while ((tbl = child_li++)) {
        if (tbl->table && !(sj_nest->nested_join->used_tables & tbl->map())) {
          /*
            Pull the table up in the same way as simplify_joins() does:
            update join_list and embedding pointers but keep next[_local]
            pointers.
          */
          child_li.remove();

          if (upper_join_list->push_back(tbl)) DBUG_RETURN(true);

          tbl->join_list = upper_join_list;
          tbl->embedding = sj_nest->embedding;
        }
      }

      /* Remove the sj-nest itself if we've removed everything from it */
      if (!sj_nest->nested_join->used_tables) {
        List_iterator<TABLE_LIST> li(*upper_join_list);
        /* Find the sj_nest in the list. */
        while (sj_nest != li++) {
        }
        li.remove();
        /* Also remove it from the list of SJ-nests: */
        sj_list_it.remove();
      }
    }
  }
  DBUG_RETURN(false);
}

/**
  @defgroup RefOptimizerModule Ref Optimizer

  @{

  This module analyzes all equality predicates to determine the best
  independent ref/eq_ref/ref_or_null index access methods.

  The 'ref' optimizer determines the columns (and expressions over them) that
  reference columns in other tables via an equality, and analyzes which keys
  and key parts can be used for index lookup based on these references. The
  main outcomes of the 'ref' optimizer are:

  - A bi-directional graph of all equi-join conditions represented as an
    array of Key_use elements. This array is stored in JOIN::keyuse_array in
    table, key, keypart order. Each JOIN_TAB::keyuse points to the
    first Key_use element with the same table as JOIN_TAB::table.

  - The table dependencies needed by the optimizer to determine what
    tables must be before certain table so that they provide the
    necessary column bindings for the equality predicates.

  - Computed properties of the equality predicates such as null_rejecting
    and the result size of each separate condition.

  Updates in JOIN_TAB:
  - JOIN_TAB::keys       Bitmap of all used keys.
  - JOIN_TAB::const_keys Bitmap of all keys that may be used with quick_select.
  - JOIN_TAB::keyuse     Pointer to possible keys.
*/

/**
  A Key_field is a descriptor of a predicate of the form (column @<op@> val).
  Currently 'op' is one of {'=', '<=>', 'IS [NOT] NULL', 'arg1 IN arg2'},
  and 'val' can be either another column or an expression (including constants).

  Key_field's are used to analyze columns that may potentially serve as
  parts of keys for index lookup. If 'field' is part of an index, then
  add_key_part() creates a corresponding Key_use object and inserts it
  into the JOIN::keyuse_array which is passed by update_ref_and_keys().

  The structure is used only during analysis of the candidate columns for
  index 'ref' access.
*/
struct Key_field {
  Key_field(Item_field *item_field, Item *val, uint level, uint optimize,
            bool eq_func, bool null_rejecting, bool *cond_guard,
            uint sj_pred_no)
      : item_field(item_field),
        val(val),
        level(level),
        optimize(optimize),
        eq_func(eq_func),
        null_rejecting(null_rejecting),
        cond_guard(cond_guard),
        sj_pred_no(sj_pred_no) {}
  Item_field *item_field;  ///< Item representing the column
  Item *val;               ///< May be empty if diff constant
  uint level;
  uint optimize;  ///< KEY_OPTIMIZE_*
  bool eq_func;
  /**
    If true, the condition this struct represents will not be satisfied
    when val IS NULL.
    @sa Key_use::null_rejecting .
  */
  bool null_rejecting;
  bool *cond_guard;  ///< @sa Key_use::cond_guard
  uint sj_pred_no;   ///< @sa Key_use::sj_pred_no
};

/* Values in optimize */
#define KEY_OPTIMIZE_EXISTS 1
#define KEY_OPTIMIZE_REF_OR_NULL 2

/**
  Merge new key definitions to old ones, remove those not used in both.

  This is called for OR between different levels.

  To be able to do 'ref_or_null' we merge a comparison of a column
  and 'column IS NULL' to one test.  This is useful for sub select queries
  that are internally transformed to something like:.

  @code
  SELECT * FROM t1 WHERE t1.key=outer_ref_field or t1.key IS NULL
  @endcode

  Key_field::null_rejecting is processed as follows: @n
  result has null_rejecting=true if it is set for both ORed references.
  for example:
  -   (t2.key = t1.field OR t2.key  =  t1.field) -> null_rejecting=true
  -   (t2.key = t1.field OR t2.key <=> t1.field) -> null_rejecting=false

  @todo
    The result of this is that we're missing some 'ref' accesses.
    OptimizerTeam: Fix this
*/

static Key_field *merge_key_fields(Key_field *start, Key_field *new_fields,
                                   Key_field *end, uint and_level) {
  if (start == new_fields) return start;  // Impossible or
  if (new_fields == end) return start;    // No new fields, skip all

  Key_field *first_free = new_fields;

  /* Mark all found fields in old array */
  for (; new_fields != end; new_fields++) {
    Field *const new_field = new_fields->item_field->field;

    for (Key_field *old = start; old != first_free; old++) {
      Field *const old_field = old->item_field->field;

      /*
        Check that the Field objects are the same, as we may have several
        Item_field objects pointing to the same Field:
      */
      if (old_field == new_field) {
        /*
          NOTE: below const_item() call really works as "!used_tables()", i.e.
          it can return false where it is feasible to make it return true.

          The cause is as follows: Some of the tables are already known to be
          const tables (the detection code is in JOIN::make_join_plan(),
          above the update_ref_and_keys() call), but we didn't propagate
          information about this: TABLE::const_table is not set to true, and
          Item::update_used_tables() hasn't been called for each item.
          The result of this is that we're missing some 'ref' accesses.
          TODO: OptimizerTeam: Fix this
        */
        if (!new_fields->val->const_item()) {
          /*
            If the value matches, we can use the key reference.
            If not, we keep it until we have examined all new values
          */
          if (old->val->eq(new_fields->val, old_field->binary())) {
            old->level = and_level;
            old->optimize =
                ((old->optimize & new_fields->optimize & KEY_OPTIMIZE_EXISTS) |
                 ((old->optimize | new_fields->optimize) &
                  KEY_OPTIMIZE_REF_OR_NULL));
            old->null_rejecting =
                (old->null_rejecting && new_fields->null_rejecting);
          }
        } else if (old->eq_func && new_fields->eq_func &&
                   old->val->eq_by_collation(new_fields->val,
                                             old_field->binary(),
                                             old_field->charset())) {
          old->level = and_level;
          old->optimize =
              ((old->optimize & new_fields->optimize & KEY_OPTIMIZE_EXISTS) |
               ((old->optimize | new_fields->optimize) &
                KEY_OPTIMIZE_REF_OR_NULL));
          old->null_rejecting =
              (old->null_rejecting && new_fields->null_rejecting);
        } else if (old->eq_func && new_fields->eq_func &&
                   ((old->val->const_item() && old->val->is_null()) ||
                    new_fields->val->is_null())) {
          /* field = expression OR field IS NULL */
          old->level = and_level;
          old->optimize = KEY_OPTIMIZE_REF_OR_NULL;
          /*
            Remember the NOT NULL value unless the value does not depend
            on other tables.
          */
          if (!old->val->used_tables() && old->val->is_null())
            old->val = new_fields->val;
          /* The referred expression can be NULL: */
          old->null_rejecting = 0;
        } else {
          /*
            We are comparing two different const.  In this case we can't
            use a key-lookup on this so it's better to remove the value
            and let the range optimizer handle it
          */
          if (old == --first_free)  // If last item
            break;
          *old = *first_free;  // Remove old value
          old--;               // Retry this value
        }
      }
    }
  }
  /* Remove all not used items */
  for (Key_field *old = start; old != first_free;) {
    if (old->level != and_level) {  // Not used in all levels
      if (old == --first_free) break;
      *old = *first_free;  // Remove old value
      continue;
    }
    old++;
  }
  return first_free;
}

/**
  Given a field, return its index in semi-join's select list, or UINT_MAX

  @param item_field Field to be looked up in select list

  @retval =UINT_MAX Field is not from a semijoin-transformed subquery
  @retval <UINT_MAX Index in select list of subquery

  @details
  Given a field, find its table; then see if the table is within a
  semi-join nest and if the field was in select list of the subquery
  (if subquery was part of a quantified comparison predicate), or
  the field was a result of subquery decorrelation.
  If it was, then return the field's index in the select list.
  The value is used by LooseScan strategy.
*/

static uint get_semi_join_select_list_index(Item_field *item_field) {
  TABLE_LIST *emb_sj_nest = item_field->table_ref->embedding;
  if (emb_sj_nest && emb_sj_nest->sj_cond()) {
    List<Item> &items = emb_sj_nest->nested_join->sj_inner_exprs;
    List_iterator<Item> it(items);
    for (uint i = 0; i < items.elements; i++) {
      Item *sel_item = it++;
      if (sel_item->type() == Item::FIELD_ITEM &&
          ((Item_field *)sel_item)->field->eq(item_field->field))
        return i;
    }
  }
  return UINT_MAX;
}

/**
   @brief
   If EXPLAIN or if the --safe-updates option is enabled, add a warning that an
   index cannot be used for ref access.

   @details
   If EXPLAIN or if the --safe-updates option is enabled, add a warning for each
   index that cannot be used for ref access due to either type conversion or
   different collations on the field used for comparison

   Example type conversion (char compared to int):

   CREATE TABLE t1 (url char(1) PRIMARY KEY);
   SELECT * FROM t1 WHERE url=1;

   Example different collations (danish vs german2):

   CREATE TABLE t1 (url char(1) PRIMARY KEY) collate latin1_danish_ci;
   SELECT * FROM t1 WHERE url='1' collate latin1_german2_ci;

   @param thd                Thread for the connection that submitted the query
   @param field              Field used in comparison
   @param cant_use_index     Indexes that cannot be used for lookup
 */
static void warn_index_not_applicable(THD *thd, const Field *field,
                                      const Key_map cant_use_index) {
  if (thd->lex->is_explain() ||
      thd->variables.option_bits & OPTION_SAFE_UPDATES)
    for (uint j = 0; j < field->table->s->keys; j++)
      if (cant_use_index.is_set(j))
        push_warning_printf(thd, Sql_condition::SL_WARNING,
                            ER_WARN_INDEX_NOT_APPLICABLE,
                            ER_THD(thd, ER_WARN_INDEX_NOT_APPLICABLE), "ref",
                            field->table->key_info[j].name, field->field_name);
}

/**
  Add a possible key to array of possible keys if it's usable as a key

  @param [in,out] key_fields Used as an input parameter in the sense that it is
  a pointer to a pointer to a memory area where an array of Key_field objects
  will stored. It is used as an out parameter in the sense that the pointer will
  be updated to point beyond the last Key_field written.

  @param and_level       And level, to be stored in Key_field
  @param cond            Condition predicate
  @param item_field      Field used in comparison
  @param eq_func         True if we used =, <=> or IS NULL
  @param value           Array of values used for comparison with field
  @param num_values      Number of elements in the array of values
  @param usable_tables   Tables which can be used for key optimization
  @param sargables       IN/OUT Array of found sargable candidates. Will be
                         ignored in case eq_func is true.

  @note
    If we are doing a NOT NULL comparison on a NOT NULL field in a outer join
    table, we store this to be able to do not exists optimization later.

  @return
    *key_fields is incremented if we stored a key in the array
*/

static void add_key_field(Key_field **key_fields, uint and_level,
                          Item_func *cond, Item_field *item_field, bool eq_func,
                          Item **value, uint num_values,
                          table_map usable_tables, SARGABLE_PARAM **sargables) {
  DBUG_ASSERT(eq_func || sargables);

  Field *const field = item_field->field;
  TABLE_LIST *const tl = item_field->table_ref;

  if (tl->table->reginfo.join_tab == NULL) {
    /*
       Due to a bug in IN-to-EXISTS (grep for real_item() in item_subselect.cc
       for more info), an index over a field from an outer query might be
       considered here, which is incorrect. Their query has been fully
       optimized already so their reginfo.join_tab is NULL and we reject them.
    */
    return;
  }

  DBUG_PRINT("info", ("add_key_field for field %s", field->field_name));
  uint exists_optimize = 0;
  if (!tl->derived_keys_ready && tl->uses_materialization() &&
      !tl->table->is_created() &&
      tl->update_derived_keys(field, value, num_values))
    return;
  if (!(field->flags & PART_KEY_FLAG)) {
    // Don't remove column IS NULL on a LEFT JOIN table
    if (!eq_func || (*value)->type() != Item::NULL_ITEM ||
        !tl->table->is_nullable() || field->real_maybe_null())
      return;  // Not a key. Skip it
    exists_optimize = KEY_OPTIMIZE_EXISTS;
    DBUG_ASSERT(num_values == 1);
  } else {
    table_map used_tables = 0;
    bool optimizable = false;
    for (uint i = 0; i < num_values; i++) {
      used_tables |= (value[i])->used_tables();
      if (!((value[i])->used_tables() & (tl->map() | RAND_TABLE_BIT)))
        optimizable = true;
    }
    if (!optimizable) return;
    if (!(usable_tables & tl->map())) {
      if (!eq_func || (*value)->type() != Item::NULL_ITEM ||
          !tl->table->is_nullable() || field->real_maybe_null())
        return;  // Can't use left join optimize
      exists_optimize = KEY_OPTIMIZE_EXISTS;
    } else {
      JOIN_TAB *stat = tl->table->reginfo.join_tab;
      Key_map possible_keys = field->key_start;
      possible_keys.intersect(tl->table->keys_in_use_for_query);
      stat[0].keys().merge(possible_keys);  // Add possible keys

      /*
        Save the following cases:
        Field op constant
        Field LIKE constant where constant doesn't start with a wildcard
        Field = field2 where field2 is in a different table
        Field op formula
        Field IS NULL
        Field IS NOT NULL
        Field BETWEEN ...
        Field IN ...
      */
      stat[0].key_dependent |= used_tables;

      bool is_const = true;
      for (uint i = 0; i < num_values; i++) {
        if (!(is_const &= value[i]->const_for_execution())) break;
      }
      if (is_const)
        stat[0].const_keys.merge(possible_keys);
      else if (!eq_func) {
        /*
          Save info to be able check whether this predicate can be
          considered as sargable for range analysis after reading const tables.
          We do not save info about equalities as update_const_equal_items
          will take care of updating info on keys from sargable equalities.
        */
        DBUG_ASSERT(sargables);
        (*sargables)--;
        /*
          The sargables and key_fields arrays share the same memory
          buffer, and grow from opposite directions, so make sure they
          don't cross.
        */
        DBUG_ASSERT(*sargables >
                    reinterpret_cast<SARGABLE_PARAM *>(*key_fields));
        (*sargables)->field = field;
        (*sargables)->arg_value = value;
        (*sargables)->num_values = num_values;
      }
      /*
        We can't always use indexes when comparing a string index to a
        number. cmp_type() is checked to allow compare of dates to numbers.
        eq_func is NEVER true when num_values > 1
       */
      if (!eq_func) return;

      /*
        Check if the field and value are comparable in the index.
        @todo: This code is almost identical to comparable_in_index()
        in opt_range.cc. Consider replacing the checks below with a
        function call to comparable_in_index()
      */
      if (field->result_type() == STRING_RESULT) {
        if ((*value)->result_type() != STRING_RESULT) {
          if (field->cmp_type() != (*value)->result_type()) {
            warn_index_not_applicable(stat->join()->thd, field, possible_keys);
            return;
          }
        } else {
          /*
            Can't optimize datetime_column=indexed_varchar_column,
            also can't use indexes if the effective collation
            of the operation differ from the field collation.
            IndexedTimeComparedToDate: can't optimize
            'indexed_time = temporal_expr_with_date_part' because:
            - without index, a TIME column with value '48:00:00' is equal to a
            DATETIME column with value 'CURDATE() + 2 days'
            - with ref access into the TIME column, CURDATE() + 2 days becomes
            "00:00:00" (Field_timef::store_internal() simply extracts the time
            part from the datetime) which is a lookup key which does not match
            "48:00:00"; so ref access is not be able to give the same result
            as without index, so is disabled.
            On the other hand, we can optimize indexed_datetime = time
            because Field_temporal_with_date::store_time() will convert
            48:00:00 to CURDATE() + 2 days which is the correct lookup key.
          */
          if ((!field->is_temporal() && value[0]->is_temporal()) ||
              (field->cmp_type() == STRING_RESULT &&
               field->charset() != cond->compare_collation()) ||
              field_time_cmp_date(field, value[0])) {
            warn_index_not_applicable(stat->join()->thd, field, possible_keys);
            return;
          }
        }
      }

      /*
        We can't use indexes when comparing to a JSON value. For example,
        the string '{}' should compare equal to the JSON string "{}". If
        we use a string index to compare the two strings, we will be
        comparing '{}' and '"{}"', which don't compare equal.
      */
      if (value[0]->result_type() == STRING_RESULT &&
          value[0]->data_type() == MYSQL_TYPE_JSON) {
        warn_index_not_applicable(stat->join()->thd, field, possible_keys);
        return;
      }
    }
  }
  /*
    For the moment eq_func is always true. This slot is reserved for future
    extensions where we want to remembers other things than just eq comparisons
  */
  DBUG_ASSERT(eq_func);
  /*
    If the condition has form "tbl.keypart = othertbl.field" and
    othertbl.field can be NULL, there will be no matches if othertbl.field
    has NULL value.
    We use null_rejecting in add_not_null_conds() to add
    'othertbl.field IS NOT NULL' to tab->m_condition, if this is not an outer
    join. We also use it to shortcut reading "tbl" when othertbl.field is
    found to be a NULL value (in RefIterator and BKA).
  */
  Item *const real = (*value)->real_item();
  const bool null_rejecting =
      ((cond->functype() == Item_func::EQ_FUNC) ||
       (cond->functype() == Item_func::MULT_EQUAL_FUNC)) &&
      (real->type() == Item::FIELD_ITEM) &&
      ((Item_field *)real)->field->maybe_null();

  /* Store possible eq field */
  new (*key_fields) Key_field(item_field, *value, and_level, exists_optimize,
                              eq_func, null_rejecting, NULL,
                              get_semi_join_select_list_index(item_field));
  (*key_fields)++;
  /*
    The sargables and key_fields arrays share the same memory buffer,
    and grow from opposite directions, so make sure they don't
    cross. But if sargables was NULL, eq_func had to be true and we
    don't write any sargables.
  */
  DBUG_ASSERT(sargables == NULL ||
              *key_fields < reinterpret_cast<Key_field *>(*sargables));
}

/**
  Add possible keys to array of possible keys originated from a simple
  predicate.

    @param  key_fields     Pointer to add key, if usable
    @param  and_level      And level, to be stored in Key_field
    @param  cond           Condition predicate
    @param  field_item     Field used in comparision
    @param  eq_func        True if we used =, <=> or IS NULL
    @param  val            Value used for comparison with field
                           Is NULL for BETWEEN and IN
    @param  num_values
    @param  usable_tables  Tables which can be used for key optimization
    @param  sargables      IN/OUT Array of found sargable candidates

  @note
    If field items f1 and f2 belong to the same multiple equality and
    a key is added for f1, the the same key is added for f2.

  @returns
    *key_fields is incremented if we stored a key in the array
*/

static void add_key_equal_fields(Key_field **key_fields, uint and_level,
                                 Item_func *cond, Item_field *field_item,
                                 bool eq_func, Item **val, uint num_values,
                                 table_map usable_tables,
                                 SARGABLE_PARAM **sargables) {
  DBUG_ENTER("add_key_equal_fields");

  add_key_field(key_fields, and_level, cond, field_item, eq_func, val,
                num_values, usable_tables, sargables);
  Item_equal *item_equal = field_item->item_equal;
  if (item_equal) {
    /*
      Add to the set of possible key values every substitution of
      the field for an equal field included into item_equal
    */
    Item_equal_iterator it(*item_equal);
    Item_field *item;
    while ((item = it++)) {
      if (!field_item->field->eq(item->field))
        add_key_field(key_fields, and_level, cond, item, eq_func, val,
                      num_values, usable_tables, sargables);
    }
  }
  DBUG_VOID_RETURN;
}

/**
  Check if an expression is a non-outer field.

  Checks if an expression is a field and belongs to the current select.

  @param   field  Item expression to check

  @return boolean
     @retval true   the expression is a local field
     @retval false  it's something else
*/

static bool is_local_field(Item *field) {
  return field->real_item()->type() == Item::FIELD_ITEM &&
         !(field->used_tables() & OUTER_REF_TABLE_BIT) &&
         !down_cast<Item_ident *>(field)->depended_from &&
         !down_cast<Item_ident *>(field->real_item())->depended_from;
}

/**
  Check if a row constructor expression is over columns in the same query block.

  @param item_row Row expression to check.

  @return boolean
  @retval true  The expression is a local column reference.
  @retval false It's something else.
*/
static bool is_row_of_local_columns(Item_row *item_row) {
  for (uint i = 0; i < item_row->cols(); ++i)
    if (!is_local_field(item_row->element_index(i))) return false;
  return true;
}

/**
   The guts of the ref optimizer. This function, along with the other
   add_key_* functions, make up a recursive procedure that analyzes a
   condition expression (a tree of AND and OR predicates) and does
   many things.

   @param join The query block involving the condition.

   @param [in,out] key_fields Start of memory buffer, see below.
   @param [in,out] and_level Current 'and level', see below.
   @param cond The conditional expression to analyze.
   @param usable_tables Tables not in this bitmap will not be examined.
   @param [in,out] sargables End of memory buffer, see below.

   This documentation is the result of reverse engineering and may
   therefore not capture the full gist of the procedure, but it is
   known to do the following:

   - Populate a raw memory buffer from two directions at the same time. An
     'array' of Key_field objects fill the buffer from low to high addresses
     whilst an 'array' of SARGABLE_PARAM's fills the buffer from high to low
     addresses. At the first call to this function, it is assumed that
     key_fields points to the beginning of the buffer and sargables point to the
     end (except for a poor-mans 'null element' at the very end).

   - Update a number of properties in the JOIN_TAB's that can be used
     to find search keys (sargables).

     - JOIN_TAB::keys
     - JOIN_TAB::key_dependent
     - JOIN_TAB::const_keys (dictates if the range optimizer will be run
       later.)

   The Key_field objects are marked with something called an 'and_level', which
   does @b not correspond to their nesting depth within the expression tree. It
   is rather a tag to group conjunctions together. For instance, in the
   conditional expression

   @code
     a = 0 AND b = 0
   @endcode

   two Key_field's are produced, both having an and_level of 0.

   In an expression such as

   @code
     a = 0 AND b = 0 OR a = 1
   @endcode

   three Key_field's are produced, the first two corresponding to 'a = 0' and
   'b = 0', respectively, both with and_level 0. The third one corresponds to
   'a = 1' and has an and_level of 1.

   A separate function, merge_key_fields() performs ref access validation on
   the Key_field array on the recursice ascent. If some Key_field's cannot be
   used for ref access, the key_fields pointer is rolled back. All other
   modifications to the query plan remain.
*/
static void add_key_fields(JOIN *join, Key_field **key_fields, uint *and_level,
                           Item *cond, table_map usable_tables,
                           SARGABLE_PARAM **sargables) {
  DBUG_ENTER("add_key_fields");
  if (cond->type() == Item_func::COND_ITEM) {
    List_iterator_fast<Item> li(*((Item_cond *)cond)->argument_list());
    Key_field *org_key_fields = *key_fields;

    if (((Item_cond *)cond)->functype() == Item_func::COND_AND_FUNC) {
      Item *item;
      while ((item = li++))
        add_key_fields(join, key_fields, and_level, item, usable_tables,
                       sargables);
      for (; org_key_fields != *key_fields; org_key_fields++)
        org_key_fields->level = *and_level;
    } else {
      (*and_level)++;
      add_key_fields(join, key_fields, and_level, li++, usable_tables,
                     sargables);
      Item *item;
      while ((item = li++)) {
        Key_field *start_key_fields = *key_fields;
        (*and_level)++;
        add_key_fields(join, key_fields, and_level, item, usable_tables,
                       sargables);
        *key_fields = merge_key_fields(org_key_fields, start_key_fields,
                                       *key_fields, ++(*and_level));
      }
    }
    DBUG_VOID_RETURN;
  }

  /*
    Subquery optimization: Conditions that are pushed down into subqueries
    are wrapped into Item_func_trig_cond. We process the wrapped condition
    but need to set cond_guard for Key_use elements generated from it.
  */
  {
    if (cond->type() == Item::FUNC_ITEM &&
        ((Item_func *)cond)->functype() == Item_func::TRIG_COND_FUNC) {
      Item *cond_arg = ((Item_func *)cond)->arguments()[0];
      if (!join->group_list && !join->order && join->unit->item &&
          join->unit->item->substype() == Item_subselect::IN_SUBS &&
          !join->unit->is_union()) {
        Key_field *save = *key_fields;
        add_key_fields(join, key_fields, and_level, cond_arg, usable_tables,
                       sargables);
        // Indicate that this ref access candidate is for subquery lookup:
        for (; save != *key_fields; save++)
          save->cond_guard = ((Item_func_trig_cond *)cond)->get_trig_var();
      }
      DBUG_VOID_RETURN;
    }
  }

  /* If item is of type 'field op field/constant' add it to key_fields */
  if (cond->type() != Item::FUNC_ITEM) DBUG_VOID_RETURN;
  Item_func *cond_func = (Item_func *)cond;
  switch (cond_func->select_optimize()) {
    case Item_func::OPTIMIZE_NONE:
      break;
    case Item_func::OPTIMIZE_KEY: {
      Item **values;
      /*
        Build list of possible keys for 'a BETWEEN low AND high'.
        It is handled similar to the equivalent condition
        'a >= low AND a <= high':
      */
      if (cond_func->functype() == Item_func::BETWEEN) {
        Item_field *field_item;
        bool equal_func = false;
        uint num_values = 2;
        values = cond_func->arguments();

        bool binary_cmp =
            (values[0]->real_item()->type() == Item::FIELD_ITEM)
                ? ((Item_field *)values[0]->real_item())->field->binary()
                : true;

        /*
          Additional optimization: If 'low = high':
          Handle as if the condition was "t.key = low".
        */
        if (!((Item_func_between *)cond_func)->negated &&
            values[1]->eq(values[2], binary_cmp)) {
          equal_func = true;
          num_values = 1;
        }

        /*
          Append keys for 'field <cmp> value[]' if the
          condition is of the form::
          '<field> BETWEEN value[1] AND value[2]'
        */
        if (is_local_field(values[0])) {
          field_item = (Item_field *)(values[0]->real_item());
          add_key_equal_fields(key_fields, *and_level, cond_func, field_item,
                               equal_func, &values[1], num_values,
                               usable_tables, sargables);
        }
        /*
          Append keys for 'value[0] <cmp> field' if the
          condition is of the form:
          'value[0] BETWEEN field1 AND field2'
        */
        for (uint i = 1; i <= num_values; i++) {
          if (is_local_field(values[i])) {
            field_item = (Item_field *)(values[i]->real_item());
            add_key_equal_fields(key_fields, *and_level, cond_func, field_item,
                                 equal_func, values, 1, usable_tables,
                                 sargables);
          }
        }
      }  // if ( ... Item_func::BETWEEN)

      // The predicate is IN or !=
      else if (is_local_field(cond_func->key_item()) &&
               !(cond_func->used_tables() & OUTER_REF_TABLE_BIT)) {
        values = cond_func->arguments() + 1;
        if (cond_func->functype() == Item_func::NE_FUNC &&
            is_local_field(cond_func->arguments()[1]))
          values--;
        DBUG_ASSERT(cond_func->functype() != Item_func::IN_FUNC ||
                    cond_func->argument_count() != 2);
        add_key_equal_fields(key_fields, *and_level, cond_func,
                             (Item_field *)(cond_func->key_item()->real_item()),
                             0, values, cond_func->argument_count() - 1,
                             usable_tables, sargables);
      } else if (cond_func->functype() == Item_func::IN_FUNC &&
                 cond_func->key_item()->type() == Item::ROW_ITEM) {
        /*
          The condition is (column1, column2, ... ) IN ((const1_1, const1_2),
          ...) and there is an index on (column1, column2, ...)

          The code below makes sure that the row constructor on the lhs indeed
          contains only column references before calling add_key_field on them.

          We can't do a ref access on IN, yet here we are. Why? We need
          to run add_key_field() only because it verifies that there are
          only constant expressions in the rows on the IN's rhs, see
          comment above the call to add_key_field() below.

          Actually, We could in theory do a ref access if the IN rhs
          contained just a single row, but there is a hack in the parser
          causing such IN predicates be parsed as row equalities.
        */
        Item_row *lhs_row = static_cast<Item_row *>(cond_func->key_item());
        if (is_row_of_local_columns(lhs_row)) {
          for (uint i = 0; i < lhs_row->cols(); ++i) {
            Item *const lhs_item = lhs_row->element_index(i)->real_item();
            DBUG_ASSERT(lhs_item->type() == Item::FIELD_ITEM);
            Item_field *const lhs_column = static_cast<Item_field *>(lhs_item);
            // j goes from 1 since arguments()[0] is the lhs of IN.
            for (uint j = 1; j < cond_func->argument_count(); ++j) {
              // Here we pick out the i:th column in the j:th row.
              Item *rhs_item = cond_func->arguments()[j];
              DBUG_ASSERT(rhs_item->type() == Item::ROW_ITEM);
              Item_row *rhs_row = static_cast<Item_row *>(rhs_item);
              DBUG_ASSERT(rhs_row->cols() == lhs_row->cols());
              Item **rhs_expr_ptr = rhs_row->addr(i);
              /*
                add_key_field() will write a Key_field on each call
                here, but we don't care, it will never be used. We only
                call it for the side effect: update JOIN_TAB::const_keys
                so the range optimizer can be invoked. We pass a
                scrap buffer and pointer here.
              */
              Key_field scrap_key_field = **key_fields;
              Key_field *scrap_key_field_ptr = &scrap_key_field;
              add_key_field(&scrap_key_field_ptr, *and_level, cond_func,
                            lhs_column,
                            true,  // eq_func
                            rhs_expr_ptr,
                            1,  // Number of expressions: one
                            usable_tables,
                            NULL);  // sargables
              // The pointer is not supposed to increase by more than one.
              DBUG_ASSERT(scrap_key_field_ptr <= &scrap_key_field + 1);
            }
          }
        }
      }
      break;
    }
    case Item_func::OPTIMIZE_OP: {
      bool equal_func = (cond_func->functype() == Item_func::EQ_FUNC ||
                         cond_func->functype() == Item_func::EQUAL_FUNC);

      if (is_local_field(cond_func->arguments()[0])) {
        add_key_equal_fields(
            key_fields, *and_level, cond_func,
            (Item_field *)(cond_func->arguments()[0])->real_item(), equal_func,
            cond_func->arguments() + 1, 1, usable_tables, sargables);
      } else {
        Item *real_item = cond_func->arguments()[0]->real_item();
        if (real_item->type() == Item::FUNC_ITEM) {
          Item_func *func_item = down_cast<Item_func *>(real_item);
          if (func_item->functype() == Item_func::COLLATE_FUNC) {
            Item *key_item = func_item->key_item();
            if (key_item->type() == Item::FIELD_ITEM) {
              add_key_equal_fields(key_fields, *and_level, cond_func,
                                   down_cast<Item_field *>(key_item),
                                   equal_func, cond_func->arguments() + 1, 1,
                                   usable_tables, sargables);
            }
          }
        }
      }
      if (is_local_field(cond_func->arguments()[1]) &&
          cond_func->functype() != Item_func::LIKE_FUNC) {
        add_key_equal_fields(
            key_fields, *and_level, cond_func,
            (Item_field *)(cond_func->arguments()[1])->real_item(), equal_func,
            cond_func->arguments(), 1, usable_tables, sargables);
      } else {
        Item *real_item = cond_func->arguments()[1]->real_item();
        if (real_item->type() == Item::FUNC_ITEM) {
          Item_func *func_item = down_cast<Item_func *>(real_item);
          if (func_item->functype() == Item_func::COLLATE_FUNC) {
            Item *key_item = func_item->key_item();
            if (key_item->type() == Item::FIELD_ITEM) {
              add_key_equal_fields(key_fields, *and_level, cond_func,
                                   down_cast<Item_field *>(key_item),
                                   equal_func, cond_func->arguments(), 1,
                                   usable_tables, sargables);
            }
          }
        }
      }

      break;
    }
    case Item_func::OPTIMIZE_NULL:
      /* column_name IS [NOT] NULL */
      if (is_local_field(cond_func->arguments()[0]) &&
          !(cond_func->used_tables() & OUTER_REF_TABLE_BIT)) {
        Item *tmp = new Item_null;
        if (unlikely(!tmp))  // Should never be true
          DBUG_VOID_RETURN;
        add_key_equal_fields(
            key_fields, *and_level, cond_func,
            (Item_field *)(cond_func->arguments()[0])->real_item(),
            cond_func->functype() == Item_func::ISNULL_FUNC, &tmp, 1,
            usable_tables, sargables);
      }
      break;
    case Item_func::OPTIMIZE_EQUAL:
      Item_equal *item_equal = (Item_equal *)cond;
      Item *const_item = item_equal->get_const();
      if (const_item) {
        /*
          For each field field1 from item_equal consider the equality
          field1=const_item as a condition allowing an index access of the table
          with field1 by the keys value of field1.
        */
        Item_equal_iterator it(*item_equal);
        Item_field *item;
        while ((item = it++)) {
          add_key_field(key_fields, *and_level, cond_func, item, true,
                        &const_item, 1, usable_tables, sargables);
        }
      } else {
        /*
          Consider all pairs of different fields included into item_equal.
          For each of them (field1, field1) consider the equality
          field1=field2 as a condition allowing an index access of the table
          with field1 by the keys value of field2.
        */
        Item_equal_iterator outer_it(*item_equal);
        Item_equal_iterator inner_it(*item_equal);
        Item_field *outer;
        while ((outer = outer_it++)) {
          Item_field *inner;
          while ((inner = inner_it++)) {
            if (!outer->field->eq(inner->field))
              add_key_field(key_fields, *and_level, cond_func, outer, true,
                            (Item **)&inner, 1, usable_tables, sargables);
          }
          inner_it.rewind();
        }
      }
      break;
  }
  DBUG_VOID_RETURN;
}

/*
  Add all keys with uses 'field' for some keypart
  If field->and_level != and_level then only mark key_part as const_part

  RETURN
   0 - OK
   1 - Out of memory.
*/

static bool add_key_part(Key_use_array *keyuse_array, Key_field *key_field) {
  if (key_field->eq_func && !(key_field->optimize & KEY_OPTIMIZE_EXISTS)) {
    Field *const field = key_field->item_field->field;
    TABLE_LIST *const tl = key_field->item_field->table_ref;
    TABLE *const table = tl->table;

    for (uint key = 0; key < table->s->keys; key++) {
      if (!(table->keys_in_use_for_query.is_set(key))) continue;
      if (table->key_info[key].flags & (HA_FULLTEXT | HA_SPATIAL))
        continue;  // ToDo: ft-keys in non-ft queries.   SerG

      uint key_parts = actual_key_parts(&table->key_info[key]);
      for (uint part = 0; part < key_parts; part++) {
        if (field->eq(table->key_info[key].key_part[part].field)) {
          const Key_use keyuse(tl, key_field->val,
                               key_field->val->used_tables(), key, part,
                               key_field->optimize & KEY_OPTIMIZE_REF_OR_NULL,
                               (key_part_map)1 << part,
                               ~(ha_rows)0,  // will be set in optimize_keyuse
                               key_field->null_rejecting, key_field->cond_guard,
                               key_field->sj_pred_no);
          if (keyuse_array->push_back(keyuse))
            return true; /* purecov: inspected */
        }
      }
    }
  }
  return false;
}

/**
   Function parses WHERE condition and add key_use for FT index
   into key_use array if suitable MATCH function is found.
   Condition should be a set of AND expression, OR is not supported.
   MATCH function should be a part of simple expression.
   Simple expression is MATCH only function or MATCH is a part of
   comparison expression ('>=' or '>' operations are supported).
   It also sets FT_HINTS values(op_type, op_value).

   @param keyuse_array      Key_use array
   @param stat              JOIN_TAB structure
   @param cond              WHERE condition
   @param usable_tables     usable tables
   @param simple_match_expr true if this is the first call false otherwise.
                            if MATCH function is found at first call it means
                            that MATCH is simple expression, otherwise, in case
                            of AND/OR condition this parameter will be false.

   @retval
   true if FT key was added to Key_use array
   @retval
   false if no key was added to Key_use array

*/

static bool add_ft_keys(Key_use_array *keyuse_array, JOIN_TAB *stat, Item *cond,
                        table_map usable_tables, bool simple_match_expr) {
  Item_func_match *cond_func = NULL;

  if (!cond) return false;

  if (cond->type() == Item::FUNC_ITEM) {
    Item_func *func = (Item_func *)cond;
    Item_func::Functype functype = func->functype();
    enum ft_operation op_type = FT_OP_NO;
    double op_value = 0.0;
    if (functype == Item_func::FT_FUNC) {
      cond_func = ((Item_func_match *)cond)->get_master();
      cond_func->set_hints_op(op_type, op_value);
    } else if (func->arg_count == 2) {
      Item *arg0 = (func->arguments()[0]), *arg1 = (func->arguments()[1]);
      if (arg1->const_item() && arg0->type() == Item::FUNC_ITEM &&
          ((Item_func *)arg0)->functype() == Item_func::FT_FUNC &&
          ((functype == Item_func::GE_FUNC &&
            (op_value = arg1->val_real()) > 0) ||
           (functype == Item_func::GT_FUNC &&
            (op_value = arg1->val_real()) >= 0))) {
        cond_func = ((Item_func_match *)arg0)->get_master();
        if (functype == Item_func::GE_FUNC)
          op_type = FT_OP_GE;
        else if (functype == Item_func::GT_FUNC)
          op_type = FT_OP_GT;
        cond_func->set_hints_op(op_type, op_value);
      } else if (arg0->const_item() && arg1->type() == Item::FUNC_ITEM &&
                 ((Item_func *)arg1)->functype() == Item_func::FT_FUNC &&
                 ((functype == Item_func::LE_FUNC &&
                   (op_value = arg0->val_real()) > 0) ||
                  (functype == Item_func::LT_FUNC &&
                   (op_value = arg0->val_real()) >= 0))) {
        cond_func = ((Item_func_match *)arg1)->get_master();
        if (functype == Item_func::LE_FUNC)
          op_type = FT_OP_GE;
        else if (functype == Item_func::LT_FUNC)
          op_type = FT_OP_GT;
        cond_func->set_hints_op(op_type, op_value);
      }
    }
  } else if (cond->type() == Item::COND_ITEM) {
    List_iterator_fast<Item> li(*((Item_cond *)cond)->argument_list());

    if (((Item_cond *)cond)->functype() == Item_func::COND_AND_FUNC) {
      Item *item;
      while ((item = li++)) {
        if (add_ft_keys(keyuse_array, stat, item, usable_tables, false))
          return true;
      }
    }
  }

  if (!cond_func || cond_func->key == NO_SUCH_KEY ||
      !(usable_tables & cond_func->table_ref->map()))
    return false;

  cond_func->set_simple_expression(simple_match_expr);

  const Key_use keyuse(cond_func->table_ref, cond_func,
                       cond_func->key_item()->used_tables(), cond_func->key,
                       FT_KEYPART,
                       0,            // optimize
                       0,            // keypart_map
                       ~(ha_rows)0,  // ref_table_rows
                       false,        // null_rejecting
                       NULL,         // cond_guard
                       UINT_MAX);    // sj_pred_no
  return keyuse_array->push_back(keyuse);
}

/**
  Compares two keyuse elements.

  @param a first Key_use element
  @param b second Key_use element

  Compare Key_use elements so that they are sorted as follows:
    -# By table.
    -# By key for each table.
    -# By keypart for each key.
    -# Const values.
    -# Ref_or_null.

  @retval true If a < b.
  @retval false If a >= b.
*/
static bool sort_keyuse(const Key_use &a, const Key_use &b) {
  if (a.table_ref->tableno() != b.table_ref->tableno())
    return a.table_ref->tableno() < b.table_ref->tableno();
  if (a.key != b.key) return a.key < b.key;
  if (a.keypart != b.keypart) return a.keypart < b.keypart;
  // Place const values before other ones
  int res;
  if ((res = MY_TEST((a.used_tables & ~OUTER_REF_TABLE_BIT)) -
             MY_TEST((b.used_tables & ~OUTER_REF_TABLE_BIT))))
    return res < 0;
  /* Place rows that are not 'OPTIMIZE_REF_OR_NULL' first */
  return (a.optimize & KEY_OPTIMIZE_REF_OR_NULL) <
         (b.optimize & KEY_OPTIMIZE_REF_OR_NULL);
}

/*
  Add to Key_field array all 'ref' access candidates within nested join.

    This function populates Key_field array with entries generated from the
    ON condition of the given nested join, and does the same for nested joins
    contained within this nested join.

  @param[in]      nested_join_table   Nested join pseudo-table to process
  @param[in,out]  end                 End of the key field array
  @param[in,out]  and_level           And-level
  @param[in,out]  sargables           Array of found sargable candidates


  @note
    We can add accesses to the tables that are direct children of this nested
    join (1), and are not inner tables w.r.t their neighbours (2).

    Example for #1 (outer brackets pair denotes nested join this function is
    invoked for):
    @code
     ... LEFT JOIN (t1 LEFT JOIN (t2 ... ) ) ON cond
    @endcode
    Example for #2:
    @code
     ... LEFT JOIN (t1 LEFT JOIN t2 ) ON cond
    @endcode
    In examples 1-2 for condition cond, we can add 'ref' access candidates to
    t1 only.
    Example #3:
    @code
     ... LEFT JOIN (t1, t2 LEFT JOIN t3 ON inner_cond) ON cond
    @endcode
    Here we can add 'ref' access candidates for t1 and t2, but not for t3.
*/

static void add_key_fields_for_nj(JOIN *join, TABLE_LIST *nested_join_table,
                                  Key_field **end, uint *and_level,
                                  SARGABLE_PARAM **sargables) {
  List_iterator<TABLE_LIST> li(nested_join_table->nested_join->join_list);
  List_iterator<TABLE_LIST> li2(nested_join_table->nested_join->join_list);
  bool have_another = false;
  table_map tables = 0;
  TABLE_LIST *table;
  DBUG_ASSERT(nested_join_table->nested_join);

  while ((table = li++) ||
         (have_another && (li = li2, have_another = false, (table = li++)))) {
    if (table->nested_join) {
      if (!table->join_cond_optim()) {
        /* It's a semi-join nest. Walk into it as if it wasn't a nest */
        have_another = true;
        li2 = li;
        li = List_iterator<TABLE_LIST>(table->nested_join->join_list);
      } else
        add_key_fields_for_nj(join, table, end, and_level, sargables);
    } else if (!table->join_cond_optim())
      tables |= table->map();
  }
  if (nested_join_table->join_cond_optim())
    add_key_fields(join, end, and_level, nested_join_table->join_cond_optim(),
                   tables, sargables);
}

///  @} (end of group RefOptimizerModule)

/**
  Check for the presence of AGGFN(DISTINCT a) queries that may be subject
  to loose index scan.


  Check if the query is a subject to AGGFN(DISTINCT) using loose index scan
  (QUICK_GROUP_MIN_MAX_SELECT).
  Optionally (if out_args is supplied) will push the arguments of
  AGGFN(DISTINCT) to the list

  Check for every COUNT(DISTINCT), AVG(DISTINCT) or
  SUM(DISTINCT). These can be resolved by Loose Index Scan as long
  as all the aggregate distinct functions refer to the same
  fields. Thus:

  SELECT AGGFN(DISTINCT a, b), AGGFN(DISTINCT b, a)... => can use LIS
  SELECT AGGFN(DISTINCT a),    AGGFN(DISTINCT a)   ... => can use LIS
  SELECT AGGFN(DISTINCT a, b), AGGFN(DISTINCT a)   ... => cannot use LIS
  SELECT AGGFN(DISTINCT a),    AGGFN(DISTINCT b)   ... => cannot use LIS
  etc.

  @param      join       the join to check
  @param[out] out_args   Collect the arguments of the aggregate functions
                         to a list. We don't worry about duplicates as
                         these will be sorted out later in
                         get_best_group_min_max.

  @return                does the query qualify for indexed AGGFN(DISTINCT)
    @retval   true       it does
    @retval   false      AGGFN(DISTINCT) must apply distinct in it.
*/

bool is_indexed_agg_distinct(JOIN *join, List<Item_field> *out_args) {
  Item_sum **sum_item_ptr;
  bool result = false;
  Field_map first_aggdistinct_fields;

  if (join->primary_tables > 1 ||            /* reference more than 1 table */
      join->select_distinct ||               /* or a DISTINCT */
      join->select_lex->olap == ROLLUP_TYPE) /* Check (B3) for ROLLUP */
    return false;

  if (join->make_sum_func_list(join->all_fields, join->fields_list, true))
    return false;

  for (sum_item_ptr = join->sum_funcs; *sum_item_ptr; sum_item_ptr++) {
    Item_sum *sum_item = *sum_item_ptr;
    Field_map cur_aggdistinct_fields;
    Item *expr;
    /* aggregate is not AGGFN(DISTINCT) or more than 1 argument to it */
    switch (sum_item->sum_func()) {
      case Item_sum::MIN_FUNC:
      case Item_sum::MAX_FUNC:
        continue;
      case Item_sum::COUNT_DISTINCT_FUNC:
        break;
      case Item_sum::AVG_DISTINCT_FUNC:
      case Item_sum::SUM_DISTINCT_FUNC:
        if (sum_item->get_arg_count() == 1) break;
      /* fall through */
      default:
        return false;
    }

    for (uint i = 0; i < sum_item->get_arg_count(); i++) {
      expr = sum_item->get_arg(i);
      /* The AGGFN(DISTINCT) arg is not an attribute? */
      if (expr->real_item()->type() != Item::FIELD_ITEM) return false;

      Item_field *item = static_cast<Item_field *>(expr->real_item());
      if (out_args) out_args->push_back(item);

      cur_aggdistinct_fields.set_bit(item->field->field_index);
      result = true;
    }
    /*
      If there are multiple aggregate functions, make sure that they all
      refer to exactly the same set of columns.
    */
    if (first_aggdistinct_fields.is_clear_all())
      first_aggdistinct_fields.merge(cur_aggdistinct_fields);
    else if (first_aggdistinct_fields != cur_aggdistinct_fields)
      return false;
  }

  return result;
}

/**
  Print keys that were appended to join_tab->const_keys because they
  can be used for GROUP BY or DISTINCT to the optimizer trace.

  @param trace     The optimizer trace context we're adding info to
  @param join_tab  The table the indexes cover
  @param new_keys  The keys that are considered useful because they can
                   be used for GROUP BY or DISTINCT
  @param cause     Zero-terminated string with reason for adding indexes
                   to const_keys

  @see add_group_and_distinct_keys()
 */
static void trace_indexes_added_group_distinct(Opt_trace_context *trace,
                                               const JOIN_TAB *join_tab,
                                               const Key_map new_keys,
                                               const char *cause) {
  if (likely(!trace->is_started())) return;

  KEY *key_info = join_tab->table()->key_info;
  Key_map existing_keys = join_tab->const_keys;
  uint nbrkeys = join_tab->table()->s->keys;

  Opt_trace_object trace_summary(trace, "const_keys_added");
  {
    Opt_trace_array trace_key(trace, "keys");
    for (uint j = 0; j < nbrkeys; j++)
      if (new_keys.is_set(j) && !existing_keys.is_set(j))
        trace_key.add_utf8(key_info[j].name);
  }
  trace_summary.add_alnum("cause", cause);
}

/**
  Discover the indexes that might be used for GROUP BY or DISTINCT queries or
  indexes that might be used for SKIP SCAN.

  If the query has a GROUP BY clause, find all indexes that contain
  all GROUP BY fields, and add those indexes to join_tab->const_keys
  and join_tab->keys.

  If the query has a DISTINCT clause, find all indexes that contain
  all SELECT fields, and add those indexes to join_tab->const_keys and
  join_tab->keys. This allows later on such queries to be processed by
  a QUICK_GROUP_MIN_MAX_SELECT.

  If the query does not have GROUP BY clause or any aggregate function
  the function collects possible keys to use for skip scan access.

  Note that indexes that are not usable for resolving GROUP
  BY/DISTINCT may also be added in some corner cases. For example, an
  index covering 'a' and 'b' is not usable for the following query but
  is still added: "SELECT DISTINCT a+b FROM t1". This is not a big
  issue because a) although the optimizer will consider using the
  index, it will not chose it (so minor calculation cost added but not
  wrong result) and b) it applies only to corner cases.

  @param join
  @param join_tab

  @return
    None
*/

static void add_loose_index_scan_and_skip_scan_keys(JOIN *join,
                                                    JOIN_TAB *join_tab) {
  DBUG_ASSERT(join_tab->const_keys.is_subset(join_tab->keys()));

  List<Item_field> indexed_fields;
  List_iterator<Item_field> indexed_fields_it(indexed_fields);
  ORDER *cur_group;
  Item_field *cur_item;
  const char *cause;

  /* Find the indexes that might be used for skip scan queries. */
  if (hint_table_state(join->thd, join_tab->table_ref, SKIP_SCAN_HINT_ENUM,
                       OPTIMIZER_SKIP_SCAN) &&
      join->where_cond && join->primary_tables == 1 && !join->group_list &&
      !is_indexed_agg_distinct(join, &indexed_fields) &&
      !join->select_distinct) {
    join->where_cond->walk(&Item::collect_item_field_processor,
                           Item::WALK_POSTFIX, (uchar *)&indexed_fields);
    Key_map possible_keys;
    possible_keys.set_all();
    join_tab->skip_scan_keys.clear_all();
    while ((cur_item = indexed_fields_it++)) {
      if (cur_item->used_tables() != join_tab->table_ref->map()) return;
      possible_keys.intersect(cur_item->field->part_of_key);
    }
    join_tab->skip_scan_keys.merge(possible_keys);
    cause = "skip_scan";
    return;
  }

  if (join->group_list) {
    /* Collect all query fields referenced in the GROUP clause. */
    for (cur_group = join->group_list; cur_group; cur_group = cur_group->next)
      (*cur_group->item)
          ->walk(&Item::collect_item_field_processor, Item::WALK_POSTFIX,
                 (uchar *)&indexed_fields);
    cause = "group_by";
  } else if (join->select_distinct) {
    /* Collect all query fields referenced in the SELECT clause. */
    List<Item> &select_items = join->fields_list;
    List_iterator<Item> select_items_it(select_items);
    Item *item;
    while ((item = select_items_it++))
      item->walk(&Item::collect_item_field_processor, Item::WALK_POSTFIX,
                 (uchar *)&indexed_fields);
    cause = "distinct";
  } else if (join->tmp_table_param.sum_func_count &&
             is_indexed_agg_distinct(join, &indexed_fields)) {
    /*
      SELECT list with AGGFN(distinct col). The query qualifies for
      loose index scan, and is_indexed_agg_distinct() has already
      collected all referenced fields into indexed_fields.
    */
    join->streaming_aggregation = true;
    cause = "indexed_distinct_aggregate";
  } else
    return;

  if (indexed_fields.elements == 0) return;

  Key_map possible_keys;
  possible_keys.set_all();

  /* Intersect the keys of all group fields. */
  while ((cur_item = indexed_fields_it++)) {
    if (cur_item->used_tables() != join_tab->table_ref->map()) {
      /*
        Doing GROUP BY or DISTINCT on a field in another table so no
        index in this table is usable
      */
      return;
    } else
      possible_keys.intersect(cur_item->field->part_of_key);
  }

  /*
    At this point, possible_keys has key bits set only for usable
    indexes because indexed_fields is non-empty and if any of the
    fields belong to a different table the function would exit in the
    loop above.
  */

  if (!possible_keys.is_clear_all() &&
      !possible_keys.is_subset(join_tab->const_keys)) {
    trace_indexes_added_group_distinct(&join->thd->opt_trace, join_tab,
                                       possible_keys, cause);
    join_tab->const_keys.merge(possible_keys);
    join_tab->keys().merge(possible_keys);
  }

  DBUG_ASSERT(join_tab->const_keys.is_subset(join_tab->keys()));
}

/**
  Update keyuse array with all possible keys we can use to fetch rows.

  @param       thd
  @param[out]  keyuse         Put here ordered array of Key_use structures
  @param       join_tab       Array in table number order
  @param       tables         Number of tables in join
  @param       cond           WHERE condition (note that the function analyzes
                              join_tab[i]->join_cond() too)
  @param       normal_tables  Tables not inner w.r.t some outer join (ones
                              for which we can make ref access based the WHERE
                              clause)
  @param       select_lex     current SELECT
  @param[out]  sargables      Array of found sargable candidates

   @retval
     0  OK
   @retval
     1  Out of memory.
*/

static bool update_ref_and_keys(THD *thd, Key_use_array *keyuse,
                                JOIN_TAB *join_tab, uint tables, Item *cond,
                                table_map normal_tables, SELECT_LEX *select_lex,
                                SARGABLE_PARAM **sargables) {
  uint and_level, i, found_eq_constant;
  Key_field *key_fields, *end, *field;
  size_t sz;
  uint m = max(select_lex->max_equal_elems, 1U);
  JOIN *const join = select_lex->join;
  /*
    We use the same piece of memory to store both  Key_field
    and SARGABLE_PARAM structure.
    Key_field values are placed at the beginning this memory
    while  SARGABLE_PARAM values are put at the end.
    All predicates that are used to fill arrays of Key_field
    and SARGABLE_PARAM structures have at most 2 arguments
    except BETWEEN predicates that have 3 arguments and
    IN predicates.
    This any predicate if it's not BETWEEN/IN can be used
    directly to fill at most 2 array elements, either of Key_field
    or SARGABLE_PARAM type. For a BETWEEN predicate 3 elements
    can be filled as this predicate is considered as
    saragable with respect to each of its argument.
    An IN predicate can require at most 1 element as currently
    it is considered as sargable only for its first argument.
    Multiple equality can add  elements that are filled after
    substitution of field arguments by equal fields. There
    can be not more than select_lex->max_equal_elems such
    substitutions.
  */
  sz = max(sizeof(Key_field), sizeof(SARGABLE_PARAM)) *
       (((select_lex->cond_count + 1) * 2 + select_lex->between_count) * m + 1);
  if (!(key_fields = (Key_field *)thd->alloc(sz)))
    return true; /* purecov: inspected */
  and_level = 0;
  field = end = key_fields;
  *sargables = (SARGABLE_PARAM *)key_fields +
               (sz - sizeof((*sargables)[0].field)) / sizeof(SARGABLE_PARAM);
  /* set a barrier for the array of SARGABLE_PARAM */
  (*sargables)[0].field = 0;

  if (cond) {
    add_key_fields(join, &end, &and_level, cond, normal_tables, sargables);
    for (Key_field *fld = field; fld != end; fld++) {
      /* Mark that we can optimize LEFT JOIN */
      if (fld->val->type() == Item::NULL_ITEM &&
          !fld->item_field->field->real_maybe_null()) {
        /*
          Example:
          SELECT * FROM t1 LEFT JOIN t2 ON t1.a=t2.a WHERE t2.a IS NULL;
          this just wants rows of t1 where t1.a does not exist in t2.
        */
        fld->item_field->field->table->reginfo.not_exists_optimize = true;
      }
    }
  }

  for (i = 0; i < tables; i++) {
    /*
      Block the creation of keys for inner tables of outer joins.
      Here only the outer joins that can not be converted to
      inner joins are left and all nests that can be eliminated
      are flattened.
      In the future when we introduce conditional accesses
      for inner tables in outer joins these keys will be taken
      into account as well.
    */
    if (join_tab[i].join_cond())
      add_key_fields(join, &end, &and_level, join_tab[i].join_cond(),
                     join_tab[i].table_ref->map(), sargables);
  }

  /* Process ON conditions for the nested joins */
  {
    List_iterator<TABLE_LIST> li(select_lex->top_join_list);
    TABLE_LIST *tl;
    while ((tl = li++)) {
      if (tl->nested_join)
        add_key_fields_for_nj(join, tl, &end, &and_level, sargables);
    }
  }

  /* Generate keys descriptions for derived tables */
  if (select_lex->materialized_derived_table_count ||
      select_lex->table_func_count) {
    if (join->generate_derived_keys()) return true;
  }
  /* fill keyuse with found key parts */
  for (; field != end; field++) {
    if (add_key_part(keyuse, field)) return true;
  }

  if (select_lex->ftfunc_list->elements) {
    if (add_ft_keys(keyuse, join_tab, cond, normal_tables, true)) return true;
  }

  /*
    Sort the array of possible keys and remove the following key parts:
    - ref if there is a keypart which is a ref and a const.
      (e.g. if there is a key(a,b) and the clause is a=3 and b=7 and b=t2.d,
      then we skip the key part corresponding to b=t2.d)
    - keyparts without previous keyparts
      (e.g. if there is a key(a,b,c) but only b < 5 (or a=2 and c < 3) is
      used in the query, we drop the partial key parts from consideration).
    Special treatment for ft-keys.
  */
  if (!keyuse->empty()) {
    Key_use *save_pos, *use;

    std::sort(keyuse->begin(), keyuse->begin() + keyuse->size(), sort_keyuse);

    const Key_use key_end(NULL, NULL, 0, 0, 0, 0, 0, 0, false, NULL, 0);
    if (keyuse->push_back(key_end))  // added for easy testing
      return true;

    use = save_pos = keyuse->begin();
    const Key_use *prev = &key_end;
    found_eq_constant = 0;
    for (i = 0; i < keyuse->size() - 1; i++, use++) {
      TABLE *const table = use->table_ref->table;
      if (!use->used_tables && use->optimize != KEY_OPTIMIZE_REF_OR_NULL)
        table->const_key_parts[use->key] |= use->keypart_map;
      if (use->keypart != FT_KEYPART) {
        if (use->key == prev->key && use->table_ref == prev->table_ref) {
          if (prev->keypart + 1 < use->keypart ||
              (prev->keypart == use->keypart && found_eq_constant))
            continue;                  /* remove */
        } else if (use->keypart != 0)  // First found must be 0
          continue;
      }

      /*
        Protect against self assignment.
        The compiler *may* generate a call to memcpy() to do the assignment,
        and that is undefined behaviour (memory overlap).
       */
      if (save_pos != use) *save_pos = *use;
      prev = use;
      found_eq_constant = !use->used_tables;
      /* Save ptr to first use */
      if (!table->reginfo.join_tab->keyuse())
        table->reginfo.join_tab->set_keyuse(save_pos);
      table->reginfo.join_tab->checked_keys.set_bit(use->key);
      save_pos++;
    }
    i = (uint)(save_pos - keyuse->begin());
    keyuse->at(i) = key_end;
    keyuse->chop(i);
  }
  print_keyuse_array(&thd->opt_trace, keyuse);

  return false;
}

/**
  Create a keyuse array for a table with a primary key.
  To be used when creating a materialized temporary table.

  @param thd         THD pointer, for memory allocation
  @param keyparts    Number of key parts in the primary key
  @param fields
  @param outer_exprs List of items used for key lookup

  @return Pointer to created keyuse array, or NULL if error
*/
Key_use_array *create_keyuse_for_table(THD *thd, uint keyparts,
                                       Item_field **fields,
                                       List<Item> outer_exprs) {
  void *mem = thd->alloc(sizeof(Key_use_array));
  if (!mem) return NULL;
  Key_use_array *keyuses = new (mem) Key_use_array(thd->mem_root);

  List_iterator<Item> outer_expr(outer_exprs);

  for (uint keypartno = 0; keypartno < keyparts; keypartno++) {
    Item *const item = outer_expr++;
    Key_field key_field(fields[keypartno], item, 0, 0, true,
                        // null_rejecting must be true for field items only,
                        // add_not_null_conds() is incapable of handling
                        // other item types.
                        (item->type() == Item::FIELD_ITEM), NULL, UINT_MAX);
    if (add_key_part(keyuses, &key_field)) return NULL;
  }
  const Key_use key_end(NULL, NULL, 0, 0, 0, 0, 0, 0, false, NULL, 0);
  if (keyuses->push_back(key_end))  // added for easy testing
    return NULL;

  return keyuses;
}

/**
  Move const tables first in the position array.

  Increment the number of const tables and set same basic properties for the
  const table.
  A const table looked up by a key has type JT_CONST.
  A const table with a single row has type JT_SYSTEM.

  @param tab    Table that is designated as a const table
  @param key    The key definition to use for this table (NULL if table scan)
*/

void JOIN::mark_const_table(JOIN_TAB *tab, Key_use *key) {
  POSITION *const position = positions + const_tables;
  position->table = tab;
  position->key = key;
  position->rows_fetched = 1.0;  // This is a const table
  position->filter_effect = 1.0;
  position->prefix_rowcount = 1.0;
  position->read_cost = 0.0;
  position->ref_depend_map = 0;
  position->loosescan_key = MAX_KEY;  // Not a LooseScan
  position->sj_strategy = SJ_OPT_NONE;
  positions->use_join_buffer = false;

  // Move the const table as far down as possible in best_ref
  JOIN_TAB **pos = best_ref + const_tables + 1;
  for (JOIN_TAB *next = best_ref[const_tables]; next != tab; pos++) {
    JOIN_TAB *const tmp = pos[0];
    pos[0] = next;
    next = tmp;
  }
  best_ref[const_tables] = tab;

  tab->set_type(key ? JT_CONST : JT_SYSTEM);

  const_table_map |= tab->table_ref->map();

  const_tables++;
}

void JOIN::make_outerjoin_info() {
  DBUG_ENTER("JOIN::make_outerjoin_info");

  DBUG_ASSERT(select_lex->outer_join);
  ASSERT_BEST_REF_IN_JOIN_ORDER(this);

  select_lex->reset_nj_counters();

  for (uint i = const_tables; i < tables; ++i) {
    JOIN_TAB *const tab = best_ref[i];
    TABLE *const table = tab->table();
    if (!table) continue;

    TABLE_LIST *const tbl = tab->table_ref;

    if (tbl->outer_join) {
      /*
        Table tab is the only one inner table for outer join.
        (Like table t4 for the table reference t3 LEFT JOIN t4 ON t3.a=t4.a
        is in the query above.)
      */
      tab->set_last_inner(i);
      tab->set_first_inner(i);
      tab->init_join_cond_ref(tbl);
      tab->cond_equal = tbl->cond_equal;
      /*
        If this outer join nest is embedded in another join nest,
        link the join-tabs:
      */
      TABLE_LIST *const outer_join_nest = tbl->outer_join_nest();
      if (outer_join_nest) {
        DBUG_ASSERT(outer_join_nest->nested_join->first_nested != NO_PLAN_IDX);
        tab->set_first_upper(outer_join_nest->nested_join->first_nested);
      }
    }
    for (TABLE_LIST *embedding = tbl->embedding; embedding;
         embedding = embedding->embedding) {
      // Ignore join nests that are not outer join nests:
      if (!embedding->join_cond_optim()) continue;
      NESTED_JOIN *const nested_join = embedding->nested_join;
      if (!nested_join->nj_counter) {
        /*
          Table tab is the first inner table for nested_join.
          Save reference to it in the nested join structure.
        */
        nested_join->first_nested = i;
        tab->init_join_cond_ref(embedding);
        tab->cond_equal = tbl->cond_equal;

        TABLE_LIST *const outer_join_nest = embedding->outer_join_nest();
        if (outer_join_nest)
          tab->set_first_upper(outer_join_nest->nested_join->first_nested);
      }
      if (tab->first_inner() == NO_PLAN_IDX)
        tab->set_first_inner(nested_join->first_nested);
      if (++nested_join->nj_counter < nested_join->nj_total) break;
      // Table tab is the last inner table for nested join.
      best_ref[nested_join->first_nested]->set_last_inner(i);
    }
  }
  DBUG_VOID_RETURN;
}

/**
  Build a condition guarded by match variables for embedded outer joins.
  When generating a condition for a table as part of an outer join condition
  or the WHERE condition, the table in question may also be part of an
  embedded outer join. In such cases, the condition must be guarded by
  the match variable for this embedded outer join. Such embedded outer joins
  may also be recursively embedded in other joins.

  The function recursively adds guards for a condition ascending from tab
  to root_tab, which is the first inner table of an outer join,
  or NULL if the condition being handled is the WHERE clause.

  @param join
  @param idx       index of the first inner table for the inner-most outer join
  @param cond      the predicate to be guarded (must be set)
  @param root_idx  index of the inner table to stop at
                   (is NO_PLAN_IDX if this is the WHERE clause)

  @return
    -  pointer to the guarded predicate, if success
    -  NULL if error
*/

static Item *add_found_match_trig_cond(JOIN *join, plan_idx idx, Item *cond,
                                       plan_idx root_idx) {
  ASSERT_BEST_REF_IN_JOIN_ORDER(join);
  DBUG_ASSERT(cond);

  for (; idx != root_idx; idx = join->best_ref[idx]->first_upper()) {
    if (!(cond = new Item_func_trig_cond(cond, NULL, join, idx,
                                         Item_func_trig_cond::FOUND_MATCH)))
      return NULL;

    cond->quick_fix_field();
    cond->update_used_tables();
  }

  return cond;
}

/**
  Attach outer join conditions to generated table conditions in an optimal way.

  @param last_tab - Last table that has been added to the current plan.
                    Pre-condition: If this is the last inner table of an outer
                    join operation, a join condition is attached to the first
                    inner table of that outer join operation.

  @return false if success, true if error.

  Outer join conditions are attached to individual tables, but we can analyze
  those conditions only when reaching the last inner table of an outer join
  operation. Notice also that a table can be last within several outer join
  nests, hence the outer for() loop of this function.

  Example:
    SELECT * FROM t1 LEFT JOIN (t2 LEFT JOIN t3 ON t2.a=t3.a) ON t1.a=t2.a

    Table t3 is last both in the join nest (t2 - t3) and in (t1 - (t2 - t3))
    Thus, join conditions for both join nests will be evaluated when reaching
    this table.

  For each outer join operation processed, the join condition is split
  optimally over the inner tables of the outer join. The split-out conditions
  are later referred to as table conditions (but note that several table
  conditions stemming from different join operations may be combined into
  a composite table condition).

  Example:
    Consider the above query once more.
    The predicate t1.a=t2.a can be evaluated when rows from t1 and t2 are ready,
    ie at table t2. The predicate t2.a=t3.a can be evaluated at table t3.

  Each non-constant split-out table condition is guarded by a match variable
  that enables it only when a matching row is found for all the embedded
  outer join operations.

  Each split-out table condition is guarded by a variable that turns the
  condition off just before a null-complemented row for the outer join
  operation is formed. Thus, the join condition will not be checked for
  the null-complemented row.
*/

bool JOIN::attach_join_conditions(plan_idx last_tab) {
  DBUG_ENTER("JOIN::attach_join_conditions");
  ASSERT_BEST_REF_IN_JOIN_ORDER(this);

  for (plan_idx first_inner = best_ref[last_tab]->first_inner();
       first_inner != NO_PLAN_IDX &&
       best_ref[first_inner]->last_inner() == last_tab;
       first_inner = best_ref[first_inner]->first_upper()) {
    /*
      Table last_tab is the last inner table of an outer join, locate
      the corresponding join condition from the first inner table of the
      same outer join:
    */
    Item *const join_cond = best_ref[first_inner]->join_cond();
    DBUG_ASSERT(join_cond);
    /*
      Add the constant part of the join condition to the first inner table
      of the outer join.
    */
    Item *cond = make_cond_for_table(thd, join_cond, const_table_map,
                                     table_map(0), false);
    if (cond) {
      cond = new Item_func_trig_cond(cond, NULL, this, first_inner,
                                     Item_func_trig_cond::IS_NOT_NULL_COMPL);
      if (!cond) DBUG_RETURN(true);
      if (cond->fix_fields(thd, NULL)) DBUG_RETURN(true);

      if (best_ref[first_inner]->and_with_condition(cond)) DBUG_RETURN(true);
    }
    /*
      Split the non-constant part of the join condition into parts that
      can be attached to the inner tables of the outer join.
    */
    for (plan_idx i = first_inner; i <= last_tab; ++i) {
      table_map prefix_tables = best_ref[i]->prefix_tables();
      table_map added_tables = best_ref[i]->added_tables();

      /*
        When handling the first inner table of an outer join, we may also
        reference all tables ahead of this table:
      */
      if (i == first_inner) added_tables = prefix_tables;
      /*
        We need RAND_TABLE_BIT on the last inner table, in case there is a
        non-deterministic function in the join condition.
        (RAND_TABLE_BIT is set for the last table of the join plan,
         but this is not sufficient for join conditions, which may have a
         last inner table that is ahead of the last table of the join plan).
      */
      if (i == last_tab) {
        prefix_tables |= RAND_TABLE_BIT;
        added_tables |= RAND_TABLE_BIT;
      }
      cond = make_cond_for_table(thd, join_cond, prefix_tables, added_tables,
                                 false);
      if (cond == NULL) continue;
      /*
        If the table is part of an outer join that is embedded in the
        outer join currently being processed, wrap the condition in
        triggered conditions for match variables of such embedded outer joins.
      */
      if (!(cond = add_found_match_trig_cond(this, best_ref[i]->first_inner(),
                                             cond, first_inner)))
        DBUG_RETURN(true);

      // Add the guard turning the predicate off for the null-complemented row.
      cond = new Item_func_trig_cond(cond, NULL, this, first_inner,
                                     Item_func_trig_cond::IS_NOT_NULL_COMPL);
      if (!cond) DBUG_RETURN(true);
      if (cond->fix_fields(thd, NULL)) DBUG_RETURN(true);

      // Add the generated condition to the existing table condition
      if (best_ref[i]->and_with_condition(cond)) DBUG_RETURN(true);
    }
  }

  DBUG_RETURN(false);
}

/*****************************************************************************
  Remove calculation with tables that aren't yet read. Remove also tests
  against fields that are read through key where the table is not a
  outer join table.
  We can't remove tests that are made against columns which are stored
  in sorted order.
*****************************************************************************/

static Item *part_of_refkey(TABLE *table, TABLE_REF *ref, Field *field) {
  uint ref_parts = ref->key_parts;
  if (ref_parts) {
    if (ref->has_guarded_conds()) return NULL;

    const KEY_PART_INFO *key_part = table->key_info[ref->key].key_part;

    for (uint part = 0; part < ref_parts; part++, key_part++)
      if (field->eq(key_part->field) &&
          !(key_part->key_part_flag & HA_PART_KEY_SEG))
        return ref->items[part];
  }
  return NULL;
}

/**
  @brief
  Identify redundant predicates.

  @details
  Test if the equality predicate 'left_item = right_item' is redundant
  due to a REF-access already being set up on the table, where 'left_item' is
  part of the REF-key being used, and 'right_item' is equal to the key value
  specified for that field in the key.
  In such cases the predicate is known to be 'true' for any rows retrieved
  from that table. Thus it is redundant.

  @param left_item   The Item_field possibly being part of A ref-KEY.
  @param right_item  The equality value specified for 'left_item'.

  @return  'true' if the predicate is redundant.

  @note See comments in reduce_cond_for_table() about careful
  usage/modifications of test_if_ref().
*/

static bool test_if_ref(Item_field *left_item, Item *right_item) {
  if (left_item->depended_from)
    return false;  // don't even read join_tab of inner subquery!
  Field *field = left_item->field;
  JOIN_TAB *join_tab = field->table->reginfo.join_tab;
  if (join_tab == nullptr) return false;

  ASSERT_BEST_REF_IN_JOIN_ORDER(join_tab->join());

  // No need to change const test
  if (!field->table->const_table &&
      /* "ref_or_null" implements "x=y or x is null", not "x=y" */
      (join_tab->type() != JT_REF_OR_NULL)) {
    Item *ref_item = part_of_refkey(field->table, &join_tab->ref(), field);
    if (ref_item && ref_item->eq(right_item, 1)) {
      right_item = right_item->real_item();
      if (right_item->type() == Item::FIELD_ITEM)
        return (field->eq_def(down_cast<Item_field *>(right_item)->field));
      /* remove equalities injected by IN->EXISTS transformation */
      else if (right_item->type() == Item::CACHE_ITEM)
        return down_cast<Item_cache *>(right_item)->eq_def(field);
      if (right_item->const_for_execution() && !(right_item->is_null())) {
        /*
          We can remove all fields except:
          1. String data types:
           - For BINARY/VARBINARY fields with equality against a
             string: Ref access can return more rows than match the
             string. The reason seems to be that the string constant
             is not "padded" to the full length of the field when
             setting up ref access. @todo Change how ref access for
             BINARY/VARBINARY fields are done so that only qualifying
             rows are returned from the storage engine.
          2. Float data type: Comparison of float can differ
           - When we search "WHERE field=value" using an index,
             the "value" side is converted from double to float by
             Field_float::store(), then two floats are compared.
           - When we search "WHERE field=value" without indexes,
             the "field" side is converted from float to double by
             Field_float::val_real(), then two doubles are compared.
        */
        if (field->type() == MYSQL_TYPE_STRING &&
            field->charset()->pad_attribute == NO_PAD) {
          /*
            For "NO PAD" collations on CHAR columns, this function must return
            false, because removal of trailing space in CHAR columns makes the
            table value and the index value compare differently. As the column
            strips trailing spaces, it can return false candidates. Further
            comparison of the actual table values is required.
           */
          return false;
        }
        if (!((field->type() == MYSQL_TYPE_STRING ||  // 1
               field->type() == MYSQL_TYPE_VARCHAR) &&
              field->binary()) &&
            !(field->type() == MYSQL_TYPE_FLOAT && field->decimals() > 0))  // 2
        {
          return !right_item->save_in_field_no_warnings(field, true);
        }
      }
    }
  }
  return false;  // keep predicate
}

/**
  @brief
  Remove redundant predicates from condition, return the reduced condition.

  @details
  A predicate of the form 'field = value' may be redundant if the
  (ref-) access choosen for the table use an index containing 'field',
  where 'value' is specified as (part of) its ref-key. This method remove
  such redundant predicates, thus reducing the condition, possibly
  eliminating it entirely.

  If comparing 'values' against outer-joined tables, these are possibly
  'null-extended'. Thus the usage of these values in the ref-key, is not
  sufficient anymore to guarantee that 'field = value' is 'TRUE'.
  The 'null_extended' argument hold the table_map of any such possibly
  null-extended tables which are excluded from the above 'reduce' logic.

  Any tables referred in Item_func_trig_cond(FOUND_MATCH) conditions are
  aggregated into this null_extended table_map.

  @param cond           The condition to be 'reduced'.
  @param null_extended  table_map of possibly null-extended outer-tables.

  @return               The condition with redundant predicates removed,
                        possibly nullptr.
*/
static Item *reduce_cond_for_table(Item *cond, table_map null_extended) {
  DBUG_ENTER("reduce_cond_for_table");
  DBUG_EXECUTE("where",
               print_where(current_thd, cond, "cond term", QT_ORDINARY););

  if (cond->type() == Item::COND_ITEM) {
    List<Item> *arguments = down_cast<Item_cond *>(cond)->argument_list();
    List_iterator<Item> li(*arguments);
    if (down_cast<Item_cond *>(cond)->functype() == Item_func::COND_AND_FUNC) {
      Item *item;
      while ((item = li++)) {
        Item *upd_item = reduce_cond_for_table(item, null_extended);
        if (upd_item == nullptr) {
          li.remove();
        } else if (upd_item != item) {
          li.replace(upd_item);
        }
      }
      switch (arguments->elements) {
        case 0:
          DBUG_RETURN(nullptr);  // All 'true' -> And-cond true
        case 1:
          DBUG_RETURN(arguments->head());
      }
    } else {  // Or list
      Item *item;
      while ((item = li++)) {
        Item *upd_item = reduce_cond_for_table(item, null_extended);
        if (upd_item == nullptr) {
          DBUG_RETURN(nullptr);  // Term 'true' -> entire Or-cond true
        } else if (upd_item != item) {
          li.replace(upd_item);
        }
      }
    }
  } else if (cond->type() == Item::FUNC_ITEM) {
    Item_func *func = down_cast<Item_func *>(cond);
    if (func->functype() == Item_func::TRIG_COND_FUNC) {
      Item_func_trig_cond *func_trig = down_cast<Item_func_trig_cond *>(func);
      if (func_trig->get_trig_type() == Item_func_trig_cond::FOUND_MATCH) {
        /*
          All inner-tables are possible null-extended when evaluating
          the 'FOUND_MATCH'. Thus, predicates embedded in this trig_cond,
          refering these tables, should not be eliminated.
          -> Add to null_extended map.
        */
        null_extended |= func_trig->get_inner_tables();
      }

      Item *cond_arg = func->arguments()[0];
      Item *upd_arg = reduce_cond_for_table(cond_arg, null_extended);
      if (upd_arg == nullptr) {
        DBUG_RETURN(nullptr);
      }
      func->arguments()[0] = upd_arg;
    }

    else if (func->functype() == Item_func::EQ_FUNC) {
      /*
        Remove equalities that are guaranteed to be true by use of 'ref' access
        method.
        Note that ref access implements "table1.field1 <=>
        table2.indexed_field2", i.e. if it passed a NULL field1, it will return
        NULL indexed_field2 if there are.
        Thus the equality "table1.field1 = table2.indexed_field2",
        is equivalent to "ref access AND table1.field1 IS NOT NULL"
        i.e. "ref access and proper setting/testing of ref->null_rejecting".
        Thus, we must be careful, that when we remove equalities below we also
        set ref->null_rejecting, and test it at execution; otherwise wrong NULL
        matches appear.
        So:
        - for the optimization phase, the code which is below, and the code in
        test_if_ref(), and in add_key_field(), must be kept in sync: if the
        applicability conditions in one place are relaxed, they should also be
        relaxed elsewhere.
        - for the execution phase, all possible execution methods must test
        ref->null_rejecting.
      */
      if (func->used_tables() & null_extended) {
        /*
          Refering null-extended tables voids the test_if_ref() logic,
          keep predicate.
        */
        DBUG_RETURN(cond);
      }

      Item *left_item = func->arguments()[0]->real_item();
      Item *right_item = func->arguments()[1]->real_item();
      if ((left_item->type() == Item::FIELD_ITEM &&
           test_if_ref(down_cast<Item_field *>(left_item), right_item)) ||
          (right_item->type() == Item::FIELD_ITEM &&
           test_if_ref(down_cast<Item_field *>(right_item), left_item))) {
        DBUG_RETURN(nullptr);
      }
    }
  }
  DBUG_RETURN(cond);
}

/**
  @brief
  Remove redundant predicates and cache constant expressions.

  @details
  Do a final round on pushed down table conditions and HAVING
  clause. Optimize them for faster execution by removing
  predicates being obsolete due to the access path selected
  for the table. Constant expressions are also cached
  to avoid evaluating them for each row being compared.

  @return False if success, True if error

  @note This function is run after conditions have been pushed down to
        individual tables, so transformation is applied to JOIN_TAB::condition
        and not to the WHERE condition.
*/
bool JOIN::finalize_table_conditions() {
  /*
    Unnecessary to reduce conditions for const tables as they are only
    evaluated once.
  */
  DBUG_ASSERT(!plan_is_const());
  ASSERT_BEST_REF_IN_JOIN_ORDER(this);

  Opt_trace_context *const trace = &thd->opt_trace;
  Opt_trace_object trace_wrapper(trace);
  Opt_trace_array trace_tables(trace, "finalizing_table_conditions");

  for (uint i = const_tables; i < tables; i++) {
    Item *condition = best_ref[i]->condition();
    if (condition == nullptr) continue;

    /*
      Table predicates known to be true by the selected
      (ref-)access method may be removed from the condition
    */
    Opt_trace_object trace_cond(trace);
    trace_cond.add_utf8_table(best_ref[i]->table_ref);
    trace_cond.add("original_table_condition", condition);
    condition = reduce_cond_for_table(condition, table_map(0));
    if (condition != nullptr) condition->update_used_tables();

    /*
      Cache constant expressions in table conditions.
      (Moved down from WHERE- and ON-clauses)
    */
    if (condition != nullptr) {
      Item *cache_item = nullptr;
      Item **analyzer_arg = &cache_item;
      condition = condition->compile(
          &Item::cache_const_expr_analyzer, (uchar **)&analyzer_arg,
          &Item::cache_const_expr_transformer, (uchar *)&cache_item);
      if (condition == nullptr) return true;
    }

    trace_cond.add("final_table_condition   ", condition);
    best_ref[i]->set_condition(condition);
  }

  /* Cache constant expressions in HAVING-clauses. */
  if (having_cond != nullptr) {
    Item *cache_item = nullptr;
    Item **analyzer_arg = &cache_item;
    having_cond = having_cond->compile(
        &Item::cache_const_expr_analyzer, (uchar **)&analyzer_arg,
        &Item::cache_const_expr_transformer, (uchar *)&cache_item);
    if (having_cond == nullptr) return true;
  }
  return false;
}

/**
  @brief
  Add keys to derived tables'/views' result tables in a list

  @details
  This function generates keys for all derived tables/views of the select_lex
  to which this join corresponds to with help of the TABLE_LIST:generate_keys
  function.

  @return false all keys were successfully added.
  @return true OOM error
*/

bool JOIN::generate_derived_keys() {
  DBUG_ASSERT(select_lex->materialized_derived_table_count ||
              select_lex->table_func_count);

  for (TABLE_LIST *table = select_lex->leaf_tables; table;
       table = table->next_leaf) {
    table->derived_keys_ready = true;
    /* Process tables that aren't materialized yet. */
    if (table->uses_materialization() && !table->table->is_created() &&
        table->generate_keys())
      return true;
  }
  return false;
}

/**
  For each materialized derived table/view, informs every TABLE of the key it
  will (not) use, segregates used keys from unused keys in TABLE::key_info,
  and eliminates unused keys.
*/

void JOIN::finalize_derived_keys() {
  DBUG_ASSERT(select_lex->materialized_derived_table_count ||
              select_lex->table_func_count);
  ASSERT_BEST_REF_IN_JOIN_ORDER(this);

  bool adjust_key_count = false;
  table_map processed_tables = 0;

  for (uint i = 0; i < tables; i++) {
    JOIN_TAB *tab = best_ref[i];
    TABLE *table = tab->table();
    TABLE_LIST *table_ref = tab->table_ref;
    /*
     Save chosen key description if:
     1) it's a materialized derived table
     2) it's not yet instantiated
     3) some keys are defined for it
    */
    if (table && table_ref->uses_materialization() &&  // (1)
        !table->is_created() &&                        // (2)
        table->s->keys > 0)                            // (3)
    {
      /*
        If there are two local references to the same CTE, and they use
        the same key, the iteration for the second reference is unnecessary.
      */
      if (processed_tables & table_ref->map()) continue;

      adjust_key_count = true;

      Key_use *const keyuse = tab->position()->key;

      if (!keyuse) {
        tab->keys().clear_all();
        tab->const_keys.clear_all();
        continue;
      }

      Key_map used_keys;
      Derived_refs_iterator it(table_ref);
      while (TABLE *t = it.get_next()) {
        /*
          Eliminate possible keys created by this JOIN and which it
          doesn't use.
          Collect all keys of this table which are used by any reference in
          this query block. Any other query block doesn't matter as:
          - either it was optimized before, so it's not using a key we may
          want to drop.
          - or it was optimized in this same window, so:
            * either we own the window, then any key we may want to
            drop is not visible to it.
            * or it owns the window, then we are using only existing
            keys.
          - or it will be optimized after, so it's not using any key yet.

          used_keys is a mix of possible used keys and existing used keys.
        */
        if (t->pos_in_table_list->select_lex == select_lex) {
          JOIN_TAB *tab = t->reginfo.join_tab;
          Key_use *keyuse = tab->position()->key;
          if (keyuse) used_keys.set_bit(keyuse->key);
        }
      }

      uint new_idx = table->s->find_first_unused_tmp_key(used_keys);
      const uint old_idx = keyuse->key;
      DBUG_ASSERT(old_idx != new_idx);

      if (old_idx > new_idx) {
        DBUG_ASSERT(table->s->owner_of_possible_tmp_keys == select_lex);
        it.rewind();
        while (TABLE *t = it.get_next()) {
          /*
            Unlike the collection of used_keys, references from other query
            blocks must be considered here, as they need a key_info array
            consistent with the to-be-changed table->s->keys.
          */
          t->copy_tmp_key(old_idx, it.is_first());
        }
      } else
        new_idx = old_idx;  // Index stays at same slot

      /*
        If the key was created by earlier-optimized query blocks, and is
        already used by nonlocal references, those don't need any further
        update: they are already setup to use it and we're not moving the
        key.
        If the key was created by this query block, nonlocal references cannot
        possibly be referencing it.
        In both cases, only local references need to update their Key_use.
      */
      it.rewind();
      while (TABLE *t = it.get_next()) {
        if (t->pos_in_table_list->select_lex != select_lex) continue;
        JOIN_TAB *tab = t->reginfo.join_tab;
        Key_use *keyuse = tab->position()->key;
        if (keyuse && keyuse->key == old_idx) {
          processed_tables |= t->pos_in_table_list->map();
          const bool key_is_const = tab->const_keys.is_set(old_idx);
          // tab->keys() was never set, so must be set
          tab->keys().clear_all();
          tab->keys().set_bit(new_idx);
          tab->const_keys.clear_all();
          if (key_is_const) tab->const_keys.set_bit(new_idx);
          for (Key_use *it = keyuse;
               it->table_ref == tab->table_ref && it->key == old_idx; it++)
            it->key = new_idx;
        }
      }
    }
  }

  if (!adjust_key_count) return;

  // Finally we know how many keys remain in the table.
  for (uint i = 0; i < tables; i++) {
    JOIN_TAB *tab = best_ref[i];
    TABLE *table = tab->table();
    TABLE_LIST *table_ref = tab->table_ref;
    if (table && table_ref->uses_materialization() && !table->is_created() &&
        table->s->keys > 0) {
      if (table->s->owner_of_possible_tmp_keys != select_lex) continue;
      /*
        Release lock. As a bonus, avoid double work when this loop
        later processes another local reference to the same table (similar to
        the processed_tables map in the first loop).
      */
      table->s->owner_of_possible_tmp_keys = nullptr;
      Derived_refs_iterator it(table_ref);
      while (TABLE *t = it.get_next()) t->drop_unused_tmp_keys(it.is_first());
    }
  }
}

/**
  @brief
  Extract a condition that can be checked after reading given table

  @param thd        Current session.
  @param cond       Condition to analyze
  @param tables     Tables for which "current field values" are available
  @param used_table Table(s) that we are extracting the condition for (may
                    also include PSEUDO_TABLE_BITS, and may be zero)
  @param exclude_expensive_cond  Do not push expensive conditions

  @retval <>NULL Generated condition
  @retval = NULL Already checked, OR error

  @details
    Extract the condition that can be checked after reading the table(s)
    specified in @c used_table, given that current-field values for tables
    specified in @c tables bitmap are available.
    If @c used_table is 0, extract conditions for all tables in @c tables.

    This function can be used to extract conditions relevant for a table
    in a join order. Together with its caller, it will ensure that all
    conditions are attached to the first table in the join order where all
    necessary fields are available, and it will also ensure that a given
    condition is attached to only one table.
    To accomplish this, first initialize @c tables to the empty
    set. Then, loop over all tables in the join order, set @c used_table to
    the bit representing the current table, accumulate @c used_table into the
    @c tables set, and call this function. To ensure correct handling of
    const expressions and outer references, add the const table map and
    OUTER_REF_TABLE_BIT to @c used_table for the first table. To ensure
    that random expressions are evaluated for the final table, add
    RAND_TABLE_BIT to @c used_table for the final table.

    The function assumes that constant, inexpensive parts of the condition
    have already been checked. Constant, expensive parts will be attached
    to the first table in the join order, provided that the above call
    sequence is followed.

    The call order will ensure that conditions covering tables in @c tables
    minus those in @c used_table, have already been checked.

    The function takes into account that some parts of the condition are
    guaranteed to be true by employed 'ref' access methods (the code that
    does this is located at the end, search down for "EQ_FUNC").

  @note
    make_cond_for_info_schema() uses an algorithm similar to
    make_cond_for_table().
*/

Item *make_cond_for_table(THD *thd, Item *cond, table_map tables,
                          table_map used_table, bool exclude_expensive_cond) {
  /*
    Ignore this condition if
     1. We are extracting conditions for a specific table, and
     2. that table is not referenced by the condition, but not if
     3. this is a constant condition not checked at optimization time and
        this is the first table we are extracting conditions for.
       (Assuming that used_table == tables for the first table.)
  */
  if (used_table &&                                     // 1
      !(cond->used_tables() & used_table) &&            // 2
      !(cond->is_expensive() && used_table == tables))  // 3
    return NULL;

  if (cond->type() == Item::COND_ITEM) {
    if (((Item_cond *)cond)->functype() == Item_func::COND_AND_FUNC) {
      /* Create new top level AND item */
      Item_cond_and *new_cond = new Item_cond_and;
      if (!new_cond) return NULL;
      List_iterator<Item> li(*((Item_cond *)cond)->argument_list());
      Item *item;
      while ((item = li++)) {
        Item *fix = make_cond_for_table(thd, item, tables, used_table,
                                        exclude_expensive_cond);
        if (fix) new_cond->argument_list()->push_back(fix);
      }
      switch (new_cond->argument_list()->elements) {
        case 0:
          return NULL;  // Always true
        case 1:
          return new_cond->argument_list()->head();
        default:
          if (new_cond->fix_fields(thd, NULL)) return NULL;
          return new_cond;
      }
    } else {  // Or list
      Item_cond_or *new_cond = new Item_cond_or;
      if (!new_cond) return NULL;
      List_iterator<Item> li(*((Item_cond *)cond)->argument_list());
      Item *item;
      while ((item = li++)) {
        Item *fix = make_cond_for_table(thd, item, tables, table_map(0),
                                        exclude_expensive_cond);
        if (!fix) return NULL;  // Always true
        new_cond->argument_list()->push_back(fix);
      }
      if (new_cond->fix_fields(thd, NULL)) return NULL;
      return new_cond;
    }
  }

  /*
    Omit this condition if
     1. Some tables referred by the condition are not available, or
     2. We are extracting conditions for all tables, the condition is
        considered 'expensive', and we want to delay evaluation of such
        conditions to the execution phase.
  */
  if ((cond->used_tables() & ~tables) ||                                // 1
      (!used_table && exclude_expensive_cond && cond->is_expensive()))  // 2
    return NULL;

  return cond;
}

/**
  Separates the predicates in a join condition and pushes them to the
  join step where all involved tables are available in the join prefix.
  ON clauses from JOIN expressions are also pushed to the most appropriate step.

  @param join Join object where predicates are pushed.

  @param cond Pointer to condition which may contain an arbitrary number of
              predicates, combined using AND, OR and XOR items.
              If NULL, equivalent to a predicate that returns true for all
              row combinations.


  @retval true  Found impossible WHERE clause, or out-of-memory
  @retval false Other
*/

static bool make_join_select(JOIN *join, Item *cond) {
  THD *thd = join->thd;
  Opt_trace_context *const trace = &thd->opt_trace;
  DBUG_ENTER("make_join_select");
  ASSERT_BEST_REF_IN_JOIN_ORDER(join);

  // Add IS NOT NULL conditions to table conditions:
  add_not_null_conds(join);

  /*
    Extract constant conditions that are part of the WHERE clause.
    Constant parts of join conditions from outer joins are attached to
    the appropriate table condition in JOIN::attach_join_conditions().
  */
  if (cond) /* Because of QUICK_GROUP_MIN_MAX_SELECT */
  {         /* there may be a select without a cond. */
    if (join->primary_tables > 1)
      cond->update_used_tables();  // Table number may have changed
    if (join->plan_is_const() &&
        join->select_lex->master_unit() ==
            thd->lex->unit)  // The outer-most query block
      join->const_table_map |= RAND_TABLE_BIT;
  }
  /*
    Extract conditions that depend on constant tables.
    The const part of the query's WHERE clause can be checked immediately
    and if it is not satisfied then the join has empty result
  */
  Item *const_cond = NULL;
  if (cond)
    const_cond = make_cond_for_table(thd, cond, join->const_table_map,
                                     table_map(0), true);

  // Add conditions added by add_not_null_conds()
  for (uint i = 0; i < join->const_tables; i++) {
    if (and_conditions(&const_cond, join->best_ref[i]->condition()))
      DBUG_RETURN(true);
  }
  DBUG_EXECUTE("where",
               print_where(thd, const_cond, "constants", QT_ORDINARY););
  if (const_cond != NULL) {
    const bool const_cond_result = const_cond->val_int() != 0;
    if (thd->is_error()) DBUG_RETURN(true);

    Opt_trace_object trace_const_cond(trace);
    trace_const_cond.add("condition_on_constant_tables", const_cond)
        .add("condition_value", const_cond_result);
    if (const_cond_result) {
      if (join->plan_is_const() &&
          !(cond->used_tables() & ~join->const_table_map)) {
        DBUG_PRINT("info", ("Found always true WHERE condition"));
        join->where_cond = NULL;
      }
    } else {
      DBUG_PRINT("info", ("Found impossible WHERE condition"));
      DBUG_RETURN(true);
    }
  }

  /*
    Extract remaining conditions from WHERE clause and join conditions,
    and attach them to the most appropriate table condition. This means that
    a condition will be evaluated as soon as all fields it depends on are
    available. For outer join conditions, the additional criterion is that
    we must have determined whether outer-joined rows are available, or
    have been NULL-extended, see JOIN::attach_join_conditions() for details.
  */
  {
    Opt_trace_object trace_wrapper(trace);
    Opt_trace_object trace_conditions(trace, "attaching_conditions_to_tables");
    trace_conditions.add("original_condition", cond);
    Opt_trace_array trace_attached_comp(trace,
                                        "attached_conditions_computation");

    for (uint i = join->const_tables; i < join->tables; i++) {
      JOIN_TAB *const tab = join->best_ref[i];

      if (!tab->position()) continue;
      /*
        first_inner is the X in queries like:
        SELECT * FROM t1 LEFT OUTER JOIN (t2 JOIN t3) ON X
      */
      const plan_idx first_inner = tab->first_inner();
      const table_map used_tables = tab->prefix_tables();
      const table_map current_map = tab->added_tables();
      Item *tmp = NULL;

      if (cond)
        tmp = make_cond_for_table(thd, cond, used_tables, current_map, false);
      /* Add conditions added by add_not_null_conds(). */
      if (tab->condition() && and_conditions(&tmp, tab->condition()))
        DBUG_RETURN(true);

      if (cond && !tmp && tab->quick()) {  // Outer join
        DBUG_ASSERT(tab->type() == JT_RANGE || tab->type() == JT_INDEX_MERGE);
        /*
          Hack to handle the case where we only refer to a table
          in the ON part of an OUTER JOIN. In this case we want the code
          below to check if we should use 'quick' instead.
        */
        DBUG_PRINT("info", ("Item_int"));
        tmp = new Item_int((longlong)1, 1);  // Always true
      }
      if (tmp || !cond || tab->type() == JT_REF ||
          tab->type() == JT_REF_OR_NULL || tab->type() == JT_EQ_REF ||
          first_inner != NO_PLAN_IDX) {
        DBUG_EXECUTE("where",
                     print_where(thd, tmp, tab->table()->alias, QT_ORDINARY););
        /*
          If tab is an inner table of an outer join operation,
          add a match guard to the pushed down predicate.
          The guard will turn the predicate on only after
          the first match for outer tables is encountered.
        */
        if (cond && tmp) {
          /*
            Because of QUICK_GROUP_MIN_MAX_SELECT there may be a select without
            a cond, so neutralize the hack above.
          */
          if (!(tmp = add_found_match_trig_cond(join, first_inner, tmp,
                                                NO_PLAN_IDX)))
            DBUG_RETURN(true);
          tab->set_condition(tmp);
        } else {
          tab->set_condition(NULL);
        }

        DBUG_EXECUTE("where",
                     print_where(thd, tmp, tab->table()->alias, QT_ORDINARY););

        if (tab->quick()) {
          if (tab->needed_reg.is_clear_all() && tab->type() != JT_CONST) {
            /*
              We keep (for now) the QUICK AM calculated in
              get_quick_record_count().
            */
            DBUG_ASSERT(tab->quick()->is_valid());
          } else {
            delete tab->quick();
            tab->set_quick(NULL);
          }
        }

        if ((tab->type() == JT_ALL || tab->type() == JT_RANGE ||
             tab->type() == JT_INDEX_MERGE || tab->type() == JT_INDEX_SCAN) &&
            tab->use_quick != QS_RANGE) {
          /*
            We plan to scan (table/index/range scan).
            Check again if we should use an index. We can use an index if:

            1a) There is a condition that range optimizer can work on, and
            1b) There are non-constant conditions on one or more keys, and
            1c) Some of the non-constant fields may have been read
                already. This may be the case if this is not the first
                table in the join OR this is a subselect with
                non-constant conditions referring to an outer table
                (dependent subquery)
                or,
            2a) There are conditions only relying on constants
            2b) This is the first non-constant table
            2c) There is a limit of rows to read that is lower than
                the fanout for this table, predicate filters included
                (i.e., the estimated number of rows that will be
                produced for this table per row combination of
                previous tables)
            2d) The query is NOT run with FOUND_ROWS() (because in that
                case we have to scan through all rows to count them anyway)
          */
          enum {
            DONT_RECHECK,
            NOT_FIRST_TABLE,
            LOW_LIMIT
          } recheck_reason = DONT_RECHECK;

          DBUG_ASSERT(tab->const_keys.is_subset(tab->keys()));

          const join_type orig_join_type = tab->type();
          const QUICK_SELECT_I *const orig_quick = tab->quick();

          if (cond &&                              // 1a
              (tab->keys() != tab->const_keys) &&  // 1b
              (i > 0 ||                            // 1c
               (join->select_lex->master_unit()->item &&
                cond->used_tables() & OUTER_REF_TABLE_BIT)))
            recheck_reason = NOT_FIRST_TABLE;
          else if (!tab->const_keys.is_clear_all() &&  // 2a
                   i == join->const_tables &&          // 2b
                   (join->unit->select_limit_cnt <
                    (tab->position()->rows_fetched *
                     tab->position()->filter_effect)) &&  // 2c
                   !join->calc_found_rows)                // 2d
            recheck_reason = LOW_LIMIT;

          // Secondary storage engines do not support index access.
          if (tab->table()->s->is_secondary()) recheck_reason = DONT_RECHECK;

          if (tab->position()->sj_strategy == SJ_OPT_LOOSE_SCAN) {
            /*
              Semijoin loose scan has settled for a certain index-based access
              method with suitable characteristics, don't substitute it.
            */
            recheck_reason = DONT_RECHECK;
          }

          if (recheck_reason != DONT_RECHECK) {
            Opt_trace_object trace_one_table(trace);
            trace_one_table.add_utf8_table(tab->table_ref);
            Opt_trace_object trace_table(trace, "rechecking_index_usage");
            if (recheck_reason == NOT_FIRST_TABLE)
              trace_table.add_alnum("recheck_reason", "not_first_table");
            else
              trace_table.add_alnum("recheck_reason", "low_limit")
                  .add("limit", join->unit->select_limit_cnt)
                  .add("row_estimate", tab->position()->rows_fetched *
                                           tab->position()->filter_effect);

            /* Join with outer join condition */
            Item *orig_cond = tab->condition();
            tab->and_with_condition(tab->join_cond());

            /*
              We can't call sel->cond->fix_fields,
              as it will break tab->join_cond() if it's AND condition
              (fix_fields currently removes extra AND/OR levels).
              Yet attributes of the just built condition are not needed.
              Thus we call sel->cond->quick_fix_field for safety.
            */
            if (tab->condition() && !tab->condition()->fixed)
              tab->condition()->quick_fix_field();

            Key_map usable_keys = tab->keys();
            enum_order interesting_order = ORDER_NOT_RELEVANT;

            if (recheck_reason == LOW_LIMIT) {
              int read_direction = 0;

              /*
                If the current plan is to use range, then check if the
                already selected index provides the order dictated by the
                ORDER BY clause.
              */
              if (tab->quick() && tab->quick()->index != MAX_KEY) {
                const uint ref_key = tab->quick()->index;
                bool skip_quick;
                read_direction = test_if_order_by_key(
                    &join->order, tab->table(), ref_key, NULL, &skip_quick);
                if (skip_quick) read_direction = 0;
                /*
                  If the index provides order there is no need to recheck
                  index usage; we already know from the former call to
                  test_quick_select() that a range scan on the chosen
                  index is cheapest. Note that previous calls to
                  test_quick_select() did not take order direction
                  (ASC/DESC) into account, so in case of DESC ordering
                  we still need to recheck.
                */
                if ((read_direction == 1) ||
                    (read_direction == -1 && tab->quick()->reverse_sorted())) {
                  recheck_reason = DONT_RECHECK;
                }
              }
              if (recheck_reason != DONT_RECHECK) {
                int best_key = -1;
                ha_rows select_limit = join->unit->select_limit_cnt;

                /* Use index specified in FORCE INDEX FOR ORDER BY, if any. */
                if (tab->table()->force_index)
                  usable_keys.intersect(tab->table()->keys_in_use_for_order_by);

                /* Do a cost based search on the indexes that give sort order */
                test_if_cheaper_ordering(
                    tab, &join->order, tab->table(), usable_keys, -1,
                    select_limit, &best_key, &read_direction, &select_limit);
                if (best_key < 0)
                  recheck_reason = DONT_RECHECK;  // No usable keys
                else {
                  // Only usable_key is the best_key chosen
                  usable_keys.clear_all();
                  usable_keys.set_bit(best_key);
                  interesting_order =
                      (read_direction == -1 ? ORDER_DESC : ORDER_ASC);
                }
              }
            }

            bool search_if_impossible = recheck_reason != DONT_RECHECK;
            if (search_if_impossible) {
              if (tab->quick()) {
                delete tab->quick();
                tab->set_type(JT_ALL);
              }
              QUICK_SELECT_I *qck;
              search_if_impossible =
                  test_quick_select(
                      thd, usable_keys, used_tables & ~tab->table_ref->map(),
                      join->calc_found_rows ? HA_POS_ERROR
                                            : join->unit->select_limit_cnt,
                      false,  // don't force quick range
                      interesting_order, tab, tab->condition(),
                      &tab->needed_reg, &qck, tab->table()->force_index) < 0;
              tab->set_quick(qck);
            }
            tab->set_condition(orig_cond);
            if (search_if_impossible) {
              /*
                Before reporting "Impossible WHERE" for the whole query
                we have to check isn't it only "impossible ON" instead
              */
              if (!tab->join_cond())
                DBUG_RETURN(1);  // No ON, so it's really "impossible WHERE"
              Opt_trace_object trace_without_on(trace, "without_ON_clause");
              if (tab->quick()) {
                delete tab->quick();
                tab->set_type(JT_ALL);
              }
              QUICK_SELECT_I *qck;
              const bool impossible_where =
                  test_quick_select(
                      thd, tab->keys(), used_tables & ~tab->table_ref->map(),
                      join->calc_found_rows ? HA_POS_ERROR
                                            : join->unit->select_limit_cnt,
                      false,  // don't force quick range
                      ORDER_NOT_RELEVANT, tab, tab->condition(),
                      &tab->needed_reg, &qck, tab->table()->force_index) < 0;
              tab->set_quick(qck);
              if (impossible_where) DBUG_RETURN(1);  // Impossible WHERE
            }

            /*
              Access method changed. This is after deciding join order
              and access method for all other tables so the info
              updated below will not have any effect on the execution
              plan.
            */
            if (tab->quick())
              tab->set_type(calc_join_type(tab->quick()->get_type()));

          }  // end of "if (recheck_reason != DONT_RECHECK)"

          if (!tab->table()->quick_keys.is_subset(tab->checked_keys) ||
              !tab->needed_reg.is_subset(tab->checked_keys)) {
            tab->keys().merge(tab->table()->quick_keys);
            tab->keys().merge(tab->needed_reg);

            /*
              The logic below for assigning tab->use_quick is strange.
              It bases the decision of which access method to use
              (dynamic range, range, scan) based on seemingly
              unrelated information like the presense of another index
              with too bad selectivity to be used.

              Consider the following scenario:

              The join optimizer has decided to use join order
              (t1,t2), and 'tab' is currently t2. Further, assume that
              there is a join condition between t1 and t2 using some
              range operator (e.g. "t1.x < t2.y").

              It has been decided that a table scan is best for t2.
              make_join_select() then reran the range optimizer a few
              lines up because there is an index 't2.good_idx'
              covering the t2.y column. If 'good_idx' is the only
              index in t2, the decision below will be to use dynamic
              range. However, if t2 also has another index 't2.other'
              which the range access method can be used on but
              selectivity is bad (#rows estimate is high), then table
              scan is chosen instead.

              Thus, the choice of DYNAMIC RANGE vs SCAN depends on the
              presense of an index that has so bad selectivity that it
              will not be used anyway.
            */
            if (!tab->needed_reg.is_clear_all() &&
                (tab->table()->quick_keys.is_clear_all() ||
                 (tab->quick() && (tab->quick()->records >= 100L)))) {
              tab->use_quick = QS_DYNAMIC_RANGE;
              tab->set_type(JT_ALL);
            } else
              tab->use_quick = QS_RANGE;
          }

          if (tab->type() != orig_join_type ||
              tab->quick() != orig_quick)  // Access method changed
            tab->position()->filter_effect = COND_FILTER_STALE;
        }
      }

      if (join->attach_join_conditions(i)) DBUG_RETURN(true);
    }
    trace_attached_comp.end();

    /*
      In outer joins the loop above, in iteration for table #i, may push
      conditions to a table before #i. Thus, the processing below has to be in
      a separate loop:
    */
    Opt_trace_array trace_attached_summary(trace,
                                           "attached_conditions_summary");
    for (uint i = join->const_tables; i < join->tables; i++) {
      JOIN_TAB *const tab = join->best_ref[i];
      if (!tab->table()) continue;
      Item *const cond = tab->condition();
      Opt_trace_object trace_one_table(trace);
      trace_one_table.add_utf8_table(tab->table_ref).add("attached", cond);
      if (cond && cond->has_subquery())  // traverse only if needed
      {
        /*
          Why we pass walk_subquery=false: imagine
          WHERE t1.col IN (SELECT * FROM t2
                             WHERE t2.col IN (SELECT * FROM t3)
          and tab==t1. The grandchild subquery (SELECT * FROM t3) should not
          be marked as "in condition of t1" but as "in condition of t2", for
          correct calculation of the number of its executions.
        */
        std::pair<SELECT_LEX *, int> pair_object(join->select_lex, i);
        cond->walk(&Item::inform_item_in_cond_of_tab, Item::WALK_POSTFIX,
                   pointer_cast<uchar *>(&pair_object));
      }
    }
  }
  DBUG_RETURN(0);
}

/**
  Remove the following expressions from ORDER BY and GROUP BY:
  Constant expressions @n
  Expression that only uses tables that are of type EQ_REF and the reference
  is in the ORDER list or if all refereed tables are of the above type.

  In the following, the X field can be removed:
  @code
  SELECT * FROM t1,t2 WHERE t1.a=t2.a ORDER BY t1.a,t2.X
  SELECT * FROM t1,t2,t3 WHERE t1.a=t2.a AND t2.b=t3.b ORDER BY t1.a,t3.X
  @endcode

  These can't be optimized:
  @code
  SELECT * FROM t1,t2 WHERE t1.a=t2.a ORDER BY t2.X,t1.a
  SELECT * FROM t1,t2 WHERE t1.a=t2.a AND t1.b=t2.b ORDER BY t1.a,t2.c
  SELECT * FROM t1,t2 WHERE t1.a=t2.a ORDER BY t2.b,t1.a
  @endcode

  @param  join         join object
  @param  start_order  clause being analyzed (ORDER BY, GROUP BY...)
  @param  tab          table
  @param  cached_eq_ref_tables  bitmap: bit Z is set if the table of map Z
  was already the subject of an eq_ref_table() call for the same clause; then
  the return value of this previous call can be found at bit Z of
  'eq_ref_tables'
  @param  eq_ref_tables see above.
*/

static bool eq_ref_table(JOIN *join, ORDER *start_order, JOIN_TAB *tab,
                         table_map *cached_eq_ref_tables,
                         table_map *eq_ref_tables) {
  /* We can skip const tables only if not an outer table */
  if (tab->type() == JT_CONST && tab->first_inner() == NO_PLAN_IDX) return true;
  if (tab->type() != JT_EQ_REF || tab->table()->is_nullable()) return false;

  const table_map map = tab->table_ref->map();
  uint found = 0;

  for (Item **ref_item = tab->ref().items,
            **end = ref_item + tab->ref().key_parts;
       ref_item != end; ref_item++) {
    if (!(*ref_item)->const_item()) {  // Not a const ref
      ORDER *order;
      for (order = start_order; order; order = order->next) {
        if ((*ref_item)->eq(order->item[0], 0)) break;
      }
      if (order) {
        if (!(order->used & map)) {
          found++;
          order->used |= map;
        }
        continue;  // Used in ORDER BY
      }
      if (!only_eq_ref_tables(join, start_order, (*ref_item)->used_tables(),
                              cached_eq_ref_tables, eq_ref_tables))
        return false;
    }
  }
  /* Check that there was no reference to table before sort order */
  for (; found && start_order; start_order = start_order->next) {
    if (start_order->used & map) {
      found--;
      continue;
    }
    if (start_order->depend_map & map) return false;
  }
  return true;
}

/// @see eq_ref_table()
static bool only_eq_ref_tables(JOIN *join, ORDER *order, table_map tables,
                               table_map *cached_eq_ref_tables,
                               table_map *eq_ref_tables) {
  tables &= ~PSEUDO_TABLE_BITS;
  for (JOIN_TAB **tab = join->map2table; tables; tab++, tables >>= 1) {
    if (tables & 1) {
      const table_map map = (*tab)->table_ref->map();
      bool is_eq_ref;
      if (*cached_eq_ref_tables & map)  // then there exists a cached bit
        is_eq_ref = *eq_ref_tables & map;
      else {
        is_eq_ref = eq_ref_table(join, order, *tab, cached_eq_ref_tables,
                                 eq_ref_tables);
        if (is_eq_ref)
          *eq_ref_tables |= map;
        else
          *eq_ref_tables &= ~map;
        *cached_eq_ref_tables |= map;  // now there exists a cached bit
      }
      if (!is_eq_ref) return false;
    }
  }
  return true;
}

/**
  Check if an expression in ORDER BY or GROUP BY is a duplicate of a
  preceding expression.

  @param  first_order   the first expression in the ORDER BY or
                        GROUP BY clause
  @param  possible_dup  the expression that might be a duplicate of
                        another expression preceding it the ORDER BY
                        or GROUP BY clause

  @returns true if possible_dup is a duplicate, false otherwise
*/
static bool duplicate_order(const ORDER *first_order,
                            const ORDER *possible_dup) {
  const ORDER *order;
  for (order = first_order; order; order = order->next) {
    if (order == possible_dup) {
      // all expressions preceding possible_dup have been checked.
      return false;
    } else {
      const Item *it1 = order->item[0]->real_item();
      const Item *it2 = possible_dup->item[0]->real_item();

      if (it1->eq(it2, 0)) return true;
    }
  }
  return false;
}

/**
  Remove all constants and check if ORDER only contains simple
  expressions.

  simple_order is set to 1 if sort_order only uses fields from head table
  and the head table is not a LEFT JOIN table.

  @param first_order            List of SORT or GROUP order
  @param cond                   WHERE statement
  @param change_list            Set to 1 if we should remove things from list.
                                If this is not set, then only simple_order is
                                calculated.
  @param simple_order           Set to 1 if we are only using simple expressions
  @param group_by               True if order represents a grouping operation

  @return
    Returns new sort order
*/

ORDER *JOIN::remove_const(ORDER *first_order, Item *cond, bool change_list,
                          bool *simple_order, bool group_by) {
  DBUG_ENTER("JOIN::remove_const");

  ASSERT_BEST_REF_IN_JOIN_ORDER(this);

  if (plan_is_const())
    DBUG_RETURN(change_list ? 0 : first_order);  // No need to sort

  Opt_trace_context *const trace = &thd->opt_trace;
  Opt_trace_disable_I_S trace_disabled(trace, first_order == NULL);
  Opt_trace_object trace_simpl(
      trace, group_by ? "simplifying_group_by" : "simplifying_order_by");
  if (trace->is_started()) {
    String str;
    SELECT_LEX::print_order(
        thd, &str, first_order,
        enum_query_type(QT_TO_SYSTEM_CHARSET | QT_SHOW_SELECT_NUMBER |
                        QT_NO_DEFAULT_DB));
    trace_simpl.add_utf8("original_clause", str.ptr(), str.length());
  }
  Opt_trace_array trace_each_item(trace, "items");

  ORDER *order, **prev_ptr;
  JOIN_TAB *const first_tab = best_ref[const_tables];
  table_map first_table = first_tab->table_ref->map();
  table_map not_const_tables = ~const_table_map;
  table_map ref;
  // Caches to avoid repeating eq_ref_table() calls, @see eq_ref_table()
  table_map eq_ref_tables = 0, cached_eq_ref_tables = 0;

  prev_ptr = &first_order;
  *simple_order = !first_tab->join_cond();

  // De-optimization in conjunction with window functions
  if (group_by && m_windows.elements > 0) *simple_order = false;

  /* NOTE: A variable of not_const_tables ^ first_table; breaks gcc 2.7 */

  update_depend_map(first_order);

  for (order = first_order; order; order = order->next) {
    Opt_trace_object trace_one_item(trace);
    trace_one_item.add("item", order->item[0]);
    table_map order_tables = order->item[0]->used_tables();

    if (order->item[0]->has_aggregation() || order->item[0]->has_wf() ||
        /*
          If the outer table of an outer join is const (either by itself or
          after applying WHERE condition), grouping on a field from such a
          table will be optimized away and filesort without temporary table
          will be used unless we prevent that now. Filesort is not fit to
          handle joins and the join condition is not applied. We can't detect
          the case without an expensive test, however, so we force temporary
          table for all queries containing more than one table, ROLLUP, and an
          outer join.
         */
        (primary_tables > 1 && rollup.state == ROLLUP::STATE_INITED &&
         select_lex->outer_join))
      *simple_order = 0;  // Must do a temp table to sort
    else if (!(order_tables & not_const_tables)) {
      if (order->item[0]->has_subquery()) {
        if (!thd->lex->is_explain()) {
          Opt_trace_array trace_subselect(trace, "subselect_evaluation");
          String str;
          order->item[0]->val_str(&str);
        }
        order->item[0]->mark_subqueries_optimized_away();
      }
      trace_one_item.add("uses_only_constant_tables", true);
      continue;  // skip const item
    } else if (duplicate_order(first_order, order)) {
      /*
        If 'order' is a duplicate of an expression earlier in the
        ORDER/GROUP BY sequence, it can be removed from the ORDER BY
        or GROUP BY clause.
      */
      trace_one_item.add("duplicate_item", true);
      continue;
    } else if (order->in_field_list && order->item[0]->has_subquery())
      /*
        If the order item is a subquery that is also in the field
        list, a temp table should be used to avoid evaluating the
        subquery for each row both when a) creating a sort index and
        b) getting the value.
          Example: "SELECT (SELECT ... ) as a ... GROUP BY a;"
       */
      *simple_order = false;
    else {
      if (order_tables & (RAND_TABLE_BIT | OUTER_REF_TABLE_BIT))
        *simple_order = 0;
      else {
        if (cond && const_expression_in_where(cond, order->item[0])) {
          trace_one_item.add("equals_constant_in_where", true);
          continue;
        }
        if ((ref = order_tables & (not_const_tables ^ first_table))) {
          if (!(order_tables & first_table) &&
              only_eq_ref_tables(this, first_order, ref, &cached_eq_ref_tables,
                                 &eq_ref_tables)) {
            trace_one_item.add("eq_ref_to_preceding_items", true);
            continue;
          }
          *simple_order = 0;  // Must do a temp table to sort
        }
      }
    }
    if (change_list) *prev_ptr = order;  // use this entry
    prev_ptr = &order->next;
  }
  if (change_list) *prev_ptr = 0;
  if (prev_ptr == &first_order)  // Nothing to sort/group
    *simple_order = 1;
  DBUG_PRINT("exit", ("simple_order: %d", (int)*simple_order));

  trace_each_item.end();
  trace_simpl.add("resulting_clause_is_simple", *simple_order);
  if (trace->is_started() && change_list) {
    String str;
    SELECT_LEX::print_order(
        thd, &str, first_order,
        enum_query_type(QT_TO_SYSTEM_CHARSET | QT_SHOW_SELECT_NUMBER |
                        QT_NO_DEFAULT_DB));
    trace_simpl.add_utf8("resulting_clause", str.ptr(), str.length());
  }

  DBUG_RETURN(first_order);
}

/**
  Optimize conditions by

     a) applying transitivity to build multiple equality predicates
        (MEP): if x=y and y=z the MEP x=y=z is built.
     b) apply constants where possible. If the value of x is known to be
        42, x is replaced with a constant of value 42. By transitivity, this
        also applies to MEPs, so the MEP in a) will become 42=x=y=z.
     c) remove conditions that are always false or always true

  @param thd                Thread handler
  @param[in,out] cond       WHERE or HAVING condition to optimize
  @param[out] cond_equal    The built multiple equalities
  @param join_list          list of join operations with join conditions
                            = NULL: Called for HAVING condition
  @param[out] cond_value    Not changed if cond was empty
                              COND_TRUE if cond is always true
                              COND_FALSE if cond is impossible
                              COND_OK otherwise


  @returns false if success, true if error
*/

bool optimize_cond(THD *thd, Item **cond, COND_EQUAL **cond_equal,
                   List<TABLE_LIST> *join_list, Item::cond_result *cond_value) {
  Opt_trace_context *const trace = &thd->opt_trace;
  DBUG_ENTER("optimize_cond");

  Opt_trace_object trace_wrapper(trace);
  Opt_trace_object trace_cond(trace, "condition_processing");
  trace_cond.add_alnum("condition", join_list ? "WHERE" : "HAVING");
  trace_cond.add("original_condition", *cond);
  Opt_trace_array trace_steps(trace, "steps");

  /*
    Enter this function
    a) For a WHERE condition or a query having outer join.
    b) For a HAVING condition.
  */
  DBUG_ASSERT(*cond || join_list);

  /*
    Build all multiple equality predicates and eliminate equality
    predicates that can be inferred from these multiple equalities.
    For each reference of a field included into a multiple equality
    that occurs in a function set a pointer to the multiple equality
    predicate. Substitute a constant instead of this field if the
    multiple equality contains a constant.
    This is performed for the WHERE condition and any join conditions, but
    not for the HAVING condition.
  */
  if (join_list) {
    Opt_trace_object step_wrapper(trace);
    step_wrapper.add_alnum("transformation", "equality_propagation");
    {
      Opt_trace_disable_I_S disable_trace_wrapper(
          trace, !(*cond && (*cond)->has_subquery()));
      Opt_trace_array trace_subselect(trace, "subselect_evaluation");
      if (build_equal_items(thd, *cond, cond, NULL, true, join_list,
                            cond_equal))
        DBUG_RETURN(true);
    }
    step_wrapper.add("resulting_condition", *cond);
  }
  /* change field = field to field = const for each found field = const */
  if (*cond) {
    Opt_trace_object step_wrapper(trace);
    step_wrapper.add_alnum("transformation", "constant_propagation");
    {
      Opt_trace_disable_I_S disable_trace_wrapper(trace,
                                                  !(*cond)->has_subquery());
      Opt_trace_array trace_subselect(trace, "subselect_evaluation");
      if (propagate_cond_constants(thd, NULL, *cond, *cond)) DBUG_RETURN(true);
    }
    step_wrapper.add("resulting_condition", *cond);
  }

  /*
    Remove all instances of item == item
    Remove all and-levels where CONST item != CONST item
  */
  DBUG_EXECUTE("where",
               print_where(thd, *cond, "after const change", QT_ORDINARY););
  if (*cond) {
    Opt_trace_object step_wrapper(trace);
    step_wrapper.add_alnum("transformation", "trivial_condition_removal");
    {
      Opt_trace_disable_I_S disable_trace_wrapper(trace,
                                                  !(*cond)->has_subquery());
      Opt_trace_array trace_subselect(trace, "subselect_evaluation");
      if (remove_eq_conds(thd, *cond, cond, cond_value)) DBUG_RETURN(true);
    }
    step_wrapper.add("resulting_condition", *cond);
  }
  if (thd->is_error()) DBUG_RETURN(true);
  DBUG_RETURN(false);
}

/**
  Calls fold_condition. If that made the condition constant for execution,
  simplify and fold again. @see fold_condition() for arguments.
*/
static bool fold_condition_exec(THD *thd, Item *cond, Item **retcond,
                                Item::cond_result *cond_value) {
  if (fold_condition(thd, cond, retcond, cond_value)) return true;
  if (*retcond != nullptr && (*retcond)->const_for_execution() &&
      !(*retcond)->is_expensive())  // simplify further maybe
    return remove_eq_conds(thd, *retcond, retcond, cond_value);
  return false;
}

/**
  Removes const and eq items. Returns the new item, or nullptr if no condition.

  @param      thd        thread handler
  @param      cond       the condition to handle
  @param[out] retcond    condition after const removal
  @param[out] cond_value resulting value of the condition
              =COND_OK    condition must be evaluated (e.g. field = constant)
              =COND_TRUE  always true                 (e.g. 1 = 1)
              =COND_FALSE always false                (e.g. 1 = 2)

  @returns false if success, true if error
*/
bool remove_eq_conds(THD *thd, Item *cond, Item **retcond,
                     Item::cond_result *cond_value) {
  if (cond->type() == Item::COND_ITEM) {
    Item_cond *const item_cond = down_cast<Item_cond *>(cond);
    const bool and_level = item_cond->functype() == Item_func::COND_AND_FUNC;
    List_iterator<Item> li(*item_cond->argument_list());
    bool should_fix_fields = false;
    *cond_value = Item::COND_UNDEF;
    Item *item;
    while ((item = li++)) {
      Item *new_item;
      Item::cond_result tmp_cond_value;
      if (remove_eq_conds(thd, item, &new_item, &tmp_cond_value)) return true;

      if (new_item == NULL)
        li.remove();
      else if (item != new_item) {
        (void)li.replace(new_item);
        should_fix_fields = true;
      }
      if (*cond_value == Item::COND_UNDEF) *cond_value = tmp_cond_value;
      switch (tmp_cond_value) {
        case Item::COND_OK:  // Not true or false
          if (and_level || *cond_value == Item::COND_FALSE)
            *cond_value = tmp_cond_value;
          break;
        case Item::COND_FALSE:
          if (and_level)  // Always false
          {
            *cond_value = tmp_cond_value;
            *retcond = NULL;
            return false;
          }
          break;
        case Item::COND_TRUE:
          if (!and_level)  // Always true
          {
            *cond_value = tmp_cond_value;
            *retcond = NULL;
            return false;
          }
          break;
        case Item::COND_UNDEF:  // Impossible
          DBUG_ASSERT(false);   /* purecov: deadcode */
      }
    }
    if (should_fix_fields) item_cond->update_used_tables();

    if (item_cond->argument_list()->elements == 0 ||
        *cond_value != Item::COND_OK) {
      *retcond = NULL;
      return false;
    }
    if (item_cond->argument_list()->elements == 1) {
      /*
        BUG#11765699:
        We're dealing with an AND or OR item that has only one
        argument. However, it is not an option to empty the list
        because:

         - this function is called for either JOIN::conds or
           JOIN::having, but these point to the same condition as
           SELECT_LEX::where and SELECT_LEX::having do.

         - The return value of remove_eq_conds() is assigned to
           JOIN::conds and JOIN::having, so emptying the list and
           returning the only remaining item "replaces" the AND or OR
           with item for the variables in JOIN. However, the return
           value is not assigned to the SELECT_LEX counterparts. Thus,
           if argument_list is emptied, SELECT_LEX forgets the item in
           argument_list()->head().

        item is therefore returned, but argument_list is not emptied.
      */
      item = item_cond->argument_list()->head();
      /*
        Consider reenabling the line below when the optimizer has been
        split into properly separated phases.

        item_cond->argument_list()->empty();
      */
      *retcond = item;
      return false;
    }
  } else if (cond->type() == Item::FUNC_ITEM &&
             down_cast<Item_func *>(cond)->functype() ==
                 Item_func::ISNULL_FUNC) {
    Item_func_isnull *const func = down_cast<Item_func_isnull *>(cond);
    Item **args = func->arguments();
    if (args[0]->type() == Item::FIELD_ITEM) {
      Field *const field = down_cast<Item_field *>(args[0])->field;
      /* fix to replace 'NULL' dates with '0' (shreeve@uci.edu) */
      /*
        See BUG#12594011
        Documentation says that
        SELECT datetime_notnull d FROM t1 WHERE d IS NULL
        shall return rows where d=='0000-00-00'

        Thus, for DATE and DATETIME columns defined as NOT NULL,
        "date_notnull IS NULL" has to be modified to
        "date_notnull IS NULL OR date_notnull == 0" (if outer join)
        "date_notnull == 0"                         (otherwise)

      */
      if (((field->type() == MYSQL_TYPE_DATE) ||
           (field->type() == MYSQL_TYPE_DATETIME)) &&
          (field->flags & NOT_NULL_FLAG)) {
        Item *item0 = new (thd->mem_root) Item_int((longlong)0, 1);
        if (item0 == NULL) return true;
        Item *eq_cond = new (thd->mem_root) Item_func_eq(args[0], item0);
        if (eq_cond == NULL) return true;

        if (args[0]->is_outer_field()) {
          // outer join: transform "col IS NULL" to "col IS NULL or col=0"
          Item *or_cond = new (thd->mem_root) Item_cond_or(eq_cond, cond);
          if (or_cond == NULL) return true;
          cond = or_cond;
        } else {
          // not outer join: transform "col IS NULL" to "col=0"
          cond = eq_cond;
        }

        if (cond->fix_fields(thd, &cond)) return true;
      }
    }
    if (cond->const_for_execution()) {
      bool value;
      if (eval_const_cond(thd, cond, &value)) return true;
      *cond_value = value ? Item::COND_TRUE : Item::COND_FALSE;
      *retcond = NULL;
      return false;
    }

    return fold_condition_exec(thd, cond, retcond, cond_value);
  } else if (cond->const_for_execution() && !cond->is_expensive()) {
    bool value;
    if (eval_const_cond(thd, cond, &value)) return true;
    *cond_value = value ? Item::COND_TRUE : Item::COND_FALSE;
    *retcond = NULL;
    return false;
  } else {  // boolan compare function
    *cond_value = cond->eq_cmp_result();
    if (*cond_value == Item::COND_OK) {
      return fold_condition_exec(thd, cond, retcond, cond_value);
    }
    Item *left_item = down_cast<Item_func *>(cond)->arguments()[0];
    Item *right_item = down_cast<Item_func *>(cond)->arguments()[1];
    if (left_item->eq(right_item, 1)) {
      if (!left_item->maybe_null ||
          down_cast<Item_func *>(cond)->functype() == Item_func::EQUAL_FUNC) {
        *retcond = NULL;
        return false;  // Compare of identical items
      }
    }
  }
  return fold_condition_exec(thd, cond, retcond, cond_value);
}

/**
  Check if GROUP BY/DISTINCT can be optimized away because the set is
  already known to be distinct.

  Used in removing the GROUP BY/DISTINCT of the following types of
  statements:
  @code
    SELECT [DISTINCT] <unique_key_cols>... FROM <single_table_ref>
      [GROUP BY <unique_key_cols>,...]
  @endcode

    If (a,b,c is distinct)
    then <any combination of a,b,c>,{whatever} is also distinct

    This function checks if all the key parts of any of the unique keys
    of the table are referenced by a list : either the select list
    through find_field_in_item_list or GROUP BY list through
    find_field_in_order_list.
    If the above holds and the key parts cannot contain NULLs then we
    can safely remove the GROUP BY/DISTINCT,
    as no result set can be more distinct than an unique key.

  @param tab                  The join table to operate on.
  @param find_func            function to iterate over the list and search
                              for a field
  @param data

  @retval
    1                    found
  @retval
    0                    not found.

  @note
    The function assumes that make_outerjoin_info() has been called in
    order for the check for outer tables to work.
*/

static bool list_contains_unique_index(JOIN_TAB *tab,
                                       bool (*find_func)(Field *, void *),
                                       void *data) {
  TABLE *table = tab->table();

  if (tab->is_inner_table_of_outer_join()) return 0;
  for (uint keynr = 0; keynr < table->s->keys; keynr++) {
    if (keynr == table->s->primary_key ||
        (table->key_info[keynr].flags & HA_NOSAME)) {
      KEY *keyinfo = table->key_info + keynr;
      KEY_PART_INFO *key_part, *key_part_end;

      for (key_part = keyinfo->key_part,
          key_part_end = key_part + keyinfo->user_defined_key_parts;
           key_part < key_part_end; key_part++) {
        if (key_part->field->real_maybe_null() ||
            !find_func(key_part->field, data))
          break;
      }
      if (key_part == key_part_end) return 1;
    }
  }
  return 0;
}

/**
  Helper function for list_contains_unique_index.
  Find a field reference in a list of ORDER structures.
  Finds a direct reference of the Field in the list.

  @param field                The field to search for.
  @param data                 ORDER *.The list to search in

  @retval
    1                    found
  @retval
    0                    not found.
*/

static bool find_field_in_order_list(Field *field, void *data) {
  ORDER *group = (ORDER *)data;
  bool part_found = 0;
  for (ORDER *tmp_group = group; tmp_group; tmp_group = tmp_group->next) {
    Item *item = (*tmp_group->item)->real_item();
    if (item->type() == Item::FIELD_ITEM &&
        ((Item_field *)item)->field->eq(field)) {
      part_found = 1;
      break;
    }
  }
  return part_found;
}

/**
  Helper function for list_contains_unique_index.
  Find a field reference in a dynamic list of Items.
  Finds a direct reference of the Field in the list.

  @param[in] field             The field to search for.
  @param[in] data              List<Item> *.The list to search in

  @retval
    1                    found
  @retval
    0                    not found.
*/

static bool find_field_in_item_list(Field *field, void *data) {
  List<Item> *fields = (List<Item> *)data;
  bool part_found = 0;
  List_iterator<Item> li(*fields);
  Item *item;

  while ((item = li++)) {
    if (item->type() == Item::FIELD_ITEM &&
        ((Item_field *)item)->field->eq(field)) {
      part_found = 1;
      break;
    }
  }
  return part_found;
}

/**
  Create a group by that consist of all non const fields.

  Try to use the fields in the order given by 'order' to allow one to
  optimize away 'order by'.
*/

static ORDER *create_distinct_group(THD *thd, Ref_item_array ref_item_array,
                                    ORDER *order_list, List<Item> &fields,
                                    bool *all_order_by_fields_used) {
  List_iterator<Item> li(fields);
  Item *item;
  ORDER *order, *group, **prev;

  *all_order_by_fields_used = 1;

  prev = &group;
  group = 0;
  for (order = order_list; order; order = order->next) {
    if (order->in_field_list) {
      ORDER *ord = (ORDER *)thd->memdup((char *)order, sizeof(ORDER));
      if (!ord) return 0;
      *prev = ord;
      prev = &ord->next;
      (*ord->item)->marker = Item::MARKER_DISTINCT_GROUP;
    } else
      *all_order_by_fields_used = 0;
  }

  li.rewind();
  while ((item = li++)) {
    if (!item->const_item() && !item->has_aggregation() &&
        item->marker != Item::MARKER_DISTINCT_GROUP) {
      /*
        Don't put duplicate columns from the SELECT list into the
        GROUP BY list.
      */
      ORDER *ord_iter;
      for (ord_iter = group; ord_iter; ord_iter = ord_iter->next)
        if ((*ord_iter->item)->eq(item, 1)) goto next_item;

      ORDER *ord = (ORDER *)thd->mem_calloc(sizeof(ORDER));
      if (!ord) return 0;

      if (item->type() == Item::FIELD_ITEM &&
          item->data_type() == MYSQL_TYPE_BIT) {
        /*
          Because HEAP tables can't index BIT fields we need to use an
          additional hidden field for grouping because later it will be
          converted to a LONG field. Original field will remain of the
          BIT type and will be returned to a client.
          @note setup_ref_array() needs to account for the extra space.
        */
        Item_field *new_item = new Item_field(thd, (Item_field *)item);
        ord->item = thd->lex->current_select()->add_hidden_item(new_item);
      } else {
        /*
          We have here only field_list (not all_field_list), so we can use
          simple indexing of ref_item_array (order in the array and in the
          list are same)
        */
        ord->item = &ref_item_array[0];
      }
      ord->direction = ORDER_ASC;
      *prev = ord;
      prev = &ord->next;
    }
  next_item:
    ref_item_array.pop_front();
  }
  *prev = 0;
  return group;
}

/**
  Return table number if there is only one table in sort order
  and group and order is compatible, else return 0.
*/

static TABLE *get_sort_by_table(ORDER *a, ORDER *b, TABLE_LIST *tables) {
  table_map map = (table_map)0;
  DBUG_ENTER("get_sort_by_table");

  if (!a)
    a = b;  // Only one need to be given
  else if (!b)
    b = a;

  for (; a && b; a = a->next, b = b->next) {
    if (!(*a->item)->eq(*b->item, 1)) DBUG_RETURN(0);
    map |= a->item[0]->used_tables();
  }
  map &= ~INNER_TABLE_BIT;
  if (!map || (map & (RAND_TABLE_BIT | OUTER_REF_TABLE_BIT))) DBUG_RETURN(0);

  for (; !(map & tables->map()); tables = tables->next_leaf)
    ;
  if (map != tables->map()) DBUG_RETURN(0);  // More than one table
  DBUG_PRINT("exit", ("sort by table: %d", tables->tableno()));
  DBUG_RETURN(tables->table);
}

/**
  Update some values in keyuse for faster choose_table_order() loop.

  @todo Check if this is the real meaning of ref_table_rows.
*/

void JOIN::optimize_keyuse() {
  for (size_t ix = 0; ix < keyuse_array.size(); ++ix) {
    Key_use *keyuse = &keyuse_array.at(ix);
    table_map map;
    /*
      If we find a ref, assume this table matches a proportional
      part of this table.
      For example 100 records matching a table with 5000 records
      gives 5000/100 = 50 records per key
      Constant tables are ignored.
      To avoid bad matches, we don't make ref_table_rows less than 100.
    */
    keyuse->ref_table_rows = ~(ha_rows)0;  // If no ref
    if (keyuse->used_tables &
        (map = (keyuse->used_tables &
                ~(const_table_map | OUTER_REF_TABLE_BIT)))) {
      uint tableno;
      for (tableno = 0; !(map & 1); map >>= 1, tableno++) {
      }
      if (map == 1)  // Only one table
      {
        TABLE *tmp_table = join_tab[tableno].table();

        keyuse->ref_table_rows =
            max<ha_rows>(tmp_table->file->stats.records, 100);
      }
    }
    /*
      Outer reference (external field) is constant for single executing
      of subquery
    */
    if (keyuse->used_tables == OUTER_REF_TABLE_BIT) keyuse->ref_table_rows = 1;
  }
}

/**
  Function sets FT hints, initializes FT handlers
  and checks if FT index can be used as covered.
*/

bool JOIN::optimize_fts_query() {
  ASSERT_BEST_REF_IN_JOIN_ORDER(this);

  DBUG_ASSERT(select_lex->has_ft_funcs());

  for (uint i = const_tables; i < tables; i++) {
    JOIN_TAB *tab = best_ref[i];
    if (tab->type() != JT_FT) continue;

    Item_func_match *ifm;
    Item_func_match *ft_func =
        static_cast<Item_func_match *>(tab->position()->key->val);
    List_iterator<Item_func_match> li(*(select_lex->ftfunc_list));

    while ((ifm = li++)) {
      if (!(ifm->used_tables() & tab->table_ref->map()) || ifm->master)
        continue;

      if (ifm != ft_func) {
        if (ifm->can_skip_ranking())
          ifm->set_hints(this, FT_NO_RANKING, HA_POS_ERROR, false);
      }
    }

    /*
      Check if internal sorting is needed. FT_SORTED flag is set
      if no ORDER BY clause or ORDER BY MATCH function is the same
      as the function that is used for FT index and FT table is
      the first non-constant table in the JOIN.
    */
    if (i == const_tables && !(ft_func->get_hints()->get_flags() & FT_BOOL) &&
        (!order || ft_func == test_if_ft_index_order(order)))
      ft_func->set_hints(this, FT_SORTED, m_select_limit, false);

    /*
      Check if ranking is not needed. FT_NO_RANKING flag is set if
      MATCH function is used only in WHERE condition and  MATCH
      function is not part of an expression.
    */
    if (ft_func->can_skip_ranking())
      ft_func->set_hints(this, FT_NO_RANKING,
                         !order ? m_select_limit : HA_POS_ERROR, false);
  }

  return init_ftfuncs(thd, select_lex);
}

/**
  Check if FTS index only access is possible.

  @param tab  pointer to JOIN_TAB structure.

  @return  true if index only access is possible,
           false otherwise.
*/

bool JOIN::fts_index_access(JOIN_TAB *tab) {
  DBUG_ASSERT(tab->type() == JT_FT);
  TABLE *table = tab->table();

  if ((table->file->ha_table_flags() & HA_CAN_FULLTEXT_EXT) == 0)
    return false;  // Optimizations requires extended FTS support by table
                   // engine

  /*
    This optimization does not work with filesort nor GROUP BY
  */
  if (grouped || (order && m_ordered_index_usage != ORDERED_INDEX_ORDER_BY))
    return false;

  /*
    Check whether the FTS result is covering.  If only document id
    and rank is needed, there is no need to access table rows.
  */
  for (uint i = bitmap_get_first_set(table->read_set); i < table->s->fields;
       i = bitmap_get_next_set(table->read_set, i)) {
    if (table->field[i] != table->fts_doc_id_field ||
        !tab->ft_func()->docid_in_result())
      return false;
  }

  return true;
}

/**
   For {semijoin,subquery} materialization: calculates various cost
   information, based on a plan in join->best_positions covering the
   to-be-materialized query block and only this.

   @param join     JOIN where plan can be found
   @param sj_nest  sj materialization nest (NULL if subquery materialization)
   @param n_tables number of to-be-materialized tables
   @param[out] sjm where computed costs will be stored

   @note that this function modifies join->map2table, which has to be filled
   correctly later.
*/
static void calculate_materialization_costs(JOIN *join, TABLE_LIST *sj_nest,
                                            uint n_tables,
                                            Semijoin_mat_optimize *sjm) {
  double mat_cost;           // Estimated cost of materialization
  double mat_rowcount;       // Estimated row count before duplicate removal
  double distinct_rowcount;  // Estimated rowcount after duplicate removal
  List<Item> *inner_expr_list;

  if (sj_nest) {
    /*
      get_partial_join_cost() assumes a regular join, which is correct when
      we optimize a sj-materialization nest (always executed as regular
      join).
    */
    get_partial_join_cost(join, n_tables, &mat_cost, &mat_rowcount);
    n_tables += join->const_tables;
    inner_expr_list = &sj_nest->nested_join->sj_inner_exprs;
  } else {
    mat_cost = join->best_read;
    mat_rowcount = static_cast<double>(join->best_rowcount);
    inner_expr_list = &join->select_lex->item_list;
  }

  /*
    Adjust output cardinality estimates. If the subquery has form

    ... oe IN (SELECT t1.colX, t2.colY, func(X,Y,Z) )

    then the number of distinct output record combinations has an
    upper bound of product of number of records matching the tables
    that are used by the SELECT clause.
    TODO:
    We can get a more precise estimate if we
     - use rec_per_key cardinality estimates. For simple cases like
     "oe IN (SELECT t.key ...)" it is trivial.
     - Functional dependencies between the tables in the semi-join
     nest (the payoff is probably less here?)
  */
  {
    for (uint i = 0; i < n_tables; i++) {
      JOIN_TAB *const tab = join->best_positions[i].table;
      join->map2table[tab->table_ref->tableno()] = tab;
    }
    List_iterator<Item> it(*inner_expr_list);
    Item *item;
    table_map map = 0;
    while ((item = it++)) map |= item->used_tables();
    map &= ~PSEUDO_TABLE_BITS;
    Table_map_iterator tm_it(map);
    int tableno;
    double rows = 1.0;
    while ((tableno = tm_it.next_bit()) != Table_map_iterator::BITMAP_END)
      rows *= join->map2table[tableno]->table()->quick_condition_rows;
    distinct_rowcount = min(mat_rowcount, rows);
  }
  /*
    Calculate temporary table parameters and usage costs
  */
  const uint rowlen = get_tmp_table_rec_length(*inner_expr_list);

  const Cost_model_server *cost_model = join->cost_model();

  Cost_model_server::enum_tmptable_type tmp_table_type;
  if (rowlen * distinct_rowcount < join->thd->variables.max_heap_table_size)
    tmp_table_type = Cost_model_server::MEMORY_TMPTABLE;
  else
    tmp_table_type = Cost_model_server::DISK_TMPTABLE;

  /*
    Let materialization cost include the cost to create the temporary
    table and write the rows into it:
  */
  mat_cost += cost_model->tmptable_create_cost(tmp_table_type);
  mat_cost +=
      cost_model->tmptable_readwrite_cost(tmp_table_type, mat_rowcount, 0.0);

  sjm->materialization_cost.reset();
  sjm->materialization_cost.add_io(mat_cost);

  sjm->expected_rowcount = distinct_rowcount;

  /*
    Set the cost to do a full scan of the temptable (will need this to
    consider doing sjm-scan):
  */
  sjm->scan_cost.reset();
  if (distinct_rowcount > 0.0) {
    const double scan_cost = cost_model->tmptable_readwrite_cost(
        tmp_table_type, 0.0, distinct_rowcount);
    sjm->scan_cost.add_io(scan_cost);
  }

  // The cost to lookup a row in temp. table
  const double row_cost =
      cost_model->tmptable_readwrite_cost(tmp_table_type, 0.0, 1.0);
  sjm->lookup_cost.reset();
  sjm->lookup_cost.add_io(row_cost);
}

/**
   Decides between EXISTS and materialization; performs last steps to set up
   the chosen strategy.
   @returns 'false' if no error

   @note If UNION this is called on each contained JOIN.

 */
bool JOIN::decide_subquery_strategy() {
  DBUG_ASSERT(unit->item);

  switch (unit->item->substype()) {
    case Item_subselect::IN_SUBS:
    case Item_subselect::ALL_SUBS:
    case Item_subselect::ANY_SUBS:
      // All of those are children of Item_in_subselect and may use EXISTS
      break;
    default:
      return false;
  }

  Item_in_subselect *const in_pred =
      static_cast<Item_in_subselect *>(unit->item);

  Item_exists_subselect::enum_exec_method chosen_method = in_pred->exec_method;
  // Materialization does not allow UNION so this can't happen:
  DBUG_ASSERT(chosen_method != Item_exists_subselect::EXEC_MATERIALIZATION);

  if ((chosen_method == Item_exists_subselect::EXEC_EXISTS_OR_MAT) &&
      compare_costs_of_subquery_strategies(&chosen_method))
    return true;

  switch (chosen_method) {
    case Item_exists_subselect::EXEC_EXISTS:
      if (select_lex->m_windows.elements > 0)  // grep for WL#10431
      {
        my_error(ER_NOT_SUPPORTED_YET, MYF(0),
                 "the combination of this ALL/ANY/SOME/IN subquery with this"
                 " comparison operator and with contained window functions");
        return true;
      }
      return in_pred->finalize_exists_transform(thd, select_lex);
    case Item_exists_subselect::EXEC_MATERIALIZATION:
      return in_pred->finalize_materialization_transform(thd, this);
    default:
      DBUG_ASSERT(false);
      return true;
  }
}

/**
   Tells what is the cheapest between IN->EXISTS and subquery materialization,
   in terms of cost, for the subquery's JOIN.
   Input:
   - join->{best_positions,best_read,best_rowcount} must contain the
   execution plan of EXISTS (where 'join' is the subquery's JOIN)
   - join2->{best_positions,best_read,best_rowcount} must be correctly set
   (where 'join2' is the parent join, the grandparent join, etc).
   Output:
   join->{best_positions,best_read,best_rowcount} contain the cheapest
   execution plan (where 'join' is the subquery's JOIN).

   This plan choice has to happen before calling functions which set up
   execution structures, like JOIN::get_best_combination().

   @param[out] method  chosen method (EXISTS or materialization) will be put
                       here.
   @returns false if success
*/
bool JOIN::compare_costs_of_subquery_strategies(
    Item_exists_subselect::enum_exec_method *method) {
  *method = Item_exists_subselect::EXEC_EXISTS;

  Item_exists_subselect::enum_exec_method allowed_strategies =
      select_lex->subquery_strategy(thd);

  /*
    A non-deterministic subquery should not use materialization, unless forced.
    For a detailed explanation, see SELECT_LEX::decorrelate_where_cond().
    Here, the same logic is applied also for subqueries that are not converted
    to semi-join.
  */
  if (allowed_strategies == Item_exists_subselect::EXEC_EXISTS_OR_MAT &&
      (unit->uncacheable & UNCACHEABLE_RAND))
    allowed_strategies = Item_exists_subselect::EXEC_EXISTS;

  if (allowed_strategies == Item_exists_subselect::EXEC_EXISTS) return false;

  DBUG_ASSERT(allowed_strategies == Item_exists_subselect::EXEC_EXISTS_OR_MAT ||
              allowed_strategies ==
                  Item_exists_subselect::EXEC_MATERIALIZATION);

  const JOIN *parent_join = unit->outer_select()->join;
  if (!parent_join || !parent_join->child_subquery_can_materialize)
    return false;

  Item_in_subselect *const in_pred =
      static_cast<Item_in_subselect *>(unit->item);

  /*
    Testing subquery_allows_etc() at each optimization is necessary as each
    execution of a prepared statement may use a different type of parameter.
  */
  if (!subquery_allows_materialization(in_pred, thd, select_lex,
                                       select_lex->outer_select()))
    return false;

  Opt_trace_context *const trace = &thd->opt_trace;
  Opt_trace_object trace_wrapper(trace);
  Opt_trace_object trace_subqmat(
      trace, "execution_plan_for_potential_materialization");
  const double saved_best_read = best_read;
  const ha_rows saved_best_rowcount = best_rowcount;
  POSITION *const saved_best_pos = best_positions;

  if (in_pred->in2exists_added_to_where()) {
    Opt_trace_array trace_subqmat_steps(trace, "steps");

    // Up to one extra slot per semi-join nest is needed (if materialized)
    const uint sj_nests = select_lex->sj_nests.elements;

    if (!(best_positions = new (thd->mem_root) POSITION[tables + sj_nests]))
      return true;

    // Compute plans which do not use outer references

    DBUG_ASSERT(allow_outer_refs);
    allow_outer_refs = false;

    if (optimize_semijoin_nests_for_materialization(this)) return true;

    if (Optimize_table_order(thd, this, NULL).choose_table_order()) return true;
  } else {
    /*
      If IN->EXISTS didn't add any condition to WHERE (only to HAVING, which
      can happen if subquery has aggregates) then the plan for materialization
      will be the same as for EXISTS - don't compute it again.
    */
    trace_subqmat.add("surely_same_plan_as_EXISTS", true)
        .add_alnum("cause", "EXISTS_did_not_change_WHERE");
  }

  Semijoin_mat_optimize sjm;
  calculate_materialization_costs(this, NULL, primary_tables, &sjm);

  /*
    The number of evaluations of the subquery influences costs, we need to
    compute it.
  */
  Opt_trace_object trace_subq_mat_decision(trace, "subq_mat_decision");
  const double subq_executions = calculate_subquery_executions(in_pred, trace);
  const double cost_exists = subq_executions * saved_best_read;
  const double cost_mat_table = sjm.materialization_cost.total_cost();
  const double cost_mat =
      cost_mat_table + subq_executions * sjm.lookup_cost.total_cost();
  const bool mat_chosen =
      (allowed_strategies == Item_exists_subselect::EXEC_EXISTS_OR_MAT)
          ? (cost_mat < cost_exists)
          : true;
  trace_subq_mat_decision
      .add("cost_to_create_and_fill_materialized_table", cost_mat_table)
      .add("cost_of_one_EXISTS", saved_best_read)
      .add("number_of_subquery_evaluations", subq_executions)
      .add("cost_of_materialization", cost_mat)
      .add("cost_of_EXISTS", cost_exists)
      .add("chosen", mat_chosen);
  if (mat_chosen) {
    *method = Item_exists_subselect::EXEC_MATERIALIZATION;
  } else {
    best_read = saved_best_read;
    best_rowcount = saved_best_rowcount;
    best_positions = saved_best_pos;
    /*
      Don't restore JOIN::positions or best_ref, they're not used
      afterwards. best_positions is (like: by get_sj_strategy()).
    */
  }
  return false;
}

double calculate_subquery_executions(const Item_subselect *subquery,
                                     Opt_trace_context *trace) {
  Opt_trace_array trace_parents(trace, "parent_fanouts");
  double subquery_executions = 1.0;
  for (;;) {
    const SELECT_LEX *const parent_select = subquery->unit->outer_select();
    const JOIN *const parent_join = parent_select->join;
    if (parent_join == nullptr) {
      /*
        May be single-table UPDATE/DELETE, has no join.
        @todo  we should find how many rows it plans to UPDATE/DELETE, taking
        inspiration in Explain_table::explain_rows_and_filtered().
        This is not a priority as it applies only to
        UPDATE - child(non-mat-subq) - grandchild(may-be-mat-subq).
        And it will autosolve the day UPDATE gets a JOIN.
      */
      break;
    }

    Opt_trace_object trace_parent(trace);
    trace_parent.add_select_number(parent_select->select_number);
    double parent_fanout;
    if (  // safety, not sure needed
        parent_join->plan_is_const() ||
        // if subq is in condition on constant table:
        !parent_join->child_subquery_can_materialize) {
      parent_fanout = 1.0;
      trace_parent.add("subq_attached_to_const_table", true);
    } else {
      if (subquery->in_cond_of_tab != NO_PLAN_IDX) {
        /*
          Subquery is attached to a certain 'pos', pos[-1].prefix_rowcount
          is the number of times we'll start a loop accessing 'pos'; each such
          loop will read pos->rows_fetched rows of 'pos', so subquery will
          be evaluated pos[-1].prefix_rowcount * pos->rows_fetched times.
          Exceptions:
          - if 'pos' is first, use 1.0 instead of pos[-1].prefix_rowcount
          - if 'pos' is first of a sj-materialization nest, same.

          If in a sj-materialization nest, pos->rows_fetched and
          pos[-1].prefix_rowcount are of the "nest materialization" plan
          (copied back in fix_semijoin_strategies()), which is
          appropriate as it corresponds to evaluations of our subquery.

          pos->prefix_rowcount is not suitable because if we have:
          select ... from ot1 where ot1.col in
            (select it1.col1 from it1 where it1.col2 not in (subq));
          and subq does subq-mat, and plan is ot1 - it1+firstmatch(ot1),
          then:
          - t1.prefix_rowcount==1 (due to firstmatch)
          - subq is attached to it1, and is evaluated for each row read from
            t1, potentially way more than 1.
         */
        const uint idx = subquery->in_cond_of_tab;
        DBUG_ASSERT((int)idx >= 0 && idx < parent_join->tables);
        trace_parent.add("subq_attached_to_table", true);
        QEP_TAB *const parent_tab = &parent_join->qep_tab[idx];
        trace_parent.add_utf8_table(parent_tab->table_ref);
        parent_fanout = parent_tab->position()->rows_fetched;
        if ((idx > parent_join->const_tables) &&
            !sj_is_materialize_strategy(parent_tab->position()->sj_strategy))
          parent_fanout *= parent_tab[-1].position()->prefix_rowcount;
      } else {
        /*
          Subquery is SELECT list, GROUP BY, ORDER BY, HAVING: it is evaluated
          at the end of the parent join's execution.
          It can be evaluated once per row-before-grouping:
          SELECT SUM(t1.col IN (subq)) FROM t1 GROUP BY expr;
          or once per row-after-grouping:
          SELECT SUM(t1.col) AS s FROM t1 GROUP BY expr HAVING s IN (subq),
          SELECT SUM(t1.col) IN (subq) FROM t1 GROUP BY expr
          It's hard to tell. We simply assume 'once per
          row-before-grouping'.

          Another approximation:
          SELECT ... HAVING x IN (subq) LIMIT 1
          best_rowcount=1 due to LIMIT, though HAVING (and thus the subquery)
          may be evaluated many times before HAVING becomes true and the limit
          is reached.
        */
        trace_parent.add("subq_attached_to_join_result", true);
        parent_fanout = static_cast<double>(parent_join->best_rowcount);
      }
    }
    subquery_executions *= parent_fanout;
    trace_parent.add("fanout", parent_fanout);
    const bool cacheable = parent_select->is_cacheable();
    trace_parent.add("cacheable", cacheable);
    if (cacheable) {
      // Parent executed only once
      break;
    }
    /*
      Parent query is executed once per outer row => go up to find number of
      outer rows. Example:
      SELECT ... IN(subq-with-in2exists WHERE ... IN (subq-with-mat))
    */
    subquery = parent_join->unit->item;
    if (subquery == nullptr) {
      // derived table, materialized only once
      break;
    }
  }  // for(;;)
  return subquery_executions;
}

/**
  Optimize rollup specification.

  Allocate objects needed for rollup processing.

  @returns false if success, true if error.
*/

bool JOIN::optimize_rollup() {
  tmp_table_param.quick_group = 0;  // Can't create groups in tmp table
  rollup.state = ROLLUP::STATE_INITED;

  /*
    Create pointers to the different sum function groups
    These are updated by rollup_make_fields()
  */
  tmp_table_param.group_parts = send_group_parts;
  /*
    substitute_gc() might substitute an expression in the GROUP BY list with
    a generated column. In such case the GC is added to the all_fields as a
    hidden field. In total, all_fields list could be grown by up to
    send_group_parts columns. Reserve space for them here.
  */
  const uint ref_array_size = all_fields.elements + send_group_parts;

  Item_null_result **null_items = static_cast<Item_null_result **>(
      thd->alloc(sizeof(Item *) * send_group_parts));

  rollup.null_items = Item_null_array(null_items, send_group_parts);
  rollup.ref_item_arrays = static_cast<Ref_item_array *>(
      thd->alloc((sizeof(Ref_item_array) + ref_array_size * sizeof(Item *)) *
                 send_group_parts));
  rollup.all_fields = static_cast<List<Item> *>(
      thd->alloc(sizeof(List<Item>) * send_group_parts));
  rollup.fields_list = static_cast<List<Item> *>(
      thd->alloc(sizeof(List<Item>) * send_group_parts));

  if (!null_items || !rollup.ref_item_arrays || !rollup.all_fields ||
      !rollup.fields_list)
    return true;

  Item **ref_array = (Item **)(rollup.ref_item_arrays + send_group_parts);

  /*
    Prepare space for field list for the different levels
    These will be filled up in rollup_make_fields()
  */
  ORDER *group = group_list;
  for (uint i = 0; i < send_group_parts; i++, group = group->next) {
    rollup.null_items[i] = new (thd->mem_root) Item_null_result(
        (*group->item)->data_type(), (*group->item)->result_type());
    if (rollup.null_items[i] == NULL) return true; /* purecov: inspected */
    rollup.fields_list[i].empty();
    rollup.all_fields[i].empty();
    rollup.ref_item_arrays[i] = Ref_item_array(ref_array, ref_array_size);
    ref_array += ref_array_size;
  }
  for (uint i = 0; i < send_group_parts; i++) {
    for (uint j = 0; j < fields_list.elements; j++)
      rollup.fields_list[i].push_back(rollup.null_items[i]);
    for (uint j = 0; j < all_fields.elements; j++)
      rollup.all_fields[i].push_back(rollup.null_items[i]);
  }
  return false;
}

/**
  Refine the best_rowcount estimation based on what happens after tables
  have been joined: LIMIT and type of result sink.
 */
void JOIN::refine_best_rowcount() {
  // If plan is const, 0 or 1 rows should be returned
  DBUG_ASSERT(!plan_is_const() || best_rowcount <= 1);

  if (plan_is_const()) return;

  /*
    If a derived table, or a member of a UNION which itself forms a derived
    table:
    setting estimate to 0 or 1 row would mark the derived table as const.
    The row count is bumped to the nearest higher value, so that the
    query block will not be evaluated during optimization.
  */
  if (best_rowcount <= 1 &&
      select_lex->master_unit()->first_select()->linkage == DERIVED_TABLE_TYPE)
    best_rowcount = PLACEHOLDER_TABLE_ROW_ESTIMATE;

  /*
    There will be no more rows than defined in the LIMIT clause. Use it
    as an estimate. If LIMIT 1 is specified, the query block will be
    considered "const", with actual row count 0 or 1.
  */
  set_if_smaller(best_rowcount, unit->select_limit_cnt);
}

List<Item> *JOIN::get_current_fields() {
  DBUG_ASSERT((int)current_ref_item_slice >= 0);
  if (current_ref_item_slice == REF_SLICE_SAVED_BASE) return fields;
  return &tmp_fields_list[current_ref_item_slice];
}

/**
  @} (end of group Query_Optimizer)
*/

/**
  This function is used to get the key length of Item object on
  which one tmp field will be created during create_tmp_table.
  This function references KEY_PART_INFO::init_from_field().

  @param item  A inner item of outer join

  @return  The length of a item to be as a key of a temp table
*/

static uint32 get_key_length_tmp_table(Item *item) {
  uint32 len = 0;

  item = item->real_item();
  if (item->type() == Item::FIELD_ITEM)
    len = ((Item_field *)item)->field->key_length();
  else
    len = item->max_length;

  if (item->maybe_null) len += HA_KEY_NULL_LENGTH;

  // references KEY_PART_INFO::init_from_field()
  enum_field_types type = item->data_type();
  if (type == MYSQL_TYPE_BLOB || type == MYSQL_TYPE_VARCHAR ||
      type == MYSQL_TYPE_GEOMETRY)
    len += HA_KEY_BLOB_LENGTH;

  return len;
}<|MERGE_RESOLUTION|>--- conflicted
+++ resolved
@@ -372,7 +372,7 @@
           Item *table_independent_conds = make_cond_for_table(
               thd, where_cond, PSEUDO_TABLE_BITS, table_map(0), false);
           DBUG_EXECUTE("where",
-                       print_where(table_independent_conds,
+                       print_where(thd, table_independent_conds,
                                    "where after optimize_aggregated_query()",
                                    QT_ORDINARY););
           where_cond = table_independent_conds;
@@ -383,34 +383,6 @@
         DBUG_PRINT("info", ("No matching min/max row"));
         zero_result_cause = "No matching min/max row";
         goto setup_subq_exit;
-<<<<<<< HEAD
-      }
-      DBUG_PRINT("info", ("Select tables optimized away"));
-      zero_result_cause = "Select tables optimized away";
-      tables_list = 0;  // All tables resolved
-      best_rowcount = 1;
-      const_tables = tables = primary_tables = select_lex->leaf_table_count;
-      /*
-        Extract all table-independent conditions and replace the WHERE
-        clause with them. All other conditions were computed by opt_sum_query
-        and the MIN/MAX/COUNT function(s) have been replaced by constants,
-        so there is no need to compute the whole WHERE clause again.
-        Notice that make_cond_for_table() will always succeed to remove all
-        computed conditions, because opt_sum_query() is applicable only to
-        conjunctions.
-        Preserve conditions for EXPLAIN.
-      */
-      if (where_cond && !thd->lex->is_explain()) {
-        Item *table_independent_conds = make_cond_for_table(
-            thd, where_cond, PSEUDO_TABLE_BITS, table_map(0), false);
-        DBUG_EXECUTE("where",
-                     print_where(thd, table_independent_conds,
-                                 "where after opt_sum_query()", QT_ORDINARY););
-        where_cond = table_independent_conds;
-      }
-      goto setup_subq_exit;
-=======
->>>>>>> a16d420a
     }
   }
   if (tables_list == nullptr) {
