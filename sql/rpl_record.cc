/* Copyright (c) 2007, 2010, Oracle and/or its affiliates. All rights reserved.

   This program is free software; you can redistribute it and/or modify
   it under the terms of the GNU General Public License as published by
   the Free Software Foundation; version 2 of the License.

   This program is distributed in the hope that it will be useful,
   but WITHOUT ANY WARRANTY; without even the implied warranty of
   MERCHANTABILITY or FITNESS FOR A PARTICULAR PURPOSE.  See the
   GNU General Public License for more details.

   You should have received a copy of the GNU General Public License
   along with this program; if not, write to the Free Software Foundation,
   51 Franklin Street, Suite 500, Boston, MA 02110-1335 USA */

#include "sql_priv.h"
#include "unireg.h"
#include "rpl_rli.h"
#include "rpl_record.h"
#include "rpl_slave.h"                  // Need to pull in slave_print_msg
#include "rpl_utility.h"
#include "rpl_rli.h"

using std::min;
using std::max;

/**
   Pack a record of data for a table into a format suitable for
   transfer via the binary log.

   The format for a row in transfer with N fields is the following:

   ceil(N/8) null bytes:
       One null bit for every column *regardless of whether it can be
       null or not*. This simplifies the decoding. Observe that the
       number of null bits is equal to the number of set bits in the
       @c cols bitmap. The number of null bytes is the smallest number
       of bytes necessary to store the null bits.

       Padding bits are 1.

   N packets:
       Each field is stored in packed format.


   @param table    Table describing the format of the record

   @param cols     Bitmap with a set bit for each column that should
                   be stored in the row

   @param row_data Pointer to memory where row will be written

   @param record   Pointer to record that should be packed. It is
                   assumed that the pointer refers to either @c
                   record[0] or @c record[1], but no such check is
                   made since the code does not rely on that.

   @return The number of bytes written at @c row_data.
 */
#if !defined(MYSQL_CLIENT)
size_t
pack_row(TABLE *table, MY_BITMAP const* cols,
         uchar *row_data, const uchar *record)
{
  Field **p_field= table->field, *field;
  int const null_byte_count= (bitmap_bits_set(cols) + 7) / 8;
  uchar *pack_ptr = row_data + null_byte_count;
  uchar *null_ptr = row_data;
  my_ptrdiff_t const rec_offset= record - table->record[0];
  my_ptrdiff_t const def_offset= table->s->default_values - table->record[0];

  DBUG_ENTER("pack_row");

  /*
    We write the null bits and the packed records using one pass
    through all the fields. The null bytes are written little-endian,
    i.e., the first fields are in the first byte.
   */
  unsigned int null_bits= (1U << 8) - 1;
  // Mask to mask out the correct but among the null bits
  unsigned int null_mask= 1U;
  DBUG_PRINT("debug", ("null ptr: 0x%lx; row start: %p; null bytes: %d",
                       (ulong) null_ptr, row_data, null_byte_count));
  DBUG_DUMP("cols", (uchar*) cols->bitmap, cols->last_word_ptr - cols->bitmap + 1);
  for ( ; (field= *p_field) ; p_field++)
  {
    if (bitmap_is_set(cols, p_field - table->field))
    {
      my_ptrdiff_t offset;
      if (field->is_null(rec_offset))
      {
        DBUG_PRINT("debug", ("Is NULL; null_mask: 0x%x; null_bits: 0x%x",
                             null_mask, null_bits));
        offset= def_offset;
        null_bits |= null_mask;
      }
      else
      {
        offset= rec_offset;
        null_bits &= ~null_mask;

        /*
          We only store the data of the field if it is non-null

          For big-endian machines, we have to make sure that the
          length is stored in little-endian format, since this is the
          format used for the binlog.
        */
#ifndef DBUG_OFF
        const uchar *old_pack_ptr= pack_ptr;
#endif
        pack_ptr= field->pack(pack_ptr, field->ptr + offset,
                              field->max_data_length(), TRUE);
        DBUG_PRINT("debug", ("field: %s; real_type: %d, pack_ptr: 0x%lx;"
                             " pack_ptr':0x%lx; bytes: %d",
                             field->field_name, field->real_type(),
                             (ulong) old_pack_ptr, (ulong) pack_ptr,
                             (int) (pack_ptr - old_pack_ptr)));
        DBUG_DUMP("packed_data", old_pack_ptr, pack_ptr - old_pack_ptr);
      }

      null_mask <<= 1;
      if ((null_mask & 0xFF) == 0)
      {
        DBUG_ASSERT(null_ptr < row_data + null_byte_count);
        null_mask = 1U;
        *null_ptr++ = null_bits;
        null_bits= (1U << 8) - 1;
      }
    }
#ifndef DBUG_OFF
    else
    {
      DBUG_PRINT("debug", ("Skipped"));
    }
#endif
  }

  /*
    Write the last (partial) byte, if there is one
  */
  if ((null_mask & 0xFF) > 1)
  {
    DBUG_ASSERT(null_ptr < row_data + null_byte_count);
    *null_ptr++ = null_bits;
  }

  /*
    The null pointer should now point to the first byte of the
    packed data. If it doesn't, something is very wrong.
  */
  DBUG_ASSERT(null_ptr == row_data + null_byte_count);
  DBUG_DUMP("row_data", row_data, pack_ptr - row_data);
  DBUG_RETURN(static_cast<size_t>(pack_ptr - row_data));
}
#endif


/**
   Unpack a row into @c table->record[0].

   The function will always unpack into the @c table->record[0]
   record.  This is because there are too many dependencies on where
   the various member functions of Field and subclasses expect to
   write.

   The row is assumed to only consist of the fields for which the
   corresponding bit in bitset @c cols is set; the other parts of the
   record are left alone.

   At most @c colcnt columns are read: if the table is larger than
   that, the remaining fields are not filled in.

   @note The relay log information can be NULL, which means that no
   checking or comparison with the source table is done, simply
   because it is not used.  This feature is used by MySQL Backup to
   unpack a row from from the backup image, but can be used for other
   purposes as well.

   @param rli     Relay log info, which can be NULL
   @param table   Table to unpack into
   @param colcnt  Number of columns to read from record
   @param row_data
                  Packed row data
   @param cols    Pointer to bitset describing columns to fill in
   @param row_end Pointer to variable that will hold the value of the
                  one-after-end position for the row
   @param master_reclength
                  Pointer to variable that will be set to the length of the
                  record on the master side

   @retval 0 No error

   @retval HA_ERR_GENERIC
   A generic, internal, error caused the unpacking to fail.
 */
#if !defined(MYSQL_CLIENT) && defined(HAVE_REPLICATION)
int
unpack_row(Relay_log_info const *rli,
           TABLE *table, uint const colcnt,
           uchar const *const row_data, MY_BITMAP const *cols,
           uchar const **const row_end, ulong *const master_reclength)
{
  DBUG_ENTER("unpack_row");
  DBUG_ASSERT(row_data);
  DBUG_ASSERT(table);
  size_t const master_null_byte_count= (bitmap_bits_set(cols) + 7) / 8;
  int error= 0;

  uchar const *null_ptr= row_data;
  uchar const *pack_ptr= row_data + master_null_byte_count;

  if (bitmap_is_clear_all(cols))
  {
    /**
       There was no data sent from the master, so there is 
       nothing to unpack.    
     */
    *row_end= pack_ptr;
    *master_reclength= 0;
    DBUG_RETURN(error);
  }


  Field **const begin_ptr = table->field;
  Field **field_ptr;
  Field **const end_ptr= begin_ptr + colcnt;

  DBUG_ASSERT(null_ptr < row_data + master_null_byte_count);

  // Mask to mask out the correct bit among the null bits
  unsigned int null_mask= 1U;
  // The "current" null bits
  unsigned int null_bits= *null_ptr++;
  uint i= 0;
  table_def *tabledef= NULL;
  TABLE *conv_table= NULL;
  bool table_found= rli && rli->get_table_data(table, &tabledef, &conv_table);
  DBUG_PRINT("debug", ("Table data: table_found: %d, tabldef: %p, conv_table: %p",
                       table_found, tabledef, conv_table));
  DBUG_ASSERT(table_found);

  /*
    If rli is NULL it means that there is no source table and that the
    row shall just be unpacked without doing any checks. This feature
    is used by MySQL Backup, but can be used for other purposes as
    well.
   */
  if (rli && !table_found)
    DBUG_RETURN(HA_ERR_GENERIC);

  for (field_ptr= begin_ptr ; field_ptr < end_ptr && *field_ptr ; ++field_ptr)
  {
    /*
      If there is a conversion table, we pick up the field pointer to
      the conversion table.  If the conversion table or the field
      pointer is NULL, no conversions are necessary.
     */
    Field *conv_field=
      conv_table ? conv_table->field[field_ptr - begin_ptr] : NULL;
    Field *const f=
      conv_field ? conv_field : *field_ptr;
    DBUG_PRINT("debug", ("Conversion %srequired for field '%s' (#%ld)",
                         conv_field ? "" : "not ",
                         (*field_ptr)->field_name,
                         (long) (field_ptr - begin_ptr)));
    DBUG_ASSERT(f != NULL);

    DBUG_PRINT("debug", ("field: %s; null mask: 0x%x; null bits: 0x%lx;"
                         " row start: %p; null bytes: %ld",
                         f->field_name, null_mask, (ulong) null_bits,
                         pack_ptr, (ulong) master_null_byte_count));

    /*
      No need to bother about columns that does not exist: they have
      gotten default values when being emptied above.
     */
    if (bitmap_is_set(cols, field_ptr -  begin_ptr))
    {
      if ((null_mask & 0xFF) == 0)
      {
        DBUG_ASSERT(null_ptr < row_data + master_null_byte_count);
        null_mask= 1U;
        null_bits= *null_ptr++;
      }

      DBUG_ASSERT(null_mask & 0xFF); // One of the 8 LSB should be set

      /* Field...::unpack() cannot return 0 */
      DBUG_ASSERT(pack_ptr != NULL);

      if (null_bits & null_mask)
      {
        if (f->maybe_null())
        {
          DBUG_PRINT("debug", ("Was NULL; null mask: 0x%x; null bits: 0x%x",
                               null_mask, null_bits));
          /** 
            Calling reset just in case one is unpacking on top a 
            record with data. 

            This could probably go into set_null() but doing so, 
            (i) triggers assertion in other parts of the code at 
            the moment; (ii) it would make us reset the field,
            always when setting null, which right now doesn't seem 
            needed anywhere else except here.

            TODO: maybe in the future we should consider moving 
                  the reset to make it part of set_null. But then
                  the assertions triggered need to be 
                  addressed/revisited.
           */
          f->reset();
          f->set_null();
        }
        else
        {
          f->set_default();
          push_warning_printf(current_thd, Sql_condition::WARN_LEVEL_WARN,
                              ER_BAD_NULL_ERROR, ER(ER_BAD_NULL_ERROR),
                              f->field_name);
        }
      }
      else
      {
        f->set_notnull();

        /*
          We only unpack the field if it was non-null.
          Use the master's size information if available else call
          normal unpack operation.
        */
        uint16 const metadata= tabledef->field_metadata(i);
#ifndef DBUG_OFF
        uchar const *const old_pack_ptr= pack_ptr;
#endif
        pack_ptr= f->unpack(f->ptr, pack_ptr, metadata, TRUE);
	DBUG_PRINT("debug", ("Unpacked; metadata: 0x%x;"
                             " pack_ptr: 0x%lx; pack_ptr': 0x%lx; bytes: %d",
                             metadata, (ulong) old_pack_ptr, (ulong) pack_ptr,
                             (int) (pack_ptr - old_pack_ptr)));

        /*
          The raw size of the field, as calculated in calc_field_size,
<<<<<<< HEAD
          should match the one reported by Field_*::unpack.
         */
        DBUG_ASSERT(tabledef->calc_field_size(i, (uchar *) old_pack_ptr) == 
=======
          should match the one reported by Field_*::unpack unless it is
          a old decimal data type which is unsupported datatype in
          RBR mode.
         */
        DBUG_ASSERT(tabledef->type(i) == MYSQL_TYPE_DECIMAL ||
                    tabledef->calc_field_size(i, (uchar *) old_pack_ptr) ==
>>>>>>> 7c0bc485
                    (uint32) (pack_ptr - old_pack_ptr));
      }

      /*
        If conv_field is set, then we are doing a conversion. In this
        case, we have unpacked the master data to the conversion
        table, so we need to copy the value stored in the conversion
        table into the final table and do the conversion at the same time.
      */
      if (conv_field)
      {
        Copy_field copy;
#ifndef DBUG_OFF
        char source_buf[MAX_FIELD_WIDTH];
        char value_buf[MAX_FIELD_WIDTH];
        String source_type(source_buf, sizeof(source_buf), system_charset_info);
        String value_string(value_buf, sizeof(value_buf), system_charset_info);
        conv_field->sql_type(source_type);
        conv_field->val_str(&value_string);
        DBUG_PRINT("debug", ("Copying field '%s' of type '%s' with value '%s'",
                             (*field_ptr)->field_name,
                             source_type.c_ptr_safe(), value_string.c_ptr_safe()));
#endif
        copy.set(*field_ptr, f, TRUE);
        (*copy.do_copy)(&copy);
#ifndef DBUG_OFF
        char target_buf[MAX_FIELD_WIDTH];
        String target_type(target_buf, sizeof(target_buf), system_charset_info);
        (*field_ptr)->sql_type(target_type);
        (*field_ptr)->val_str(&value_string);
        DBUG_PRINT("debug", ("Value of field '%s' of type '%s' is now '%s'",
                             (*field_ptr)->field_name,
                             target_type.c_ptr_safe(), value_string.c_ptr_safe()));
#endif
      }

      null_mask <<= 1;
    }
#ifndef DBUG_OFF
    else
    {
      DBUG_PRINT("debug", ("Non-existent: skipped"));
    }
#endif
    i++;
  }

  /*
    throw away master's extra fields
  */
  uint max_cols= min<ulong>(tabledef->size(), cols->n_bits);
  for (; i < max_cols; i++)
  {
    if (bitmap_is_set(cols, i))
    {
      if ((null_mask & 0xFF) == 0)
      {
        DBUG_ASSERT(null_ptr < row_data + master_null_byte_count);
        null_mask= 1U;
        null_bits= *null_ptr++;
      }
      DBUG_ASSERT(null_mask & 0xFF); // One of the 8 LSB should be set

      if (!((null_bits & null_mask) && tabledef->maybe_null(i))) {
        uint32 len= tabledef->calc_field_size(i, (uchar *) pack_ptr);
        DBUG_DUMP("field_data", pack_ptr, len);
        pack_ptr+= len;
      }
      null_mask <<= 1;
    }
  }

  /*
    We should now have read all the null bytes, otherwise something is
    really wrong.
   */
  DBUG_ASSERT(null_ptr == row_data + master_null_byte_count);

  DBUG_DUMP("row_data", row_data, pack_ptr - row_data);

  *row_end = pack_ptr;
  if (master_reclength)
  {
    if (*field_ptr)
      *master_reclength = (*field_ptr)->ptr - table->record[0];
    else
      *master_reclength = table->s->reclength;
  }
  
  DBUG_RETURN(error);
}

/**
  Fills @c table->record[0] with default values.

  First @c restore_record() is called to restore the default values for
  record concerning the given table. Then, if @c check is true, 
  a check is performed to see if fields are have default value or can 
  be NULL. Otherwise error is reported.
 
  @param table  Table whose record[0] buffer is prepared. 
  @param check  Specifies if lack of default error needs checking.

  @returns 0 on success or a handler level error code
 */ 
int prepare_record(TABLE *const table, const MY_BITMAP *cols, const bool check)
{
  DBUG_ENTER("prepare_record");

  restore_record(table, s->default_values);

  if (!check)
    DBUG_RETURN(0);

  /*
    For fields the extra fields on the slave, we check if they have a default.
    The check follows the same rules as the INSERT query without specifying an
    explicit value for a field not having the explicit default 
    (@c check_that_all_fields_are_given_values()).
  */
  
  DBUG_PRINT_BITSET("debug", "cols: %s", cols);
  for (Field **field_ptr= table->field; *field_ptr; ++field_ptr)
  {
    if ((uint) (field_ptr - table->field) >= cols->n_bits ||
        !bitmap_is_set(cols, field_ptr - table->field))
    {   
      Field *const f= *field_ptr;
      if ((f->flags &  NO_DEFAULT_VALUE_FLAG) &&
          (f->real_type() != MYSQL_TYPE_ENUM))
      {
        f->set_default();
        push_warning_printf(current_thd,
                            Sql_condition::WARN_LEVEL_WARN,
                            ER_NO_DEFAULT_FOR_FIELD,
                            ER(ER_NO_DEFAULT_FOR_FIELD),
                            f->field_name);
      }
    }
  }

  DBUG_RETURN(0);
}

#endif // HAVE_REPLICATION<|MERGE_RESOLUTION|>--- conflicted
+++ resolved
@@ -342,18 +342,12 @@
 
         /*
           The raw size of the field, as calculated in calc_field_size,
-<<<<<<< HEAD
-          should match the one reported by Field_*::unpack.
-         */
-        DBUG_ASSERT(tabledef->calc_field_size(i, (uchar *) old_pack_ptr) == 
-=======
           should match the one reported by Field_*::unpack unless it is
           a old decimal data type which is unsupported datatype in
           RBR mode.
          */
         DBUG_ASSERT(tabledef->type(i) == MYSQL_TYPE_DECIMAL ||
                     tabledef->calc_field_size(i, (uchar *) old_pack_ptr) ==
->>>>>>> 7c0bc485
                     (uint32) (pack_ptr - old_pack_ptr));
       }
 
