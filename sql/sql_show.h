/* Copyright (c) 2005, 2015, Oracle and/or its affiliates. All rights reserved.

   This program is free software; you can redistribute it and/or modify
   it under the terms of the GNU General Public License as published by
   the Free Software Foundation; version 2 of the License.

   This program is distributed in the hope that it will be useful,
   but WITHOUT ANY WARRANTY; without even the implied warranty of
   MERCHANTABILITY or FITNESS FOR A PARTICULAR PURPOSE.  See the
   GNU General Public License for more details.

   You should have received a copy of the GNU General Public License
   along with this program; if not, write to the Free Software
   Foundation, Inc., 51 Franklin St, Fifth Floor, Boston, MA  02110-1301  USA */

#ifndef SQL_SHOW_H
#define SQL_SHOW_H

#include "sql_list.h"                           /* List */
#include "handler.h"                            /* enum_schema_tables */
#include "table.h"                              /* enum_schema_table_state */

/* Forward declarations */
class JOIN;
class String;
class THD;
class sp_name;
struct TABLE_LIST;
struct st_ha_create_information;
typedef class st_select_lex SELECT_LEX;
typedef st_ha_create_information HA_CREATE_INFO;
struct LEX;
typedef struct st_mysql_show_var SHOW_VAR;
typedef struct st_schema_table ST_SCHEMA_TABLE;
struct TABLE;
typedef struct system_status_var STATUS_VAR;

enum find_files_result {
  FIND_FILES_OK,
  FIND_FILES_OOM,
  FIND_FILES_DIR
};

/* Define fields' indexes for COLUMNS table of I_S tables */
#define IS_COLUMNS_TABLE_CATALOG                0
#define IS_COLUMNS_TABLE_SCHEMA                 1
#define IS_COLUMNS_TABLE_NAME                   2
#define IS_COLUMNS_COLUMN_NAME                  3
#define IS_COLUMNS_ORDINAL_POSITION             4
#define IS_COLUMNS_COLUMN_DEFAULT               5
#define IS_COLUMNS_IS_NULLABLE                  6
#define IS_COLUMNS_DATA_TYPE                    7
#define IS_COLUMNS_CHARACTER_MAXIMUM_LENGTH     8
#define IS_COLUMNS_CHARACTER_OCTET_LENGTH       9
#define IS_COLUMNS_NUMERIC_PRECISION           10
#define IS_COLUMNS_NUMERIC_SCALE               11
#define IS_COLUMNS_DATETIME_PRECISION          12
#define IS_COLUMNS_CHARACTER_SET_NAME          13
#define IS_COLUMNS_COLLATION_NAME              14
#define IS_COLUMNS_COLUMN_TYPE                 15
#define IS_COLUMNS_COLUMN_KEY                  16
#define IS_COLUMNS_EXTRA                       17
#define IS_COLUMNS_PRIVILEGES                  18
#define IS_COLUMNS_COLUMN_COMMENT              19

/* Define fields' indexes for ROUTINES table of I_S tables */
#define IS_ROUTINES_SPECIFIC_NAME               0
#define IS_ROUTINES_ROUTINE_CATALOG             1
#define IS_ROUTINES_ROUTINE_SCHEMA              2
#define IS_ROUTINES_ROUTINE_NAME                3
#define IS_ROUTINES_ROUTINE_TYPE                4
#define IS_ROUTINES_DATA_TYPE                   5
#define IS_ROUTINES_CHARACTER_MAXIMUM_LENGTH    6
#define IS_ROUTINES_CHARACTER_OCTET_LENGTH      7
#define IS_ROUTINES_NUMERIC_PRECISION           8
#define IS_ROUTINES_NUMERIC_SCALE               9
#define IS_ROUTINES_DATETIME_PRECISION         10
#define IS_ROUTINES_CHARACTER_SET_NAME         11
#define IS_ROUTINES_COLLATION_NAME             12
#define IS_ROUTINES_DTD_IDENTIFIER             13
#define IS_ROUTINES_ROUTINE_BODY               14
#define IS_ROUTINES_ROUTINE_DEFINITION         15
#define IS_ROUTINES_EXTERNAL_NAME              16
#define IS_ROUTINES_EXTERNAL_LANGUAGE          17
#define IS_ROUTINES_PARAMETER_STYLE            18
#define IS_ROUTINES_IS_DETERMINISTIC           19
#define IS_ROUTINES_SQL_DATA_ACCESS            20
#define IS_ROUTINES_SQL_PATH                   21
#define IS_ROUTINES_SECURITY_TYPE              22
#define IS_ROUTINES_CREATED                    23
#define IS_ROUTINES_LAST_ALTERED               24
#define IS_ROUTINES_SQL_MODE                   25
#define IS_ROUTINES_ROUTINE_COMMENT            26
#define IS_ROUTINES_DEFINER                    27
#define IS_ROUTINES_CHARACTER_SET_CLIENT       28
#define IS_ROUTINES_COLLATION_CONNECTION       29
#define IS_ROUTINES_DATABASE_COLLATION         30


/* Define fields' indexes for PARAMETERS table of I_S tables */
#define IS_PARAMETERS_SPECIFIC_CATALOG          0
#define IS_PARAMETERS_SPECIFIC_SCHEMA           1
#define IS_PARAMETERS_SPECIFIC_NAME             2
#define IS_PARAMETERS_ORDINAL_POSITION          3
#define IS_PARAMETERS_PARAMETER_MODE            4
#define IS_PARAMETERS_PARAMETER_NAME            5
#define IS_PARAMETERS_DATA_TYPE                 6
#define IS_PARAMETERS_CHARACTER_MAXIMUM_LENGTH  7
#define IS_PARAMETERS_CHARACTER_OCTET_LENGTH    8
#define IS_PARAMETERS_NUMERIC_PRECISION         9
#define IS_PARAMETERS_NUMERIC_SCALE            10
#define IS_PARAMETERS_DATETIME_PRECISION       11
#define IS_PARAMETERS_CHARACTER_SET_NAME       12
#define IS_PARAMETERS_COLLATION_NAME           13
#define IS_PARAMETERS_DTD_IDENTIFIER           14
#define IS_PARAMETERS_ROUTINE_TYPE             15

/* Used by handlers to store things in schema tables */
#define IS_FILES_FILE_ID              0
#define IS_FILES_FILE_NAME            1
#define IS_FILES_FILE_TYPE            2
#define IS_FILES_TABLESPACE_NAME      3
#define IS_FILES_TABLE_CATALOG        4
#define IS_FILES_TABLE_SCHEMA         5
#define IS_FILES_TABLE_NAME           6
#define IS_FILES_LOGFILE_GROUP_NAME   7
#define IS_FILES_LOGFILE_GROUP_NUMBER 8
#define IS_FILES_ENGINE               9
#define IS_FILES_FULLTEXT_KEYS       10
#define IS_FILES_DELETED_ROWS        11
#define IS_FILES_UPDATE_COUNT        12
#define IS_FILES_FREE_EXTENTS        13
#define IS_FILES_TOTAL_EXTENTS       14
#define IS_FILES_EXTENT_SIZE         15
#define IS_FILES_INITIAL_SIZE        16
#define IS_FILES_MAXIMUM_SIZE        17
#define IS_FILES_AUTOEXTEND_SIZE     18
#define IS_FILES_CREATION_TIME       19
#define IS_FILES_LAST_UPDATE_TIME    20
#define IS_FILES_LAST_ACCESS_TIME    21
#define IS_FILES_RECOVER_TIME        22
#define IS_FILES_TRANSACTION_COUNTER 23
#define IS_FILES_VERSION             24
#define IS_FILES_ROW_FORMAT          25
#define IS_FILES_TABLE_ROWS          26
#define IS_FILES_AVG_ROW_LENGTH      27
#define IS_FILES_DATA_LENGTH         28
#define IS_FILES_MAX_DATA_LENGTH     29
#define IS_FILES_INDEX_LENGTH        30
#define IS_FILES_DATA_FREE           31
#define IS_FILES_CREATE_TIME         32
#define IS_FILES_UPDATE_TIME         33
#define IS_FILES_CHECK_TIME          34
#define IS_FILES_CHECKSUM            35
#define IS_FILES_STATUS              36
#define IS_FILES_EXTRA               37

find_files_result find_files(THD *thd, List<LEX_STRING> *files, const char *db,
                             const char *path, const char *wild, bool dir,
                             MEM_ROOT *tmp_mem_root);

int store_create_info(THD *thd, TABLE_LIST *table_list, String *packet,
                      HA_CREATE_INFO  *create_info_arg, bool show_database);
int view_store_create_info(THD *thd, TABLE_LIST *table, String *buff);

int copy_event_to_schema_table(THD *thd, TABLE *sch_table, TABLE *event_table);
int get_quote_char_for_identifier(THD *thd, const char *name, uint length);

<<<<<<< HEAD
void append_identifier(THD *thd, String *packet, const char *name,
		       uint length);
inline void append_identifier(THD *thd, String *packet, Simple_cstring str)
{
  append_identifier(thd, packet, str.ptr(), static_cast<uint>(str.length()));
}
=======
void append_identifier(THD *thd, String *packet, const char *name, uint length,
                       CHARSET_INFO *from_cs, CHARSET_INFO *to_cs);
inline void append_identifier(THD *thd, String *packet, const char *name,
                              uint length)
{
  append_identifier(thd, packet, name, length, NULL, NULL);
}

>>>>>>> 2735f0b9
void mysqld_list_fields(THD *thd,TABLE_LIST *table, const char *wild);
bool mysqld_show_create(THD *thd, TABLE_LIST *table_list);
bool mysqld_show_create_db(THD *thd, char *dbname, HA_CREATE_INFO *create);

void mysqld_list_processes(THD *thd,const char *user,bool verbose);
int mysqld_show_status(THD *thd);
int mysqld_show_variables(THD *thd,const char *wild);
bool mysqld_show_storage_engines(THD *thd);
bool mysqld_show_privileges(THD *thd);
char *make_backup_log_name(char *buff, const char *name, const char* log_ext);
void calc_sum_of_all_status(STATUS_VAR *to);
void append_definer(THD *thd, String *buffer, const LEX_STRING *definer_user,
                    const LEX_STRING *definer_host);
int add_status_vars(SHOW_VAR *list);
void remove_status_vars(SHOW_VAR *list);
void init_status_vars();
void free_status_vars();
bool get_status_var(THD* thd, SHOW_VAR *list, const char *name, char * const buff);
void reset_status_vars();
bool show_create_trigger(THD *thd, const sp_name *trg_name);
void view_store_options(THD *thd, TABLE_LIST *table, String *buff);

void init_fill_schema_files_row(TABLE* table);
bool schema_table_store_record(THD *thd, TABLE *table);
void initialize_information_schema_acl();

ST_SCHEMA_TABLE *find_schema_table(THD *thd, const char* table_name);
ST_SCHEMA_TABLE *get_schema_table(enum enum_schema_tables schema_table_idx);
int make_schema_select(THD *thd,  SELECT_LEX *sel,
                       enum enum_schema_tables schema_table_idx);
int mysql_schema_table(THD *thd, LEX *lex, TABLE_LIST *table_list);
bool get_schema_tables_result(JOIN *join,
                              enum enum_schema_table_state executed_place);
enum enum_schema_tables get_schema_table_idx(ST_SCHEMA_TABLE *schema_table);

/* These functions were under INNODB_COMPATIBILITY_HOOKS */
int get_quote_char_for_identifier(THD *thd, const char *name, uint length);

/* Handle the ignored database directories list for SHOW/I_S. */
bool ignore_db_dirs_init();
void ignore_db_dirs_free();
void ignore_db_dirs_reset();
bool ignore_db_dirs_process_additions();
bool push_ignored_db_dir(char *path);
extern char *opt_ignore_db_dirs;

#endif /* SQL_SHOW_H */<|MERGE_RESOLUTION|>--- conflicted
+++ resolved
@@ -166,23 +166,17 @@
 int copy_event_to_schema_table(THD *thd, TABLE *sch_table, TABLE *event_table);
 int get_quote_char_for_identifier(THD *thd, const char *name, uint length);
 
-<<<<<<< HEAD
-void append_identifier(THD *thd, String *packet, const char *name,
-		       uint length);
-inline void append_identifier(THD *thd, String *packet, Simple_cstring str)
-{
-  append_identifier(thd, packet, str.ptr(), static_cast<uint>(str.length()));
-}
-=======
 void append_identifier(THD *thd, String *packet, const char *name, uint length,
-                       CHARSET_INFO *from_cs, CHARSET_INFO *to_cs);
+                       const CHARSET_INFO *from_cs, const CHARSET_INFO *to_cs);
 inline void append_identifier(THD *thd, String *packet, const char *name,
                               uint length)
 {
   append_identifier(thd, packet, name, length, NULL, NULL);
 }
-
->>>>>>> 2735f0b9
+inline void append_identifier(THD *thd, String *packet, Simple_cstring str)
+{
+  append_identifier(thd, packet, str.ptr(), static_cast<uint>(str.length()));
+}
 void mysqld_list_fields(THD *thd,TABLE_LIST *table, const char *wild);
 bool mysqld_show_create(THD *thd, TABLE_LIST *table_list);
 bool mysqld_show_create_db(THD *thd, char *dbname, HA_CREATE_INFO *create);
