--- conflicted
+++ resolved
@@ -62,9 +62,6 @@
 int tok_hint_comment_close= 0; ///< Fake token value for "*/" of hint comments.
 int tok_unused= 0;
 
-<<<<<<< HEAD
-static void set_token(int tok, const char *str)
-=======
 /**
   Adjustment value to translate hint parser's internal token values to generally
   visible token values. This adjustment is necessary, since keyword token values
@@ -72,8 +69,7 @@
 */
 int tok_hint_adjust= 0;
 
-void set_token(int tok, const char *str)
->>>>>>> d658107d
+static void set_token(int tok, const char *str)
 {
   if (tok <= 0)
   {
