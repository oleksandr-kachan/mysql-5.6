/* Copyright (c) 2009, 2018, Oracle and/or its affiliates. All rights reserved.

   This program is free software; you can redistribute it and/or modify
   it under the terms of the GNU General Public License, version 2.0,
   as published by the Free Software Foundation.

   This program is also distributed with certain software (including
   but not limited to OpenSSL) that is licensed under separate terms,
   as designated in a particular file or component or in included license
   documentation.  The authors of MySQL hereby grant you an additional
   permission to link the program and your derivative works with the
   separately licensed software that they have included with MySQL.

   This program is distributed in the hope that it will be useful,
   but WITHOUT ANY WARRANTY; without even the implied warranty of
   MERCHANTABILITY or FITNESS FOR A PARTICULAR PURPOSE.  See the
   GNU General Public License, version 2.0, for more details.

   You should have received a copy of the GNU General Public License
   along with this program; if not, write to the Free Software
   Foundation, Inc., 51 Franklin St, Fifth Floor, Boston, MA 02110-1301  USA */

/**
  @file
  Definitions of all server's session or global variables.

  How to add new variables:

  1. copy one of the existing variables, and edit the declaration.
  2. if you need special behavior on assignment or additional checks
     use ON_CHECK and ON_UPDATE callbacks.
  3. *Don't* add new Sys_var classes or uncle Occam will come
     with his razor to haunt you at nights

  Note - all storage engine variables (for example myisam_whatever)
  should go into the corresponding storage engine sources
  (for example in storage/myisam/ha_myisam.cc) !
*/

#include "sql/sys_vars.h"

#include "my_config.h"

#include <assert.h>
#include <limits.h>
#include <math.h>
#include <stdint.h>
#include <stdio.h>
#include <sys/stat.h>
#include <zlib.h>
#include <atomic>
#include <limits>

#include "my_loglevel.h"
#include "mysql_com.h"
#include "sql/protocol.h"
#include "sql/rpl_trx_tracking.h"
#ifdef HAVE_SYS_TIME_H
#include <sys/time.h>
#endif
#ifdef HAVE_UNISTD_H
#include <unistd.h>
#endif
#include <algorithm>
#include <map>
#include <utility>

#include "../components/mysql_server/log_builtins_filter_imp.h"  // until we have pluggable variables
#include "binlog_event.h"
#include "ft_global.h"
#include "m_string.h"
#include "my_aes.h"  // my_aes_opmode_names
#include "my_command.h"
#include "my_compiler.h"
#include "my_dbug.h"
#include "my_dir.h"
#include "my_double2ulonglong.h"
#include "my_io.h"
#include "my_macros.h"
#include "my_sqlcommand.h"
#include "my_thread.h"
#include "my_thread_local.h"
#include "my_time.h"
#include "myisam.h"  // myisam_flush
#include "mysql/components/services/log_builtins.h"
#include "mysql/psi/mysql_mutex.h"
#include "mysql_version.h"
#include "sql/auth/auth_acls.h"
#include "sql/auth/auth_common.h"                      // validate_user_plugins
#include "sql/binlog.h"                                // mysql_bin_log
#include "sql/conn_handler/connection_handler_impl.h"  // Per_thread_connection_handler
#include "sql/conn_handler/connection_handler_manager.h"  // Connection_handler_manager
#include "sql/conn_handler/socket_connection.h"  // MY_BIND_ALL_ADDRESSES
#include "sql/derror.h"                          // read_texts
#include "sql/discrete_interval.h"
#include "sql/events.h"    // Events
#include "sql/hostname.h"  // host_cache_resize
#include "sql/log.h"
#include "sql/log_event.h"  // MAX_MAX_ALLOWED_PACKET
#include "sql/mdl.h"
#include "sql/my_decimal.h"
#include "sql/opt_trace_context.h"
#include "sql/options_mysqld.h"
#include "sql/protocol_classic.h"
#include "sql/psi_memory_key.h"
#include "sql/query_options.h"
#include "sql/rpl_group_replication.h"  // is_group_replication_running
#include "sql/rpl_info_factory.h"       // Rpl_info_factory
#include "sql/rpl_info_handler.h"       // INFO_REPOSITORY_TABLE
#include "sql/rpl_mi.h"                 // Master_info
#include "sql/rpl_msr.h"                // channel_map
#include "sql/rpl_mts_submode.h"        // MTS_PARALLEL_TYPE_DB_NAME
#include "sql/rpl_rli.h"                // Relay_log_info
#include "sql/rpl_slave.h"              // SLAVE_THD_TYPE
#include "sql/rpl_write_set_handler.h"  // transaction_write_set_hashing_algorithms
#include "sql/session_tracker.h"
#include "sql/sp_head.h"  // SP_PSI_STATEMENT_INFO_COUNT
#include "sql/sql_lex.h"
#include "sql/sql_locale.h"     // my_locale_by_number
#include "sql/sql_parse.h"      // killall_non_super_threads
#include "sql/sql_tmp_table.h"  // internal_tmp_disk_storage_engine
#include "sql/system_variables.h"
#include "sql/table_cache.h"  // Table_cache_manager
#include "sql/transaction.h"  // trans_commit_stmt
#include "sql/transaction_info.h"
#include "sql/xa.h"
#include "template_utils.h"  // pointer_cast
#include "thr_lock.h"

#ifdef WITH_PERFSCHEMA_STORAGE_ENGINE
#include "storage/perfschema/pfs_server.h"
#endif /* WITH_PERFSCHEMA_STORAGE_ENGINE */

TYPELIB bool_typelib = {array_elements(bool_values) - 1, "", bool_values, 0};

static bool update_buffer_size(THD *, KEY_CACHE *key_cache,
                               ptrdiff_t offset MY_ATTRIBUTE((unused)),
                               ulonglong new_value) {
  bool error = false;
  DBUG_ASSERT(offset == offsetof(KEY_CACHE, param_buff_size));

  if (new_value == 0) {
    if (key_cache == dflt_key_cache) {
      my_error(ER_WARN_CANT_DROP_DEFAULT_KEYCACHE, MYF(0));
      return true;
    }

    if (key_cache->key_cache_inited)  // If initied
    {
      /*
        Move tables using this key cache to the default key cache
        and clear the old key cache.
      */
      key_cache->in_init = 1;
      mysql_mutex_unlock(&LOCK_global_system_variables);
      key_cache->param_buff_size = 0;
      ha_resize_key_cache(key_cache);
      ha_change_key_cache(key_cache, dflt_key_cache);
      /*
        We don't delete the key cache as some running threads my still be in
        the key cache code with a pointer to the deleted (empty) key cache
      */
      mysql_mutex_lock(&LOCK_global_system_variables);
      key_cache->in_init = 0;
    }
    return error;
  }

  key_cache->param_buff_size = new_value;

  /* If key cache didn't exist initialize it, else resize it */
  key_cache->in_init = 1;
  mysql_mutex_unlock(&LOCK_global_system_variables);

  if (!key_cache->key_cache_inited)
    error = ha_init_key_cache(0, key_cache);
  else
    error = ha_resize_key_cache(key_cache);

  mysql_mutex_lock(&LOCK_global_system_variables);
  key_cache->in_init = 0;

  return error;
}

static bool update_keycache_param(THD *, KEY_CACHE *key_cache, ptrdiff_t offset,
                                  ulonglong new_value) {
  bool error = false;
  DBUG_ASSERT(offset != offsetof(KEY_CACHE, param_buff_size));

  keycache_var(key_cache, offset) = new_value;

  key_cache->in_init = 1;
  mysql_mutex_unlock(&LOCK_global_system_variables);
  error = ha_resize_key_cache(key_cache);

  mysql_mutex_lock(&LOCK_global_system_variables);
  key_cache->in_init = 0;

  return error;
}

/*
  The rule for this file: everything should be 'static'. When a sys_var
  variable or a function from this file is - in very rare cases - needed
  elsewhere it should be explicitly declared 'export' here to show that it's
  not a mistakenly forgotten 'static' keyword.
*/
#define export /* not static */

#ifdef WITH_PERFSCHEMA_STORAGE_ENGINE

#define PFS_TRAILING_PROPERTIES                                         \
  NO_MUTEX_GUARD, NOT_IN_BINLOG, ON_CHECK(NULL), ON_UPDATE(NULL), NULL, \
      sys_var::PARSE_EARLY

static Sys_var_bool Sys_pfs_enabled("performance_schema",
                                    "Enable the performance schema.",
                                    READ_ONLY GLOBAL_VAR(pfs_param.m_enabled),
                                    CMD_LINE(OPT_ARG), DEFAULT(true),
                                    PFS_TRAILING_PROPERTIES);

static Sys_var_charptr Sys_pfs_instrument(
    "performance_schema_instrument",
    "Default startup value for a performance schema instrument.",
    READ_ONLY NOT_VISIBLE GLOBAL_VAR(pfs_param.m_pfs_instrument),
    CMD_LINE(OPT_ARG, OPT_PFS_INSTRUMENT), IN_FS_CHARSET, DEFAULT(""),
    PFS_TRAILING_PROPERTIES);

static Sys_var_bool Sys_pfs_consumer_events_stages_current(
    "performance_schema_consumer_events_stages_current",
    "Default startup value for the events_stages_current consumer.",
    READ_ONLY NOT_VISIBLE
        GLOBAL_VAR(pfs_param.m_consumer_events_stages_current_enabled),
    CMD_LINE(OPT_ARG), DEFAULT(false), PFS_TRAILING_PROPERTIES);

static Sys_var_bool Sys_pfs_consumer_events_stages_history(
    "performance_schema_consumer_events_stages_history",
    "Default startup value for the events_stages_history consumer.",
    READ_ONLY NOT_VISIBLE
        GLOBAL_VAR(pfs_param.m_consumer_events_stages_history_enabled),
    CMD_LINE(OPT_ARG), DEFAULT(false), PFS_TRAILING_PROPERTIES);

static Sys_var_bool Sys_pfs_consumer_events_stages_history_long(
    "performance_schema_consumer_events_stages_history_long",
    "Default startup value for the events_stages_history_long consumer.",
    READ_ONLY NOT_VISIBLE
        GLOBAL_VAR(pfs_param.m_consumer_events_stages_history_long_enabled),
    CMD_LINE(OPT_ARG), DEFAULT(false), PFS_TRAILING_PROPERTIES);

static Sys_var_bool Sys_pfs_consumer_events_statements_current(
    "performance_schema_consumer_events_statements_current",
    "Default startup value for the events_statements_current consumer.",
    READ_ONLY NOT_VISIBLE
        GLOBAL_VAR(pfs_param.m_consumer_events_statements_current_enabled),
    CMD_LINE(OPT_ARG), DEFAULT(true), PFS_TRAILING_PROPERTIES);

static Sys_var_bool Sys_pfs_consumer_events_statements_history(
    "performance_schema_consumer_events_statements_history",
    "Default startup value for the events_statements_history consumer.",
    READ_ONLY NOT_VISIBLE
        GLOBAL_VAR(pfs_param.m_consumer_events_statements_history_enabled),
    CMD_LINE(OPT_ARG), DEFAULT(true), PFS_TRAILING_PROPERTIES);

static Sys_var_bool Sys_pfs_consumer_events_statements_history_long(
    "performance_schema_consumer_events_statements_history_long",
    "Default startup value for the events_statements_history_long consumer.",
    READ_ONLY NOT_VISIBLE
        GLOBAL_VAR(pfs_param.m_consumer_events_statements_history_long_enabled),
    CMD_LINE(OPT_ARG), DEFAULT(false), PFS_TRAILING_PROPERTIES);

static Sys_var_bool Sys_pfs_consumer_events_transactions_current(
    "performance_schema_consumer_events_transactions_current",
    "Default startup value for the events_transactions_current consumer.",
    READ_ONLY NOT_VISIBLE
        GLOBAL_VAR(pfs_param.m_consumer_events_transactions_current_enabled),
    CMD_LINE(OPT_ARG), DEFAULT(true), PFS_TRAILING_PROPERTIES);

static Sys_var_bool Sys_pfs_consumer_events_transactions_history(
    "performance_schema_consumer_events_transactions_history",
    "Default startup value for the events_transactions_history consumer.",
    READ_ONLY NOT_VISIBLE
        GLOBAL_VAR(pfs_param.m_consumer_events_transactions_history_enabled),
    CMD_LINE(OPT_ARG), DEFAULT(true), PFS_TRAILING_PROPERTIES);

static Sys_var_bool Sys_pfs_consumer_events_transactions_history_long(
    "performance_schema_consumer_events_transactions_history_long",
    "Default startup value for the events_transactions_history_long consumer.",
    READ_ONLY NOT_VISIBLE GLOBAL_VAR(
        pfs_param.m_consumer_events_transactions_history_long_enabled),
    CMD_LINE(OPT_ARG), DEFAULT(false), PFS_TRAILING_PROPERTIES);

static Sys_var_bool Sys_pfs_consumer_events_waits_current(
    "performance_schema_consumer_events_waits_current",
    "Default startup value for the events_waits_current consumer.",
    READ_ONLY NOT_VISIBLE
        GLOBAL_VAR(pfs_param.m_consumer_events_waits_current_enabled),
    CMD_LINE(OPT_ARG), DEFAULT(false), PFS_TRAILING_PROPERTIES);

static Sys_var_bool Sys_pfs_consumer_events_waits_history(
    "performance_schema_consumer_events_waits_history",
    "Default startup value for the events_waits_history consumer.",
    READ_ONLY NOT_VISIBLE
        GLOBAL_VAR(pfs_param.m_consumer_events_waits_history_enabled),
    CMD_LINE(OPT_ARG), DEFAULT(false), PFS_TRAILING_PROPERTIES);

static Sys_var_bool Sys_pfs_consumer_events_waits_history_long(
    "performance_schema_consumer_events_waits_history_long",
    "Default startup value for the events_waits_history_long consumer.",
    READ_ONLY NOT_VISIBLE
        GLOBAL_VAR(pfs_param.m_consumer_events_waits_history_long_enabled),
    CMD_LINE(OPT_ARG), DEFAULT(false), PFS_TRAILING_PROPERTIES);

static Sys_var_bool Sys_pfs_consumer_global_instrumentation(
    "performance_schema_consumer_global_instrumentation",
    "Default startup value for the global_instrumentation consumer.",
    READ_ONLY NOT_VISIBLE
        GLOBAL_VAR(pfs_param.m_consumer_global_instrumentation_enabled),
    CMD_LINE(OPT_ARG), DEFAULT(true), PFS_TRAILING_PROPERTIES);

static Sys_var_bool Sys_pfs_consumer_thread_instrumentation(
    "performance_schema_consumer_thread_instrumentation",
    "Default startup value for the thread_instrumentation consumer.",
    READ_ONLY NOT_VISIBLE
        GLOBAL_VAR(pfs_param.m_consumer_thread_instrumentation_enabled),
    CMD_LINE(OPT_ARG), DEFAULT(true), PFS_TRAILING_PROPERTIES);

static Sys_var_bool Sys_pfs_consumer_statement_digest(
    "performance_schema_consumer_statements_digest",
    "Default startup value for the statements_digest consumer.",
    READ_ONLY NOT_VISIBLE
        GLOBAL_VAR(pfs_param.m_consumer_statement_digest_enabled),
    CMD_LINE(OPT_ARG), DEFAULT(true), PFS_TRAILING_PROPERTIES);

static Sys_var_long Sys_pfs_events_waits_history_long_size(
    "performance_schema_events_waits_history_long_size",
    "Number of rows in EVENTS_WAITS_HISTORY_LONG."
    " Use 0 to disable, -1 for automated sizing.",
    READ_ONLY GLOBAL_VAR(pfs_param.m_events_waits_history_long_sizing),
    CMD_LINE(REQUIRED_ARG), VALID_RANGE(-1, 1024 * 1024),
    DEFAULT(PFS_AUTOSIZE_VALUE), BLOCK_SIZE(1), PFS_TRAILING_PROPERTIES);

static Sys_var_long Sys_pfs_events_waits_history_size(
    "performance_schema_events_waits_history_size",
    "Number of rows per thread in EVENTS_WAITS_HISTORY."
    " Use 0 to disable, -1 for automated sizing.",
    READ_ONLY GLOBAL_VAR(pfs_param.m_events_waits_history_sizing),
    CMD_LINE(REQUIRED_ARG), VALID_RANGE(-1, 1024), DEFAULT(PFS_AUTOSIZE_VALUE),
    BLOCK_SIZE(1), PFS_TRAILING_PROPERTIES);

static Sys_var_ulong Sys_pfs_max_cond_classes(
    "performance_schema_max_cond_classes",
    "Maximum number of condition instruments.",
    READ_ONLY GLOBAL_VAR(pfs_param.m_cond_class_sizing), CMD_LINE(REQUIRED_ARG),
    VALID_RANGE(0, 1024), DEFAULT(PFS_MAX_COND_CLASS), BLOCK_SIZE(1),
    PFS_TRAILING_PROPERTIES);

static Sys_var_long Sys_pfs_max_cond_instances(
    "performance_schema_max_cond_instances",
    "Maximum number of instrumented condition objects."
    " Use 0 to disable, -1 for automated scaling.",
    READ_ONLY GLOBAL_VAR(pfs_param.m_cond_sizing), CMD_LINE(REQUIRED_ARG),
    VALID_RANGE(-1, 1024 * 1024), DEFAULT(PFS_AUTOSCALE_VALUE), BLOCK_SIZE(1),
    PFS_TRAILING_PROPERTIES);

static Sys_var_long Sys_pfs_max_program_instances(
    "performance_schema_max_program_instances",
    "Maximum number of instrumented programs."
    " Use 0 to disable, -1 for automated scaling.",
    READ_ONLY GLOBAL_VAR(pfs_param.m_program_sizing), CMD_LINE(REQUIRED_ARG),
    VALID_RANGE(-1, 1024 * 1024), DEFAULT(PFS_AUTOSCALE_VALUE), BLOCK_SIZE(1),
    PFS_TRAILING_PROPERTIES);

static Sys_var_long Sys_pfs_max_prepared_stmt_instances(
    "performance_schema_max_prepared_statements_instances",
    "Maximum number of instrumented prepared statements."
    " Use 0 to disable, -1 for automated scaling.",
    READ_ONLY GLOBAL_VAR(pfs_param.m_prepared_stmt_sizing),
    CMD_LINE(REQUIRED_ARG), VALID_RANGE(-1, 1024 * 1024),
    DEFAULT(PFS_AUTOSCALE_VALUE), BLOCK_SIZE(1), PFS_TRAILING_PROPERTIES);

static Sys_var_ulong Sys_pfs_max_file_classes(
    "performance_schema_max_file_classes",
    "Maximum number of file instruments.",
    READ_ONLY GLOBAL_VAR(pfs_param.m_file_class_sizing), CMD_LINE(REQUIRED_ARG),
    VALID_RANGE(0, 1024), DEFAULT(PFS_MAX_FILE_CLASS), BLOCK_SIZE(1),
    PFS_TRAILING_PROPERTIES);

static Sys_var_ulong Sys_pfs_max_file_handles(
    "performance_schema_max_file_handles",
    "Maximum number of opened instrumented files.",
    READ_ONLY GLOBAL_VAR(pfs_param.m_file_handle_sizing),
    CMD_LINE(REQUIRED_ARG), VALID_RANGE(0, 1024 * 1024),
    DEFAULT(PFS_MAX_FILE_HANDLE), BLOCK_SIZE(1), PFS_TRAILING_PROPERTIES);

static Sys_var_long Sys_pfs_max_file_instances(
    "performance_schema_max_file_instances",
    "Maximum number of instrumented files."
    " Use 0 to disable, -1 for automated scaling.",
    READ_ONLY GLOBAL_VAR(pfs_param.m_file_sizing), CMD_LINE(REQUIRED_ARG),
    VALID_RANGE(-1, 1024 * 1024), DEFAULT(PFS_AUTOSCALE_VALUE), BLOCK_SIZE(1),
    PFS_TRAILING_PROPERTIES);

static Sys_var_long Sys_pfs_max_sockets(
    "performance_schema_max_socket_instances",
    "Maximum number of opened instrumented sockets."
    " Use 0 to disable, -1 for automated scaling.",
    READ_ONLY GLOBAL_VAR(pfs_param.m_socket_sizing), CMD_LINE(REQUIRED_ARG),
    VALID_RANGE(-1, 1024 * 1024), DEFAULT(PFS_AUTOSCALE_VALUE), BLOCK_SIZE(1),
    PFS_TRAILING_PROPERTIES);

static Sys_var_ulong Sys_pfs_max_socket_classes(
    "performance_schema_max_socket_classes",
    "Maximum number of socket instruments.",
    READ_ONLY GLOBAL_VAR(pfs_param.m_socket_class_sizing),
    CMD_LINE(REQUIRED_ARG), VALID_RANGE(0, 1024), DEFAULT(PFS_MAX_SOCKET_CLASS),
    BLOCK_SIZE(1), PFS_TRAILING_PROPERTIES);

static Sys_var_ulong Sys_pfs_max_mutex_classes(
    "performance_schema_max_mutex_classes",
    "Maximum number of mutex instruments.",
    READ_ONLY GLOBAL_VAR(pfs_param.m_mutex_class_sizing),
    CMD_LINE(REQUIRED_ARG), VALID_RANGE(0, 1024), DEFAULT(PFS_MAX_MUTEX_CLASS),
    BLOCK_SIZE(1), PFS_TRAILING_PROPERTIES);

static Sys_var_long Sys_pfs_max_mutex_instances(
    "performance_schema_max_mutex_instances",
    "Maximum number of instrumented MUTEX objects."
    " Use 0 to disable, -1 for automated scaling.",
    READ_ONLY GLOBAL_VAR(pfs_param.m_mutex_sizing), CMD_LINE(REQUIRED_ARG),
    VALID_RANGE(-1, 100 * 1024 * 1024), DEFAULT(PFS_AUTOSCALE_VALUE),
    BLOCK_SIZE(1), PFS_TRAILING_PROPERTIES);

static Sys_var_ulong Sys_pfs_max_rwlock_classes(
    "performance_schema_max_rwlock_classes",
    "Maximum number of rwlock instruments.",
    READ_ONLY GLOBAL_VAR(pfs_param.m_rwlock_class_sizing),
    CMD_LINE(REQUIRED_ARG), VALID_RANGE(0, 1024), DEFAULT(PFS_MAX_RWLOCK_CLASS),
    BLOCK_SIZE(1), PFS_TRAILING_PROPERTIES);

static Sys_var_long Sys_pfs_max_rwlock_instances(
    "performance_schema_max_rwlock_instances",
    "Maximum number of instrumented RWLOCK objects."
    " Use 0 to disable, -1 for automated scaling.",
    READ_ONLY GLOBAL_VAR(pfs_param.m_rwlock_sizing), CMD_LINE(REQUIRED_ARG),
    VALID_RANGE(-1, 100 * 1024 * 1024), DEFAULT(PFS_AUTOSCALE_VALUE),
    BLOCK_SIZE(1), PFS_TRAILING_PROPERTIES);

static Sys_var_long Sys_pfs_max_table_handles(
    "performance_schema_max_table_handles",
    "Maximum number of opened instrumented tables."
    " Use 0 to disable, -1 for automated scaling.",
    READ_ONLY GLOBAL_VAR(pfs_param.m_table_sizing), CMD_LINE(REQUIRED_ARG),
    VALID_RANGE(-1, 1024 * 1024), DEFAULT(PFS_AUTOSCALE_VALUE), BLOCK_SIZE(1),
    PFS_TRAILING_PROPERTIES);

static Sys_var_long Sys_pfs_max_table_instances(
    "performance_schema_max_table_instances",
    "Maximum number of instrumented tables."
    " Use 0 to disable, -1 for automated scaling.",
    READ_ONLY GLOBAL_VAR(pfs_param.m_table_share_sizing),
    CMD_LINE(REQUIRED_ARG), VALID_RANGE(-1, 1024 * 1024),
    DEFAULT(PFS_AUTOSCALE_VALUE), BLOCK_SIZE(1), PFS_TRAILING_PROPERTIES);

static Sys_var_long Sys_pfs_max_table_lock_stat(
    "performance_schema_max_table_lock_stat",
    "Maximum number of lock statistics for instrumented tables."
    " Use 0 to disable, -1 for automated scaling.",
    READ_ONLY GLOBAL_VAR(pfs_param.m_table_lock_stat_sizing),
    CMD_LINE(REQUIRED_ARG), VALID_RANGE(-1, 1024 * 1024),
    DEFAULT(PFS_AUTOSCALE_VALUE), BLOCK_SIZE(1), PFS_TRAILING_PROPERTIES);

static Sys_var_long Sys_pfs_max_index_stat(
    "performance_schema_max_index_stat",
    "Maximum number of index statistics for instrumented tables."
    " Use 0 to disable, -1 for automated scaling.",
    READ_ONLY GLOBAL_VAR(pfs_param.m_index_stat_sizing), CMD_LINE(REQUIRED_ARG),
    VALID_RANGE(-1, 1024 * 1024), DEFAULT(PFS_AUTOSCALE_VALUE), BLOCK_SIZE(1),
    PFS_TRAILING_PROPERTIES);

static Sys_var_ulong Sys_pfs_max_thread_classes(
    "performance_schema_max_thread_classes",
    "Maximum number of thread instruments.",
    READ_ONLY GLOBAL_VAR(pfs_param.m_thread_class_sizing),
    CMD_LINE(REQUIRED_ARG), VALID_RANGE(0, 1024), DEFAULT(PFS_MAX_THREAD_CLASS),
    BLOCK_SIZE(1), PFS_TRAILING_PROPERTIES);

static Sys_var_long Sys_pfs_max_thread_instances(
    "performance_schema_max_thread_instances",
    "Maximum number of instrumented threads."
    " Use 0 to disable, -1 for automated scaling.",
    READ_ONLY GLOBAL_VAR(pfs_param.m_thread_sizing), CMD_LINE(REQUIRED_ARG),
    VALID_RANGE(-1, 1024 * 1024), DEFAULT(PFS_AUTOSCALE_VALUE), BLOCK_SIZE(1),
    PFS_TRAILING_PROPERTIES);

static Sys_var_long Sys_pfs_setup_actors_size(
    "performance_schema_setup_actors_size",
    "Maximum number of rows in SETUP_ACTORS."
    " Use 0 to disable, -1 for automated scaling.",
    READ_ONLY GLOBAL_VAR(pfs_param.m_setup_actor_sizing),
    CMD_LINE(REQUIRED_ARG), VALID_RANGE(-1, 1024 * 1024),
    DEFAULT(PFS_AUTOSCALE_VALUE), BLOCK_SIZE(1), PFS_TRAILING_PROPERTIES);

static Sys_var_long Sys_pfs_setup_objects_size(
    "performance_schema_setup_objects_size",
    "Maximum number of rows in SETUP_OBJECTS."
    " Use 0 to disable, -1 for automated scaling.",
    READ_ONLY GLOBAL_VAR(pfs_param.m_setup_object_sizing),
    CMD_LINE(REQUIRED_ARG), VALID_RANGE(-1, 1024 * 1024),
    DEFAULT(PFS_AUTOSCALE_VALUE), BLOCK_SIZE(1), PFS_TRAILING_PROPERTIES);

static Sys_var_long Sys_pfs_accounts_size(
    "performance_schema_accounts_size",
    "Maximum number of instrumented user@host accounts."
    " Use 0 to disable, -1 for automated scaling.",
    READ_ONLY GLOBAL_VAR(pfs_param.m_account_sizing), CMD_LINE(REQUIRED_ARG),
    VALID_RANGE(-1, 1024 * 1024), DEFAULT(PFS_AUTOSCALE_VALUE), BLOCK_SIZE(1),
    PFS_TRAILING_PROPERTIES);

static Sys_var_long Sys_pfs_hosts_size(
    "performance_schema_hosts_size",
    "Maximum number of instrumented hosts."
    " Use 0 to disable, -1 for automated scaling.",
    READ_ONLY GLOBAL_VAR(pfs_param.m_host_sizing), CMD_LINE(REQUIRED_ARG),
    VALID_RANGE(-1, 1024 * 1024), DEFAULT(PFS_AUTOSCALE_VALUE), BLOCK_SIZE(1),
    PFS_TRAILING_PROPERTIES);

static Sys_var_long Sys_pfs_users_size(
    "performance_schema_users_size",
    "Maximum number of instrumented users."
    " Use 0 to disable, -1 for automated scaling.",
    READ_ONLY GLOBAL_VAR(pfs_param.m_user_sizing), CMD_LINE(REQUIRED_ARG),
    VALID_RANGE(-1, 1024 * 1024), DEFAULT(PFS_AUTOSCALE_VALUE), BLOCK_SIZE(1),
    PFS_TRAILING_PROPERTIES);

static Sys_var_ulong Sys_pfs_max_stage_classes(
    "performance_schema_max_stage_classes",
    "Maximum number of stage instruments.",
    READ_ONLY GLOBAL_VAR(pfs_param.m_stage_class_sizing),
    CMD_LINE(REQUIRED_ARG), VALID_RANGE(0, 1024), DEFAULT(PFS_MAX_STAGE_CLASS),
    BLOCK_SIZE(1), PFS_TRAILING_PROPERTIES);

static Sys_var_long Sys_pfs_events_stages_history_long_size(
    "performance_schema_events_stages_history_long_size",
    "Number of rows in EVENTS_STAGES_HISTORY_LONG."
    " Use 0 to disable, -1 for automated sizing.",
    READ_ONLY GLOBAL_VAR(pfs_param.m_events_stages_history_long_sizing),
    CMD_LINE(REQUIRED_ARG), VALID_RANGE(-1, 1024 * 1024),
    DEFAULT(PFS_AUTOSIZE_VALUE), BLOCK_SIZE(1), PFS_TRAILING_PROPERTIES);

static Sys_var_long Sys_pfs_events_stages_history_size(
    "performance_schema_events_stages_history_size",
    "Number of rows per thread in EVENTS_STAGES_HISTORY."
    " Use 0 to disable, -1 for automated sizing.",
    READ_ONLY GLOBAL_VAR(pfs_param.m_events_stages_history_sizing),
    CMD_LINE(REQUIRED_ARG), VALID_RANGE(-1, 1024), DEFAULT(PFS_AUTOSIZE_VALUE),
    BLOCK_SIZE(1), PFS_TRAILING_PROPERTIES);

/**
  Variable performance_schema_max_statement_classes.
  The default number of statement classes is the sum of:
  - COM_END for all regular "statement/com/...",
  - 1 for "statement/com/new_packet", for unknown enum_server_command
  - 1 for "statement/com/Error", for invalid enum_server_command
  - SQLCOM_END for all regular "statement/sql/...",
  - 1 for "statement/sql/error", for invalid enum_sql_command.
  - SP_PSI_STATEMENT_INFO_COUNT for "statement/sp/...".
  - 1 for "statement/rpl/relay_log", for replicated statements.
  - 1 for "statement/scheduler/event", for scheduled events.
*/
static Sys_var_ulong Sys_pfs_max_statement_classes(
    "performance_schema_max_statement_classes",
    "Maximum number of statement instruments.",
    READ_ONLY GLOBAL_VAR(pfs_param.m_statement_class_sizing),
    CMD_LINE(REQUIRED_ARG), VALID_RANGE(0, 256),
    DEFAULT((ulong)SQLCOM_END + (ulong)COM_END + 5 +
            SP_PSI_STATEMENT_INFO_COUNT),
    BLOCK_SIZE(1), PFS_TRAILING_PROPERTIES);

static Sys_var_long Sys_pfs_events_statements_history_long_size(
    "performance_schema_events_statements_history_long_size",
    "Number of rows in EVENTS_STATEMENTS_HISTORY_LONG."
    " Use 0 to disable, -1 for automated sizing.",
    READ_ONLY GLOBAL_VAR(pfs_param.m_events_statements_history_long_sizing),
    CMD_LINE(REQUIRED_ARG), VALID_RANGE(-1, 1024 * 1024),
    DEFAULT(PFS_AUTOSIZE_VALUE), BLOCK_SIZE(1), PFS_TRAILING_PROPERTIES);

static Sys_var_long Sys_pfs_events_statements_history_size(
    "performance_schema_events_statements_history_size",
    "Number of rows per thread in EVENTS_STATEMENTS_HISTORY."
    " Use 0 to disable, -1 for automated sizing.",
    READ_ONLY GLOBAL_VAR(pfs_param.m_events_statements_history_sizing),
    CMD_LINE(REQUIRED_ARG), VALID_RANGE(-1, 1024), DEFAULT(PFS_AUTOSIZE_VALUE),
    BLOCK_SIZE(1), PFS_TRAILING_PROPERTIES);

static Sys_var_ulong Sys_pfs_statement_stack_size(
    "performance_schema_max_statement_stack",
    "Number of rows per thread in EVENTS_STATEMENTS_CURRENT.",
    READ_ONLY GLOBAL_VAR(pfs_param.m_statement_stack_sizing),
    CMD_LINE(REQUIRED_ARG), VALID_RANGE(1, 256),
    DEFAULT(PFS_STATEMENTS_STACK_SIZE), BLOCK_SIZE(1), PFS_TRAILING_PROPERTIES);

static Sys_var_ulong Sys_pfs_max_memory_classes(
    "performance_schema_max_memory_classes",
    "Maximum number of memory pool instruments.",
    READ_ONLY GLOBAL_VAR(pfs_param.m_memory_class_sizing),
    CMD_LINE(REQUIRED_ARG), VALID_RANGE(0, 1024), DEFAULT(PFS_MAX_MEMORY_CLASS),
    BLOCK_SIZE(1), PFS_TRAILING_PROPERTIES);

static Sys_var_long Sys_pfs_digest_size(
    "performance_schema_digests_size",
    "Size of the statement digest."
    " Use 0 to disable, -1 for automated sizing.",
    READ_ONLY GLOBAL_VAR(pfs_param.m_digest_sizing), CMD_LINE(REQUIRED_ARG),
    VALID_RANGE(-1, 1024 * 1024), DEFAULT(PFS_AUTOSIZE_VALUE), BLOCK_SIZE(1),
    PFS_TRAILING_PROPERTIES);

static Sys_var_long Sys_pfs_events_transactions_history_long_size(
    "performance_schema_events_transactions_history_long_size",
    "Number of rows in EVENTS_TRANSACTIONS_HISTORY_LONG."
    " Use 0 to disable, -1 for automated sizing.",
    READ_ONLY GLOBAL_VAR(pfs_param.m_events_transactions_history_long_sizing),
    CMD_LINE(REQUIRED_ARG), VALID_RANGE(-1, 1024 * 1024),
    DEFAULT(PFS_AUTOSIZE_VALUE), BLOCK_SIZE(1), PFS_TRAILING_PROPERTIES);

static Sys_var_long Sys_pfs_events_transactions_history_size(
    "performance_schema_events_transactions_history_size",
    "Number of rows per thread in EVENTS_TRANSACTIONS_HISTORY."
    " Use 0 to disable, -1 for automated sizing.",
    READ_ONLY GLOBAL_VAR(pfs_param.m_events_transactions_history_sizing),
    CMD_LINE(REQUIRED_ARG), VALID_RANGE(-1, 1024), DEFAULT(PFS_AUTOSIZE_VALUE),
    BLOCK_SIZE(1), PFS_TRAILING_PROPERTIES);

static Sys_var_long Sys_pfs_max_digest_length(
    "performance_schema_max_digest_length",
    "Maximum length considered for digest text, when stored in "
    "performance_schema tables.",
    READ_ONLY GLOBAL_VAR(pfs_param.m_max_digest_length), CMD_LINE(REQUIRED_ARG),
    VALID_RANGE(0, 1024 * 1024), DEFAULT(1024), BLOCK_SIZE(1),
    PFS_TRAILING_PROPERTIES);

static Sys_var_ulong Sys_pfs_max_digest_sample_age(
    "performance_schema_max_digest_sample_age",
    "The time in seconds after which a previous query sample is considered old."
    " When the value is 0, queries are sampled once."
    " When the value is greater than zero, queries are re sampled if the"
    " last sample is more than performance_schema_max_digest_sample_age "
    "seconds old.",
    GLOBAL_VAR(pfs_param.m_max_digest_sample_age), CMD_LINE(REQUIRED_ARG),
    VALID_RANGE(0, 1024 * 1024), DEFAULT(60), BLOCK_SIZE(1),
    PFS_TRAILING_PROPERTIES);

static Sys_var_long Sys_pfs_connect_attrs_size(
    "performance_schema_session_connect_attrs_size",
    "Size of session attribute string buffer per thread."
    " Use 0 to disable, -1 for automated sizing.",
    READ_ONLY GLOBAL_VAR(pfs_param.m_session_connect_attrs_sizing),
    CMD_LINE(REQUIRED_ARG), VALID_RANGE(-1, 1024 * 1024),
    DEFAULT(PFS_AUTOSIZE_VALUE), BLOCK_SIZE(1), PFS_TRAILING_PROPERTIES);

static Sys_var_long Sys_pfs_max_metadata_locks(
    "performance_schema_max_metadata_locks",
    "Maximum number of metadata locks."
    " Use 0 to disable, -1 for automated scaling.",
    READ_ONLY GLOBAL_VAR(pfs_param.m_metadata_lock_sizing),
    CMD_LINE(REQUIRED_ARG), VALID_RANGE(-1, 100 * 1024 * 1024),
    DEFAULT(PFS_AUTOSCALE_VALUE), BLOCK_SIZE(1), PFS_TRAILING_PROPERTIES);

static Sys_var_long Sys_pfs_max_sql_text_length(
    "performance_schema_max_sql_text_length",
    "Maximum length of displayed sql text.",
    READ_ONLY GLOBAL_VAR(pfs_param.m_max_sql_text_length),
    CMD_LINE(REQUIRED_ARG), VALID_RANGE(0, 1024 * 1024), DEFAULT(1024),
    BLOCK_SIZE(1), PFS_TRAILING_PROPERTIES);

static Sys_var_long Sys_pfs_error_size(
    "performance_schema_error_size", "Number of server errors instrumented.",
    READ_ONLY GLOBAL_VAR(pfs_param.m_error_sizing), CMD_LINE(REQUIRED_ARG),
    VALID_RANGE(0, 1024 * 1024), DEFAULT(PFS_MAX_SERVER_ERRORS), BLOCK_SIZE(1),
    PFS_TRAILING_PROPERTIES);

#endif /* WITH_PERFSCHEMA_STORAGE_ENGINE */

static Sys_var_ulong Sys_auto_increment_increment(
    "auto_increment_increment",
    "Auto-increment columns are incremented by this",
    HINT_UPDATEABLE SESSION_VAR(auto_increment_increment), CMD_LINE(OPT_ARG),
    VALID_RANGE(1, 65535), DEFAULT(1), BLOCK_SIZE(1), NO_MUTEX_GUARD,
    IN_BINLOG);

static Sys_var_ulong Sys_auto_increment_offset(
    "auto_increment_offset",
    "Offset added to Auto-increment columns. Used when "
    "auto-increment-increment != 1",
    HINT_UPDATEABLE SESSION_VAR(auto_increment_offset), CMD_LINE(OPT_ARG),
    VALID_RANGE(1, 65535), DEFAULT(1), BLOCK_SIZE(1), NO_MUTEX_GUARD,
    IN_BINLOG);

static Sys_var_bool Sys_windowing_use_high_precision(
    "windowing_use_high_precision",
    "For SQL window functions, determines whether to enable inversion "
    "optimization for moving window frames also for floating values.",
    HINT_UPDATEABLE SESSION_VAR(windowing_use_high_precision),
    CMD_LINE(OPT_ARG), DEFAULT(true));

static Sys_var_uint Sys_cte_max_recursion_depth(
    "cte_max_recursion_depth",
    "Abort a recursive common table expression "
    "if it does more than this number of iterations.",
    HINT_UPDATEABLE SESSION_VAR(cte_max_recursion_depth),
    CMD_LINE(REQUIRED_ARG), VALID_RANGE(0, UINT_MAX32), DEFAULT(1000),
    BLOCK_SIZE(1));

static Sys_var_bool Sys_automatic_sp_privileges(
    "automatic_sp_privileges",
    "Creating and dropping stored procedures alters ACLs",
    GLOBAL_VAR(sp_automatic_privileges), CMD_LINE(OPT_ARG), DEFAULT(true));

static Sys_var_ulong Sys_back_log(
    "back_log",
    "The number of outstanding connection requests "
    "MySQL can have. This comes into play when the main MySQL thread "
    "gets very many connection requests in a very short time",
    READ_ONLY GLOBAL_VAR(back_log), CMD_LINE(REQUIRED_ARG),
    VALID_RANGE(0, 65535), DEFAULT(0), BLOCK_SIZE(1));

static Sys_var_charptr Sys_basedir(
    "basedir",
    "Path to installation directory. All paths are "
    "usually resolved relative to this",
    READ_ONLY NON_PERSIST GLOBAL_VAR(mysql_home_ptr),
    CMD_LINE(REQUIRED_ARG, 'b'), IN_FS_CHARSET, DEFAULT(0));

static Sys_var_charptr Sys_default_authentication_plugin(
    "default_authentication_plugin",
    "The default authentication plugin "
    "used by the server to hash the password.",
    READ_ONLY NON_PERSIST GLOBAL_VAR(default_auth_plugin),
    CMD_LINE(REQUIRED_ARG), IN_FS_CHARSET, DEFAULT("caching_sha2_password"));

static PolyLock_mutex Plock_default_password_lifetime(
    &LOCK_default_password_lifetime);
static Sys_var_uint Sys_default_password_lifetime(
    "default_password_lifetime",
    "The number of days after which the "
    "password will expire.",
    GLOBAL_VAR(default_password_lifetime), CMD_LINE(REQUIRED_ARG),
    VALID_RANGE(0, UINT_MAX16), DEFAULT(0), BLOCK_SIZE(1),
    &Plock_default_password_lifetime);

static Sys_var_charptr Sys_my_bind_addr(
    "bind_address",
    "IP address(es) to bind to. Syntax: address[,address]...,"
    " where address can be an IPv4 address, IPv6 address,"
    " host name or one of the wildcard values *, ::, 0.0.0.0."
    " In case more than one address is specified in a"
    " comma-separated list, wildcard values are not allowed.",
    READ_ONLY NON_PERSIST GLOBAL_VAR(my_bind_addr_str), CMD_LINE(REQUIRED_ARG),
    IN_FS_CHARSET, DEFAULT(MY_BIND_ALL_ADDRESSES));

static Sys_var_bool Sys_password_require_current(
    "password_require_current",
    "Current password is needed to be specified in order to change it",
    GLOBAL_VAR(password_require_current), CMD_LINE(OPT_ARG), DEFAULT(false));

static bool fix_binlog_cache_size(sys_var *, THD *thd, enum_var_type) {
  check_binlog_cache_size(thd);
  return false;
}

static bool fix_binlog_stmt_cache_size(sys_var *, THD *thd, enum_var_type) {
  check_binlog_stmt_cache_size(thd);
  return false;
}

static Sys_var_ulong Sys_binlog_cache_size(
    "binlog_cache_size",
    "The size of the transactional cache for "
    "updates to transactional engines for the binary log. "
    "If you often use transactions containing many statements, "
    "you can increase this to get more performance",
    GLOBAL_VAR(binlog_cache_size), CMD_LINE(REQUIRED_ARG),
    VALID_RANGE(IO_SIZE, ULONG_MAX), DEFAULT(32768), BLOCK_SIZE(IO_SIZE),
    NO_MUTEX_GUARD, NOT_IN_BINLOG, ON_CHECK(0),
    ON_UPDATE(fix_binlog_cache_size));

static Sys_var_ulong Sys_binlog_stmt_cache_size(
    "binlog_stmt_cache_size",
    "The size of the statement cache for "
    "updates to non-transactional engines for the binary log. "
    "If you often use statements updating a great number of rows, "
    "you can increase this to get more performance",
    GLOBAL_VAR(binlog_stmt_cache_size), CMD_LINE(REQUIRED_ARG),
    VALID_RANGE(IO_SIZE, ULONG_MAX), DEFAULT(32768), BLOCK_SIZE(IO_SIZE),
    NO_MUTEX_GUARD, NOT_IN_BINLOG, ON_CHECK(0),
    ON_UPDATE(fix_binlog_stmt_cache_size));

static Sys_var_int32 Sys_binlog_max_flush_queue_time(
    "binlog_max_flush_queue_time",
    "The maximum time that the binary log group commit will keep reading"
    " transactions before it flush the transactions to the binary log (and"
    " optionally sync, depending on the value of sync_binlog).",
    GLOBAL_VAR(opt_binlog_max_flush_queue_time),
    CMD_LINE(REQUIRED_ARG, OPT_BINLOG_MAX_FLUSH_QUEUE_TIME),
    VALID_RANGE(0, 100000), DEFAULT(0), BLOCK_SIZE(1), NO_MUTEX_GUARD,
    NOT_IN_BINLOG, ON_CHECK(0), ON_UPDATE(0), DEPRECATED_VAR(""));

static Sys_var_long Sys_binlog_group_commit_sync_delay(
    "binlog_group_commit_sync_delay",
    "The number of microseconds the server waits for the "
    "binary log group commit sync queue to fill before "
    "continuing. Default: 0. Min: 0. Max: 1000000.",
    GLOBAL_VAR(opt_binlog_group_commit_sync_delay), CMD_LINE(REQUIRED_ARG),
    VALID_RANGE(0, 1000000 /* max 1 sec */), DEFAULT(0), BLOCK_SIZE(1),
    NO_MUTEX_GUARD, NOT_IN_BINLOG);

static Sys_var_ulong Sys_binlog_group_commit_sync_no_delay_count(
    "binlog_group_commit_sync_no_delay_count",
    "If there are this many transactions in the commit sync "
    "queue and the server is waiting for more transactions "
    "to be enqueued (as set using --binlog-group-commit-sync-delay), "
    "the commit procedure resumes.",
    GLOBAL_VAR(opt_binlog_group_commit_sync_no_delay_count),
    CMD_LINE(REQUIRED_ARG), VALID_RANGE(0, 100000 /* max connections */),
    DEFAULT(0), BLOCK_SIZE(1), NO_MUTEX_GUARD, NOT_IN_BINLOG);

static bool check_has_super(sys_var *self MY_ATTRIBUTE((unused)), THD *thd,
                            set_var *) {
  DBUG_ASSERT(self->scope() !=
              sys_var::GLOBAL);  // don't abuse check_has_super()
  Security_context *sctx = thd->security_context();
  if (!sctx->check_access(SUPER_ACL) &&
      !sctx->has_global_grant(STRING_WITH_LEN("SYSTEM_VARIABLES_ADMIN"))
           .first) {
    my_error(ER_SPECIFIC_ACCESS_DENIED_ERROR, MYF(0),
             "SUPER or SYSTEM_VARIABLES_ADMIN");
    return true;
  }
  return false;
}

static bool check_outside_trx(sys_var *, THD *thd, set_var *var) {
  if (thd->in_active_multi_stmt_transaction()) {
    my_error(ER_VARIABLE_NOT_SETTABLE_IN_TRANSACTION, MYF(0),
             var->var->name.str);
    return true;
  }
  if (!thd->owned_gtid.is_empty()) {
    char buf[Gtid::MAX_TEXT_LENGTH + 1];
    if (thd->owned_gtid.sidno > 0)
      thd->owned_gtid.to_string(thd->owned_sid, buf);
    else
      strcpy(buf, "ANONYMOUS");
    my_error(ER_CANT_SET_VARIABLE_WHEN_OWNING_GTID, MYF(0), var->var->name.str,
             buf);
    return true;
  }
  return false;
}

static bool check_super_outside_trx_outside_sf(sys_var *self, THD *thd,
                                               set_var *var) {
  if (thd->in_sub_stmt) {
    my_error(ER_VARIABLE_NOT_SETTABLE_IN_SF_OR_TRIGGER, MYF(0),
             var->var->name.str);
    return true;
  }
  if (check_outside_trx(self, thd, var)) return true;
  if (self->scope() != sys_var::GLOBAL) return check_has_super(self, thd, var);
  return false;
}

static bool check_explicit_defaults_for_timestamp(sys_var *self, THD *thd,
                                                  set_var *var) {
  // Deprecation warning if switching OFF explicit_defaults_for_timestamp
  if (thd->variables.explicit_defaults_for_timestamp) {
    if (!var->save_result.ulonglong_value)
      push_warning_printf(thd, Sql_condition::SL_WARNING,
                          ER_WARN_DEPRECATED_SYNTAX,
                          ER_THD(thd, ER_WARN_DEPRECATED_SYNTAX_NO_REPLACEMENT),
                          self->name.str, "");
  }
  if (thd->in_sub_stmt) {
    my_error(ER_VARIABLE_NOT_SETTABLE_IN_SF_OR_TRIGGER, MYF(0),
             var->var->name.str);
    return true;
  }
  if (thd->in_active_multi_stmt_transaction()) {
    my_error(ER_VARIABLE_NOT_SETTABLE_IN_TRANSACTION, MYF(0),
             var->var->name.str);
    return true;
  }
  if (self->scope() != sys_var::GLOBAL) return check_has_super(self, thd, var);
  return false;
}

/**
  Check-function to @@GTID_NEXT system variable.

  @param self   a pointer to the sys_var, i.e. gtid_next
  @param thd    a reference to THD object
  @param var    a pointer to the set_var created by the parser.

  @return @c false if the change is allowed, otherwise @c true.
*/

static bool check_gtid_next(sys_var *self, THD *thd, set_var *var) {
  bool is_prepared_trx =
      thd->get_transaction()->xid_state()->has_state(XID_STATE::XA_PREPARED);

  if (thd->in_sub_stmt) {
    my_error(ER_VARIABLE_NOT_SETTABLE_IN_SF_OR_TRIGGER, MYF(0),
             var->var->name.str);
    return true;
  }
  if (!is_prepared_trx && thd->in_active_multi_stmt_transaction()) {
    my_error(ER_VARIABLE_NOT_SETTABLE_IN_TRANSACTION, MYF(0),
             var->var->name.str);
    return true;
  }
  return check_has_super(self, thd, var);
}

static bool check_super_outside_trx_outside_sf_outside_sp(sys_var *self,
                                                          THD *thd,
                                                          set_var *var) {
  if (check_super_outside_trx_outside_sf(self, thd, var)) return true;
  if (thd->lex->sphead) {
    my_error(ER_VARIABLE_NOT_SETTABLE_IN_SP, MYF(0), var->var->name.str);
    return true;
  }
  return false;
}

static bool binlog_format_check(sys_var *self, THD *thd, set_var *var) {
  if (check_has_super(self, thd, var)) return true;

  if (var->type == OPT_GLOBAL || var->type == OPT_PERSIST) {
    /*
      SET @@global.binlog_format and SET @@persist.binlog_format must be
      disallowed if any replication channel has open temporary table(s).
      Otherwise DROP TEMPORARY TABLE is written into binary log on slave
      (which disobeys the simple rule: When @@session.binlog_format=
       ROW/MIXED, the server must not write CREATE/DROP TEMPORARY TABLE
      to the binary log) in the following case:
        slave> SET @@global.binlog_format=STATEMENT;
        slave> START SLAVE;
        master> CREATE TEMPORARY TABLE t1(a INT);
        slave> [wait for t1 to replicate]
        slave> STOP SLAVE;
        slave> SET @@global.binlog_format=ROW / SET @@persist.binlog_format=ROW
        master> DROP TEMPORARY TABLE t1;
        slave> START SLAVE;
      Note: SET @@persist_only.binlog_format is not disallowed if any
      replication channel has temporary table(s), since unlike PERSIST,
      PERSIST_ONLY does not modify the runtime global system variable value.

      SET @@global.binlog_format and SET @@persist.binlog_format must be
      disallowed if any replication channel applier is running, because
      SET @@global.binlog_format does not take effect when any replication
      channel applier is running. SET @@global.binlog_format takes effect
      on the channel until its applier is (re)starting.
      Note: SET @@persist_only.binlog_format is not disallowed if any
      replication channel applier is running, since unlike PERSIST,
      PERSIST_ONLY does not modify the runtime global system variable value.
    */
    enum_slave_channel_status slave_channel_status =
        has_any_slave_channel_open_temp_table_or_is_its_applier_running();
    if (slave_channel_status == SLAVE_CHANNEL_APPLIER_IS_RUNNING) {
      my_error(ER_RUNNING_APPLIER_PREVENTS_SWITCH_GLOBAL_BINLOG_FORMAT, MYF(0));
      return true;
    } else if (slave_channel_status == SLAVE_CHANNEL_HAS_OPEN_TEMPORARY_TABLE) {
      my_error(ER_TEMP_TABLE_PREVENTS_SWITCH_GLOBAL_BINLOG_FORMAT, MYF(0));
      return true;
    }
  }

  if (!var->is_global_persist()) {
    /*
      SET @@session.binlog_format must be disallowed if the session has open
      temporary table(s). Otherwise DROP TEMPORARY TABLE is written into
      binary log (which disobeys the simple rule: When
      @@session.binlog_format=ROW/MIXED, the server must not write
      CREATE/DROP TEMPORARY TABLE to the binary log) in the following case:
        SET @@session.binlog_format=STATEMENT;
        CREATE TEMPORARY TABLE t1 (a INT);
        SET @@session.binlog_format=ROW;
        DROP TEMPORARY TABLE t1;
      And more, if binlog_format=ROW/MIXED and the session has open temporary
      table(s), these CREATE TEMPORARY TABLE are not written into the binlog,
      so we can not switch to STATEMENT.
    */
    if (thd->temporary_tables) {
      my_error(ER_TEMP_TABLE_PREVENTS_SWITCH_SESSION_BINLOG_FORMAT, MYF(0));
      return true;
    }

    /*
      if in a stored function/trigger, it's too late to change mode
    */
    if (thd->in_sub_stmt) {
      my_error(ER_STORED_FUNCTION_PREVENTS_SWITCH_BINLOG_FORMAT, MYF(0));
      return true;
    }
    /*
      Make the session variable 'binlog_format' read-only inside a transaction.
    */
    if (thd->in_active_multi_stmt_transaction()) {
      my_error(ER_INSIDE_TRANSACTION_PREVENTS_SWITCH_BINLOG_FORMAT, MYF(0));
      return true;
    }
  }

  /*
    If moving to statement format, and binlog_row_value_options is set,
    generate a warning.
  */
  if (var->save_result.ulonglong_value == BINLOG_FORMAT_STMT) {
    if ((var->is_global_persist() &&
         global_system_variables.binlog_row_value_options != 0) ||
        (!var->is_global_persist() &&
         thd->variables.binlog_row_value_options != 0)) {
      push_warning_printf(thd, Sql_condition::SL_WARNING,
                          ER_WARN_BINLOG_PARTIAL_UPDATES_DISABLED,
                          ER_THD(thd, ER_WARN_BINLOG_PARTIAL_UPDATES_DISABLED),
                          "binlog_format=STATEMENT", "PARTIAL_JSON");
    }
  }

  return false;
}

static bool fix_binlog_format_after_update(sys_var *, THD *thd,
                                           enum_var_type type) {
  if (type == OPT_SESSION) thd->reset_current_stmt_binlog_format_row();
  return false;
}

static bool prevent_global_rbr_exec_mode_idempotent(sys_var *self, THD *,
                                                    set_var *var) {
  if (var->is_global_persist()) {
    my_error(ER_LOCAL_VARIABLE, MYF(0), self->name.str);
    return true;
  }
  return false;
}

static Sys_var_test_flag Sys_core_file("core_file",
                                       "write a core-file on crashes",
                                       TEST_CORE_ON_SIGNAL);

static Sys_var_enum Sys_binlog_format(
    "binlog_format",
    "What form of binary logging the master will "
    "use: either ROW for row-based binary logging, STATEMENT "
    "for statement-based binary logging, or MIXED. MIXED is statement-"
    "based binary logging except for those statements where only row-"
    "based is correct: those which involve user-defined functions (i.e. "
    "UDFs) or the UUID() function; for those, row-based binary logging is "
    "automatically used. If NDBCLUSTER is enabled and binlog-format is "
    "MIXED, the format switches to row-based and back implicitly per each "
    "query accessing an NDBCLUSTER table",
    SESSION_VAR(binlog_format), CMD_LINE(REQUIRED_ARG, OPT_BINLOG_FORMAT),
    binlog_format_names, DEFAULT(BINLOG_FORMAT_ROW), NO_MUTEX_GUARD,
    NOT_IN_BINLOG, ON_CHECK(binlog_format_check),
    ON_UPDATE(fix_binlog_format_after_update));

static const char *rbr_exec_mode_names[] = {"STRICT", "IDEMPOTENT", 0};
static Sys_var_enum rbr_exec_mode(
    "rbr_exec_mode",
    "Modes for how row events should be executed. Legal values "
    "are STRICT (default) and IDEMPOTENT. In IDEMPOTENT mode, "
    "the server will not throw errors for operations that are idempotent. "
    "In STRICT mode, server will throw errors for the operations that "
    "cause a conflict.",
    SESSION_VAR(rbr_exec_mode_options), NO_CMD_LINE, rbr_exec_mode_names,
    DEFAULT(RBR_EXEC_MODE_STRICT), NO_MUTEX_GUARD, NOT_IN_BINLOG,
    ON_CHECK(prevent_global_rbr_exec_mode_idempotent), ON_UPDATE(NULL));

static bool check_binlog_row_image(sys_var *self MY_ATTRIBUTE((unused)),
                                   THD *thd, set_var *var) {
  DBUG_ENTER("check_binlog_row_image");
  if (check_has_super(self, thd, var)) DBUG_RETURN(true);
  if (var->save_result.ulonglong_value == BINLOG_ROW_IMAGE_FULL) {
    if ((var->is_global_persist() &&
         global_system_variables.binlog_row_value_options != 0) ||
        (!var->is_global_persist() &&
         thd->variables.binlog_row_value_options != 0)) {
      push_warning_printf(
          thd, Sql_condition::SL_WARNING,
          ER_WARN_BINLOG_PARTIAL_UPDATES_SUGGESTS_PARTIAL_IMAGES,
          ER_THD(thd, ER_WARN_BINLOG_PARTIAL_UPDATES_SUGGESTS_PARTIAL_IMAGES),
          "binlog_row_image=FULL", "PARTIAL_JSON");
    }
  }
  DBUG_RETURN(false);
}

static const char *binlog_row_image_names[] = {"MINIMAL", "NOBLOB", "FULL",
                                               NullS};
static Sys_var_enum Sys_binlog_row_image(
    "binlog_row_image",
    "Controls whether rows should be logged in 'FULL', 'NOBLOB' or "
    "'MINIMAL' formats. 'FULL', means that all columns in the before "
    "and after image are logged. 'NOBLOB', means that mysqld avoids logging "
    "blob columns whenever possible (eg, blob column was not changed or "
    "is not part of primary key). 'MINIMAL', means that a PK equivalent (PK "
    "columns or full row if there is no PK in the table) is logged in the "
    "before image, and only changed columns are logged in the after image. "
    "(Default: FULL).",
    SESSION_VAR(binlog_row_image), CMD_LINE(REQUIRED_ARG),
    binlog_row_image_names, DEFAULT(BINLOG_ROW_IMAGE_FULL), NO_MUTEX_GUARD,
    NOT_IN_BINLOG, ON_CHECK(check_binlog_row_image), ON_UPDATE(NULL));

static const char *binlog_row_metadata_names[] = {"MINIMAL", "FULL", NullS};
static Sys_var_enum Sys_binlog_row_metadata(
    "binlog_row_metadata",
    "Controls whether metadata is logged using FULL or MINIMAL format. "
    "FULL causes all metadata to be logged; MINIMAL means that only "
    "metadata actually required by slave is logged. Default: MINIMAL.",
    GLOBAL_VAR(binlog_row_metadata), CMD_LINE(REQUIRED_ARG),
    binlog_row_metadata_names, DEFAULT(BINLOG_ROW_METADATA_MINIMAL),
    NO_MUTEX_GUARD, NOT_IN_BINLOG, ON_CHECK(NULL), ON_UPDATE(NULL));

static bool on_session_track_gtids_update(sys_var *, THD *thd, enum_var_type) {
  thd->session_tracker.get_tracker(SESSION_GTIDS_TRACKER)->update(thd);
  return false;
}

static const char *session_track_gtids_names[] = {"OFF", "OWN_GTID",
                                                  "ALL_GTIDS", NullS};
static Sys_var_enum Sys_session_track_gtids(
    "session_track_gtids",
    "Controls the amount of global transaction ids to be "
    "included in the response packet sent by the server."
    "(Default: OFF).",
    SESSION_VAR(session_track_gtids), CMD_LINE(REQUIRED_ARG),
    session_track_gtids_names, DEFAULT(OFF), NO_MUTEX_GUARD, NOT_IN_BINLOG,
    ON_CHECK(check_outside_trx), ON_UPDATE(on_session_track_gtids_update));

static bool binlog_direct_check(sys_var *self, THD *thd, set_var *var) {
  if (check_has_super(self, thd, var)) return true;

  if (var->is_global_persist()) return false;

  /*
    Makes the session variable 'binlog_direct_non_transactional_updates'
    read-only if within a procedure, trigger or function.
  */
  if (thd->in_sub_stmt) {
    my_error(ER_STORED_FUNCTION_PREVENTS_SWITCH_BINLOG_DIRECT, MYF(0));
    return true;
  }
  /*
    Makes the session variable 'binlog_direct_non_transactional_updates'
    read-only inside a transaction.
  */
  if (thd->in_active_multi_stmt_transaction()) {
    my_error(ER_INSIDE_TRANSACTION_PREVENTS_SWITCH_BINLOG_DIRECT, MYF(0));
    return true;
  }

  return false;
}

static Sys_var_bool Sys_binlog_direct(
    "binlog_direct_non_transactional_updates",
    "Causes updates to non-transactional engines using statement format to "
    "be written directly to binary log. Before using this option make sure "
    "that there are no dependencies between transactional and "
    "non-transactional tables such as in the statement INSERT INTO t_myisam "
    "SELECT * FROM t_innodb; otherwise, slaves may diverge from the master.",
    SESSION_VAR(binlog_direct_non_trans_update), CMD_LINE(OPT_ARG),
    DEFAULT(false), NO_MUTEX_GUARD, NOT_IN_BINLOG,
    ON_CHECK(binlog_direct_check));

/**
  This variable is read only to users. It can be enabled or disabled
  only at mysqld startup. This variable is used by User thread and
  as well as by replication slave applier thread to apply relay_log.
  Slave applier thread enables/disables this option based on
  relay_log's from replication master versions. There is possibility of
  slave applier thread and User thread to have different setting for
  explicit_defaults_for_timestamp, hence this options is defined as
  SESSION_VAR rather than GLOBAL_VAR.
*/
static Sys_var_bool Sys_explicit_defaults_for_timestamp(
    "explicit_defaults_for_timestamp",
    "This option causes CREATE TABLE to create all TIMESTAMP columns "
    "as NULL with DEFAULT NULL attribute, Without this option, "
    "TIMESTAMP columns are NOT NULL and have implicit DEFAULT clauses. "
    "The old behavior is deprecated. "
    "The variable can only be set by users having the SUPER privilege.",
    SESSION_VAR(explicit_defaults_for_timestamp), CMD_LINE(OPT_ARG),
    DEFAULT(true), NO_MUTEX_GUARD, NOT_IN_BINLOG,
    ON_CHECK(check_explicit_defaults_for_timestamp));

static bool repository_check(sys_var *self, THD *thd, set_var *var,
                             SLAVE_THD_TYPE thread_mask) {
  bool ret = false;
  if (check_super_outside_trx_outside_sf(self, thd, var)) return true;
  Master_info *mi;
  int running = 0;
  const char *msg = NULL;
  bool rpl_info_option = static_cast<uint>(var->save_result.ulonglong_value);

  /* don't convert if the repositories are same */
  if (rpl_info_option == (thread_mask == SLAVE_THD_IO ? opt_mi_repository_id
                                                      : opt_rli_repository_id))
    return false;

  channel_map.wrlock();

  /* Repository conversion not possible, when multiple channels exist */
  if (channel_map.get_num_instances(true) > 1) {
    msg = "Repository conversion is possible when only default channel exists";
    my_error(ER_CHANGE_RPL_INFO_REPOSITORY_FAILURE, MYF(0), msg);
    channel_map.unlock();
    return true;
  }

  mi = channel_map.get_default_channel_mi();

  if (mi != NULL) {
    lock_slave_threads(mi);
    init_thread_mask(&running, mi, false);
    if (!running) {
      switch (thread_mask) {
        case SLAVE_THD_IO:
          if (Rpl_info_factory::change_mi_repository(
                  mi, static_cast<uint>(var->save_result.ulonglong_value),
                  &msg)) {
            ret = true;
            my_error(ER_CHANGE_RPL_INFO_REPOSITORY_FAILURE, MYF(0), msg);
          }
          break;
        case SLAVE_THD_SQL:
          mts_recovery_groups(mi->rli);
          if (!mi->rli->is_mts_recovery()) {
            if (Rpl_info_factory::reset_workers(mi->rli) ||
                Rpl_info_factory::change_rli_repository(
                    mi->rli,
                    static_cast<uint>(var->save_result.ulonglong_value),
                    &msg)) {
              ret = true;
              my_error(ER_CHANGE_RPL_INFO_REPOSITORY_FAILURE, MYF(0), msg);
            }
          } else
            LogErr(WARNING_LEVEL, ER_RPL_REPO_HAS_GAPS);
          break;
        default:
          assert(0);
          break;
      }
    } else {
      ret = true;
      my_error(ER_SLAVE_CHANNEL_MUST_STOP, MYF(0), mi->get_channel());
    }
    unlock_slave_threads(mi);
  }
  channel_map.unlock();
  return ret;
}

static bool relay_log_info_repository_check(sys_var *self, THD *thd,
                                            set_var *var) {
  return repository_check(self, thd, var, SLAVE_THD_SQL);
}

static bool master_info_repository_check(sys_var *self, THD *thd,
                                         set_var *var) {
  return repository_check(self, thd, var, SLAVE_THD_IO);
}

static bool relay_log_info_repository_update(sys_var *, THD *thd,
                                             enum_var_type) {
  if (opt_rli_repository_id == INFO_REPOSITORY_FILE) {
    push_warning_printf(
        thd, Sql_condition::SL_WARNING, ER_WARN_DEPRECATED_SYNTAX,
        ER_THD(thd, ER_WARN_DEPRECATED_SYNTAX), "FILE", "'TABLE'");
  }
  return false;
}

static bool master_info_repository_update(sys_var *, THD *thd, enum_var_type) {
  if (opt_mi_repository_id == INFO_REPOSITORY_FILE) {
    push_warning_printf(
        thd, Sql_condition::SL_WARNING, ER_WARN_DEPRECATED_SYNTAX,
        ER_THD(thd, ER_WARN_DEPRECATED_SYNTAX), "FILE", "'TABLE'");
  }
  return false;
}

static const char *repository_names[] = {"FILE", "TABLE",
#ifndef DBUG_OFF
                                         "DUMMY",
#endif
                                         0};

ulong opt_mi_repository_id = INFO_REPOSITORY_TABLE;
static Sys_var_enum Sys_mi_repository(
    "master_info_repository",
    "Defines the type of the repository for the master information.",
    GLOBAL_VAR(opt_mi_repository_id), CMD_LINE(REQUIRED_ARG), repository_names,
    DEFAULT(INFO_REPOSITORY_TABLE), NO_MUTEX_GUARD, NOT_IN_BINLOG,
    ON_CHECK(master_info_repository_check),
    ON_UPDATE(master_info_repository_update));

ulong opt_rli_repository_id = INFO_REPOSITORY_TABLE;
static Sys_var_enum Sys_rli_repository(
    "relay_log_info_repository",
    "Defines the type of the repository for the relay log information "
    "and associated workers.",
    GLOBAL_VAR(opt_rli_repository_id), CMD_LINE(REQUIRED_ARG), repository_names,
    DEFAULT(INFO_REPOSITORY_TABLE), NO_MUTEX_GUARD, NOT_IN_BINLOG,
    ON_CHECK(relay_log_info_repository_check),
    ON_UPDATE(relay_log_info_repository_update));

static Sys_var_bool Sys_binlog_rows_query(
    "binlog_rows_query_log_events",
    "Allow writing of Rows_query_log events into binary log.",
    SESSION_VAR(binlog_rows_query_log_events), CMD_LINE(OPT_ARG),
    DEFAULT(false), NO_MUTEX_GUARD, NOT_IN_BINLOG, ON_CHECK(check_has_super));

static Sys_var_bool Sys_binlog_order_commits(
    "binlog_order_commits",
    "Issue internal commit calls in the same order as transactions are"
    " written to the binary log. Default is to order commits.",
    GLOBAL_VAR(opt_binlog_order_commits), CMD_LINE(OPT_ARG), DEFAULT(true));

static Sys_var_ulong Sys_bulk_insert_buff_size(
    "bulk_insert_buffer_size",
    "Size of tree cache used in bulk "
    "insert optimisation. Note that this is a limit per thread!",
    HINT_UPDATEABLE SESSION_VAR(bulk_insert_buff_size), CMD_LINE(REQUIRED_ARG),
    VALID_RANGE(0, ULONG_MAX), DEFAULT(8192 * 1024), BLOCK_SIZE(1));

static Sys_var_charptr Sys_character_sets_dir(
    "character_sets_dir", "Directory where character sets are",
    READ_ONLY NON_PERSIST GLOBAL_VAR(charsets_dir), CMD_LINE(REQUIRED_ARG),
    IN_FS_CHARSET, DEFAULT(0));

static bool check_not_null(sys_var *, THD *, set_var *var) {
  return var->value && var->value->is_null();
}

/**
  Check storage engine is not empty and log warning.

  Checks if default_storage_engine or default_tmp_storage_engine is set
  empty and return true. This method also logs warning if the
  storage engine set is a disabled storage engine specified in
  disabled_storage_engines.

  @param self    pointer to system variable object.
  @param thd     Connection handle.
  @param var     pointer to set variable object.

  @return  true if the set variable is empty.
           false if the set variable is not empty.
*/
static bool check_storage_engine(sys_var *self, THD *thd, set_var *var) {
  if (check_not_null(self, thd, var)) return true;

  if (!opt_initialize && !opt_noacl) {
    char buff[STRING_BUFFER_USUAL_SIZE];
    String str(buff, sizeof(buff), system_charset_info), *res;
    LEX_STRING se_name;

    if (var->value) {
      res = var->value->val_str(&str);
      lex_string_set(&se_name, res->ptr());
    } else {
      // Use the default value defined by sys_var.
      lex_string_set(&se_name,
                     reinterpret_cast<const char *>(
                         dynamic_cast<Sys_var_plugin *>(self)->global_value_ptr(
                             thd, NULL)));
    }

    plugin_ref plugin;
    if ((plugin = ha_resolve_by_name(NULL, &se_name, false))) {
      handlerton *hton = plugin_data<handlerton *>(plugin);
      if (ha_is_storage_engine_disabled(hton))
        LogErr(WARNING_LEVEL, ER_DISABLED_STORAGE_ENGINE_AS_DEFAULT,
               self->name.str, se_name.str);
      plugin_unlock(NULL, plugin);
    }
  }
  return false;
}

static bool check_charset(sys_var *, THD *thd, set_var *var) {
  if (!var->value) return false;

  char buff[STRING_BUFFER_USUAL_SIZE];
  if (var->value->result_type() == STRING_RESULT) {
    String str(buff, sizeof(buff), system_charset_info), *res;
    if (!(res = var->value->val_str(&str)))
      var->save_result.ptr = NULL;
    else {
      ErrConvString err(res); /* Get utf8 '\0' terminated string */
      if (!(var->save_result.ptr =
                get_charset_by_csname(err.ptr(), MY_CS_PRIMARY, MYF(0))) &&
          !(var->save_result.ptr = get_old_charset_by_name(err.ptr()))) {
        my_error(ER_UNKNOWN_CHARACTER_SET, MYF(0), err.ptr());
        return true;
      }
      warn_on_deprecated_charset(
          thd, static_cast<const CHARSET_INFO *>(var->save_result.ptr),
          err.ptr());
    }
  } else  // INT_RESULT
  {
    int csno = (int)var->value->val_int();
    if (!(var->save_result.ptr = get_charset(csno, MYF(0)))) {
      my_error(ER_UNKNOWN_CHARACTER_SET, MYF(0), llstr(csno, buff));
      return true;
    }
    warn_on_deprecated_charset(
        thd, static_cast<const CHARSET_INFO *>(var->save_result.ptr),
        static_cast<const CHARSET_INFO *>(var->save_result.ptr)->name);
  }
  return false;
}
static bool check_charset_not_null(sys_var *self, THD *thd, set_var *var) {
  return check_charset(self, thd, var) || check_not_null(self, thd, var);
}

namespace {
struct Get_name {
  explicit Get_name(const CHARSET_INFO *ci) : m_ci(ci) {}
  uchar *get_name() {
    return const_cast<uchar *>(pointer_cast<const uchar *>(m_ci->name));
  }
  const CHARSET_INFO *m_ci;
};

struct Get_csname {
  explicit Get_csname(const CHARSET_INFO *ci) : m_ci(ci) {}
  uchar *get_name() {
    return const_cast<uchar *>(pointer_cast<const uchar *>(m_ci->csname));
  }
  const CHARSET_INFO *m_ci;
};

}  // namespace

static Sys_var_struct<CHARSET_INFO, Get_csname> Sys_character_set_system(
    "character_set_system",
    "The character set used by the server "
    "for storing identifiers",
    READ_ONLY NON_PERSIST GLOBAL_VAR(system_charset_info), NO_CMD_LINE,
    DEFAULT(0));

static Sys_var_struct<CHARSET_INFO, Get_csname> Sys_character_set_server(
    "character_set_server", "The default character set",
    SESSION_VAR(collation_server), NO_CMD_LINE, DEFAULT(&default_charset_info),
    NO_MUTEX_GUARD, IN_BINLOG, ON_CHECK(check_charset_not_null));

static bool check_charset_db(sys_var *self, THD *thd, set_var *var) {
  if (check_charset_not_null(self, thd, var)) return true;
  if (!var->value)  // = DEFAULT
    var->save_result.ptr = thd->db_charset;
  return false;
}
static bool update_deprecated(sys_var *self, THD *thd, enum_var_type) {
  push_warning_printf(
      thd, Sql_condition::SL_WARNING, ER_WARN_DEPRECATED_SYNTAX_NO_REPLACEMENT,
      ER_THD(thd, ER_WARN_DEPRECATED_SYSVAR_UPDATE), self->name.str);
  return false;
}
static Sys_var_struct<CHARSET_INFO, Get_csname> Sys_character_set_database(
    "character_set_database", " The character set used by the default database",
    SESSION_VAR(collation_database), NO_CMD_LINE,
    DEFAULT(&default_charset_info), NO_MUTEX_GUARD, IN_BINLOG,
    ON_CHECK(check_charset_db), ON_UPDATE(update_deprecated));

static bool check_cs_client(sys_var *self, THD *thd, set_var *var) {
  if (check_charset_not_null(self, thd, var)) return true;

  // Currently, UCS-2 cannot be used as a client character set
  if (((CHARSET_INFO *)(var->save_result.ptr))->mbminlen > 1) return true;

  return false;
}
static bool fix_thd_charset(sys_var *, THD *thd, enum_var_type type) {
  if (type == OPT_SESSION) thd->update_charset();
  return false;
}
static Sys_var_struct<CHARSET_INFO, Get_csname> Sys_character_set_client(
    "character_set_client",
    "The character set for statements "
    "that arrive from the client",
    SESSION_VAR(character_set_client), NO_CMD_LINE,
    DEFAULT(&default_charset_info), NO_MUTEX_GUARD, IN_BINLOG,
    ON_CHECK(check_cs_client), ON_UPDATE(fix_thd_charset));

static Sys_var_struct<CHARSET_INFO, Get_csname> Sys_character_set_connection(
    "character_set_connection",
    "The character set used for "
    "literals that do not have a character set introducer and for "
    "number-to-string conversion",
    SESSION_VAR(collation_connection), NO_CMD_LINE,
    DEFAULT(&default_charset_info), NO_MUTEX_GUARD, IN_BINLOG,
    ON_CHECK(check_charset_not_null), ON_UPDATE(fix_thd_charset));

static Sys_var_struct<CHARSET_INFO, Get_csname> Sys_character_set_results(
    "character_set_results",
    "The character set used for returning "
    "query results to the client",
    SESSION_VAR(character_set_results), NO_CMD_LINE,
    DEFAULT(&default_charset_info), NO_MUTEX_GUARD, NOT_IN_BINLOG,
    ON_CHECK(check_charset));

static Sys_var_struct<CHARSET_INFO, Get_csname> Sys_character_set_filesystem(
    "character_set_filesystem", "The filesystem character set",
    SESSION_VAR(character_set_filesystem), NO_CMD_LINE,
    DEFAULT(&character_set_filesystem), NO_MUTEX_GUARD, NOT_IN_BINLOG,
    ON_CHECK(check_charset_not_null), ON_UPDATE(fix_thd_charset));

static const char *completion_type_names[] = {"NO_CHAIN", "CHAIN", "RELEASE",
                                              0};
static Sys_var_enum Sys_completion_type(
    "completion_type",
    "The transaction completion type, one of "
    "NO_CHAIN, CHAIN, RELEASE",
    SESSION_VAR(completion_type), CMD_LINE(REQUIRED_ARG), completion_type_names,
    DEFAULT(0));

static bool check_collation_not_null(sys_var *self, THD *thd, set_var *var) {
  if (!var->value) return false;

  char buff[STRING_BUFFER_USUAL_SIZE];
  if (var->value->result_type() == STRING_RESULT) {
    String str(buff, sizeof(buff), system_charset_info), *res;
    if (!(res = var->value->val_str(&str)))
      var->save_result.ptr = NULL;
    else {
      ErrConvString err(res); /* Get utf8 '\0'-terminated string */
      if (!(var->save_result.ptr = get_charset_by_name(err.ptr(), MYF(0)))) {
        my_error(ER_UNKNOWN_COLLATION, MYF(0), err.ptr());
        return true;
      }
    }
  } else  // INT_RESULT
  {
    int csno = (int)var->value->val_int();
    if (!(var->save_result.ptr = get_charset(csno, MYF(0)))) {
      my_error(ER_UNKNOWN_COLLATION, MYF(0), llstr(csno, buff));
      return true;
    }
  }
  if (var->save_result.ptr) {
    warn_on_deprecated_collation(
        thd, static_cast<const CHARSET_INFO *>(var->save_result.ptr));
  }

  return check_not_null(self, thd, var);
}
static Sys_var_struct<CHARSET_INFO, Get_name> Sys_collation_connection(
    "collation_connection",
    "The collation of the connection "
    "character set",
    SESSION_VAR(collation_connection), NO_CMD_LINE,
    DEFAULT(&default_charset_info), NO_MUTEX_GUARD, IN_BINLOG,
    ON_CHECK(check_collation_not_null), ON_UPDATE(fix_thd_charset));

static bool check_collation_db(sys_var *self, THD *thd, set_var *var) {
  if (check_collation_not_null(self, thd, var)) return true;
  if (!var->value)  // = DEFAULT
    var->save_result.ptr = thd->db_charset;
  return false;
}
static Sys_var_struct<CHARSET_INFO, Get_name> Sys_collation_database(
    "collation_database",
    "The collation of the database "
    "character set",
    SESSION_VAR(collation_database), NO_CMD_LINE,
    DEFAULT(&default_charset_info), NO_MUTEX_GUARD, IN_BINLOG,
    ON_CHECK(check_collation_db), ON_UPDATE(update_deprecated));

static Sys_var_struct<CHARSET_INFO, Get_name> Sys_collation_server(
    "collation_server", "The server default collation",
    SESSION_VAR(collation_server), NO_CMD_LINE, DEFAULT(&default_charset_info),
    NO_MUTEX_GUARD, IN_BINLOG, ON_CHECK(check_collation_not_null));

static const char *concurrent_insert_names[] = {"NEVER", "AUTO", "ALWAYS", 0};
static Sys_var_enum Sys_concurrent_insert(
    "concurrent_insert",
    "Use concurrent insert with MyISAM. Possible "
    "values are NEVER, AUTO, ALWAYS",
    GLOBAL_VAR(myisam_concurrent_insert), CMD_LINE(OPT_ARG),
    concurrent_insert_names, DEFAULT(1));

static Sys_var_ulong Sys_connect_timeout(
    "connect_timeout",
    "The number of seconds the mysqld server is waiting for a connect "
    "packet before responding with 'Bad handshake'",
    GLOBAL_VAR(connect_timeout), CMD_LINE(REQUIRED_ARG),
    VALID_RANGE(2, LONG_TIMEOUT), DEFAULT(CONNECT_TIMEOUT), BLOCK_SIZE(1));

static Sys_var_ulong Sys_information_schema_stats_expiry(
    "information_schema_stats_expiry",
    "The number of seconds after which mysqld server will fetch "
    "data from storage engine and replace the data in cache.",
    SESSION_VAR(information_schema_stats_expiry), CMD_LINE(REQUIRED_ARG),
    VALID_RANGE(0, LONG_TIMEOUT), DEFAULT(24 * 60 * 60), BLOCK_SIZE(1));

static Sys_var_charptr Sys_datadir(
    "datadir", "Path to the database root directory",
    READ_ONLY NON_PERSIST GLOBAL_VAR(mysql_real_data_home_ptr),
    CMD_LINE(REQUIRED_ARG, 'h'), IN_FS_CHARSET, DEFAULT(mysql_real_data_home));

#ifndef DBUG_OFF
static Sys_var_dbug Sys_dbug("debug", "Debug log", sys_var::SESSION,
                             CMD_LINE(OPT_ARG, '#'), DEFAULT(""),
                             NO_MUTEX_GUARD, NOT_IN_BINLOG,
                             ON_CHECK(check_has_super));
#endif

/**
  @todo
    When updating myisam_delay_key_write, we should do a 'flush tables'
    of all MyISAM tables to ensure that they are reopen with the
    new attribute.
*/
export bool fix_delay_key_write(sys_var *, THD *, enum_var_type) {
  switch (delay_key_write_options) {
    case DELAY_KEY_WRITE_NONE:
      myisam_delay_key_write = 0;
      break;
    case DELAY_KEY_WRITE_ON:
      myisam_delay_key_write = 1;
      break;
    case DELAY_KEY_WRITE_ALL:
      myisam_delay_key_write = 1;
      ha_open_options |= HA_OPEN_DELAY_KEY_WRITE;
      break;
  }
  return false;
}
static const char *delay_key_write_names[] = {"OFF", "ON", "ALL", NullS};
static Sys_var_enum Sys_delay_key_write(
    "delay_key_write", "Type of DELAY_KEY_WRITE",
    GLOBAL_VAR(delay_key_write_options), CMD_LINE(OPT_ARG),
    delay_key_write_names, DEFAULT(DELAY_KEY_WRITE_ON), NO_MUTEX_GUARD,
    NOT_IN_BINLOG, ON_CHECK(0), ON_UPDATE(fix_delay_key_write));

static Sys_var_ulong Sys_delayed_insert_limit(
    "delayed_insert_limit",
    "After inserting delayed_insert_limit rows, the INSERT DELAYED "
    "handler will check if there are any SELECT statements pending. "
    "If so, it allows these to execute before continuing. "
    "This variable is deprecated along with INSERT DELAYED.",
    GLOBAL_VAR(delayed_insert_limit), CMD_LINE(REQUIRED_ARG),
    VALID_RANGE(1, ULONG_MAX), DEFAULT(DELAYED_LIMIT), BLOCK_SIZE(1),
    NO_MUTEX_GUARD, NOT_IN_BINLOG, ON_CHECK(0), ON_UPDATE(0),
    DEPRECATED_VAR(""));

static Sys_var_ulong Sys_delayed_insert_timeout(
    "delayed_insert_timeout",
    "How long a INSERT DELAYED thread should wait for INSERT statements "
    "before terminating. "
    "This variable is deprecated along with INSERT DELAYED.",
    GLOBAL_VAR(delayed_insert_timeout), CMD_LINE(REQUIRED_ARG),
    VALID_RANGE(1, LONG_TIMEOUT), DEFAULT(DELAYED_WAIT_TIMEOUT), BLOCK_SIZE(1),
    NO_MUTEX_GUARD, NOT_IN_BINLOG, ON_CHECK(0), ON_UPDATE(0),
    DEPRECATED_VAR(""));

static Sys_var_ulong Sys_delayed_queue_size(
    "delayed_queue_size",
    "What size queue (in rows) should be allocated for handling INSERT "
    "DELAYED. If the queue becomes full, any client that does INSERT "
    "DELAYED will wait until there is room in the queue again. "
    "This variable is deprecated along with INSERT DELAYED.",
    GLOBAL_VAR(delayed_queue_size), CMD_LINE(REQUIRED_ARG),
    VALID_RANGE(1, ULONG_MAX), DEFAULT(DELAYED_QUEUE_SIZE), BLOCK_SIZE(1),
    NO_MUTEX_GUARD, NOT_IN_BINLOG, ON_CHECK(0), ON_UPDATE(0),
    DEPRECATED_VAR(""));

static const char *event_scheduler_names[] = {"OFF", "ON", "DISABLED", NullS};
static bool event_scheduler_check(sys_var *, THD *, set_var *var) {
  /* DISABLED is only accepted on the command line */
  if (var->save_result.ulonglong_value == Events::EVENTS_DISABLED) return true;
  if (Events::opt_event_scheduler == Events::EVENTS_DISABLED) {
    my_error(ER_OPTION_PREVENTS_STATEMENT, MYF(0),
             "--event-scheduler=DISABLED or --skip-grant-tables");
    return true;
  }
  return false;
}
static bool event_scheduler_update(sys_var *, THD *, enum_var_type) {
  int err_no = 0;
  ulong opt_event_scheduler_value = Events::opt_event_scheduler;
  mysql_mutex_unlock(&LOCK_global_system_variables);
  /*
    Events::start() is heavyweight. In particular it creates a new THD,
    which takes LOCK_global_system_variables internally.
    Thus we have to release it here.
    We need to re-take it before returning, though.

    Note that since we release LOCK_global_system_variables before calling
    start/stop, there is a possibility that the server variable
    can become out of sync with the real event scheduler state.

    This can happen with two concurrent statments if the first gets
    interrupted after start/stop but before retaking
    LOCK_global_system_variables. However, this problem should be quite
    rare and it's difficult to avoid it without opening up possibilities
    for deadlocks. See bug#51160.
  */
  bool ret = opt_event_scheduler_value == Events::EVENTS_ON
                 ? Events::start(&err_no)
                 : Events::stop();
  mysql_mutex_lock(&LOCK_global_system_variables);
  if (ret) {
    Events::opt_event_scheduler = Events::EVENTS_OFF;
    my_error(ER_EVENT_SET_VAR_ERROR, MYF(0), err_no);
  }
  return ret;
}

static Sys_var_enum Sys_event_scheduler(
    "event_scheduler",
    "Enable the event scheduler. Possible values are "
    "ON, OFF, and DISABLED (keep the event scheduler completely "
    "deactivated, it cannot be activated run-time)",
    GLOBAL_VAR(Events::opt_event_scheduler), CMD_LINE(OPT_ARG),
    event_scheduler_names, DEFAULT(Events::EVENTS_ON), NO_MUTEX_GUARD,
    NOT_IN_BINLOG, ON_CHECK(event_scheduler_check),
    ON_UPDATE(event_scheduler_update));

static bool check_expire_logs_days(sys_var *, THD *, set_var *var) {
  ulong expire_logs_days_value = var->save_result.ulonglong_value;

  if (expire_logs_days_value && binlog_expire_logs_seconds) {
    my_error(ER_BINLOG_EXPIRE_LOG_DAYS_AND_SECS_USED_TOGETHER, MYF(0));
    return true;
  }
  return false;
}

static bool check_expire_logs_seconds(sys_var *, THD *, set_var *var) {
  ulong expire_logs_seconds_value = var->save_result.ulonglong_value;

  if (expire_logs_days && expire_logs_seconds_value) {
    my_error(ER_EXPIRE_LOGS_DAYS_IGNORED, MYF(0));
    return true;
  }
  return false;
}

static Sys_var_ulong Sys_expire_logs_days(
    "expire_logs_days",
    "If non-zero, binary logs will be purged after expire_logs_days "
    "days; If this option alone is set on the command line or in a "
    "configuration file, it overrides the default value for "
    "binlog-expire-logs-seconds. If both options are set to nonzero values, "
    "binlog-expire-logs-seconds takes priority. Possible purges happen at "
    "startup and at binary log rotation.",
    GLOBAL_VAR(expire_logs_days), CMD_LINE(REQUIRED_ARG, OPT_EXPIRE_LOGS_DAYS),
    VALID_RANGE(0, 99), DEFAULT(0), BLOCK_SIZE(1), NO_MUTEX_GUARD,
    NOT_IN_BINLOG, ON_CHECK(check_expire_logs_days), ON_UPDATE(NULL),
    DEPRECATED_VAR("binlog_expire_logs_seconds"));

static Sys_var_ulong Sys_binlog_expire_logs_seconds(
    "binlog_expire_logs_seconds",
    "If non-zero, binary logs will be purged after binlog_expire_logs_seconds"
    " seconds; If both this option and expire_logs_days are set to non-zero"
    "  values, this option takes priority. Purges happen at"
    " startup and at binary log rotation.",
    GLOBAL_VAR(binlog_expire_logs_seconds),
    CMD_LINE(REQUIRED_ARG, OPT_BINLOG_EXPIRE_LOGS_SECONDS),
    VALID_RANGE(0, 0xFFFFFFFF), DEFAULT(2592000), BLOCK_SIZE(1), NO_MUTEX_GUARD,
    NOT_IN_BINLOG, ON_CHECK(check_expire_logs_seconds), ON_UPDATE(NULL));

static Sys_var_bool Sys_flush(
    "flush", "Flush MyISAM tables to disk between SQL commands",
    GLOBAL_VAR(myisam_flush), CMD_LINE(OPT_ARG), DEFAULT(false));

static Sys_var_ulong Sys_flush_time(
    "flush_time",
    "A dedicated thread is created to flush all tables at the "
    "given interval",
    GLOBAL_VAR(flush_time), CMD_LINE(REQUIRED_ARG),
    VALID_RANGE(0, LONG_TIMEOUT), DEFAULT(0), BLOCK_SIZE(1));

static bool check_ftb_syntax(sys_var *, THD *, set_var *var) {
  return ft_boolean_check_syntax_string(
      (uchar *)(var->save_result.string_value.str));
}
/// @todo make SESSION_VAR (usability enhancement and a fix for a race
/// condition)
static Sys_var_charptr Sys_ft_boolean_syntax(
    "ft_boolean_syntax",
    "List of operators for "
    "MATCH ... AGAINST ( ... IN BOOLEAN MODE)",
    GLOBAL_VAR(ft_boolean_syntax), CMD_LINE(REQUIRED_ARG), IN_SYSTEM_CHARSET,
    DEFAULT(DEFAULT_FTB_SYNTAX), NO_MUTEX_GUARD, NOT_IN_BINLOG,
    ON_CHECK(check_ftb_syntax));

static Sys_var_ulong Sys_ft_max_word_len(
    "ft_max_word_len",
    "The maximum length of the word to be included in a FULLTEXT index. "
    "Note: FULLTEXT indexes must be rebuilt after changing this variable",
    READ_ONLY GLOBAL_VAR(ft_max_word_len), CMD_LINE(REQUIRED_ARG),
    VALID_RANGE(10, HA_FT_MAXCHARLEN), DEFAULT(HA_FT_MAXCHARLEN),
    BLOCK_SIZE(1));

static Sys_var_ulong Sys_ft_min_word_len(
    "ft_min_word_len",
    "The minimum length of the word to be included in a FULLTEXT index. "
    "Note: FULLTEXT indexes must be rebuilt after changing this variable",
    READ_ONLY GLOBAL_VAR(ft_min_word_len), CMD_LINE(REQUIRED_ARG),
    VALID_RANGE(1, HA_FT_MAXCHARLEN), DEFAULT(4), BLOCK_SIZE(1));

/// @todo make it an updatable SESSION_VAR
static Sys_var_ulong Sys_ft_query_expansion_limit(
    "ft_query_expansion_limit",
    "Number of best matches to use for query expansion",
    READ_ONLY GLOBAL_VAR(ft_query_expansion_limit), CMD_LINE(REQUIRED_ARG),
    VALID_RANGE(0, 1000), DEFAULT(20), BLOCK_SIZE(1));

static Sys_var_charptr Sys_ft_stopword_file(
    "ft_stopword_file", "Use stopwords from this file instead of built-in list",
    READ_ONLY NON_PERSIST GLOBAL_VAR(ft_stopword_file), CMD_LINE(REQUIRED_ARG),
    IN_FS_CHARSET, DEFAULT(0));

static bool check_init_string(sys_var *, THD *, set_var *var) {
  if (var->save_result.string_value.str == 0) {
    var->save_result.string_value.str = const_cast<char *>("");
    var->save_result.string_value.length = 0;
  }
  return false;
}
static PolyLock_rwlock PLock_sys_init_connect(&LOCK_sys_init_connect);
static Sys_var_lexstring Sys_init_connect(
    "init_connect",
    "Command(s) that are executed for each "
    "new connection",
    GLOBAL_VAR(opt_init_connect), CMD_LINE(REQUIRED_ARG), IN_SYSTEM_CHARSET,
    DEFAULT(""), &PLock_sys_init_connect, NOT_IN_BINLOG,
    ON_CHECK(check_init_string));

static Sys_var_charptr Sys_init_file(
    "init_file", "Read SQL commands from this file at startup",
    READ_ONLY NON_PERSIST GLOBAL_VAR(opt_init_file), CMD_LINE(REQUIRED_ARG),
    IN_FS_CHARSET, DEFAULT(0));

static PolyLock_rwlock PLock_sys_init_slave(&LOCK_sys_init_slave);
static Sys_var_lexstring Sys_init_slave(
    "init_slave",
    "Command(s) that are executed by a slave server "
    "each time the SQL thread starts",
    GLOBAL_VAR(opt_init_slave), CMD_LINE(REQUIRED_ARG), IN_SYSTEM_CHARSET,
    DEFAULT(""), &PLock_sys_init_slave, NOT_IN_BINLOG,
    ON_CHECK(check_init_string));

static Sys_var_ulong Sys_interactive_timeout(
    "interactive_timeout",
    "The number of seconds the server waits for activity on an interactive "
    "connection before closing it",
    SESSION_VAR(net_interactive_timeout), CMD_LINE(REQUIRED_ARG),
    VALID_RANGE(1, LONG_TIMEOUT), DEFAULT(NET_WAIT_TIMEOUT), BLOCK_SIZE(1));

static Sys_var_ulong Sys_join_buffer_size(
    "join_buffer_size", "The size of the buffer that is used for full joins",
    HINT_UPDATEABLE SESSION_VAR(join_buff_size), CMD_LINE(REQUIRED_ARG),
    VALID_RANGE(128, ULONG_MAX), DEFAULT(256 * 1024), BLOCK_SIZE(128));

static Sys_var_keycache Sys_key_buffer_size(
    "key_buffer_size",
    "The size of the buffer used for "
    "index blocks for MyISAM tables. Increase this to get better index "
    "handling (for all reads and multiple writes) to as much as you can "
    "afford",
    KEYCACHE_VAR(param_buff_size), CMD_LINE(REQUIRED_ARG, OPT_KEY_BUFFER_SIZE),
    VALID_RANGE(0, SIZE_T_MAX), DEFAULT(KEY_CACHE_SIZE), BLOCK_SIZE(IO_SIZE),
    NO_MUTEX_GUARD, NOT_IN_BINLOG, ON_CHECK(0), ON_UPDATE(update_buffer_size));

static Sys_var_keycache Sys_key_cache_block_size(
    "key_cache_block_size", "The default size of key cache blocks",
    KEYCACHE_VAR(param_block_size),
    CMD_LINE(REQUIRED_ARG, OPT_KEY_CACHE_BLOCK_SIZE),
    VALID_RANGE(512, 1024 * 16), DEFAULT(KEY_CACHE_BLOCK_SIZE), BLOCK_SIZE(512),
    NO_MUTEX_GUARD, NOT_IN_BINLOG, ON_CHECK(0),
    ON_UPDATE(update_keycache_param));

static Sys_var_keycache Sys_key_cache_division_limit(
    "key_cache_division_limit",
    "The minimum percentage of warm blocks in key cache",
    KEYCACHE_VAR(param_division_limit),
    CMD_LINE(REQUIRED_ARG, OPT_KEY_CACHE_DIVISION_LIMIT), VALID_RANGE(1, 100),
    DEFAULT(100), BLOCK_SIZE(1), NO_MUTEX_GUARD, NOT_IN_BINLOG, ON_CHECK(0),
    ON_UPDATE(update_keycache_param));

static Sys_var_keycache Sys_key_cache_age_threshold(
    "key_cache_age_threshold",
    "This characterizes the number of "
    "hits a hot block has to be untouched until it is considered aged "
    "enough to be downgraded to a warm block. This specifies the "
    "percentage ratio of that number of hits to the total number of "
    "blocks in key cache",
    KEYCACHE_VAR(param_age_threshold),
    CMD_LINE(REQUIRED_ARG, OPT_KEY_CACHE_AGE_THRESHOLD),
    VALID_RANGE(100, ULONG_MAX), DEFAULT(300), BLOCK_SIZE(100), NO_MUTEX_GUARD,
    NOT_IN_BINLOG, ON_CHECK(0), ON_UPDATE(update_keycache_param));

static Sys_var_bool Sys_large_files_support(
    "large_files_support",
    "Whether mysqld was compiled with options for large file support",
    READ_ONLY NON_PERSIST GLOBAL_VAR(opt_large_files), NO_CMD_LINE,
    DEFAULT(sizeof(my_off_t) > 4));

static Sys_var_uint Sys_large_page_size(
    "large_page_size",
    "If large page support is enabled, this shows the size of memory pages",
    READ_ONLY NON_PERSIST GLOBAL_VAR(opt_large_page_size), NO_CMD_LINE,
    VALID_RANGE(0, UINT_MAX), DEFAULT(0), BLOCK_SIZE(1));

static Sys_var_bool Sys_large_pages("large_pages",
                                    "Enable support for large pages",
                                    READ_ONLY GLOBAL_VAR(opt_large_pages),
                                    IF_WIN(NO_CMD_LINE, CMD_LINE(OPT_ARG)),
                                    DEFAULT(false));

static Sys_var_charptr Sys_language(
    "lc_messages_dir", "Directory where error messages are",
    READ_ONLY NON_PERSIST GLOBAL_VAR(lc_messages_dir_ptr),
    CMD_LINE(REQUIRED_ARG, OPT_LC_MESSAGES_DIRECTORY), IN_FS_CHARSET,
    DEFAULT(0));

static Sys_var_bool Sys_local_infile("local_infile",
                                     "Enable LOAD DATA LOCAL INFILE",
                                     GLOBAL_VAR(opt_local_infile),
                                     CMD_LINE(OPT_ARG), DEFAULT(false));

static Sys_var_ulong Sys_lock_wait_timeout(
    "lock_wait_timeout",
    "Timeout in seconds to wait for a lock before returning an error.",
    HINT_UPDATEABLE SESSION_VAR(lock_wait_timeout), CMD_LINE(REQUIRED_ARG),
    VALID_RANGE(1, LONG_TIMEOUT), DEFAULT(LONG_TIMEOUT), BLOCK_SIZE(1));

#ifdef HAVE_MLOCKALL
static Sys_var_bool Sys_locked_in_memory(
    "locked_in_memory", "Whether mysqld was locked in memory with --memlock",
    READ_ONLY NON_PERSIST GLOBAL_VAR(locked_in_memory), NO_CMD_LINE,
    DEFAULT(false));
#endif

/* this says NO_CMD_LINE, as command-line option takes a string, not a bool */
static Sys_var_bool Sys_log_bin("log_bin", "Whether the binary log is enabled",
                                READ_ONLY NON_PERSIST GLOBAL_VAR(opt_bin_log),
                                NO_CMD_LINE, DEFAULT(true));

static bool transaction_write_set_check(sys_var *, THD *thd, set_var *var) {
  // Can't change the algorithm when group replication is enabled.
  if (is_group_replication_running()) {
    my_message(
        ER_GROUP_REPLICATION_RUNNING,
        "The write set algorithm cannot be changed when Group replication"
        " is running.",
        MYF(0));
    return true;
  }

  if ((var->is_global_persist()) &&
      global_system_variables.binlog_format != BINLOG_FORMAT_ROW) {
    my_error(ER_PREVENTS_VARIABLE_WITHOUT_RBR, MYF(0), var->var->name.str);
    return true;
  }

  if (var->type == OPT_SESSION &&
      thd->variables.binlog_format != BINLOG_FORMAT_ROW) {
    my_error(ER_PREVENTS_VARIABLE_WITHOUT_RBR, MYF(0), var->var->name.str);
    return true;
  }
  /*
    if in a stored function/trigger, it's too late to change
  */
  if (thd->in_sub_stmt) {
    my_error(ER_VARIABLE_NOT_SETTABLE_IN_TRANSACTION, MYF(0),
             var->var->name.str);
    return true;
  }
  /*
    Make the session variable 'transaction_write_set_extraction' read-only
    inside a transaction.
  */
  if (thd->in_active_multi_stmt_transaction()) {
    my_error(ER_VARIABLE_NOT_SETTABLE_IN_TRANSACTION, MYF(0),
             var->var->name.str);
    return true;
  }
  /*
    Disallow changing variable 'transaction_write_set_extraction' while
    binlog_transaction_dependency_tracking is different from COMMIT_ORDER.
  */
  if (mysql_bin_log.m_dependency_tracker.m_opt_tracking_mode !=
      DEPENDENCY_TRACKING_COMMIT_ORDER) {
    my_error(ER_WRONG_USAGE, MYF(0),
             "transaction_write_set_extraction (changed)",
             "binlog_transaction_dependency_tracking (!= COMMIT_ORDER)");
    return true;
  }

  return false;
}

static Sys_var_enum Sys_extract_write_set(
    "transaction_write_set_extraction",
    "This option is used to let the server know when to "
    "extract the write set which will be used for various purposes. ",
    SESSION_VAR(transaction_write_set_extraction), CMD_LINE(OPT_ARG),
    transaction_write_set_hashing_algorithms, DEFAULT(HASH_ALGORITHM_XXHASH64),
    NO_MUTEX_GUARD, NOT_IN_BINLOG, ON_CHECK(transaction_write_set_check),
    ON_UPDATE(NULL));

static Sys_var_ulong Sys_rpl_stop_slave_timeout(
    "rpl_stop_slave_timeout",
    "Timeout in seconds to wait for slave to stop before returning a "
    "warning.",
    GLOBAL_VAR(rpl_stop_slave_timeout), CMD_LINE(REQUIRED_ARG),
    VALID_RANGE(2, LONG_TIMEOUT), DEFAULT(LONG_TIMEOUT), BLOCK_SIZE(1));

static Sys_var_enum Sys_binlog_error_action(
    "binlog_error_action",
    "When statements cannot be written to the binary log due to a fatal "
    "error, the server can either ignore the error and let the master "
    "continue, or abort.",
    GLOBAL_VAR(binlog_error_action), CMD_LINE(REQUIRED_ARG),
    binlog_error_action_list, DEFAULT(ABORT_SERVER));

static Sys_var_bool Sys_trust_function_creators(
    "log_bin_trust_function_creators",
    "If set to FALSE (the default), then when --log-bin is used, creation "
    "of a stored function (or trigger) is allowed only to users having the "
    "SUPER privilege and only if this stored function (trigger) may not "
    "break binary logging. Note that if ALL connections to this server "
    "ALWAYS use row-based binary logging, the security issues do not "
    "exist and the binary logging cannot break, so you can safely set "
    "this to TRUE",
    GLOBAL_VAR(trust_function_creators), CMD_LINE(OPT_ARG), DEFAULT(false));

static Sys_var_bool Sys_check_proxy_users(
    "check_proxy_users",
    "If set to FALSE (the default), then proxy user identity will not be "
    "mapped for authentication plugins which support mapping from grant "
    "tables.  When set to TRUE, users associated with authentication "
    "plugins which signal proxy user mapping should be done according to "
    "GRANT PROXY privilege definition.",
    GLOBAL_VAR(check_proxy_users), CMD_LINE(OPT_ARG), DEFAULT(false));

static Sys_var_bool Sys_mysql_native_password_proxy_users(
    "mysql_native_password_proxy_users",
    "If set to FALSE (the default), then the mysql_native_password "
    "plugin will not signal for authenticated users to be checked for mapping "
    "to proxy users.  When set to TRUE, the plugin will flag associated "
    "authenticated accounts to be mapped to proxy users when the server option "
    "check_proxy_users is enabled.",
    GLOBAL_VAR(mysql_native_password_proxy_users), CMD_LINE(OPT_ARG),
    DEFAULT(false));

static Sys_var_bool Sys_sha256_password_proxy_users(
    "sha256_password_proxy_users",
    "If set to FALSE (the default), then the sha256_password authentication "
    "plugin will not signal for authenticated users to be checked for mapping "
    "to proxy users.  When set to TRUE, the plugin will flag associated "
    "authenticated accounts to be mapped to proxy users when the server option "
    "check_proxy_users is enabled.",
    GLOBAL_VAR(sha256_password_proxy_users), CMD_LINE(OPT_ARG), DEFAULT(false));

static bool check_log_bin_use_v1_row_events(sys_var *, THD *thd, set_var *var) {
  if (var->save_result.ulonglong_value == 1 &&
      global_system_variables.binlog_row_value_options != 0)
    push_warning_printf(thd, Sql_condition::SL_WARNING,
                        ER_WARN_BINLOG_V1_ROW_EVENTS_DISABLED,
                        ER_THD(thd, ER_WARN_BINLOG_V1_ROW_EVENTS_DISABLED),
                        "binlog_row_value_options=PARTIAL_JSON");
  return false;
}

static Sys_var_bool Sys_log_bin_use_v1_row_events(
    "log_bin_use_v1_row_events",
    "If equal to 1 then version 1 row events are written to a row based "
    "binary log.  If equal to 0, then the latest version of events are "
    "written.  "
    "This option is useful during some upgrades.",
    NON_PERSIST GLOBAL_VAR(log_bin_use_v1_row_events), CMD_LINE(OPT_ARG),
    DEFAULT(false), NO_MUTEX_GUARD, NOT_IN_BINLOG,
    ON_CHECK(check_log_bin_use_v1_row_events));

static Sys_var_charptr Sys_log_error(
    "log_error", "Error log file",
    READ_ONLY NON_PERSIST GLOBAL_VAR(log_error_dest),
    CMD_LINE(OPT_ARG, OPT_LOG_ERROR), IN_FS_CHARSET,
    DEFAULT(disabled_my_option), NO_MUTEX_GUARD, NOT_IN_BINLOG, ON_CHECK(NULL),
    ON_UPDATE(NULL), NULL, sys_var::PARSE_EARLY);

static bool check_log_error_services(sys_var *self, THD *thd, set_var *var) {
  // test whether syntax is OK and services exist
  size_t pos;

  if (var->save_result.string_value.str == nullptr) return true;

  if (log_builtins_error_stack(var->save_result.string_value.str, true, &pos) <
      0) {
    push_warning_printf(
        thd, Sql_condition::SL_WARNING, ER_CANT_SET_ERROR_LOG_SERVICE,
        ER_THD(thd, ER_CANT_SET_ERROR_LOG_SERVICE), self->name.str,
        &((char *)var->save_result.string_value.str)[pos]);
    return true;
  } else if (strlen(var->save_result.string_value.str) < 1) {
    push_warning_printf(
        thd, Sql_condition::SL_WARNING, ER_EMPTY_PIPELINE_FOR_ERROR_LOG_SERVICE,
        ER_THD(thd, ER_EMPTY_PIPELINE_FOR_ERROR_LOG_SERVICE), self->name.str);
  }

  return false;
}

static bool fix_log_error_services(sys_var *self MY_ATTRIBUTE((unused)),
                                   THD *thd,
                                   enum_var_type type MY_ATTRIBUTE((unused))) {
  // syntax is OK and services exist; try to initialize them!
  size_t pos;
  if (log_builtins_error_stack(opt_log_error_services, false, &pos) < 0) {
    if (pos < strlen(opt_log_error_services)) /* purecov: begin inspected */
      push_warning_printf(
          thd, Sql_condition::SL_WARNING, ER_CANT_START_ERROR_LOG_SERVICE,
          ER_THD(thd, ER_CANT_START_ERROR_LOG_SERVICE), self->name.str,
          &((char *)opt_log_error_services)[pos]);
    return true; /* purecov: end */
  }

  return false;
}

static Sys_var_charptr Sys_log_error_services(
    "log_error_services",
    "Services that should be called when an error event is received",
    GLOBAL_VAR(opt_log_error_services), CMD_LINE(REQUIRED_ARG),
    IN_SYSTEM_CHARSET, DEFAULT("log_filter_internal; log_sink_internal"),
    NO_MUTEX_GUARD, NOT_IN_BINLOG, ON_CHECK(check_log_error_services),
    ON_UPDATE(fix_log_error_services));

static bool check_log_error_suppression_list(sys_var *self, THD *thd,
                                             set_var *var) {
  int i;

  if (var->save_result.string_value.str == nullptr) return true;

  if ((i = log_builtins_filter_parse_suppression_list(
           var->save_result.string_value.str, false)) < 0) {
    push_warning_printf(
        thd, Sql_condition::SL_WARNING, ER_CANT_SET_ERROR_SUPPRESSION_LIST,
        ER_THD(thd, ER_CANT_SET_ERROR_SUPPRESSION_LIST), self->name.str,
        &((char *)var->save_result.string_value.str)[-(i + 1)]);
    return true;
  }

  return false;
}

static bool fix_log_error_suppression_list(
    sys_var *self MY_ATTRIBUTE((unused)), THD *thd MY_ATTRIBUTE((unused)),
    enum_var_type type MY_ATTRIBUTE((unused))) {
  // syntax is OK and errcodes have messages; try to make filter rules for them!
  int rr = log_builtins_filter_parse_suppression_list(
      opt_log_error_suppression_list, true);
  return (rr < 0) ? true : false;
}

static Sys_var_charptr Sys_log_error_suppression_list(
    "log_error_suppression_list",
    "Comma-separated list of error-codes. Error messages corresponding to "
    "these codes will not be included in the error log. Only events with a "
    "severity of Warning or Information can be suppressed; events with System "
    "or Error severity will always be included. Requires the filter "
    "\'log_filter_internal\' to be set in @@global.log_error_services, which "
    "is the default.",
    GLOBAL_VAR(opt_log_error_suppression_list), CMD_LINE(REQUIRED_ARG),
    IN_SYSTEM_CHARSET, DEFAULT(""), NO_MUTEX_GUARD, NOT_IN_BINLOG,
    ON_CHECK(check_log_error_suppression_list),
    ON_UPDATE(fix_log_error_suppression_list));

static Sys_var_bool Sys_log_queries_not_using_indexes(
    "log_queries_not_using_indexes",
    "Log queries that are executed without benefit of any index to the "
    "slow log if it is open",
    GLOBAL_VAR(opt_log_queries_not_using_indexes), CMD_LINE(OPT_ARG),
    DEFAULT(false));

static Sys_var_bool Sys_log_slow_admin_statements(
    "log_slow_admin_statements",
    "Log slow OPTIMIZE, ANALYZE, ALTER and other administrative statements to "
    "the slow log if it is open.",
    GLOBAL_VAR(opt_log_slow_admin_statements), CMD_LINE(OPT_ARG),
    DEFAULT(false));

static Sys_var_bool Sys_log_slow_slave_statements(
    "log_slow_slave_statements",
    "Log slow statements executed by slave thread to the slow log if it is "
    "open.",
    GLOBAL_VAR(opt_log_slow_slave_statements), CMD_LINE(OPT_ARG),
    DEFAULT(false));

static bool update_log_throttle_queries_not_using_indexes(sys_var *, THD *thd,
                                                          enum_var_type) {
  // Check if we should print a summary of any suppressed lines to the slow log
  // now since opt_log_throttle_queries_not_using_indexes was changed.
  log_throttle_qni.flush(thd);
  return false;
}

static Sys_var_ulong Sys_log_throttle_queries_not_using_indexes(
    "log_throttle_queries_not_using_indexes",
    "Log at most this many 'not using index' warnings per minute to the "
    "slow log. Any further warnings will be condensed into a single "
    "summary line. A value of 0 disables throttling. "
    "Option has no effect unless --log_queries_not_using_indexes is set.",
    GLOBAL_VAR(opt_log_throttle_queries_not_using_indexes),
    CMD_LINE(REQUIRED_ARG), VALID_RANGE(0, ULONG_MAX), DEFAULT(0),
    BLOCK_SIZE(1), NO_MUTEX_GUARD, NOT_IN_BINLOG, ON_CHECK(0),
    ON_UPDATE(update_log_throttle_queries_not_using_indexes));

static bool update_log_error_verbosity(sys_var *, THD *, enum_var_type) {
  return (log_builtins_filter_update_verbosity(log_error_verbosity) < 0);
}

static Sys_var_ulong Sys_log_error_verbosity(
    "log_error_verbosity",
    "How detailed the error log should be. "
    "1, log errors only. "
    "2, log errors and warnings. "
    "3, log errors, warnings, and notes. "
    "Messages sent to the client are unaffected by this setting.",
    GLOBAL_VAR(log_error_verbosity), CMD_LINE(REQUIRED_ARG), VALID_RANGE(1, 3),
    DEFAULT(2), BLOCK_SIZE(1), NO_MUTEX_GUARD, NOT_IN_BINLOG, ON_CHECK(0),
    ON_UPDATE(update_log_error_verbosity));

static Sys_var_enum Sys_log_timestamps(
    "log_timestamps",
    "UTC to timestamp log files in zulu time, for more concise timestamps "
    "and easier correlation of logs from servers from multiple time zones, "
    "or SYSTEM to use the system's local time. "
    "This affects only log files, not log tables, as the timestamp columns "
    "of the latter can be converted at will.",
    GLOBAL_VAR(opt_log_timestamps), CMD_LINE(REQUIRED_ARG),
    timestamp_type_names, DEFAULT(0), NO_MUTEX_GUARD, NOT_IN_BINLOG);

static Sys_var_bool Sys_log_statements_unsafe_for_binlog(
    "log_statements_unsafe_for_binlog",
    "Log statements considered unsafe when using statement based binary "
    "logging.",
    GLOBAL_VAR(opt_log_unsafe_statements), CMD_LINE(OPT_ARG), DEFAULT(true));

static bool update_cached_long_query_time(sys_var *, THD *thd,
                                          enum_var_type type) {
  if (type == OPT_SESSION)
    thd->variables.long_query_time =
        double2ulonglong(thd->variables.long_query_time_double * 1e6);
  else
    global_system_variables.long_query_time =
        double2ulonglong(global_system_variables.long_query_time_double * 1e6);
  return false;
}

static Sys_var_double Sys_long_query_time(
    "long_query_time",
    "Log all queries that have taken more than long_query_time seconds "
    "to execute to file. The argument will be treated as a decimal value "
    "with microsecond precision",
    SESSION_VAR(long_query_time_double), CMD_LINE(REQUIRED_ARG),
    VALID_RANGE(0, LONG_TIMEOUT), DEFAULT(10), NO_MUTEX_GUARD, NOT_IN_BINLOG,
    ON_CHECK(0), ON_UPDATE(update_cached_long_query_time));

static bool fix_low_prio_updates(sys_var *, THD *thd, enum_var_type type) {
  if (type == OPT_SESSION) {
    thd->update_lock_default =
        (thd->variables.low_priority_updates ? TL_WRITE_LOW_PRIORITY
                                             : TL_WRITE);
    thd->insert_lock_default =
        (thd->variables.low_priority_updates ? TL_WRITE_LOW_PRIORITY
                                             : TL_WRITE_CONCURRENT_INSERT);
  } else
    thr_upgraded_concurrent_insert_lock =
        (global_system_variables.low_priority_updates ? TL_WRITE_LOW_PRIORITY
                                                      : TL_WRITE);
  return false;
}
static Sys_var_bool Sys_low_priority_updates(
    "low_priority_updates",
    "INSERT/DELETE/UPDATE has lower priority than selects",
    SESSION_VAR(low_priority_updates), CMD_LINE(OPT_ARG), DEFAULT(false),
    NO_MUTEX_GUARD, NOT_IN_BINLOG, ON_CHECK(0),
    ON_UPDATE(fix_low_prio_updates));

static Sys_var_bool Sys_lower_case_file_system(
    "lower_case_file_system",
    "Case sensitivity of file names on the file system where the "
    "data directory is located",
    READ_ONLY NON_PERSIST GLOBAL_VAR(lower_case_file_system), NO_CMD_LINE,
    DEFAULT(false));

static Sys_var_uint Sys_lower_case_table_names(
    "lower_case_table_names",
    "If set to 1 table names are stored in lowercase on disk and table "
    "names will be case-insensitive.  Should be set to 2 if you are using "
    "a case insensitive file system",
    READ_ONLY GLOBAL_VAR(lower_case_table_names),
    CMD_LINE(OPT_ARG, OPT_LOWER_CASE_TABLE_NAMES), VALID_RANGE(0, 2),
#ifdef FN_NO_CASE_SENSE
    DEFAULT(1),
#else
    DEFAULT(0),
#endif
    BLOCK_SIZE(1));

static bool session_readonly(sys_var *self, THD *, set_var *var) {
  if (var->is_global_persist()) return false;
  my_error(ER_VARIABLE_IS_READONLY, MYF(0), "SESSION", self->name.str,
           "GLOBAL");
  return true;
}

static bool check_max_allowed_packet(sys_var *self, THD *thd, set_var *var) {
  longlong val;
  if (session_readonly(self, thd, var)) return true;

  val = var->save_result.ulonglong_value;
  if (val < (longlong)global_system_variables.net_buffer_length) {
    push_warning_printf(thd, Sql_condition::SL_WARNING, WARN_OPTION_BELOW_LIMIT,
                        ER_THD(thd, WARN_OPTION_BELOW_LIMIT),
                        "max_allowed_packet", "net_buffer_length");
  }
  return false;
}

static Sys_var_ulong Sys_max_allowed_packet(
    "max_allowed_packet",
    "Max packet length to send to or receive from the server",
    SESSION_VAR(max_allowed_packet), CMD_LINE(REQUIRED_ARG),
    VALID_RANGE(1024, 1024 * 1024 * 1024), DEFAULT(64 * 1024 * 1024),
    BLOCK_SIZE(1024), NO_MUTEX_GUARD, NOT_IN_BINLOG,
    ON_CHECK(check_max_allowed_packet));

static Sys_var_ulong Sys_slave_max_allowed_packet(
    "slave_max_allowed_packet",
    "The maximum packet length to sent successfully from the master to slave.",
    GLOBAL_VAR(slave_max_allowed_packet), CMD_LINE(REQUIRED_ARG),
    VALID_RANGE(1024, MAX_MAX_ALLOWED_PACKET), DEFAULT(MAX_MAX_ALLOWED_PACKET),
    BLOCK_SIZE(1024));

static Sys_var_ulonglong Sys_max_binlog_cache_size(
    "max_binlog_cache_size", "Sets the total size of the transactional cache",
    GLOBAL_VAR(max_binlog_cache_size), CMD_LINE(REQUIRED_ARG),
    VALID_RANGE(IO_SIZE, ULLONG_MAX), DEFAULT((ULLONG_MAX / IO_SIZE) * IO_SIZE),
    BLOCK_SIZE(IO_SIZE), NO_MUTEX_GUARD, NOT_IN_BINLOG, ON_CHECK(0),
    ON_UPDATE(fix_binlog_cache_size));

static Sys_var_ulonglong Sys_max_binlog_stmt_cache_size(
    "max_binlog_stmt_cache_size", "Sets the total size of the statement cache",
    GLOBAL_VAR(max_binlog_stmt_cache_size), CMD_LINE(REQUIRED_ARG),
    VALID_RANGE(IO_SIZE, ULLONG_MAX), DEFAULT((ULLONG_MAX / IO_SIZE) * IO_SIZE),
    BLOCK_SIZE(IO_SIZE), NO_MUTEX_GUARD, NOT_IN_BINLOG, ON_CHECK(0),
    ON_UPDATE(fix_binlog_stmt_cache_size));

static bool fix_max_binlog_size(sys_var *, THD *, enum_var_type) {
  mysql_bin_log.set_max_size(max_binlog_size);
  /*
    For multisource replication, this max size is set to all relay logs
    per channel. So, run through them
  */
  if (!max_relay_log_size) {
    Master_info *mi = NULL;

    channel_map.wrlock();
    for (mi_map::iterator it = channel_map.begin(); it != channel_map.end();
         it++) {
      mi = it->second;
      if (mi != NULL) mi->rli->relay_log.set_max_size(max_binlog_size);
    }
    channel_map.unlock();
  }
  return false;
}
static Sys_var_ulong Sys_max_binlog_size(
    "max_binlog_size",
    "Binary log will be rotated automatically when the size exceeds this "
    "value. Will also apply to relay logs if max_relay_log_size is 0",
    GLOBAL_VAR(max_binlog_size), CMD_LINE(REQUIRED_ARG),
    VALID_RANGE(IO_SIZE, 1024 * 1024L * 1024L), DEFAULT(1024 * 1024L * 1024L),
    BLOCK_SIZE(IO_SIZE), NO_MUTEX_GUARD, NOT_IN_BINLOG, ON_CHECK(0),
    ON_UPDATE(fix_max_binlog_size));

static Sys_var_ulong Sys_max_connections(
    "max_connections", "The number of simultaneous clients allowed",
    GLOBAL_VAR(max_connections), CMD_LINE(REQUIRED_ARG), VALID_RANGE(1, 100000),
    DEFAULT(MAX_CONNECTIONS_DEFAULT), BLOCK_SIZE(1), NO_MUTEX_GUARD,
    NOT_IN_BINLOG, ON_CHECK(0), ON_UPDATE(0), NULL,
    /* max_connections is used as a sizing hint by the performance schema. */
    sys_var::PARSE_EARLY);

static Sys_var_ulong Sys_max_connect_errors(
    "max_connect_errors",
    "If there is more than this number of interrupted connections from "
    "a host this host will be blocked from further connections",
    GLOBAL_VAR(max_connect_errors), CMD_LINE(REQUIRED_ARG),
    VALID_RANGE(1, ULONG_MAX), DEFAULT(100), BLOCK_SIZE(1));

static Sys_var_long Sys_max_digest_length(
    "max_digest_length", "Maximum length considered for digest text.",
    READ_ONLY GLOBAL_VAR(max_digest_length), CMD_LINE(REQUIRED_ARG),
    VALID_RANGE(0, 1024 * 1024), DEFAULT(1024), BLOCK_SIZE(1));

static bool check_max_delayed_threads(sys_var *, THD *, set_var *var) {
  return (!var->is_global_persist()) && var->save_result.ulonglong_value != 0 &&
         var->save_result.ulonglong_value !=
             global_system_variables.max_insert_delayed_threads;
}

// Alias for max_delayed_threads
static Sys_var_ulong Sys_max_insert_delayed_threads(
    "max_insert_delayed_threads",
    "Don't start more than this number of threads to handle INSERT "
    "DELAYED statements. If set to zero INSERT DELAYED will be not used. "
    "This variable is deprecated along with INSERT DELAYED.",
    SESSION_VAR(max_insert_delayed_threads), NO_CMD_LINE, VALID_RANGE(0, 16384),
    DEFAULT(20), BLOCK_SIZE(1), NO_MUTEX_GUARD, NOT_IN_BINLOG,
    ON_CHECK(check_max_delayed_threads), ON_UPDATE(0), DEPRECATED_VAR(""));

static Sys_var_ulong Sys_max_delayed_threads(
    "max_delayed_threads",
    "Don't start more than this number of threads to handle INSERT "
    "DELAYED statements. If set to zero INSERT DELAYED will be not used. "
    "This variable is deprecated along with INSERT DELAYED.",
    SESSION_VAR(max_insert_delayed_threads), CMD_LINE(REQUIRED_ARG),
    VALID_RANGE(0, 16384), DEFAULT(20), BLOCK_SIZE(1), NO_MUTEX_GUARD,
    NOT_IN_BINLOG, ON_CHECK(check_max_delayed_threads), ON_UPDATE(0),
    DEPRECATED_VAR(""));

static Sys_var_ulong Sys_max_error_count(
    "max_error_count", "Max number of errors/warnings to store for a statement",
    HINT_UPDATEABLE SESSION_VAR(max_error_count), CMD_LINE(REQUIRED_ARG),
    VALID_RANGE(0, 65535), DEFAULT(DEFAULT_ERROR_COUNT), BLOCK_SIZE(1));

static Sys_var_ulonglong Sys_max_heap_table_size(
    "max_heap_table_size",
    "Don't allow creation of heap tables bigger than this",
    HINT_UPDATEABLE SESSION_VAR(max_heap_table_size), CMD_LINE(REQUIRED_ARG),
    VALID_RANGE(16384, (ulonglong) ~(intptr)0), DEFAULT(16 * 1024 * 1024),
    BLOCK_SIZE(1024));

// relies on DBUG_ASSERT(sizeof(my_thread_id) == 4);
static Sys_var_uint Sys_pseudo_thread_id(
    "pseudo_thread_id", "This variable is for internal server use",
    SESSION_ONLY(pseudo_thread_id), NO_CMD_LINE, VALID_RANGE(0, UINT_MAX32),
    DEFAULT(0), BLOCK_SIZE(1), NO_MUTEX_GUARD, IN_BINLOG,
    ON_CHECK(check_has_super));

static bool fix_max_join_size(sys_var *self, THD *thd, enum_var_type type) {
  System_variables *sv = (self->is_global_persist(type))
                             ? &global_system_variables
                             : &thd->variables;
  if (sv->max_join_size == HA_POS_ERROR)
    sv->option_bits |= OPTION_BIG_SELECTS;
  else
    sv->option_bits &= ~OPTION_BIG_SELECTS;
  return false;
}
static Sys_var_harows Sys_max_join_size(
    "max_join_size",
    "Joins that are probably going to read more than max_join_size "
    "records return an error",
    HINT_UPDATEABLE SESSION_VAR(max_join_size), CMD_LINE(REQUIRED_ARG),
    VALID_RANGE(1, HA_POS_ERROR), DEFAULT(HA_POS_ERROR), BLOCK_SIZE(1),
    NO_MUTEX_GUARD, NOT_IN_BINLOG, ON_CHECK(0), ON_UPDATE(fix_max_join_size));

static Sys_var_ulong Sys_max_seeks_for_key(
    "max_seeks_for_key",
    "Limit assumed max number of seeks when looking up rows based on a key",
    HINT_UPDATEABLE SESSION_VAR(max_seeks_for_key), CMD_LINE(REQUIRED_ARG),
    VALID_RANGE(1, ULONG_MAX), DEFAULT(ULONG_MAX), BLOCK_SIZE(1));

static Sys_var_ulong Sys_max_length_for_sort_data(
    "max_length_for_sort_data", "Max number of bytes in sorted records",
    HINT_UPDATEABLE SESSION_VAR(max_length_for_sort_data),
    CMD_LINE(REQUIRED_ARG), VALID_RANGE(4, 8192 * 1024L), DEFAULT(4096),
    BLOCK_SIZE(1));

static Sys_var_ulong Sys_max_points_in_geometry(
    "max_points_in_geometry", "Maximum number of points in a geometry",
    HINT_UPDATEABLE SESSION_VAR(max_points_in_geometry), CMD_LINE(OPT_ARG),
    VALID_RANGE(3, 1024 * 1024L), DEFAULT(64 * 1024), BLOCK_SIZE(1));

static PolyLock_mutex PLock_prepared_stmt_count(&LOCK_prepared_stmt_count);

static Sys_var_ulong Sys_max_prepared_stmt_count(
    "max_prepared_stmt_count",
    "Maximum number of prepared statements in the server",
    GLOBAL_VAR(max_prepared_stmt_count), CMD_LINE(REQUIRED_ARG),
    VALID_RANGE(0, 1024 * 1024), DEFAULT(16382), BLOCK_SIZE(1),
    &PLock_prepared_stmt_count, NOT_IN_BINLOG, ON_CHECK(NULL), ON_UPDATE(NULL),
    NULL,
    /* max_prepared_stmt_count is used as a sizing hint by the performance
       schema. */
    sys_var::PARSE_EARLY);

static bool fix_max_relay_log_size(sys_var *, THD *, enum_var_type) {
  Master_info *mi = NULL;

  channel_map.wrlock();
  for (mi_map::iterator it = channel_map.begin(); it != channel_map.end();
       it++) {
    mi = it->second;

    if (mi != NULL)
      mi->rli->relay_log.set_max_size(max_relay_log_size ? max_relay_log_size
                                                         : max_binlog_size);
  }
  channel_map.unlock();
  return false;
}
static Sys_var_ulong Sys_max_relay_log_size(
    "max_relay_log_size",
    "If non-zero: relay log will be rotated automatically when the "
    "size exceeds this value; if zero: when the size "
    "exceeds max_binlog_size",
    GLOBAL_VAR(max_relay_log_size), CMD_LINE(REQUIRED_ARG),
    VALID_RANGE(0, 1024L * 1024 * 1024), DEFAULT(0), BLOCK_SIZE(IO_SIZE),
    NO_MUTEX_GUARD, NOT_IN_BINLOG, ON_CHECK(0),
    ON_UPDATE(fix_max_relay_log_size));

static Sys_var_ulong Sys_max_sort_length(
    "max_sort_length",
    "The number of bytes to use when sorting long values with PAD SPACE "
    "collations (only the first max_sort_length bytes of each value are "
    "used; the rest are ignored)",
    HINT_UPDATEABLE SESSION_VAR(max_sort_length), CMD_LINE(REQUIRED_ARG),
    VALID_RANGE(4, 8192 * 1024L), DEFAULT(1024), BLOCK_SIZE(1));

static Sys_var_ulong Sys_max_sp_recursion_depth(
    "max_sp_recursion_depth", "Maximum stored procedure recursion depth",
    SESSION_VAR(max_sp_recursion_depth), CMD_LINE(OPT_ARG), VALID_RANGE(0, 255),
    DEFAULT(0), BLOCK_SIZE(1));

// non-standard session_value_ptr() here
static Sys_var_max_user_conn Sys_max_user_connections(
    "max_user_connections",
    "The maximum number of active connections for a single user "
    "(0 = no limit)",
    SESSION_VAR(max_user_connections), CMD_LINE(REQUIRED_ARG),
    VALID_RANGE(0, UINT_MAX), DEFAULT(0), BLOCK_SIZE(1), NO_MUTEX_GUARD,
    NOT_IN_BINLOG, ON_CHECK(session_readonly));

static Sys_var_ulong Sys_max_write_lock_count(
    "max_write_lock_count",
    "After this many write locks, allow some read locks to run in between",
    GLOBAL_VAR(max_write_lock_count), CMD_LINE(REQUIRED_ARG),
    VALID_RANGE(1, ULONG_MAX), DEFAULT(ULONG_MAX), BLOCK_SIZE(1));

static Sys_var_ulong Sys_min_examined_row_limit(
    "min_examined_row_limit",
    "Don't write queries to slow log that examine fewer rows "
    "than that",
    SESSION_VAR(min_examined_row_limit), CMD_LINE(REQUIRED_ARG),
    VALID_RANGE(0, ULONG_MAX), DEFAULT(0), BLOCK_SIZE(1));

#ifdef _WIN32
static Sys_var_bool Sys_named_pipe("named_pipe", "Enable the named pipe (NT)",
                                   READ_ONLY NON_PERSIST
                                       GLOBAL_VAR(opt_enable_named_pipe),
                                   CMD_LINE(OPT_ARG), DEFAULT(false));
#endif

static bool check_net_buffer_length(sys_var *self, THD *thd, set_var *var) {
  longlong val;
  if (session_readonly(self, thd, var)) return true;

  val = var->save_result.ulonglong_value;
  if (val > (longlong)global_system_variables.max_allowed_packet) {
    push_warning_printf(thd, Sql_condition::SL_WARNING, WARN_OPTION_BELOW_LIMIT,
                        ER_THD(thd, WARN_OPTION_BELOW_LIMIT),
                        "max_allowed_packet", "net_buffer_length");
  }
  return false;
}
static Sys_var_ulong Sys_net_buffer_length(
    "net_buffer_length", "Buffer length for TCP/IP and socket communication",
    SESSION_VAR(net_buffer_length), CMD_LINE(REQUIRED_ARG),
    VALID_RANGE(1024, 1024 * 1024), DEFAULT(16384), BLOCK_SIZE(1024),
    NO_MUTEX_GUARD, NOT_IN_BINLOG, ON_CHECK(check_net_buffer_length));

static bool fix_net_read_timeout(sys_var *self, THD *thd, enum_var_type type) {
  if (!self->is_global_persist(type)) {
    // net_buffer_length is a specific property for the classic protocols
    if (!thd->is_classic_protocol()) {
      my_error(ER_PLUGGABLE_PROTOCOL_COMMAND_NOT_SUPPORTED, MYF(0));
      return true;
    }
    my_net_set_read_timeout(thd->get_protocol_classic()->get_net(),
                            thd->variables.net_read_timeout);
  }
  return false;
}
static Sys_var_ulong Sys_net_read_timeout(
    "net_read_timeout",
    "Number of seconds to wait for more data from a connection before "
    "aborting the read",
    SESSION_VAR(net_read_timeout), CMD_LINE(REQUIRED_ARG),
    VALID_RANGE(1, LONG_TIMEOUT), DEFAULT(NET_READ_TIMEOUT), BLOCK_SIZE(1),
    NO_MUTEX_GUARD, NOT_IN_BINLOG, ON_CHECK(0),
    ON_UPDATE(fix_net_read_timeout));

static bool fix_net_write_timeout(sys_var *self, THD *thd, enum_var_type type) {
  if (!self->is_global_persist(type)) {
    // net_read_timeout is a specific property for the classic protocols
    if (!thd->is_classic_protocol()) {
      my_error(ER_PLUGGABLE_PROTOCOL_COMMAND_NOT_SUPPORTED, MYF(0));
      return true;
    }
    my_net_set_write_timeout(thd->get_protocol_classic()->get_net(),
                             thd->variables.net_write_timeout);
  }
  return false;
}
static Sys_var_ulong Sys_net_write_timeout(
    "net_write_timeout",
    "Number of seconds to wait for a block to be written to a connection "
    "before aborting the write",
    SESSION_VAR(net_write_timeout), CMD_LINE(REQUIRED_ARG),
    VALID_RANGE(1, LONG_TIMEOUT), DEFAULT(NET_WRITE_TIMEOUT), BLOCK_SIZE(1),
    NO_MUTEX_GUARD, NOT_IN_BINLOG, ON_CHECK(0),
    ON_UPDATE(fix_net_write_timeout));

static bool fix_net_retry_count(sys_var *self, THD *thd, enum_var_type type) {
  if (!self->is_global_persist(type)) {
    // net_write_timeout is a specific property for the classic protocols
    if (!thd->is_classic_protocol()) {
      my_error(ER_PLUGGABLE_PROTOCOL_COMMAND_NOT_SUPPORTED, MYF(0));
      return true;
    }
    thd->get_protocol_classic()->get_net()->retry_count =
        thd->variables.net_retry_count;
  }
  return false;
}
static Sys_var_ulong Sys_net_retry_count(
    "net_retry_count",
    "If a read on a communication port is interrupted, retry this "
    "many times before giving up",
    SESSION_VAR(net_retry_count), CMD_LINE(REQUIRED_ARG),
    VALID_RANGE(1, ULONG_MAX), DEFAULT(MYSQLD_NET_RETRY_COUNT), BLOCK_SIZE(1),
    NO_MUTEX_GUARD, NOT_IN_BINLOG, ON_CHECK(0), ON_UPDATE(fix_net_retry_count));

static Sys_var_bool Sys_new_mode("new",
                                 "Use very new possible \"unsafe\" functions",
                                 SESSION_VAR(new_mode), CMD_LINE(OPT_ARG, 'n'),
                                 DEFAULT(false));

static Sys_var_bool Sys_old_mode("old", "Use compatible behavior",
                                 READ_ONLY GLOBAL_VAR(old_mode),
                                 CMD_LINE(OPT_ARG), DEFAULT(false));

static Sys_var_bool Sys_old_alter_table("old_alter_table",
                                        "Use old, non-optimized alter table",
                                        SESSION_VAR(old_alter_table),
                                        CMD_LINE(OPT_ARG), DEFAULT(false));

static Sys_var_ulong Sys_open_files_limit(
    "open_files_limit",
    "If this is not 0, then mysqld will use this value to reserve file "
    "descriptors to use with setrlimit(). If this value is 0 then mysqld "
    "will reserve max_connections*5 or max_connections + table_open_cache*2 "
    "(whichever is larger) number of file descriptors",
    READ_ONLY GLOBAL_VAR(open_files_limit), CMD_LINE(REQUIRED_ARG),
    VALID_RANGE(0, OS_FILE_LIMIT), DEFAULT(0), BLOCK_SIZE(1), NO_MUTEX_GUARD,
    NOT_IN_BINLOG, ON_CHECK(NULL), ON_UPDATE(NULL), NULL,
    /* open_files_limit is used as a sizing hint by the performance schema. */
    sys_var::PARSE_EARLY);

/// @todo change to enum
static Sys_var_ulong Sys_optimizer_prune_level(
    "optimizer_prune_level",
    "Controls the heuristic(s) applied during query optimization to prune "
    "less-promising partial plans from the optimizer search space. "
    "Meaning: 0 - do not apply any heuristic, thus perform exhaustive "
    "search; 1 - prune plans based on number of retrieved rows",
    HINT_UPDATEABLE SESSION_VAR(optimizer_prune_level), CMD_LINE(REQUIRED_ARG),
    VALID_RANGE(0, 1), DEFAULT(1), BLOCK_SIZE(1));

static Sys_var_ulong Sys_optimizer_search_depth(
    "optimizer_search_depth",
    "Maximum depth of search performed by the query optimizer. Values "
    "larger than the number of relations in a query result in better "
    "query plans, but take longer to compile a query. Values smaller "
    "than the number of tables in a relation result in faster "
    "optimization, but may produce very bad query plans. If set to 0, "
    "the system will automatically pick a reasonable value",
    HINT_UPDATEABLE SESSION_VAR(optimizer_search_depth), CMD_LINE(REQUIRED_ARG),
    VALID_RANGE(0, MAX_TABLES + 1), DEFAULT(MAX_TABLES + 1), BLOCK_SIZE(1));

static Sys_var_ulong Sys_range_optimizer_max_mem_size(
    "range_optimizer_max_mem_size",
    "Maximum amount of memory used by the range optimizer "
    "to allocate predicates during range analysis. "
    "The larger the number, more memory may be consumed during "
    "range analysis. If the value is too low to completed range "
    "optimization of a query, index range scan will not be "
    "considered for this query. A value of 0 means range optimizer "
    "does not have any cap on memory. ",
    HINT_UPDATEABLE SESSION_VAR(range_optimizer_max_mem_size),
    CMD_LINE(REQUIRED_ARG), VALID_RANGE(0, ULONG_MAX), DEFAULT(8388608),
    BLOCK_SIZE(1));

static bool limit_parser_max_mem_size(sys_var *, THD *thd, set_var *var) {
  if (var->is_global_persist()) return false;
  ulonglong val = var->save_result.ulonglong_value;
  if (val > global_system_variables.parser_max_mem_size) {
    if (thd->security_context()->check_access(SUPER_ACL)) return false;
    var->save_result.ulonglong_value =
        global_system_variables.parser_max_mem_size;
    return throw_bounds_warning(thd, "parser_max_mem_size",
                                true,  // fixed
                                true,  // is_unsigned
                                val);
  }
  return false;
}

constexpr size_t max_mem_sz = std::numeric_limits<size_t>::max();

static Sys_var_ulonglong Sys_histogram_generation_max_mem_size(
    "histogram_generation_max_mem_size",
    "Maximum amount of memory available for generating histograms",
    SESSION_VAR(histogram_generation_max_mem_size), CMD_LINE(REQUIRED_ARG),
    VALID_RANGE(1000000, max_mem_sz), DEFAULT(20000000), BLOCK_SIZE(1),
    NO_MUTEX_GUARD, NOT_IN_BINLOG, ON_CHECK(check_has_super), ON_UPDATE(NULL));

/*
  Need at least 400Kb to get through bootstrap.
  Need at least 8Mb to get through mtr check testcase, which does
    SELECT * FROM INFORMATION_SCHEMA.VIEWS
*/
static Sys_var_ulonglong Sys_parser_max_mem_size(
    "parser_max_mem_size", "Maximum amount of memory available to the parser",
    SESSION_VAR(parser_max_mem_size), CMD_LINE(REQUIRED_ARG),
    VALID_RANGE(10 * 1000 * 1000, max_mem_sz), DEFAULT(max_mem_sz),
    BLOCK_SIZE(1), NO_MUTEX_GUARD, NOT_IN_BINLOG,
    ON_CHECK(limit_parser_max_mem_size), ON_UPDATE(NULL));

/*
  There is no call on Sys_var_integer::do_check() for 'set xxx=default';
  The predefined default for parser_max_mem_size is "infinite".
  Update it in case we have seen option maximum-parser-max-mem-size
  Also update global_system_variables, so 'SELECT parser_max_mem_size'
  reports correct data.
*/
export void update_parser_max_mem_size() {
  const ulonglong max_max = max_system_variables.parser_max_mem_size;
  if (max_max == max_mem_sz) return;
  // In case parser-max-mem-size is also set:
  const ulonglong new_val =
      std::min(max_max, global_system_variables.parser_max_mem_size);
  Sys_parser_max_mem_size.update_default(new_val);
  global_system_variables.parser_max_mem_size = new_val;
}

/**
  @note
  @b BEWARE! These must have the same order as the \#defines in sql_const.h!
*/
static const char *optimizer_switch_names[] = {
    "index_merge",
    "index_merge_union",
    "index_merge_sort_union",
    "index_merge_intersection",
    "engine_condition_pushdown",
    "index_condition_pushdown",
    "mrr",
    "mrr_cost_based",
    "block_nested_loop",
    "batched_key_access",
    "materialization",
    "semijoin",
    "loosescan",
    "firstmatch",
    "duplicateweedout",
    "subquery_materialization_cost_based",
    "use_index_extensions",
    "condition_fanout_filter",
    "derived_merge",
    "use_invisible_indexes",
    "skip_scan",
    "default",
    NullS};
static Sys_var_flagset Sys_optimizer_switch(
    "optimizer_switch",
    "optimizer_switch=option=val[,option=val...], where option is one of "
    "{index_merge, index_merge_union, index_merge_sort_union, "
    "index_merge_intersection, engine_condition_pushdown, "
    "index_condition_pushdown, mrr, mrr_cost_based"
    ", materialization, semijoin, loosescan, firstmatch, duplicateweedout,"
    " subquery_materialization_cost_based, skip_scan"
    ", block_nested_loop, batched_key_access, use_index_extensions,"
    " condition_fanout_filter, derived_merge} and val is one of "
    "{on, off, default}",
    HINT_UPDATEABLE SESSION_VAR(optimizer_switch), CMD_LINE(REQUIRED_ARG),
    optimizer_switch_names, DEFAULT(OPTIMIZER_SWITCH_DEFAULT), NO_MUTEX_GUARD,
    NOT_IN_BINLOG, ON_CHECK(NULL), ON_UPDATE(NULL));

static Sys_var_bool Sys_var_end_markers_in_json(
    "end_markers_in_json",
    "In JSON output (\"EXPLAIN FORMAT=JSON\" and optimizer trace), "
    "if variable is set to 1, repeats the structure's key (if it has one) "
    "near the closing bracket",
    HINT_UPDATEABLE SESSION_VAR(end_markers_in_json), CMD_LINE(OPT_ARG),
    DEFAULT(false));

static Sys_var_flagset Sys_optimizer_trace(
    "optimizer_trace",
    "Controls tracing of the Optimizer:"
    " optimizer_trace=option=val[,option=val...], where option is one of"
    " {enabled, one_line}"
    " and val is one of {on, default}",
    SESSION_VAR(optimizer_trace), CMD_LINE(REQUIRED_ARG),
    Opt_trace_context::flag_names, DEFAULT(Opt_trace_context::FLAG_DEFAULT));
// @see set_var::is_var_optimizer_trace()
export sys_var *Sys_optimizer_trace_ptr = &Sys_optimizer_trace;

/**
  Note how "misc" is not here: it is not accessible to the user; disabling
  "misc" would disable the top object, which would make an empty trace.
*/
static Sys_var_flagset Sys_optimizer_trace_features(
    "optimizer_trace_features",
    "Enables/disables tracing of selected features of the Optimizer:"
    " optimizer_trace_features=option=val[,option=val...], where option is one "
    "of"
    " {greedy_search, range_optimizer, dynamic_range, repeated_subselect}"
    " and val is one of {on, off, default}",
    SESSION_VAR(optimizer_trace_features), CMD_LINE(REQUIRED_ARG),
    Opt_trace_context::feature_names,
    DEFAULT(Opt_trace_context::default_features));

/** Delete all old optimizer traces */
static bool optimizer_trace_update(sys_var *, THD *thd, enum_var_type) {
  thd->opt_trace.reset();
  return false;
}

static Sys_var_long Sys_optimizer_trace_offset(
    "optimizer_trace_offset",
    "Offset of first optimizer trace to show; see manual",
    SESSION_VAR(optimizer_trace_offset), CMD_LINE(REQUIRED_ARG),
    VALID_RANGE(LONG_MIN, LONG_MAX), DEFAULT(-1), BLOCK_SIZE(1), NO_MUTEX_GUARD,
    NOT_IN_BINLOG, ON_CHECK(NULL), ON_UPDATE(optimizer_trace_update));

static Sys_var_long Sys_optimizer_trace_limit(
    "optimizer_trace_limit", "Maximum number of shown optimizer traces",
    SESSION_VAR(optimizer_trace_limit), CMD_LINE(REQUIRED_ARG),
    VALID_RANGE(0, LONG_MAX), DEFAULT(1), BLOCK_SIZE(1), NO_MUTEX_GUARD,
    NOT_IN_BINLOG, ON_CHECK(NULL), ON_UPDATE(optimizer_trace_update));

static Sys_var_ulong Sys_optimizer_trace_max_mem_size(
    "optimizer_trace_max_mem_size",
    "Maximum allowed cumulated size of stored optimizer traces",
    SESSION_VAR(optimizer_trace_max_mem_size), CMD_LINE(REQUIRED_ARG),
    VALID_RANGE(0, ULONG_MAX), DEFAULT(1024 * 1024), BLOCK_SIZE(1));

static Sys_var_charptr Sys_pid_file(
    "pid_file", "Pid file used by safe_mysqld",
    READ_ONLY NON_PERSIST GLOBAL_VAR(pidfile_name_ptr), CMD_LINE(REQUIRED_ARG),
    IN_FS_CHARSET, DEFAULT(0));

static Sys_var_charptr Sys_plugin_dir(
    "plugin_dir", "Directory for plugins",
    READ_ONLY NON_PERSIST GLOBAL_VAR(opt_plugin_dir_ptr),
    CMD_LINE(REQUIRED_ARG), IN_FS_CHARSET, DEFAULT(0));

static Sys_var_uint Sys_port(
    "port",
    "Port number to use for connection or 0 to default to, "
    "my.cnf, $MYSQL_TCP_PORT, "
#if MYSQL_PORT_DEFAULT == 0
    "/etc/services, "
#endif
    "built-in default (" STRINGIFY_ARG(MYSQL_PORT) "), whatever comes first",
    READ_ONLY NON_PERSIST GLOBAL_VAR(mysqld_port), CMD_LINE(REQUIRED_ARG, 'P'),
    VALID_RANGE(0, 65535), DEFAULT(0), BLOCK_SIZE(1));

static Sys_var_ulong Sys_preload_buff_size(
    "preload_buffer_size",
    "The size of the buffer that is allocated when preloading indexes",
    SESSION_VAR(preload_buff_size), CMD_LINE(REQUIRED_ARG),
    VALID_RANGE(1024, 1024 * 1024 * 1024), DEFAULT(32768), BLOCK_SIZE(1));

static Sys_var_uint Sys_protocol_version(
    "protocol_version",
    "The version of the client/server protocol used by the MySQL server",
    READ_ONLY NON_PERSIST GLOBAL_VAR(protocol_version), NO_CMD_LINE,
    VALID_RANGE(0, ~0), DEFAULT(PROTOCOL_VERSION), BLOCK_SIZE(1));

static Sys_var_proxy_user Sys_proxy_user(
    "proxy_user", "The proxy user account name used when logging in",
    IN_SYSTEM_CHARSET);

static Sys_var_external_user Sys_external_user(
    "external_user", "The external user account used when logging in",
    IN_SYSTEM_CHARSET);

static Sys_var_ulong Sys_read_buff_size(
    "read_buffer_size",
    "Each thread that does a sequential scan allocates a buffer of "
    "this size for each table it scans. If you do many sequential scans, "
    "you may want to increase this value",
    HINT_UPDATEABLE SESSION_VAR(read_buff_size), CMD_LINE(REQUIRED_ARG),
    VALID_RANGE(IO_SIZE * 2, INT_MAX32), DEFAULT(128 * 1024),
    BLOCK_SIZE(IO_SIZE));

static bool check_read_only(sys_var *, THD *thd, set_var *) {
  /* Prevent self dead-lock */
  if (thd->locked_tables_mode || thd->in_active_multi_stmt_transaction()) {
    my_error(ER_LOCK_OR_ACTIVE_TRANSACTION, MYF(0));
    return true;
  }
  return false;
}

static bool check_require_secure_transport(
    sys_var *, THD *, set_var *var MY_ATTRIBUTE((unused))) {
#if !defined(_WIN32)
  /*
    always allow require_secure_transport to be enabled on
    Linux, as socket is secure.
  */
  return false;
#else
  /*
    check whether SSL or shared memory transports are enabled before
    turning require_secure_transport ON, otherwise no connections will
    be allowed on Windows.
  */

  if (!var->save_result.ulonglong_value) return false;
  if ((have_ssl == SHOW_OPTION_YES) || opt_enable_shared_memory) return false;
  /* reject if SSL and shared memory are both disabled: */
  my_error(ER_NO_SECURE_TRANSPORTS_CONFIGURED, MYF(0));
  return true;

#endif
}

static bool fix_read_only(sys_var *self, THD *thd, enum_var_type) {
  bool result = true;
  bool new_read_only = read_only;  // make a copy before releasing a mutex
  DBUG_ENTER("sys_var_opt_readonly::update");

  if (read_only == false || read_only == opt_readonly) {
    if (opt_super_readonly && !read_only) {
      opt_super_readonly = false;
      super_read_only = false;
    }
    opt_readonly = read_only;
    DBUG_RETURN(false);
  }

  if (check_read_only(self, thd, 0))  // just in case
    goto end;

  if (thd->global_read_lock.is_acquired()) {
    /*
      This connection already holds the global read lock.
      This can be the case with:
      - FLUSH TABLES WITH READ LOCK
      - SET GLOBAL READ_ONLY = 1
    */
    if (opt_super_readonly && !read_only) {
      opt_super_readonly = false;
      super_read_only = false;
    }
    opt_readonly = read_only;
    DBUG_RETURN(false);
  }

  /*
    READ_ONLY=1 prevents write locks from being taken on tables and
    blocks transactions from committing. We therefore should make sure
    that no such events occur while setting the read_only variable.
    This is a 2 step process:
    [1] lock_global_read_lock()
      Prevents connections from obtaining new write locks on
      tables. Note that we can still have active rw transactions.
    [2] make_global_read_lock_block_commit()
      Prevents transactions from committing.
  */

  read_only = opt_readonly;
  mysql_mutex_unlock(&LOCK_global_system_variables);

  if (thd->global_read_lock.lock_global_read_lock(thd))
    goto end_with_mutex_unlock;

  if ((result = thd->global_read_lock.make_global_read_lock_block_commit(thd)))
    goto end_with_read_lock;

  /* Change the opt_readonly system variable, safe because the lock is held */
  opt_readonly = new_read_only;

  result = false;

end_with_read_lock:
  /* Release the lock */
  thd->global_read_lock.unlock_global_read_lock(thd);
end_with_mutex_unlock:
  mysql_mutex_lock(&LOCK_global_system_variables);
end:
  read_only = opt_readonly;
  DBUG_RETURN(result);
}

static bool fix_super_read_only(sys_var *, THD *thd, enum_var_type type) {
  DBUG_ENTER("sys_var_opt_super_readonly::update");

  /* return if no changes: */
  if (super_read_only == opt_super_readonly) DBUG_RETURN(false);

  /* return immediately if turning super_read_only OFF: */
  if (super_read_only == false) {
    opt_super_readonly = false;
    DBUG_RETURN(false);
  }
  bool result = true;
  bool new_super_read_only =
      super_read_only; /* make a copy before releasing a mutex */

  /* set read_only to ON if it is OFF, letting fix_read_only()
     handle its own locking needs
  */
  if (!opt_readonly) {
    read_only = true;
    if ((result = fix_read_only(NULL, thd, type))) goto end;
  }

  /* if we already have global read lock, set super_read_only
     and return immediately:
  */
  if (thd->global_read_lock.is_acquired()) {
    opt_super_readonly = super_read_only;
    DBUG_RETURN(false);
  }

  /* now we're turning ON super_read_only: */
  super_read_only = opt_super_readonly;
  mysql_mutex_unlock(&LOCK_global_system_variables);

  if (thd->global_read_lock.lock_global_read_lock(thd))
    goto end_with_mutex_unlock;

  if ((result = thd->global_read_lock.make_global_read_lock_block_commit(thd)))
    goto end_with_read_lock;
  opt_super_readonly = new_super_read_only;
  result = false;

end_with_read_lock:
  /* Release the lock */
  thd->global_read_lock.unlock_global_read_lock(thd);
end_with_mutex_unlock:
  mysql_mutex_lock(&LOCK_global_system_variables);
end:
  super_read_only = opt_super_readonly;
  DBUG_RETURN(result);
}

static Sys_var_bool Sys_require_secure_transport(
    "require_secure_transport",
    "When this option is enabled, connections attempted using insecure "
    "transport will be rejected.  Secure transports are SSL/TLS, "
    "Unix socket or Shared Memory (on Windows).",
    GLOBAL_VAR(opt_require_secure_transport), CMD_LINE(OPT_ARG), DEFAULT(false),
    NO_MUTEX_GUARD, NOT_IN_BINLOG, ON_CHECK(check_require_secure_transport),
    ON_UPDATE(0));

/**
  The read_only boolean is always equal to the opt_readonly boolean except
  during fix_read_only(); when that function is entered, opt_readonly is
  the pre-update value and read_only is the post-update value.
  fix_read_only() compares them and runs needed operations for the
  transition (especially when transitioning from false to true) and
  synchronizes both booleans in the end.
*/
static Sys_var_bool Sys_readonly(
    "read_only",
    "Make all non-temporary tables read-only, with the exception for "
    "replication (slave) threads and users with the SUPER privilege",
    GLOBAL_VAR(read_only), CMD_LINE(OPT_ARG), DEFAULT(false), NO_MUTEX_GUARD,
    NOT_IN_BINLOG, ON_CHECK(check_read_only), ON_UPDATE(fix_read_only));

/**
Setting super_read_only to ON triggers read_only to also be set to ON.
*/
static Sys_var_bool Sys_super_readonly(
    "super_read_only",
    "Make all non-temporary tables read-only, with the exception for "
    "replication (slave) threads.  Users with the SUPER privilege are "
    "affected, unlike read_only.  Setting super_read_only to ON "
    "also sets read_only to ON.",
    GLOBAL_VAR(super_read_only), CMD_LINE(OPT_ARG), DEFAULT(false),
    NO_MUTEX_GUARD, NOT_IN_BINLOG, ON_CHECK(0), ON_UPDATE(fix_super_read_only));

// Small lower limit to be able to test MRR
static Sys_var_ulong Sys_read_rnd_buff_size(
    "read_rnd_buffer_size",
    "When reading rows in sorted order after a sort, the rows are read "
    "through this buffer to avoid a disk seeks",
    HINT_UPDATEABLE SESSION_VAR(read_rnd_buff_size), CMD_LINE(REQUIRED_ARG),
    VALID_RANGE(1, INT_MAX32), DEFAULT(256 * 1024), BLOCK_SIZE(1));

static Sys_var_ulong Sys_div_precincrement(
    "div_precision_increment",
    "Precision of the result of '/' "
    "operator will be increased on that value",
    HINT_UPDATEABLE SESSION_VAR(div_precincrement), CMD_LINE(REQUIRED_ARG),
    VALID_RANGE(0, DECIMAL_MAX_SCALE), DEFAULT(4), BLOCK_SIZE(1));

static Sys_var_uint Sys_eq_range_index_dive_limit(
    "eq_range_index_dive_limit",
    "The optimizer will use existing index statistics instead of "
    "doing index dives for equality ranges if the number of equality "
    "ranges for the index is larger than or equal to this number. "
    "If set to 0, index dives are always used.",
    HINT_UPDATEABLE SESSION_VAR(eq_range_index_dive_limit),
    CMD_LINE(REQUIRED_ARG), VALID_RANGE(0, UINT_MAX32), DEFAULT(200),
    BLOCK_SIZE(1));

static Sys_var_ulong Sys_range_alloc_block_size(
    "range_alloc_block_size",
    "Allocation block size for storing ranges during optimization",
    HINT_UPDATEABLE SESSION_VAR(range_alloc_block_size), CMD_LINE(REQUIRED_ARG),
    VALID_RANGE(RANGE_ALLOC_BLOCK_SIZE, UINT32_MAX),
    DEFAULT(RANGE_ALLOC_BLOCK_SIZE), BLOCK_SIZE(1024));

static bool fix_thd_mem_root(sys_var *self, THD *thd, enum_var_type type) {
  if (!self->is_global_persist(type))
    reset_root_defaults(thd->mem_root, thd->variables.query_alloc_block_size,
                        thd->variables.query_prealloc_size);
  return false;
}
static Sys_var_ulong Sys_query_alloc_block_size(
    "query_alloc_block_size",
    "Allocation block size for query parsing and execution",
    SESSION_VAR(query_alloc_block_size), CMD_LINE(REQUIRED_ARG),
    VALID_RANGE(1024, UINT_MAX32), DEFAULT(QUERY_ALLOC_BLOCK_SIZE),
    BLOCK_SIZE(1024), NO_MUTEX_GUARD, NOT_IN_BINLOG, ON_CHECK(0),
    ON_UPDATE(fix_thd_mem_root));

static Sys_var_ulong Sys_query_prealloc_size(
    "query_prealloc_size", "Persistent buffer for query parsing and execution",
    SESSION_VAR(query_prealloc_size), CMD_LINE(REQUIRED_ARG),
    VALID_RANGE(QUERY_ALLOC_PREALLOC_SIZE, ULONG_MAX),
    DEFAULT(QUERY_ALLOC_PREALLOC_SIZE), BLOCK_SIZE(1024), NO_MUTEX_GUARD,
    NOT_IN_BINLOG, ON_CHECK(0), ON_UPDATE(fix_thd_mem_root));

#if defined(_WIN32)
static Sys_var_bool Sys_shared_memory(
    "shared_memory", "Enable the shared memory",
    READ_ONLY NON_PERSIST GLOBAL_VAR(opt_enable_shared_memory),
    CMD_LINE(OPT_ARG), DEFAULT(false));

static Sys_var_charptr Sys_shared_memory_base_name(
    "shared_memory_base_name", "Base name of shared memory",
    READ_ONLY NON_PERSIST GLOBAL_VAR(shared_memory_base_name),
    CMD_LINE(REQUIRED_ARG), IN_FS_CHARSET, DEFAULT(0));
#endif

// this has to be NO_CMD_LINE as the command-line option has a different name
static Sys_var_bool Sys_skip_external_locking(
    "skip_external_locking", "Don't use system (external) locking",
    READ_ONLY NON_PERSIST GLOBAL_VAR(my_disable_locking), NO_CMD_LINE,
    DEFAULT(true));

static Sys_var_bool Sys_skip_networking(
    "skip_networking", "Don't allow connection with TCP/IP",
    READ_ONLY NON_PERSIST GLOBAL_VAR(opt_disable_networking), CMD_LINE(OPT_ARG),
    DEFAULT(false));

static Sys_var_bool Sys_skip_name_resolve(
    "skip_name_resolve",
    "Don't resolve hostnames. All hostnames are IP's or 'localhost'.",
    READ_ONLY GLOBAL_VAR(opt_skip_name_resolve),
    CMD_LINE(OPT_ARG, OPT_SKIP_RESOLVE), DEFAULT(false));

static Sys_var_bool Sys_skip_show_database(
    "skip_show_database", "Don't allow 'SHOW DATABASE' commands",
    READ_ONLY GLOBAL_VAR(opt_skip_show_db), CMD_LINE(OPT_ARG), DEFAULT(false));

static Sys_var_charptr Sys_socket(
    "socket", "Socket file to use for connection",
    READ_ONLY NON_PERSIST GLOBAL_VAR(mysqld_unix_port), CMD_LINE(REQUIRED_ARG),
    IN_FS_CHARSET, DEFAULT(0));

static Sys_var_ulong Sys_thread_stack(
    "thread_stack", "The stack size for each thread",
    READ_ONLY GLOBAL_VAR(my_thread_stack_size), CMD_LINE(REQUIRED_ARG),
#if defined(__clang__) && defined(HAVE_UBSAN)
    // DEFAULT_THREAD_STACK is multiplied by 3 for clang/UBSAN
    // We need to increase the minimum value as well.
    VALID_RANGE(DEFAULT_THREAD_STACK / 2, ULONG_MAX),
#else
    VALID_RANGE(128 * 1024, ULONG_MAX),
#endif
    DEFAULT(DEFAULT_THREAD_STACK), BLOCK_SIZE(1024));

static Sys_var_charptr Sys_tmpdir(
    "tmpdir",
    "Path for temporary files. Several paths may "
    "be specified, separated by a "
#if defined(_WIN32)
    "semicolon (;)"
#else
    "colon (:)"
#endif
    ", in this case they are used in a round-robin fashion",
    READ_ONLY NON_PERSIST GLOBAL_VAR(opt_mysql_tmpdir),
    CMD_LINE(REQUIRED_ARG, 't'), IN_FS_CHARSET, DEFAULT(0));

static bool fix_trans_mem_root(sys_var *self, THD *thd, enum_var_type type) {
  if (!self->is_global_persist(type))
    thd->get_transaction()->init_mem_root_defaults(
        thd->variables.trans_alloc_block_size,
        thd->variables.trans_prealloc_size);
  return false;
}
static Sys_var_ulong Sys_trans_alloc_block_size(
    "transaction_alloc_block_size",
    "Allocation block size for transactions to be stored in binary log",
    SESSION_VAR(trans_alloc_block_size), CMD_LINE(REQUIRED_ARG),
    VALID_RANGE(1024, 128 * 1024), DEFAULT(QUERY_ALLOC_BLOCK_SIZE),
    BLOCK_SIZE(1024), NO_MUTEX_GUARD, NOT_IN_BINLOG, ON_CHECK(0),
    ON_UPDATE(fix_trans_mem_root));

static Sys_var_ulong Sys_trans_prealloc_size(
    "transaction_prealloc_size",
    "Persistent buffer for transactions to be stored in binary log",
    SESSION_VAR(trans_prealloc_size), CMD_LINE(REQUIRED_ARG),
    VALID_RANGE(1024, 128 * 1024), DEFAULT(TRANS_ALLOC_PREALLOC_SIZE),
    BLOCK_SIZE(1024), NO_MUTEX_GUARD, NOT_IN_BINLOG, ON_CHECK(0),
    ON_UPDATE(fix_trans_mem_root));

static const char *thread_handling_names[] = {
    "one-thread-per-connection", "no-threads", "loaded-dynamically", 0};
static Sys_var_enum Sys_thread_handling(
    "thread_handling",
    "Define threads usage for handling queries, one of "
    "one-thread-per-connection, no-threads, loaded-dynamically",
    READ_ONLY GLOBAL_VAR(Connection_handler_manager::thread_handling),
    CMD_LINE(REQUIRED_ARG), thread_handling_names, DEFAULT(0));

static Sys_var_charptr Sys_secure_file_priv(
    "secure_file_priv",
    "Limit LOAD DATA, SELECT ... OUTFILE, and LOAD_FILE() to files "
    "within specified directory",
    READ_ONLY NON_PERSIST GLOBAL_VAR(opt_secure_file_priv),
    CMD_LINE(REQUIRED_ARG), IN_FS_CHARSET,
    DEFAULT(DEFAULT_SECURE_FILE_PRIV_DIR));

static bool fix_server_id(sys_var *, THD *thd, enum_var_type) {
  // server_id is 'MYSQL_PLUGIN_IMPORT ulong'
  // So we cast here, rather than change its type.
  server_id_supplied = 1;
  thd->server_id = static_cast<uint32>(server_id);
  return false;
}
static Sys_var_ulong Sys_server_id(
    "server_id",
    "Uniquely identifies the server instance in the community of "
    "replication partners",
    GLOBAL_VAR(server_id), CMD_LINE(REQUIRED_ARG, OPT_SERVER_ID),
    VALID_RANGE(0, UINT_MAX32), DEFAULT(1), BLOCK_SIZE(1), NO_MUTEX_GUARD,
    NOT_IN_BINLOG, ON_CHECK(0), ON_UPDATE(fix_server_id));

static Sys_var_charptr Sys_server_uuid(
    "server_uuid", "Uniquely identifies the server instance in the universe",
    READ_ONLY NON_PERSIST GLOBAL_VAR(server_uuid_ptr), NO_CMD_LINE,
    IN_FS_CHARSET, DEFAULT(server_uuid));

static Sys_var_uint Sys_server_id_bits(
    "server_id_bits", "Set number of significant bits in server-id",
    GLOBAL_VAR(opt_server_id_bits), CMD_LINE(REQUIRED_ARG), VALID_RANGE(0, 32),
    DEFAULT(32), BLOCK_SIZE(1));

static Sys_var_int32 Sys_regexp_time_limit(
    "regexp_time_limit",
    "Timeout for regular expressions matches, in steps of the match "
    "engine, typically on the order of milliseconds.",
    GLOBAL_VAR(opt_regexp_time_limit), CMD_LINE(REQUIRED_ARG),
    VALID_RANGE(0, INT32_MAX), DEFAULT(32), BLOCK_SIZE(1));

static Sys_var_int32 Sys_regexp_stack_limit(
    "regexp_stack_limit", "Stack size limit for regular expressions matches",
    GLOBAL_VAR(opt_regexp_stack_limit), CMD_LINE(REQUIRED_ARG),
    VALID_RANGE(0, INT32_MAX), DEFAULT(8000000), BLOCK_SIZE(1));

static Sys_var_bool Sys_slave_compressed_protocol(
    "slave_compressed_protocol", "Use compression on master/slave protocol",
    GLOBAL_VAR(opt_slave_compressed_protocol), CMD_LINE(OPT_ARG),
    DEFAULT(false));

static const char *slave_exec_mode_names[] = {"STRICT", "IDEMPOTENT", 0};
static Sys_var_enum Slave_exec_mode(
    "slave_exec_mode",
    "Modes for how replication events should be executed. Legal values "
    "are STRICT (default) and IDEMPOTENT. In IDEMPOTENT mode, "
    "replication will not stop for operations that are idempotent. "
    "In STRICT mode, replication will stop on any unexpected difference "
    "between the master and the slave",
    GLOBAL_VAR(slave_exec_mode_options), CMD_LINE(REQUIRED_ARG),
    slave_exec_mode_names, DEFAULT(RBR_EXEC_MODE_STRICT));

const char *slave_type_conversions_name[] = {"ALL_LOSSY", "ALL_NON_LOSSY",
                                             "ALL_UNSIGNED", "ALL_SIGNED", 0};
static Sys_var_set Slave_type_conversions(
    "slave_type_conversions",
    "Set of slave type conversions that are enabled. Legal values are:"
    " ALL_LOSSY to enable lossy conversions,"
    " ALL_NON_LOSSY to enable non-lossy conversions,"
    " ALL_UNSIGNED to treat all integer column type data to be unsigned "
    "values, and"
    " ALL_SIGNED to treat all integer column type data to be signed values."
    " Default treatment is ALL_SIGNED. If ALL_SIGNED and ALL_UNSIGNED both are"
    " specified, ALL_SIGNED will take higher priority than ALL_UNSIGNED."
    " If the variable is assigned the empty set, no conversions are"
    " allowed and it is expected that the types match exactly.",
    GLOBAL_VAR(slave_type_conversions_options), CMD_LINE(REQUIRED_ARG),
    slave_type_conversions_name, DEFAULT(0));

static Sys_var_bool Sys_slave_sql_verify_checksum(
    "slave_sql_verify_checksum",
    "Force checksum verification of replication events after reading them "
    "from relay log. Note: Events are always checksum-verified by slave on "
    "receiving them from the network before writing them to the relay "
    "log. Enabled by default.",
    GLOBAL_VAR(opt_slave_sql_verify_checksum), CMD_LINE(OPT_ARG),
    DEFAULT(true));

static bool check_not_null_not_empty(sys_var *self, THD *thd, set_var *var) {
  String str, *res;
  /* null value is not allowed */
  if (check_not_null(self, thd, var)) return true;

  /** empty value ('') is not allowed */
  res = var->value ? var->value->val_str(&str) : NULL;
  if (res && res->is_empty()) return true;

  return false;
}

static bool check_slave_stopped(sys_var *self, THD *thd, set_var *var) {
  bool result = false;
  Master_info *mi = 0;

  if (check_not_null_not_empty(self, thd, var)) return true;

  channel_map.wrlock();

  for (mi_map::iterator it = channel_map.begin(); it != channel_map.end();
       it++) {
    mi = it->second;
    if (mi) {
      mysql_mutex_lock(&mi->rli->run_lock);
      if (mi->rli->slave_running) {
        my_error(ER_SLAVE_SQL_THREAD_MUST_STOP, MYF(0));
        result = true;
      }
      mysql_mutex_unlock(&mi->rli->run_lock);
    }
  }
  channel_map.unlock();
  return result;
}

static const char *slave_rows_search_algorithms_names[] = {
    "TABLE_SCAN", "INDEX_SCAN", "HASH_SCAN", 0};
static Sys_var_set Slave_rows_search_algorithms(
    "slave_rows_search_algorithms",
    "Set of searching algorithms that the slave will use while "
    "searching for records from the storage engine to either "
    "updated or deleted them. Possible values are: INDEX_SCAN, "
    "TABLE_SCAN and HASH_SCAN. Any combination is allowed, and "
    "the slave will always pick the most suitable algorithm for "
    "any given scenario. "
    "(Default: INDEX_SCAN, HASH_SCAN).",
    GLOBAL_VAR(slave_rows_search_algorithms_options), CMD_LINE(REQUIRED_ARG),
    slave_rows_search_algorithms_names,
    DEFAULT(SLAVE_ROWS_INDEX_SCAN | SLAVE_ROWS_HASH_SCAN), NO_MUTEX_GUARD,
    NOT_IN_BINLOG, ON_CHECK(check_not_null_not_empty), ON_UPDATE(NULL));

static const char *mts_parallel_type_names[] = {"DATABASE", "LOGICAL_CLOCK", 0};
static Sys_var_enum Mts_parallel_type(
    "slave_parallel_type",
    "Specifies if the slave will use database partitioning "
    "or information from master to parallelize transactions."
    "(Default: DATABASE).",
    PERSIST_AS_READONLY GLOBAL_VAR(mts_parallel_option), CMD_LINE(REQUIRED_ARG),
    mts_parallel_type_names, DEFAULT(MTS_PARALLEL_TYPE_DB_NAME), NO_MUTEX_GUARD,
    NOT_IN_BINLOG, ON_CHECK(check_slave_stopped), ON_UPDATE(NULL));

static bool check_binlog_transaction_dependency_tracking(sys_var *, THD *,
                                                         set_var *var) {
  if (global_system_variables.transaction_write_set_extraction ==
          HASH_ALGORITHM_OFF &&
      var->save_result.ulonglong_value != DEPENDENCY_TRACKING_COMMIT_ORDER) {
    my_error(ER_WRONG_USAGE, MYF(0),
             "binlog_transaction_dependency_tracking (!= COMMIT_ORDER)",
             "transaction_write_set_extraction (= OFF)");

    return true;
  }
  return false;
}

static bool update_binlog_transaction_dependency_tracking(sys_var *, THD *,
                                                          enum_var_type) {
  /*
    the writeset_history_start needs to be set to 0 whenever there is a
    change in the transaction dependency source so that WS and COMMIT
    transition smoothly.
  */
  mysql_bin_log.m_dependency_tracker.tracking_mode_changed();
  return false;
}

<<<<<<< HEAD
void PolyLock_lock_log::rdlock() {
  mysql_mutex_lock(mysql_bin_log.get_log_lock());
}

void PolyLock_lock_log::wrlock() {
  mysql_mutex_lock(mysql_bin_log.get_log_lock());
}

void PolyLock_lock_log::unlock() {
  mysql_mutex_unlock(mysql_bin_log.get_log_lock());
}

static PolyLock_lock_log PLock_log;
static const char *opt_binlog_transaction_dependency_tracking_names[] = {
    "COMMIT_ORDER", "WRITESET", "WRITESET_SESSION", NullS};
static Sys_var_enum Binlog_transaction_dependency_tracking(
    "binlog_transaction_dependency_tracking",
    "Selects the source of dependency information from which to "
    "assess which transactions can be executed in parallel by the "
    "slave's multi-threaded applier. "
    "Possible values are COMMIT_ORDER, WRITESET and WRITESET_SESSION.",
    GLOBAL_VAR(mysql_bin_log.m_dependency_tracker.m_opt_tracking_mode),
    CMD_LINE(REQUIRED_ARG), opt_binlog_transaction_dependency_tracking_names,
    DEFAULT(DEPENDENCY_TRACKING_COMMIT_ORDER), &PLock_log, NOT_IN_BINLOG,
    ON_CHECK(check_binlog_transaction_dependency_tracking),
    ON_UPDATE(update_binlog_transaction_dependency_tracking));
static Sys_var_ulong Binlog_transaction_dependency_history_size(
    "binlog_transaction_dependency_history_size",
    "Maximum number of rows to keep in the writeset history.",
    GLOBAL_VAR(mysql_bin_log.m_dependency_tracker.get_writeset()
                   ->m_opt_max_history_size),
    CMD_LINE(REQUIRED_ARG, 0), VALID_RANGE(1, 1000000), DEFAULT(25000),
    BLOCK_SIZE(1), &PLock_log, NOT_IN_BINLOG, ON_CHECK(NULL), ON_UPDATE(NULL));

static Sys_var_bool Sys_slave_preserve_commit_order(
    "slave_preserve_commit_order",
    "Force slave workers to make commits in the same order as on the master. "
    "Disabled by default.",
    PERSIST_AS_READONLY GLOBAL_VAR(opt_slave_preserve_commit_order),
    CMD_LINE(OPT_ARG, OPT_SLAVE_PRESERVE_COMMIT_ORDER), DEFAULT(false),
    NO_MUTEX_GUARD, NOT_IN_BINLOG, ON_CHECK(check_slave_stopped),
    ON_UPDATE(NULL));

bool Sys_var_charptr::global_update(THD *, set_var *var) {
  char *new_val, *ptr = var->save_result.string_value.str;
  size_t len = var->save_result.string_value.length;
  if (ptr) {
    new_val = (char *)my_memdup(key_memory_Sys_var_charptr_value, ptr, len + 1,
                                MYF(MY_WME));
    if (!new_val) return true;
    new_val[len] = 0;
  } else
    new_val = 0;
  if (flags & ALLOCATED) my_free(global_var(char *));
  flags |= ALLOCATED;
  global_var(char *) = new_val;
  return false;
}
=======
static PolyLock_mutex
PLock_slave_trans_dep_tracker(&LOCK_slave_trans_dep_tracker);
static const char *opt_binlog_transaction_dependency_tracking_names[]=
       {"COMMIT_ORDER", "WRITESET", "WRITESET_SESSION", NullS};
static Sys_var_enum Binlog_transaction_dependency_tracking(
       "binlog_transaction_dependency_tracking",
       "Selects the source of dependency information from which to "
       "assess which transactions can be executed in parallel by the "
       "slave's multi-threaded applier. "
       "Possible values are COMMIT_ORDER, WRITESET and WRITESET_SESSION.",
       GLOBAL_VAR(mysql_bin_log.m_dependency_tracker.m_opt_tracking_mode),
       CMD_LINE(REQUIRED_ARG), opt_binlog_transaction_dependency_tracking_names,
       DEFAULT(DEPENDENCY_TRACKING_COMMIT_ORDER),
       &PLock_slave_trans_dep_tracker,
       NOT_IN_BINLOG, ON_CHECK(check_binlog_transaction_dependency_tracking),
       ON_UPDATE(update_binlog_transaction_dependency_tracking));
static Sys_var_ulong Binlog_transaction_dependency_history_size(
       "binlog_transaction_dependency_history_size",
       "Maximum number of rows to keep in the writeset history.",
       GLOBAL_VAR(mysql_bin_log.m_dependency_tracker.get_writeset()->m_opt_max_history_size),
       CMD_LINE(REQUIRED_ARG, 0), VALID_RANGE(1, 1000000), DEFAULT(25000),
       BLOCK_SIZE(1), &PLock_slave_trans_dep_tracker, NOT_IN_BINLOG, ON_CHECK(NULL),
       ON_UPDATE(NULL));

static Sys_var_mybool Sys_slave_preserve_commit_order(
       "slave_preserve_commit_order",
       "Force slave workers to make commits in the same order as on the master. "
       "Disabled by default.",
       GLOBAL_VAR(opt_slave_preserve_commit_order), CMD_LINE(OPT_ARG),
       DEFAULT(FALSE), NO_MUTEX_GUARD, NOT_IN_BINLOG,
       ON_CHECK(check_slave_stopped),
       ON_UPDATE(NULL));
#endif
>>>>>>> 38a6d1d0

bool Sys_var_enum_binlog_checksum::global_update(THD *thd, set_var *var) {
  bool check_purge = false;

  /*
    SET binlog_checksome command should ignore 'read-only' and 'super_read_only'
    options so that it can update 'mysql.gtid_executed' replication repository
    table.
  */
  thd->set_skip_readonly_check();
  mysql_mutex_lock(mysql_bin_log.get_log_lock());
  if (mysql_bin_log.is_open()) {
    bool alg_changed =
        (binlog_checksum_options != (uint)var->save_result.ulonglong_value);
    if (alg_changed)
      mysql_bin_log.checksum_alg_reset =
          (uint8)var->save_result.ulonglong_value;
    mysql_bin_log.rotate(true, &check_purge);
    if (alg_changed)
      mysql_bin_log.checksum_alg_reset =
          binary_log::BINLOG_CHECKSUM_ALG_UNDEF;  // done
  } else {
    binlog_checksum_options =
        static_cast<ulong>(var->save_result.ulonglong_value);
  }
  DBUG_ASSERT(binlog_checksum_options == var->save_result.ulonglong_value);
  DBUG_ASSERT(mysql_bin_log.checksum_alg_reset ==
              binary_log::BINLOG_CHECKSUM_ALG_UNDEF);
  mysql_mutex_unlock(mysql_bin_log.get_log_lock());

  if (check_purge) mysql_bin_log.purge();

  return 0;
}

bool Sys_var_gtid_next::session_update(THD *thd, set_var *var) {
  DBUG_ENTER("Sys_var_gtid_next::session_update");
  char buf[Gtid::MAX_TEXT_LENGTH + 1];
  // Get the value
  String str(buf, sizeof(buf), &my_charset_latin1);
  char *res = NULL;
  if (!var->value) {
    // set session gtid_next= default
    DBUG_ASSERT(var->save_result.string_value.str);
    DBUG_ASSERT(var->save_result.string_value.length);
    res = var->save_result.string_value.str;
  } else if (var->value->val_str(&str))
    res = var->value->val_str(&str)->c_ptr_safe();
  if (!res) {
    my_error(ER_WRONG_VALUE_FOR_VAR, MYF(0), name.str, "NULL");
    DBUG_RETURN(true);
  }
  global_sid_lock->rdlock();
  Gtid_specification spec;
  if (spec.parse(global_sid_map, res) != RETURN_STATUS_OK) {
    global_sid_lock->unlock();
    DBUG_RETURN(true);
  }

  bool ret = set_gtid_next(thd, spec);
  // set_gtid_next releases global_sid_lock
  DBUG_RETURN(ret);
}

#ifdef HAVE_GTID_NEXT_LIST
bool Sys_var_gtid_set::session_update(THD *thd, set_var *var) {
  DBUG_ENTER("Sys_var_gtid_set::session_update");
  Gtid_set_or_null *gsn = (Gtid_set_or_null *)session_var_ptr(thd);
  char *value = var->save_result.string_value.str;
  if (value == NULL)
    gsn->set_null();
  else {
    Gtid_set *gs = gsn->set_non_null(global_sid_map);
    if (gs == NULL) {
      my_error(ER_OUT_OF_RESOURCES, MYF(0));  // allocation failed
      DBUG_RETURN(true);
    }
    /*
      If string begins with '+', add to the existing set, otherwise
      replace existing set.
    */
    while (isspace(*value)) value++;
    if (*value == '+')
      value++;
    else
      gs->clear();
    // Add specified set of groups to Gtid_set.
    global_sid_lock->rdlock();
    enum_return_status ret = gs->add_gtid_text(value);
    global_sid_lock->unlock();
    if (ret != RETURN_STATUS_OK) {
      gsn->set_null();
      DBUG_RETURN(true);
    }
  }
  DBUG_RETURN(false);
}
#endif  // HAVE_GTID_NEXT_LIST

/**
  This function shall issue a deprecation warning
  if the new gtid mode is set to GTID_MODE_ON and
  there is at least one replication channel with
  IGNORE_SERVER_IDS configured (i.e., not empty).

  The caller must have acquired a lock on the
  channel_map object before calling this function.

  The warning emitted is: ER_WARN_DEPRECATED_SYNTAX_NO_REPLACEMENT .

  @param thd The current session thread context.
  @param oldmode The old value of @@global.gtid_mode.
  @param newmode The new value for @@global.gtid_mode.

*/
static void issue_deprecation_warnings_gtid_mode(
    THD *thd, enum_gtid_mode oldmode MY_ATTRIBUTE((unused)),
    enum_gtid_mode newmode) {
  channel_map.assert_some_lock();

  /*
    Check that if changing to gtid_mode=on no channel is configured
    to ignore server ids. If it is, issue a deprecation warning.
  */
  if (newmode == GTID_MODE_ON) {
    for (mi_map::iterator it = channel_map.begin(); it != channel_map.end();
         it++) {
      Master_info *mi = it->second;
      if (mi != NULL && mi->is_ignore_server_ids_configured()) {
        push_warning_printf(
            thd, Sql_condition::SL_WARNING, ER_WARN_DEPRECATED_SYNTAX,
            ER_THD(thd, ER_WARN_DEPRECATED_SYNTAX_NO_REPLACEMENT),
            "CHANGE MASTER TO ... IGNORE_SERVER_IDS='...' "
            "(when @@GLOBAL.GTID_MODE = ON)",
            "");

        break;  // Only push one warning
      }
    }
  }
}

/**
  This function shall be called whenever the global scope
  of gtid_mode var is updated.

  It checks some preconditions and also emits deprecation
  warnings conditionally when changing the value.

  Deprecation warnings are emitted after error conditions
  have been checked and only if there is no error raised.
*/
bool Sys_var_gtid_mode::global_update(THD *thd, set_var *var) {
  DBUG_ENTER("Sys_var_gtid_mode::global_update");
  bool ret = true;

  /*
    SET binlog_checksome command should ignore 'read-only' and 'super_read_only'
    options so that it can update 'mysql.gtid_executed' replication repository
    table.
  */
  thd->set_skip_readonly_check();
  /*
    Hold lock_log so that:
    - other transactions are not flushed while gtid_mode is changed;
    - gtid_mode is not changed while some other thread is rotating
    the binlog.

    Hold channel_map lock so that:
    - gtid_mode is not changed during the execution of some
    replication command; particularly CHANGE MASTER. CHANGE MASTER
    checks if GTID_MODE is compatible with AUTO_POSITION, and
    later it actually updates the in-memory structure for
    AUTO_POSITION.  If gtid_mode was changed between these calls,
    auto_position could be set incompatible with gtid_mode.

    Hold global_sid_lock.wrlock so that:
    - other transactions cannot acquire ownership of any gtid.

    Hold gtid_mode_lock so that all places that don't want to hold
    any of the other locks, but want to read gtid_mode, don't need
    to take the other locks.
  */

  enum_gtid_mode new_gtid_mode =
      (enum_gtid_mode)var->save_result.ulonglong_value;

  if (gtid_mode_lock->trywrlock()) {
    my_error(ER_CANT_SET_GTID_MODE, MYF(0), get_gtid_mode_string(new_gtid_mode),
             "there is a concurrent operation that disallows changes to "
             "@@GLOBAL.GTID_MODE");
    DBUG_RETURN(ret);
  }

  channel_map.wrlock();
  mysql_mutex_lock(mysql_bin_log.get_log_lock());
  global_sid_lock->wrlock();
  int lock_count = 4;

  enum_gtid_mode old_gtid_mode = get_gtid_mode(GTID_MODE_LOCK_SID);
  DBUG_ASSERT(new_gtid_mode <= GTID_MODE_ON);

  DBUG_PRINT("info", ("old_gtid_mode=%d new_gtid_mode=%d", old_gtid_mode,
                      new_gtid_mode));

  if (new_gtid_mode == old_gtid_mode) goto end;

  // Can only change one step at a time.
  /*
   Change gtid_mode value without checking for one step change during
   server startup.
  */
  if (mysqld_server_started &&
      abs((int)new_gtid_mode - (int)old_gtid_mode) > 1) {
    my_error(ER_GTID_MODE_CAN_ONLY_CHANGE_ONE_STEP_AT_A_TIME, MYF(0));
    goto err;
  }

  // Not allowed with slave_sql_skip_counter
  DBUG_PRINT("info", ("sql_slave_skip_counter=%d", sql_slave_skip_counter));
  if (new_gtid_mode == GTID_MODE_ON && sql_slave_skip_counter > 0) {
    my_error(ER_CANT_SET_GTID_MODE, MYF(0), "ON",
             "@@GLOBAL.SQL_SLAVE_SKIP_COUNTER is greater than zero");
    goto err;
  }

  // Cannot set OFF when some channel uses AUTO_POSITION.
  if (new_gtid_mode == GTID_MODE_OFF) {
    for (mi_map::iterator it = channel_map.begin(); it != channel_map.end();
         it++) {
      Master_info *mi = it->second;
      DBUG_PRINT("info", ("auto_position for channel '%s' is %d",
                          mi->get_channel(), mi->is_auto_position()));
      if (mi != NULL && mi->is_auto_position()) {
        char buf[1024];
        snprintf(buf, sizeof(buf),
                 "replication channel '%.192s' is configured "
                 "in AUTO_POSITION mode. Execute "
                 "CHANGE MASTER TO MASTER_AUTO_POSITION = 0 "
                 "FOR CHANNEL '%.192s' before you set "
                 "@@GLOBAL.GTID_MODE = OFF.",
                 mi->get_channel(), mi->get_channel());
        my_error(ER_CANT_SET_GTID_MODE, MYF(0), "OFF", buf);
        goto err;
      }
    }
  }

  // Can't set GTID_MODE != ON when group replication is enabled.
  if (is_group_replication_running()) {
    DBUG_ASSERT(old_gtid_mode == GTID_MODE_ON);
    DBUG_ASSERT(new_gtid_mode == GTID_MODE_ON_PERMISSIVE);
    my_error(ER_CANT_SET_GTID_MODE, MYF(0), get_gtid_mode_string(new_gtid_mode),
             "group replication requires @@GLOBAL.GTID_MODE=ON");
    goto err;
  }

  // Compatible with ongoing transactions.
  DBUG_PRINT("info", ("anonymous_ownership_count=%d owned_gtids->is_empty=%d",
                      gtid_state->get_anonymous_ownership_count(),
                      gtid_state->get_owned_gtids()->is_empty()));
  gtid_state->get_owned_gtids()->dbug_print("global owned_gtids");
  if (new_gtid_mode == GTID_MODE_ON &&
      gtid_state->get_anonymous_ownership_count() > 0) {
    my_error(ER_CANT_SET_GTID_MODE, MYF(0), "ON",
             "there are ongoing, anonymous transactions. Before "
             "setting @@GLOBAL.GTID_MODE = ON, wait until "
             "SHOW STATUS LIKE 'ANONYMOUS_TRANSACTION_COUNT' "
             "shows zero on all servers. Then wait for all "
             "existing, anonymous transactions to replicate to "
             "all slaves, and then execute "
             "SET @@GLOBAL.GTID_MODE = ON on all servers. "
             "See the Manual for details");
    goto err;
  }

  if (new_gtid_mode == GTID_MODE_OFF &&
      !gtid_state->get_owned_gtids()->is_empty()) {
    my_error(ER_CANT_SET_GTID_MODE, MYF(0), "OFF",
             "there are ongoing transactions that have a GTID. "
             "Before you set @@GLOBAL.GTID_MODE = OFF, wait "
             "until SELECT @@GLOBAL.GTID_OWNED is empty on all "
             "servers. Then wait for all GTID-transactions to "
             "replicate to all servers, and then execute "
             "SET @@GLOBAL.GTID_MODE = OFF on all servers. "
             "See the Manual for details");
    goto err;
  }

  // Compatible with ongoing GTID-violating transactions
  DBUG_PRINT("info",
             ("automatic_gtid_violating_transaction_count=%d",
              gtid_state->get_automatic_gtid_violating_transaction_count()));
  if (new_gtid_mode >= GTID_MODE_ON_PERMISSIVE &&
      gtid_state->get_automatic_gtid_violating_transaction_count() > 0) {
    my_error(ER_CANT_SET_GTID_MODE, MYF(0), "ON_PERMISSIVE",
             "there are ongoing transactions that use "
             "GTID_NEXT = 'AUTOMATIC', which violate GTID "
             "consistency. Adjust your workload to be "
             "GTID-consistent before setting "
             "@@GLOBAL.GTID_MODE = ON_PERMISSIVE. "
             "See the Manual for "
             "@@GLOBAL.ENFORCE_GTID_CONSISTENCY for details");
    goto err;
  }

  // Compatible with ENFORCE_GTID_CONSISTENCY.
  if (new_gtid_mode == GTID_MODE_ON &&
      get_gtid_consistency_mode() != GTID_CONSISTENCY_MODE_ON) {
    my_error(ER_CANT_SET_GTID_MODE, MYF(0), "ON",
             "ENFORCE_GTID_CONSISTENCY is not ON");
    goto err;
  }

  // Can't set GTID_MODE=OFF with ongoing calls to
  // WAIT_FOR_EXECUTED_GTID_SET or
  // WAIT_UNTIL_SQL_THREAD_AFTER_GTIDS.
  DBUG_PRINT("info",
             ("gtid_wait_count=%d", gtid_state->get_gtid_wait_count() > 0));
  if (new_gtid_mode == GTID_MODE_OFF && gtid_state->get_gtid_wait_count() > 0) {
    my_error(ER_CANT_SET_GTID_MODE, MYF(0), "OFF",
             "there are ongoing calls to "
             "WAIT_FOR_EXECUTED_GTID_SET or "
             "WAIT_UNTIL_SQL_THREAD_AFTER_GTIDS. Before you set "
             "@@GLOBAL.GTID_MODE = OFF, ensure that no other "
             "client is waiting for GTID-transactions to be "
             "committed");
    goto err;
  }

  // Update the mode
  global_var(ulong) = new_gtid_mode;
  gtid_mode_counter++;
  global_sid_lock->unlock();
  lock_count = 3;

  // Generate note in log
  LogErr(SYSTEM_LEVEL, ER_CHANGED_GTID_MODE, gtid_mode_names[old_gtid_mode],
         gtid_mode_names[new_gtid_mode]);

  // Rotate
  {
    bool dont_care = false;
    if (mysql_bin_log.rotate(true, &dont_care)) goto err;
  }

end:
  /* handle deprecations warning */
  issue_deprecation_warnings_gtid_mode(thd, old_gtid_mode, new_gtid_mode);

  ret = false;
err:
  DBUG_ASSERT(lock_count >= 0);
  DBUG_ASSERT(lock_count <= 4);
  if (lock_count == 4) global_sid_lock->unlock();
  mysql_mutex_unlock(mysql_bin_log.get_log_lock());
  channel_map.unlock();
  gtid_mode_lock->unlock();
  DBUG_RETURN(ret);
}

bool Sys_var_enforce_gtid_consistency::global_update(THD *thd, set_var *var) {
  DBUG_ENTER("Sys_var_enforce_gtid_consistency::global_update");
  bool ret = true;

  /*
    Hold global_sid_lock.wrlock so that other transactions cannot
    acquire ownership of any gtid.
  */
  global_sid_lock->wrlock();

  DBUG_PRINT("info", ("var->save_result.ulonglong_value=%llu",
                      var->save_result.ulonglong_value));
  enum_gtid_consistency_mode new_mode =
      (enum_gtid_consistency_mode)var->save_result.ulonglong_value;
  enum_gtid_consistency_mode old_mode = get_gtid_consistency_mode();
  enum_gtid_mode gtid_mode = get_gtid_mode(GTID_MODE_LOCK_SID);

  DBUG_ASSERT(new_mode <= GTID_CONSISTENCY_MODE_WARN);

  DBUG_PRINT("info", ("old enforce_gtid_consistency=%d "
                      "new enforce_gtid_consistency=%d "
                      "gtid_mode=%d ",
                      old_mode, new_mode, gtid_mode));

  if (new_mode == old_mode) goto end;

  // Can't turn off GTID-consistency when GTID_MODE=ON.
  if (new_mode != GTID_CONSISTENCY_MODE_ON && gtid_mode == GTID_MODE_ON) {
    my_error(ER_GTID_MODE_ON_REQUIRES_ENFORCE_GTID_CONSISTENCY_ON, MYF(0));
    goto err;
  }
  // If there are ongoing GTID-violating transactions, and we are
  // moving from OFF->ON, WARN->ON, or OFF->WARN, generate warning
  // or error accordingly.
  if (new_mode == GTID_CONSISTENCY_MODE_ON ||
      (old_mode == GTID_CONSISTENCY_MODE_OFF &&
       new_mode == GTID_CONSISTENCY_MODE_WARN)) {
    DBUG_PRINT("info",
               ("automatic_gtid_violating_transaction_count=%d "
                "anonymous_gtid_violating_transaction_count=%d",
                gtid_state->get_automatic_gtid_violating_transaction_count(),
                gtid_state->get_anonymous_gtid_violating_transaction_count()));
    if (gtid_state->get_automatic_gtid_violating_transaction_count() > 0 ||
        gtid_state->get_anonymous_gtid_violating_transaction_count() > 0) {
      if (new_mode == GTID_CONSISTENCY_MODE_ON) {
        my_error(
            ER_CANT_ENFORCE_GTID_CONSISTENCY_WITH_ONGOING_GTID_VIOLATING_TX,
            MYF(0));
        goto err;
      } else {
        push_warning(
            thd, Sql_condition::SL_WARNING,
            ER_ENFORCE_GTID_CONSISTENCY_WARN_WITH_ONGOING_GTID_VIOLATING_TX,
            ER_THD(
                thd,
                ER_ENFORCE_GTID_CONSISTENCY_WARN_WITH_ONGOING_GTID_VIOLATING_TX));
      }
    }
  }

  // Update the mode
  global_var(ulong) = new_mode;

  // Generate note in log
  LogErr(INFORMATION_LEVEL, ER_CHANGED_ENFORCE_GTID_CONSISTENCY,
         get_gtid_consistency_mode_string(old_mode),
         get_gtid_consistency_mode_string(new_mode));

end:
  ret = false;
err:
  global_sid_lock->unlock();
  DBUG_RETURN(ret);
}

static Sys_var_enum_binlog_checksum Binlog_checksum_enum(
    "binlog_checksum",
    "Type of BINLOG_CHECKSUM_ALG. Include checksum for "
    "log events in the binary log. Possible values are NONE and CRC32; "
    "default is CRC32.",
    GLOBAL_VAR(binlog_checksum_options), CMD_LINE(REQUIRED_ARG),
    binlog_checksum_type_names, DEFAULT(binary_log::BINLOG_CHECKSUM_ALG_CRC32),
    NO_MUTEX_GUARD, NOT_IN_BINLOG, ON_CHECK(check_outside_trx));

static Sys_var_bool Sys_master_verify_checksum(
    "master_verify_checksum",
    "Force checksum verification of logged events in binary log before "
    "sending them to slaves or printing them in output of SHOW BINLOG EVENTS. "
    "Disabled by default.",
    GLOBAL_VAR(opt_master_verify_checksum), CMD_LINE(OPT_ARG), DEFAULT(false));

static Sys_var_ulong Sys_slow_launch_time(
    "slow_launch_time",
    "If creating the thread takes longer than this value (in seconds), "
    "the Slow_launch_threads counter will be incremented",
    GLOBAL_VAR(slow_launch_time), CMD_LINE(REQUIRED_ARG),
    VALID_RANGE(0, LONG_TIMEOUT), DEFAULT(2), BLOCK_SIZE(1));

static Sys_var_ulong Sys_sort_buffer(
    "sort_buffer_size",
    "Each thread that needs to do a sort allocates a buffer of this size",
    HINT_UPDATEABLE SESSION_VAR(sortbuff_size), CMD_LINE(REQUIRED_ARG),
    VALID_RANGE(MIN_SORT_MEMORY, ULONG_MAX), DEFAULT(DEFAULT_SORT_MEMORY),
    BLOCK_SIZE(1));

/**
  Check sql modes strict_mode, 'NO_ZERO_DATE', 'NO_ZERO_IN_DATE' and
  'ERROR_FOR_DIVISION_BY_ZERO' are used together. If only subset of it
  is set then warning is reported.

  @param sql_mode sql mode.
  @param thd      Current thread
*/
static void check_sub_modes_of_strict_mode(sql_mode_t &sql_mode, THD *thd) {
  const sql_mode_t strict_modes =
      (MODE_STRICT_TRANS_TABLES | MODE_STRICT_ALL_TABLES);

  const sql_mode_t new_strict_submodes =
      (MODE_NO_ZERO_IN_DATE | MODE_NO_ZERO_DATE |
       MODE_ERROR_FOR_DIVISION_BY_ZERO);

  const sql_mode_t strict_modes_set = (sql_mode & strict_modes);
  const sql_mode_t new_strict_submodes_set = (sql_mode & new_strict_submodes);

  if (((strict_modes_set | new_strict_submodes_set) != 0) &&
      ((new_strict_submodes_set != new_strict_submodes) ||
       (strict_modes_set == 0))) {
    if (thd)
      push_warning(thd, Sql_condition::SL_WARNING, ER_SQL_MODE_MERGED,
                   ER_THD(thd, ER_SQL_MODE_MERGED));
    else
      LogErr(WARNING_LEVEL, ER_SQL_MODE_MERGED_WITH_STRICT_MODE);
  }
}

export sql_mode_t expand_sql_mode(sql_mode_t sql_mode, THD *thd) {
  if (sql_mode & MODE_ANSI) {
    /*
      Note that we dont set
      MODE_NO_KEY_OPTIONS | MODE_NO_TABLE_OPTIONS | MODE_NO_FIELD_OPTIONS
      to allow one to get full use of MySQL in this mode.
    */
    sql_mode |= (MODE_REAL_AS_FLOAT | MODE_PIPES_AS_CONCAT | MODE_ANSI_QUOTES |
                 MODE_IGNORE_SPACE | MODE_ONLY_FULL_GROUP_BY);
  }
  if (sql_mode & MODE_TRADITIONAL)
    sql_mode |= (MODE_STRICT_TRANS_TABLES | MODE_STRICT_ALL_TABLES |
                 MODE_NO_ZERO_IN_DATE | MODE_NO_ZERO_DATE |
                 MODE_ERROR_FOR_DIVISION_BY_ZERO | MODE_NO_ENGINE_SUBSTITUTION);

  check_sub_modes_of_strict_mode(sql_mode, thd);
  return sql_mode;
}
static bool check_sql_mode(sys_var *, THD *thd, set_var *var) {
  sql_mode_t candidate_mode =
      expand_sql_mode(var->save_result.ulonglong_value, thd);

  if (candidate_mode & ~(MODE_ALLOWED_MASK | MODE_IGNORED_MASK)) {
    my_error(ER_UNSUPPORTED_SQL_MODE, MYF(0),
             candidate_mode & ~(MODE_ALLOWED_MASK | MODE_IGNORED_MASK));
    return true;  // mode seems never supported before
  }

  if (candidate_mode & ~MODE_ALLOWED_MASK) {
    if (thd->variables.pseudo_slave_mode &&  // (1)
        thd->lex->sphead == nullptr) {       // (2)
      /*
        (1): catch the auto-generated SET SQL_MODE calls in the output of
             mysqlbinlog,
        (2): but ignore the other ones (e.g. nested SET SQL_MODE calls in
             SBR-invoked trigger calls).
      */
      push_warning_printf(thd, Sql_condition::SL_WARNING,
                          ER_WARN_REMOVED_SQL_MODE,
                          ER_THD(thd, ER_WARN_REMOVED_SQL_MODE),
                          candidate_mode & ~MODE_ALLOWED_MASK);
      // ignore obsolete mode flags in case this is an old mysqlbinlog:
      candidate_mode &= MODE_ALLOWED_MASK;
    } else {
      my_error(ER_UNSUPPORTED_SQL_MODE, MYF(0),
               candidate_mode & ~MODE_ALLOWED_MASK);
      return true;  // error on obsolete mode flags
    }
  }

  if (candidate_mode & MODE_PAD_CHAR_TO_FULL_LENGTH) {
    push_warning_printf(
        thd, Sql_condition::SL_WARNING, ER_WARN_DEPRECATED_SQLMODE,
        ER_THD(thd, ER_WARN_DEPRECATED_SQLMODE), "PAD_CHAR_TO_FULL_LENGTH");
  }

  var->save_result.ulonglong_value = candidate_mode;
  return false;
}
static bool fix_sql_mode(sys_var *self, THD *thd, enum_var_type type) {
  if (!self->is_global_persist(type)) {
    /* Update thd->server_status */
    if (thd->variables.sql_mode & MODE_NO_BACKSLASH_ESCAPES)
      thd->server_status |= SERVER_STATUS_NO_BACKSLASH_ESCAPES;
    else
      thd->server_status &= ~SERVER_STATUS_NO_BACKSLASH_ESCAPES;
  }
  return false;
}
/*
  WARNING: When adding new SQL modes don't forget to update the
  tables definitions that stores it's value (ie: mysql.event, mysql.routines,
  mysql.triggers)
*/
static const char *sql_mode_names[] = {"REAL_AS_FLOAT",
                                       "PIPES_AS_CONCAT",
                                       "ANSI_QUOTES",
                                       "IGNORE_SPACE",
                                       "NOT_USED",
                                       "ONLY_FULL_GROUP_BY",
                                       "NO_UNSIGNED_SUBTRACTION",
                                       "NO_DIR_IN_CREATE",
                                       "NOT_USED_9",
                                       "NOT_USED_10",
                                       "NOT_USED_11",
                                       "NOT_USED_12",
                                       "NOT_USED_13",
                                       "NOT_USED_14",
                                       "NOT_USED_15",
                                       "NOT_USED_16",
                                       "NOT_USED_17",
                                       "NOT_USED_18",
                                       "ANSI",
                                       "NO_AUTO_VALUE_ON_ZERO",
                                       "NO_BACKSLASH_ESCAPES",
                                       "STRICT_TRANS_TABLES",
                                       "STRICT_ALL_TABLES",
                                       "NO_ZERO_IN_DATE",
                                       "NO_ZERO_DATE",
                                       "ALLOW_INVALID_DATES",
                                       "ERROR_FOR_DIVISION_BY_ZERO",
                                       "TRADITIONAL",
                                       "NOT_USED_29",
                                       "HIGH_NOT_PRECEDENCE",
                                       "NO_ENGINE_SUBSTITUTION",
                                       "PAD_CHAR_TO_FULL_LENGTH",
                                       "TIME_TRUNCATE_FRACTIONAL",
                                       0};
export bool sql_mode_string_representation(THD *thd, sql_mode_t sql_mode,
                                           LEX_STRING *ls) {
  set_to_string(thd, ls, sql_mode, sql_mode_names);
  return ls->str == 0;
}
export bool sql_mode_quoted_string_representation(THD *thd, sql_mode_t sql_mode,
                                                  LEX_STRING *ls) {
  set_to_string(thd, ls, sql_mode, sql_mode_names, true);
  return ls->str == 0;
}
/*
  sql_mode should *not* be IN_BINLOG: even though it is written to the binlog,
  the slave ignores the MODE_NO_DIR_IN_CREATE variable, so slave's value
  differs from master's (see log_event.cc: Query_log_event::do_apply_event()).
*/
static Sys_var_set Sys_sql_mode(
    "sql_mode",
    "Syntax: sql-mode=mode[,mode[,mode...]]. See the manual for the "
    "complete list of valid sql modes",
    HINT_UPDATEABLE SESSION_VAR(sql_mode), CMD_LINE(REQUIRED_ARG),
    sql_mode_names,
    DEFAULT(MODE_NO_ENGINE_SUBSTITUTION | MODE_ONLY_FULL_GROUP_BY |
            MODE_STRICT_TRANS_TABLES | MODE_NO_ZERO_IN_DATE |
            MODE_NO_ZERO_DATE | MODE_ERROR_FOR_DIVISION_BY_ZERO),
    NO_MUTEX_GUARD, NOT_IN_BINLOG, ON_CHECK(check_sql_mode),
    ON_UPDATE(fix_sql_mode));

static Sys_var_ulong Sys_max_execution_time(
    "max_execution_time",
    "Kill SELECT statement that takes over the specified number of "
    "milliseconds",
    HINT_UPDATEABLE SESSION_VAR(max_execution_time), CMD_LINE(REQUIRED_ARG),
    VALID_RANGE(0, ULONG_MAX), DEFAULT(0), BLOCK_SIZE(1));

#if defined(HAVE_OPENSSL)
#define SSL_OPT(X) CMD_LINE(REQUIRED_ARG, X)
#endif

/*
  If you are adding new system variable for SSL communication, please take a
  look at do_auto_cert_generation() function in sql_authentication.cc and
  add new system variable in checks if required.
*/

static Sys_var_charptr Sys_ssl_ca(
    "ssl_ca", "CA file in PEM format (check OpenSSL docs, implies --ssl)",
    READ_ONLY NON_PERSIST GLOBAL_VAR(opt_ssl_ca), SSL_OPT(OPT_SSL_CA),
    IN_FS_CHARSET, DEFAULT(0));

static Sys_var_charptr Sys_ssl_capath(
    "ssl_capath", "CA directory (check OpenSSL docs, implies --ssl)",
    READ_ONLY NON_PERSIST GLOBAL_VAR(opt_ssl_capath), SSL_OPT(OPT_SSL_CAPATH),
    IN_FS_CHARSET, DEFAULT(0));

static Sys_var_charptr Sys_tls_version(
    "tls_version", "TLS version, permitted values are TLSv1, TLSv1.1, TLSv1.2",
    READ_ONLY GLOBAL_VAR(opt_tls_version), SSL_OPT(OPT_TLS_VERSION),
    IN_FS_CHARSET, "TLSv1,TLSv1.1,TLSv1.2");

#ifndef HAVE_WOLFSSL
static bool update_fips_mode(sys_var *, THD *, enum_var_type) {
  char ssl_err_string[OPENSSL_ERROR_LENGTH] = {'\0'};
  if (set_fips_mode(opt_ssl_fips_mode, ssl_err_string) != 1) {
    opt_ssl_fips_mode = get_fips_mode();
    my_error(ER_SSL_FIPS_MODE_ERROR, MYF(0), "Openssl is not fips enabled");
    return true;
  } else {
    return false;
  }
}
#endif

#ifdef HAVE_WOLFSSL
static const char *ssl_fips_mode_names[] = {"OFF", 0};
#else
static const char *ssl_fips_mode_names[] = {"OFF", "ON", "STRICT", 0};
#endif
static Sys_var_enum Sys_ssl_fips_mode(
    "ssl_fips_mode",
    "SSL FIPS mode (applies only for OpenSSL); "
#ifndef HAVE_WOLFSSL
    "permitted values are: OFF, ON, STRICT",
#else
    "permitted values are: OFF",
#endif
    GLOBAL_VAR(opt_ssl_fips_mode), SSL_OPT(OPT_SSL_FIPS_MODE),
    ssl_fips_mode_names, DEFAULT(0), NO_MUTEX_GUARD, NOT_IN_BINLOG,
    ON_CHECK(NULL),
#ifndef HAVE_WOLFSSL
    ON_UPDATE(update_fips_mode),
#else
    ON_UPDATE(NULL),
#endif
    NULL);

static Sys_var_charptr Sys_ssl_cert(
    "ssl_cert", "X509 cert in PEM format (implies --ssl)",
    READ_ONLY NON_PERSIST GLOBAL_VAR(opt_ssl_cert), SSL_OPT(OPT_SSL_CERT),
    IN_FS_CHARSET, DEFAULT(0));

static Sys_var_charptr Sys_ssl_cipher("ssl_cipher",
                                      "SSL cipher to use (implies --ssl)",
                                      READ_ONLY GLOBAL_VAR(opt_ssl_cipher),
                                      SSL_OPT(OPT_SSL_CIPHER), IN_FS_CHARSET,
                                      DEFAULT(0));

static Sys_var_charptr Sys_ssl_key(
    "ssl_key", "X509 key in PEM format (implies --ssl)",
    READ_ONLY NON_PERSIST GLOBAL_VAR(opt_ssl_key), SSL_OPT(OPT_SSL_KEY),
    IN_FS_CHARSET, DEFAULT(0));

static Sys_var_charptr Sys_ssl_crl(
    "ssl_crl", "CRL file in PEM format (check OpenSSL docs, implies --ssl)",
    READ_ONLY NON_PERSIST GLOBAL_VAR(opt_ssl_crl), SSL_OPT(OPT_SSL_CRL),
    IN_FS_CHARSET, DEFAULT(0));

static Sys_var_charptr Sys_ssl_crlpath(
    "ssl_crlpath", "CRL directory (check OpenSSL docs, implies --ssl)",
    READ_ONLY NON_PERSIST GLOBAL_VAR(opt_ssl_crlpath), SSL_OPT(OPT_SSL_CRLPATH),
    IN_FS_CHARSET, DEFAULT(0));

#if defined(HAVE_OPENSSL) && !defined(HAVE_WOLFSSL)
static Sys_var_bool Sys_auto_generate_certs(
    "auto_generate_certs",
    "Auto generate SSL certificates at server startup if --ssl is set to "
    "ON and none of the other SSL system variables are specified and "
    "certificate/key files are not present in data directory.",
    READ_ONLY NON_PERSIST GLOBAL_VAR(opt_auto_generate_certs),
    CMD_LINE(OPT_ARG), DEFAULT(true), NO_MUTEX_GUARD, NOT_IN_BINLOG,
    ON_CHECK(NULL), ON_UPDATE(NULL), NULL);
#endif /* HAVE_OPENSSL && !HAVE_WOLFSSL */

// why ENUM and not BOOL ?
static const char *updatable_views_with_limit_names[] = {"NO", "YES", 0};
static Sys_var_enum Sys_updatable_views_with_limit(
    "updatable_views_with_limit",
    "YES = Don't issue an error message (warning only) if a VIEW without "
    "presence of a key of the underlying table is used in queries with a "
    "LIMIT clause for updating. NO = Prohibit update of a VIEW, which "
    "does not contain a key of the underlying table and the query uses "
    "a LIMIT clause (usually get from GUI tools)",
    HINT_UPDATEABLE SESSION_VAR(updatable_views_with_limit),
    CMD_LINE(REQUIRED_ARG), updatable_views_with_limit_names, DEFAULT(true));

static char *system_time_zone_ptr;
static Sys_var_charptr Sys_system_time_zone(
    "system_time_zone", "The server system time zone",
    READ_ONLY NON_PERSIST GLOBAL_VAR(system_time_zone_ptr), NO_CMD_LINE,
    IN_FS_CHARSET, DEFAULT(system_time_zone));

static Sys_var_ulong Sys_table_def_size(
    "table_definition_cache", "The number of cached table definitions",
    GLOBAL_VAR(table_def_size),
    CMD_LINE(REQUIRED_ARG, OPT_TABLE_DEFINITION_CACHE),
    VALID_RANGE(TABLE_DEF_CACHE_MIN, 512 * 1024),
    DEFAULT(TABLE_DEF_CACHE_DEFAULT), BLOCK_SIZE(1), NO_MUTEX_GUARD,
    NOT_IN_BINLOG, ON_CHECK(NULL), ON_UPDATE(NULL), NULL,
    /* table_definition_cache is used as a sizing hint by the performance
       schema. */
    sys_var::PARSE_EARLY);

static Sys_var_ulong Sys_schema_def_size(
    "schema_definition_cache", "The number of cached schema definitions",
    GLOBAL_VAR(schema_def_size), CMD_LINE(REQUIRED_ARG),
    VALID_RANGE(SCHEMA_DEF_CACHE_MIN, 512 * 1024),
    DEFAULT(SCHEMA_DEF_CACHE_DEFAULT), BLOCK_SIZE(1));

static Sys_var_ulong Sys_tablespace_def_size(
    "tablespace_definition_cache",
    "The number of cached tablespace definitions",
    GLOBAL_VAR(tablespace_def_size), CMD_LINE(REQUIRED_ARG),
    VALID_RANGE(TABLESPACE_DEF_CACHE_MIN, 512 * 1024),
    DEFAULT(TABLESPACE_DEF_CACHE_DEFAULT), BLOCK_SIZE(1));

static Sys_var_ulong Sys_stored_program_def_size(
    "stored_program_definition_cache",
    "The number of cached stored program definitions",
    GLOBAL_VAR(stored_program_def_size), CMD_LINE(REQUIRED_ARG),
    VALID_RANGE(STORED_PROGRAM_DEF_CACHE_MIN, 512 * 1024),
    DEFAULT(STORED_PROGRAM_DEF_CACHE_DEFAULT), BLOCK_SIZE(1));

static bool fix_table_cache_size(sys_var *, THD *, enum_var_type) {
  /*
    table_open_cache parameter is a soft limit for total number of objects
    in all table cache instances. Once this value is updated we need to
    update value of a per-instance soft limit on table cache size.
  */
  table_cache_size_per_instance = table_cache_size / table_cache_instances;
  return false;
}

static Sys_var_ulong Sys_table_cache_size(
    "table_open_cache",
    "The number of cached open tables "
    "(total for all table cache instances)",
    GLOBAL_VAR(table_cache_size), CMD_LINE(REQUIRED_ARG),
    VALID_RANGE(1, 512 * 1024), DEFAULT(TABLE_OPEN_CACHE_DEFAULT),
    BLOCK_SIZE(1), NO_MUTEX_GUARD, NOT_IN_BINLOG, ON_CHECK(NULL),
    ON_UPDATE(fix_table_cache_size), NULL,
    /* table_open_cache is used as a sizing hint by the performance schema. */
    sys_var::PARSE_EARLY);

static Sys_var_ulong Sys_table_cache_instances(
    "table_open_cache_instances", "The number of table cache instances",
    READ_ONLY GLOBAL_VAR(table_cache_instances), CMD_LINE(REQUIRED_ARG),
    VALID_RANGE(1, Table_cache_manager::MAX_TABLE_CACHES),
    DEFAULT(Table_cache_manager::DEFAULT_MAX_TABLE_CACHES), BLOCK_SIZE(1),
    NO_MUTEX_GUARD, NOT_IN_BINLOG, ON_CHECK(NULL), ON_UPDATE(NULL), NULL,
    /*
      table_open_cache is used as a sizing hint by the performance schema,
      and 'table_open_cache' is a prefix of 'table_open_cache_instances'.
      Is is better to keep these options together, to avoid confusing
      handle_options() with partial name matches.
    */
    sys_var::PARSE_EARLY);

static Sys_var_ulong Sys_thread_cache_size(
    "thread_cache_size", "How many threads we should keep in a cache for reuse",
    GLOBAL_VAR(Per_thread_connection_handler::max_blocked_pthreads),
    CMD_LINE(REQUIRED_ARG, OPT_THREAD_CACHE_SIZE), VALID_RANGE(0, 16384),
    DEFAULT(0), BLOCK_SIZE(1));

/**
  Function to check if the 'next' transaction isolation level
  can be changed.

  @param[in] thd    Thread handler.
  @param[in] var    A pointer to set_var holding the specified list of
                    system variable names.

  @retval   false   Success.
  @retval   true    Error.
*/
static bool check_transaction_isolation(sys_var *, THD *thd, set_var *var) {
  if (var->type == OPT_DEFAULT &&
      (thd->in_active_multi_stmt_transaction() || thd->in_sub_stmt)) {
    DBUG_ASSERT(thd->in_multi_stmt_transaction_mode() || thd->in_sub_stmt);
    my_error(ER_CANT_CHANGE_TX_CHARACTERISTICS, MYF(0));
    return true;
  }
  return false;
}

/**
  This function sets the session variable thd->variables.transaction_isolation
  to reflect changes to @@session.transaction_isolation.

  @param[in] thd    Thread handler.
  @param[in] var    A pointer to the set_var.

  @retval   false   Success.
  @retval   true    Error.
*/
bool Sys_var_transaction_isolation::session_update(THD *thd, set_var *var) {
  if (var->type == OPT_SESSION && Sys_var_enum::session_update(thd, var))
    return true;
  if (var->type == OPT_DEFAULT ||
      !(thd->in_active_multi_stmt_transaction() || thd->in_sub_stmt)) {
    /*
      Update the isolation level of the next transaction.
      I.e. if one did:
      COMMIT;
      SET SESSION ISOLATION LEVEL ...
      BEGIN; <-- this transaction has the new isolation
      Note, that in case of:
      COMMIT;
      SET TRANSACTION ISOLATION LEVEL ...
      SET SESSION ISOLATION LEVEL ...
      BEGIN; <-- the session isolation level is used, not the
      result of SET TRANSACTION statement.

      When we are in a trigger/function the transaction is already
      started. Adhering to above behavior, the SET TRANSACTION would
      fail when run from within trigger/function. And SET SESSION
      TRANSACTION would always succeed making the characteristics
      effective for the next transaction that starts.
     */
    enum_tx_isolation tx_isol;
    tx_isol = (enum_tx_isolation)var->save_result.ulonglong_value;
    bool one_shot = (var->type == OPT_DEFAULT);
    return set_tx_isolation(thd, tx_isol, one_shot);
  }
  return false;
}

// NO_CMD_LINE
static Sys_var_transaction_isolation Sys_transaction_isolation(
    "transaction_isolation", "Default transaction isolation level",
    UNTRACKED_DEFAULT SESSION_VAR(transaction_isolation), NO_CMD_LINE,
    tx_isolation_names, DEFAULT(ISO_REPEATABLE_READ), NO_MUTEX_GUARD,
    NOT_IN_BINLOG, ON_CHECK(check_transaction_isolation));

/**
  Function to check if the state of 'transaction_read_only' can be changed.
  The state cannot be changed if there is already a transaction in progress.

  @param[in] thd    Thread handler
  @param[in] var    A pointer to set_var holding the specified list of
                    system variable names.

  @retval   false   Success.
  @retval   true    Error.
*/
static bool check_transaction_read_only(sys_var *, THD *thd, set_var *var) {
  if (var->type == OPT_DEFAULT &&
      (thd->in_active_multi_stmt_transaction() || thd->in_sub_stmt)) {
    DBUG_ASSERT(thd->in_multi_stmt_transaction_mode() || thd->in_sub_stmt);
    my_error(ER_CANT_CHANGE_TX_CHARACTERISTICS, MYF(0));
    return true;
  }
  return false;
}

/**
  This function sets the session variable thd->variables.transaction_read_only
  to reflect changes to @@session.transaction_read_only.

  @param[in] thd    Thread handler.
  @param[in] var    A pointer to the set_var.

  @retval   false   Success.
*/
bool Sys_var_transaction_read_only::session_update(THD *thd, set_var *var) {
  if (var->type == OPT_SESSION && Sys_var_bool::session_update(thd, var))
    return true;
  if (var->type == OPT_DEFAULT ||
      !(thd->in_active_multi_stmt_transaction() || thd->in_sub_stmt)) {
    // @see Sys_var_transaction_isolation::session_update() above for the rules.
    thd->tx_read_only = var->save_result.ulonglong_value;

    if (thd->variables.session_track_transaction_info > TX_TRACK_NONE) {
      Transaction_state_tracker *tst =
          (Transaction_state_tracker *)thd->session_tracker.get_tracker(
              TRANSACTION_INFO_TRACKER);

      if (var->type == OPT_DEFAULT)
        tst->set_read_flags(thd,
                            thd->tx_read_only ? TX_READ_ONLY : TX_READ_WRITE);
      else
        tst->set_read_flags(thd, TX_READ_INHERIT);
    }
  }
  return false;
}

static Sys_var_transaction_read_only Sys_transaction_read_only(
    "transaction_read_only",
    "Set default transaction access mode to read only.",
    UNTRACKED_DEFAULT SESSION_VAR(transaction_read_only), NO_CMD_LINE,
    DEFAULT(0), NO_MUTEX_GUARD, NOT_IN_BINLOG,
    ON_CHECK(check_transaction_read_only));

static Sys_var_ulonglong Sys_tmp_table_size(
    "tmp_table_size",
    "If an internal in-memory temporary table in the MEMORY storage engine "
    "exceeds this size, MySQL will automatically convert it to an on-disk "
    "table",
    HINT_UPDATEABLE SESSION_VAR(tmp_table_size), CMD_LINE(REQUIRED_ARG),
    VALID_RANGE(1024, (ulonglong) ~(intptr)0), DEFAULT(16 * 1024 * 1024),
    BLOCK_SIZE(1));

static char *server_version_ptr;
static Sys_var_version Sys_version(
    "version", "Server version",
    READ_ONLY NON_PERSIST GLOBAL_VAR(server_version_ptr), NO_CMD_LINE,
    IN_SYSTEM_CHARSET, DEFAULT(server_version));

static char *server_version_comment_ptr;
static Sys_var_charptr Sys_version_comment(
    "version_comment", "version_comment",
    READ_ONLY NON_PERSIST GLOBAL_VAR(server_version_comment_ptr), NO_CMD_LINE,
    IN_SYSTEM_CHARSET, DEFAULT(MYSQL_COMPILATION_COMMENT));

static char *server_version_compile_machine_ptr;
static Sys_var_charptr Sys_version_compile_machine(
    "version_compile_machine", "version_compile_machine",
    READ_ONLY NON_PERSIST GLOBAL_VAR(server_version_compile_machine_ptr),
    NO_CMD_LINE, IN_SYSTEM_CHARSET, DEFAULT(MACHINE_TYPE));

static char *server_version_compile_os_ptr;
static Sys_var_charptr Sys_version_compile_os(
    "version_compile_os", "version_compile_os",
    READ_ONLY NON_PERSIST GLOBAL_VAR(server_version_compile_os_ptr),
    NO_CMD_LINE, IN_SYSTEM_CHARSET, DEFAULT(SYSTEM_TYPE));

static const char *server_version_compile_zlib_ptr = ZLIB_VERSION;
static Sys_var_charptr Sys_version_compile_zlib(
    "version_compile_zlib", "version_compile_zlib",
    READ_ONLY NON_PERSIST GLOBAL_VAR(server_version_compile_zlib_ptr),
    NO_CMD_LINE, IN_SYSTEM_CHARSET, DEFAULT(ZLIB_VERSION));

static Sys_var_ulong Sys_net_wait_timeout(
    "wait_timeout",
    "The number of seconds the server waits for activity on a "
    "connection before closing it",
    SESSION_VAR(net_wait_timeout), CMD_LINE(REQUIRED_ARG),
    VALID_RANGE(1, IF_WIN(INT_MAX32 / 1000, LONG_TIMEOUT)),
    DEFAULT(NET_WAIT_TIMEOUT), BLOCK_SIZE(1));

static Sys_var_plugin Sys_default_storage_engine(
    "default_storage_engine", "The default storage engine for new tables",
    SESSION_VAR(table_plugin), NO_CMD_LINE, MYSQL_STORAGE_ENGINE_PLUGIN,
    DEFAULT(&default_storage_engine), NO_MUTEX_GUARD, NOT_IN_BINLOG,
    ON_CHECK(check_storage_engine));

const char *internal_tmp_disk_storage_engine_names[] = {"MyISAM", "InnoDB", 0};
static Sys_var_enum Sys_internal_tmp_disk_storage_engine(
    "internal_tmp_disk_storage_engine",
    "The default storage engine for on-disk internal temporary tables.",
    GLOBAL_VAR(internal_tmp_disk_storage_engine), CMD_LINE(OPT_ARG),
    internal_tmp_disk_storage_engine_names, DEFAULT(TMP_TABLE_INNODB));

const char *internal_tmp_mem_storage_engine_names[] = {"MEMORY", "TempTable",
                                                       0};
static Sys_var_enum Sys_internal_tmp_mem_storage_engine(
    "internal_tmp_mem_storage_engine",
    "The default storage engine for in-memory internal temporary tables.",
    HINT_UPDATEABLE SESSION_VAR(internal_tmp_mem_storage_engine),
    CMD_LINE(REQUIRED_ARG), internal_tmp_mem_storage_engine_names,
    DEFAULT(TMP_TABLE_TEMPTABLE));

static Sys_var_ulonglong Sys_temptable_max_ram(
    "temptable_max_ram",
    "Maximum amount of memory (in bytes) the TempTable storage engine is "
    "allowed to allocate from the main memory (RAM) before starting to "
    "store data on disk.",
    GLOBAL_VAR(temptable_max_ram), CMD_LINE(REQUIRED_ARG),
    VALID_RANGE(2 << 20 /* 2 MiB */, ULLONG_MAX), DEFAULT(1 << 30 /* 1 GiB */),
    BLOCK_SIZE(1));

static Sys_var_plugin Sys_default_tmp_storage_engine(
    "default_tmp_storage_engine",
    "The default storage engine for new explicit temporary tables",
    HINT_UPDATEABLE SESSION_VAR(temp_table_plugin), NO_CMD_LINE,
    MYSQL_STORAGE_ENGINE_PLUGIN, DEFAULT(&default_tmp_storage_engine),
    NO_MUTEX_GUARD, NOT_IN_BINLOG, ON_CHECK(check_storage_engine));

#if defined(ENABLED_DEBUG_SYNC)
/*
  Variable can be set for the session only.

  This could be changed later. Then we need to have a global array of
  actions in addition to the thread local ones. SET GLOBAL would
  manage the global array, SET [SESSION] the local array. A sync point
  would need to look for a local and a global action. Setting and
  executing of global actions need to be protected by a mutex.

  The purpose of global actions could be to allow synchronizing with
  connectionless threads that cannot execute SET statements.
*/
static Sys_var_debug_sync Sys_debug_sync("debug_sync", "Debug Sync Facility",
                                         sys_var::ONLY_SESSION, NO_CMD_LINE,
                                         DEFAULT(0), NO_MUTEX_GUARD,
                                         NOT_IN_BINLOG,
                                         ON_CHECK(check_has_super));
#endif /* defined(ENABLED_DEBUG_SYNC) */

static bool fix_autocommit(sys_var *self, THD *thd, enum_var_type type) {
  if (self->is_global_persist(type)) {
    if (global_system_variables.option_bits & OPTION_AUTOCOMMIT)
      global_system_variables.option_bits &= ~OPTION_NOT_AUTOCOMMIT;
    else
      global_system_variables.option_bits |= OPTION_NOT_AUTOCOMMIT;
    return false;
  }

  if (thd->variables.option_bits & OPTION_AUTOCOMMIT &&
      thd->variables.option_bits &
          OPTION_NOT_AUTOCOMMIT) {  // activating autocommit

    if (trans_commit_stmt(thd) || trans_commit(thd)) {
      thd->variables.option_bits &= ~OPTION_AUTOCOMMIT;
      return true;
    }
    /*
      Don't close thread tables or release metadata locks: if we do so, we
      risk releasing locks/closing tables of expressions used to assign
      other variables, as in:
      set @var=my_stored_function1(), @@autocommit=1, @var2=(select max(a)
      from my_table), ...
      The locks will be released at statement end anyway, as SET
      statement that assigns autocommit is marked to commit
      transaction implicitly at the end (@sa stmt_causes_implicitcommit()).
    */
    thd->variables.option_bits &= ~(OPTION_BEGIN | OPTION_NOT_AUTOCOMMIT);
    thd->get_transaction()->reset_unsafe_rollback_flags(
        Transaction_ctx::SESSION);
    thd->server_status |= SERVER_STATUS_AUTOCOMMIT;
    return false;
  }

  if (!(thd->variables.option_bits & OPTION_AUTOCOMMIT) &&
      !(thd->variables.option_bits &
        OPTION_NOT_AUTOCOMMIT)) {  // disabling autocommit

    thd->get_transaction()->reset_unsafe_rollback_flags(
        Transaction_ctx::SESSION);
    thd->server_status &= ~SERVER_STATUS_AUTOCOMMIT;
    thd->variables.option_bits |= OPTION_NOT_AUTOCOMMIT;
    return false;
  }

  return false;  // autocommit value wasn't changed
}
static Sys_var_bit Sys_autocommit("autocommit", "autocommit",
                                  SESSION_VAR(option_bits), NO_CMD_LINE,
                                  OPTION_AUTOCOMMIT, DEFAULT(true),
                                  NO_MUTEX_GUARD, NOT_IN_BINLOG, ON_CHECK(0),
                                  ON_UPDATE(fix_autocommit));
export sys_var *Sys_autocommit_ptr = &Sys_autocommit;  // for sql_yacc.yy

static Sys_var_bool Sys_big_tables(
    "big_tables",
    "Allow big result sets by saving all "
    "temporary sets on file (Solves most 'table full' errors)",
    HINT_UPDATEABLE SESSION_VAR(big_tables), CMD_LINE(OPT_ARG), DEFAULT(false));

static Sys_var_bit Sys_big_selects("sql_big_selects", "sql_big_selects",
                                   HINT_UPDATEABLE SESSION_VAR(option_bits),
                                   NO_CMD_LINE, OPTION_BIG_SELECTS,
                                   DEFAULT(false));

static Sys_var_bit Sys_log_off("sql_log_off", "sql_log_off",
                               SESSION_VAR(option_bits), NO_CMD_LINE,
                               OPTION_LOG_OFF, DEFAULT(false), NO_MUTEX_GUARD,
                               NOT_IN_BINLOG, ON_CHECK(check_has_super));

/**
  This function sets the session variable thd->variables.sql_log_bin
  to reflect changes to @@session.sql_log_bin.

  @param     thd    Current thread
  @param[in] type   The type either session or global.

  @return @c false.
*/
static bool fix_sql_log_bin_after_update(
    sys_var *, THD *thd, enum_var_type type MY_ATTRIBUTE((unused))) {
  DBUG_ASSERT(type == OPT_SESSION);

  if (thd->variables.sql_log_bin)
    thd->variables.option_bits |= OPTION_BIN_LOG;
  else
    thd->variables.option_bits &= ~OPTION_BIN_LOG;

  return false;
}

/**
  This function checks if the sql_log_bin can be changed,
  what is possible if:
    - the user is a super user;
    - the set is not called from within a function/trigger;
    - there is no on-going transaction.

  @param     thd    Current thread
  @param[in] self   A pointer to the sys_var, i.e. Sys_log_binlog.
  @param[in] var    A pointer to the set_var created by the parser.

  @return @c false if the change is allowed, otherwise @c true.
*/
static bool check_sql_log_bin(sys_var *self, THD *thd, set_var *var) {
  if (check_has_super(self, thd, var)) return true;

  if (var->is_global_persist()) return true;

  /* If in a stored function/trigger, it's too late to change sql_log_bin. */
  if (thd->in_sub_stmt) {
    my_error(ER_STORED_FUNCTION_PREVENTS_SWITCH_SQL_LOG_BIN, MYF(0));
    return true;
  }
  /* Make the session variable 'sql_log_bin' read-only inside a transaction. */
  if (thd->in_active_multi_stmt_transaction()) {
    my_error(ER_INSIDE_TRANSACTION_PREVENTS_SWITCH_SQL_LOG_BIN, MYF(0));
    return true;
  }

  return false;
}

static Sys_var_bool Sys_log_binlog(
    "sql_log_bin", "Controls whether logging to the binary log is done",
    SESSION_ONLY(sql_log_bin), NO_CMD_LINE, DEFAULT(true), NO_MUTEX_GUARD,
    NOT_IN_BINLOG, ON_CHECK(check_sql_log_bin),
    ON_UPDATE(fix_sql_log_bin_after_update));

static Sys_var_bit Sys_transaction_allow_batching(
    "transaction_allow_batching", "transaction_allow_batching",
    SESSION_ONLY(option_bits), NO_CMD_LINE, OPTION_ALLOW_BATCH, DEFAULT(false));

static Sys_var_bit Sys_sql_warnings("sql_warnings", "sql_warnings",
                                    SESSION_VAR(option_bits), NO_CMD_LINE,
                                    OPTION_WARNINGS, DEFAULT(false));

static Sys_var_bit Sys_sql_notes("sql_notes", "sql_notes",
                                 SESSION_VAR(option_bits), NO_CMD_LINE,
                                 OPTION_SQL_NOTES, DEFAULT(true));

static Sys_var_bit Sys_auto_is_null("sql_auto_is_null", "sql_auto_is_null",
                                    HINT_UPDATEABLE SESSION_VAR(option_bits),
                                    NO_CMD_LINE, OPTION_AUTO_IS_NULL,
                                    DEFAULT(false), NO_MUTEX_GUARD, IN_BINLOG);

static Sys_var_bit Sys_safe_updates("sql_safe_updates", "sql_safe_updates",
                                    HINT_UPDATEABLE SESSION_VAR(option_bits),
                                    NO_CMD_LINE, OPTION_SAFE_UPDATES,
                                    DEFAULT(false));

static Sys_var_bit Sys_buffer_results("sql_buffer_result", "sql_buffer_result",
                                      HINT_UPDATEABLE SESSION_VAR(option_bits),
                                      NO_CMD_LINE, OPTION_BUFFER_RESULT,
                                      DEFAULT(false));

static Sys_var_bit Sys_quote_show_create("sql_quote_show_create",
                                         "sql_quote_show_create",
                                         SESSION_VAR(option_bits), NO_CMD_LINE,
                                         OPTION_QUOTE_SHOW_CREATE,
                                         DEFAULT(true));

static Sys_var_bit Sys_foreign_key_checks(
    "foreign_key_checks", "foreign_key_checks",
    HINT_UPDATEABLE SESSION_VAR(option_bits), NO_CMD_LINE,
    REVERSE(OPTION_NO_FOREIGN_KEY_CHECKS), DEFAULT(true), NO_MUTEX_GUARD,
    IN_BINLOG);

static Sys_var_bit Sys_unique_checks("unique_checks", "unique_checks",
                                     HINT_UPDATEABLE SESSION_VAR(option_bits),
                                     NO_CMD_LINE,
                                     REVERSE(OPTION_RELAXED_UNIQUE_CHECKS),
                                     DEFAULT(true), NO_MUTEX_GUARD, IN_BINLOG);

#ifdef ENABLED_PROFILING
static Sys_var_bit Sys_profiling("profiling", "profiling",
                                 SESSION_VAR(option_bits), NO_CMD_LINE,
                                 OPTION_PROFILING, DEFAULT(false),
                                 NO_MUTEX_GUARD, NOT_IN_BINLOG, ON_CHECK(0),
                                 ON_UPDATE(0), DEPRECATED_VAR(""));

static Sys_var_ulong Sys_profiling_history_size(
    "profiling_history_size", "Limit of query profiling memory",
    SESSION_VAR(profiling_history_size), CMD_LINE(REQUIRED_ARG),
    VALID_RANGE(0, 100), DEFAULT(15), BLOCK_SIZE(1), NO_MUTEX_GUARD,
    NOT_IN_BINLOG, ON_CHECK(0), ON_UPDATE(0), DEPRECATED_VAR(""));
#endif

static Sys_var_harows Sys_select_limit(
    "sql_select_limit",
    "The maximum number of rows to return from SELECT statements",
    HINT_UPDATEABLE SESSION_VAR(select_limit), NO_CMD_LINE,
    VALID_RANGE(0, HA_POS_ERROR), DEFAULT(HA_POS_ERROR), BLOCK_SIZE(1));

static bool update_timestamp(THD *thd, set_var *var) {
  if (var->value) {
    double fl = floor(var->save_result.double_value);  // Truncate integer part
    struct timeval tmp;
    tmp.tv_sec = static_cast<long>(fl);
    /* Round nanoseconds to nearest microsecond */
    tmp.tv_usec =
        static_cast<long>(rint((var->save_result.double_value - fl) * 1000000));
    thd->set_time(&tmp);
  } else  // SET timestamp=DEFAULT
  {
    thd->user_time.tv_sec = 0;
    thd->user_time.tv_usec = 0;
  }
  return false;
}
static double read_timestamp(THD *thd) {
  return (double)thd->start_time.tv_sec +
         (double)thd->start_time.tv_usec / 1000000;
}

static bool check_timestamp(sys_var *, THD *, set_var *var) {
  double val;

  if (!var->value) return false;

  val = var->save_result.double_value;
  if (val != 0 &&  // this is how you set the default value
      (val < TIMESTAMP_MIN_VALUE || val > TIMESTAMP_MAX_VALUE)) {
    ErrConvString prm(val);
    my_error(ER_WRONG_VALUE_FOR_VAR, MYF(0), "timestamp", prm.ptr());
    return true;
  }
  return false;
}

static Sys_var_session_special_double Sys_timestamp(
    "timestamp", "Set the time for this client",
    HINT_UPDATEABLE sys_var::ONLY_SESSION, NO_CMD_LINE, VALID_RANGE(0, 0),
    BLOCK_SIZE(1), NO_MUTEX_GUARD, IN_BINLOG, ON_CHECK(check_timestamp),
    ON_UPDATE(update_timestamp), ON_READ(read_timestamp));

static bool update_last_insert_id(THD *thd, set_var *var) {
  if (!var->value) {
    my_error(ER_NO_DEFAULT, MYF(0), var->var->name.str);
    return true;
  }
  thd->first_successful_insert_id_in_prev_stmt =
      var->save_result.ulonglong_value;
  thd->substitute_null_with_insert_id = true;
  return false;
}
static ulonglong read_last_insert_id(THD *thd) {
  return thd->read_first_successful_insert_id_in_prev_stmt();
}
static Sys_var_session_special Sys_last_insert_id(
    "last_insert_id", "The value to be returned from LAST_INSERT_ID()",
    sys_var::ONLY_SESSION, NO_CMD_LINE, VALID_RANGE(0, ULLONG_MAX),
    BLOCK_SIZE(1), NO_MUTEX_GUARD, IN_BINLOG, ON_CHECK(0),
    ON_UPDATE(update_last_insert_id), ON_READ(read_last_insert_id));

// alias for last_insert_id(), Sybase-style
static Sys_var_session_special Sys_identity(
    "identity", "Synonym for the last_insert_id variable",
    sys_var::ONLY_SESSION, NO_CMD_LINE, VALID_RANGE(0, ULLONG_MAX),
    BLOCK_SIZE(1), NO_MUTEX_GUARD, IN_BINLOG, ON_CHECK(0),
    ON_UPDATE(update_last_insert_id), ON_READ(read_last_insert_id));

/*
  insert_id should *not* be marked as written to the binlog (i.e., it
  should *not* be IN_BINLOG), because we want any statement that
  refers to insert_id explicitly to be unsafe.  (By "explicitly", we
  mean using @@session.insert_id, whereas insert_id is used
  "implicitly" when NULL value is inserted into an auto_increment
  column).

  We want statements referring explicitly to @@session.insert_id to be
  unsafe, because insert_id is modified internally by the slave sql
  thread when NULL values are inserted in an AUTO_INCREMENT column.
  This modification interfers with the value of the
  @@session.insert_id variable if @@session.insert_id is referred
  explicitly by an insert statement (as is seen by executing "SET
  @@session.insert_id=0; CREATE TABLE t (a INT, b INT KEY
  AUTO_INCREMENT); INSERT INTO t(a) VALUES (@@session.insert_id);" in
  statement-based logging mode: t will be different on master and
  slave).
*/
static bool update_insert_id(THD *thd, set_var *var) {
  if (!var->value) {
    my_error(ER_NO_DEFAULT, MYF(0), var->var->name.str);
    return true;
  }
  thd->force_one_auto_inc_interval(var->save_result.ulonglong_value);
  return false;
}

static ulonglong read_insert_id(THD *thd) {
  return thd->auto_inc_intervals_forced.minimum();
}
static Sys_var_session_special Sys_insert_id(
    "insert_id",
    "The value to be used by the following INSERT "
    "or ALTER TABLE statement when inserting an AUTO_INCREMENT value",
    HINT_UPDATEABLE sys_var::ONLY_SESSION, NO_CMD_LINE,
    VALID_RANGE(0, ULLONG_MAX), BLOCK_SIZE(1), NO_MUTEX_GUARD, NOT_IN_BINLOG,
    ON_CHECK(0), ON_UPDATE(update_insert_id), ON_READ(read_insert_id));

static bool update_rand_seed1(THD *thd, set_var *var) {
  if (!var->value) {
    my_error(ER_NO_DEFAULT, MYF(0), var->var->name.str);
    return true;
  }
  thd->rand.seed1 = (ulong)var->save_result.ulonglong_value;
  return false;
}
static ulonglong read_rand_seed(THD *) { return 0; }
static Sys_var_session_special Sys_rand_seed1(
    "rand_seed1",
    "Sets the internal state of the RAND() "
    "generator for replication purposes",
    sys_var::ONLY_SESSION, NO_CMD_LINE, VALID_RANGE(0, ULONG_MAX),
    BLOCK_SIZE(1), NO_MUTEX_GUARD, IN_BINLOG, ON_CHECK(0),
    ON_UPDATE(update_rand_seed1), ON_READ(read_rand_seed));

static bool update_rand_seed2(THD *thd, set_var *var) {
  if (!var->value) {
    my_error(ER_NO_DEFAULT, MYF(0), var->var->name.str);
    return true;
  }
  thd->rand.seed2 = (ulong)var->save_result.ulonglong_value;
  return false;
}
static Sys_var_session_special Sys_rand_seed2(
    "rand_seed2",
    "Sets the internal state of the RAND() "
    "generator for replication purposes",
    sys_var::ONLY_SESSION, NO_CMD_LINE, VALID_RANGE(0, ULONG_MAX),
    BLOCK_SIZE(1), NO_MUTEX_GUARD, IN_BINLOG, ON_CHECK(0),
    ON_UPDATE(update_rand_seed2), ON_READ(read_rand_seed));

static ulonglong read_error_count(THD *thd) {
  return thd->get_stmt_da()->error_count(thd);
}
// this really belongs to the SHOW STATUS
static Sys_var_session_special Sys_error_count(
    "error_count",
    "The number of errors that resulted from the "
    "last statement that generated messages",
    READ_ONLY sys_var::ONLY_SESSION, NO_CMD_LINE, VALID_RANGE(0, ULLONG_MAX),
    BLOCK_SIZE(1), NO_MUTEX_GUARD, NOT_IN_BINLOG, ON_CHECK(0), ON_UPDATE(0),
    ON_READ(read_error_count));

static ulonglong read_warning_count(THD *thd) {
  return thd->get_stmt_da()->warn_count(thd);
}
// this really belongs to the SHOW STATUS
static Sys_var_session_special Sys_warning_count(
    "warning_count",
    "The number of errors, warnings, and notes "
    "that resulted from the last statement that generated messages",
    READ_ONLY sys_var::ONLY_SESSION, NO_CMD_LINE, VALID_RANGE(0, ULLONG_MAX),
    BLOCK_SIZE(1), NO_MUTEX_GUARD, NOT_IN_BINLOG, ON_CHECK(0), ON_UPDATE(0),
    ON_READ(read_warning_count));

static Sys_var_ulong Sys_default_week_format(
    "default_week_format", "The default week format used by WEEK() functions",
    SESSION_VAR(default_week_format), CMD_LINE(REQUIRED_ARG), VALID_RANGE(0, 7),
    DEFAULT(0), BLOCK_SIZE(1));

static Sys_var_ulong Sys_group_concat_max_len(
    "group_concat_max_len",
    "The maximum length of the result of function  GROUP_CONCAT()",
    HINT_UPDATEABLE SESSION_VAR(group_concat_max_len), CMD_LINE(REQUIRED_ARG),
    VALID_RANGE(4, ULONG_MAX), DEFAULT(1024), BLOCK_SIZE(1));

static char *glob_hostname_ptr;
static Sys_var_charptr Sys_hostname(
    "hostname", "Server host name",
    READ_ONLY NON_PERSIST GLOBAL_VAR(glob_hostname_ptr), NO_CMD_LINE,
    IN_FS_CHARSET, DEFAULT(glob_hostname));

static Sys_var_charptr Sys_repl_report_host(
    "report_host",
    "Hostname or IP of the slave to be reported to the master during "
    "slave registration. Will appear in the output of SHOW SLAVE HOSTS. "
    "Leave unset if you do not want the slave to register itself with the "
    "master. Note that it is not sufficient for the master to simply read "
    "the IP of the slave off the socket once the slave connects. Due to "
    "NAT and other routing issues, that IP may not be valid for connecting "
    "to the slave from the master or other hosts",
    READ_ONLY GLOBAL_VAR(report_host), CMD_LINE(REQUIRED_ARG), IN_FS_CHARSET,
    DEFAULT(0));

static Sys_var_charptr Sys_repl_report_user(
    "report_user",
    "The account user name of the slave to be reported to the master "
    "during slave registration",
    READ_ONLY GLOBAL_VAR(report_user), CMD_LINE(REQUIRED_ARG), IN_FS_CHARSET,
    DEFAULT(0));

static Sys_var_charptr Sys_repl_report_password(
    "report_password",
    "The account password of the slave to be reported to the master "
    "during slave registration",
    READ_ONLY GLOBAL_VAR(report_password), CMD_LINE(REQUIRED_ARG),
    IN_FS_CHARSET, DEFAULT(0));

static Sys_var_uint Sys_repl_report_port(
    "report_port",
    "Port for connecting to slave reported to the master during slave "
    "registration. Set it only if the slave is listening on a non-default "
    "port or if you have a special tunnel from the master or other clients "
    "to the slave. If not sure, leave this option unset",
    READ_ONLY GLOBAL_VAR(report_port), CMD_LINE(REQUIRED_ARG),
    VALID_RANGE(0, 65535), DEFAULT(0), BLOCK_SIZE(1));

static Sys_var_bool Sys_keep_files_on_create(
    "keep_files_on_create",
    "Don't overwrite stale .MYD and .MYI even if no directory is specified",
    SESSION_VAR(keep_files_on_create), CMD_LINE(OPT_ARG), DEFAULT(false));

static char *license;
static Sys_var_charptr Sys_license("license",
                                   "The type of license the server has",
                                   READ_ONLY NON_PERSIST GLOBAL_VAR(license),
                                   NO_CMD_LINE, IN_SYSTEM_CHARSET,
                                   DEFAULT(STRINGIFY_ARG(LICENSE)));

static bool check_log_path(sys_var *self, THD *, set_var *var) {
  if (!var->value) return false;  // DEFAULT is ok

  if (!var->save_result.string_value.str) return true;

  if (!is_valid_log_name(var->save_result.string_value.str,
                         var->save_result.string_value.length)) {
    my_error(ER_WRONG_VALUE_FOR_VAR, MYF(0), self->name.str,
             var->save_result.string_value.str);
    return true;
  }

  if (var->save_result.string_value.length > FN_REFLEN) {  // path is too long
    my_error(ER_PATH_LENGTH, MYF(0), self->name.str);
    return true;
  }

  char path[FN_REFLEN];
  size_t path_length = unpack_filename(path, var->save_result.string_value.str);

  if (!path_length) return true;

  if (!is_filename_allowed(var->save_result.string_value.str,
                           var->save_result.string_value.length, true)) {
    my_error(ER_WRONG_VALUE_FOR_VAR, MYF(0), self->name.str,
             var->save_result.string_value.str);
    return true;
  }

  MY_STAT f_stat;

  if (my_stat(path, &f_stat, MYF(0))) {
    if (!MY_S_ISREG(f_stat.st_mode) || !(f_stat.st_mode & MY_S_IWRITE))
      return true;  // not a regular writable file
    return false;
  }

  (void)dirname_part(path, var->save_result.string_value.str, &path_length);

  if (var->save_result.string_value.length - path_length >=
      FN_LEN) {  // filename is too long
    my_error(ER_PATH_LENGTH, MYF(0), self->name.str);
    return true;
  }

  if (!path_length)  // no path is good path (remember, relative to datadir)
    return false;

  if (my_access(path, (F_OK | W_OK))) return true;  // directory is not writable

  return false;
}

static bool fix_general_log_file(sys_var *, THD *, enum_var_type) {
  bool res;

  if (!opt_general_logname)  // SET ... = DEFAULT
  {
    char buff[FN_REFLEN];
    opt_general_logname = my_strdup(
        key_memory_LOG_name, make_query_log_name(buff, QUERY_LOG_GENERAL),
        MYF(MY_FAE + MY_WME));
    if (!opt_general_logname) return true;
  }

  res = query_logger.set_log_file(QUERY_LOG_GENERAL);

  if (opt_general_log) {
    mysql_mutex_unlock(&LOCK_global_system_variables);

    if (!res)
      res = query_logger.reopen_log_file(QUERY_LOG_GENERAL);
    else
      query_logger.deactivate_log_handler(QUERY_LOG_GENERAL);

    mysql_mutex_lock(&LOCK_global_system_variables);
  }

  if (res) opt_general_log = false;

  return res;
}

static Sys_var_charptr Sys_general_log_path(
    "general_log_file", "Log connections and queries to given file",
    GLOBAL_VAR(opt_general_logname), CMD_LINE(REQUIRED_ARG), IN_FS_CHARSET,
    DEFAULT(0), NO_MUTEX_GUARD, NOT_IN_BINLOG, ON_CHECK(check_log_path),
    ON_UPDATE(fix_general_log_file));

static bool fix_slow_log_file(sys_var *, THD *thd MY_ATTRIBUTE((unused)),
                              enum_var_type) {
  bool res;

  DEBUG_SYNC(thd, "log_fix_slow_log_holds_sysvar_lock");

  if (!opt_slow_logname)  // SET ... = DEFAULT
  {
    char buff[FN_REFLEN];
    opt_slow_logname = my_strdup(key_memory_LOG_name,
                                 make_query_log_name(buff, QUERY_LOG_SLOW),
                                 MYF(MY_FAE + MY_WME));
    if (!opt_slow_logname) return true;
  }

  res = query_logger.set_log_file(QUERY_LOG_SLOW);

  DEBUG_SYNC(thd, "log_fix_slow_log_released_logger_lock");

  if (opt_slow_log) {
    mysql_mutex_unlock(&LOCK_global_system_variables);

    DEBUG_SYNC(thd, "log_fix_slow_log_released_sysvar_lock");

    if (!res)
      res = query_logger.reopen_log_file(QUERY_LOG_SLOW);
    else
      query_logger.deactivate_log_handler(QUERY_LOG_SLOW);

    mysql_mutex_lock(&LOCK_global_system_variables);
  }

  if (res) opt_slow_log = false;

  return res;
}
static Sys_var_charptr Sys_slow_log_path(
    "slow_query_log_file",
    "Log slow queries to given log file. "
    "Defaults logging to hostname-slow.log. Must be enabled to activate "
    "other slow log options",
    GLOBAL_VAR(opt_slow_logname), CMD_LINE(REQUIRED_ARG), IN_FS_CHARSET,
    DEFAULT(0), NO_MUTEX_GUARD, NOT_IN_BINLOG, ON_CHECK(check_log_path),
    ON_UPDATE(fix_slow_log_file));

static Sys_var_have Sys_have_compress(
    "have_compress", "have_compress",
    READ_ONLY NON_PERSIST GLOBAL_VAR(have_compress), NO_CMD_LINE);

static Sys_var_have Sys_have_dlopen(
    "have_dynamic_loading", "have_dynamic_loading",
    READ_ONLY NON_PERSIST GLOBAL_VAR(have_dlopen), NO_CMD_LINE);

static Sys_var_have Sys_have_geometry(
    "have_geometry", "have_geometry",
    READ_ONLY NON_PERSIST GLOBAL_VAR(have_geometry), NO_CMD_LINE);

static Sys_var_have Sys_have_openssl("have_openssl", "have_openssl",
                                     READ_ONLY NON_PERSIST GLOBAL_VAR(have_ssl),
                                     NO_CMD_LINE);

static Sys_var_have Sys_have_profiling(
    "have_profiling", "have_profiling",
    READ_ONLY NON_PERSIST GLOBAL_VAR(have_profiling), NO_CMD_LINE,
    NO_MUTEX_GUARD, NOT_IN_BINLOG, ON_CHECK(0), ON_UPDATE(0),
    DEPRECATED_VAR(""));

static Sys_var_have Sys_have_query_cache(
    "have_query_cache",
    "have_query_cache. "
    "This variable is deprecated and will be removed in a future release.",
    READ_ONLY NON_PERSIST GLOBAL_VAR(have_query_cache), NO_CMD_LINE,
    NO_MUTEX_GUARD, NOT_IN_BINLOG, ON_CHECK(nullptr), ON_UPDATE(nullptr),
    DEPRECATED_VAR(""));

static Sys_var_have Sys_have_rtree_keys(
    "have_rtree_keys", "have_rtree_keys",
    READ_ONLY NON_PERSIST GLOBAL_VAR(have_rtree_keys), NO_CMD_LINE);

static Sys_var_have Sys_have_ssl("have_ssl", "have_ssl",
                                 READ_ONLY NON_PERSIST GLOBAL_VAR(have_ssl),
                                 NO_CMD_LINE);

static Sys_var_have Sys_have_symlink(
    "have_symlink", "have_symlink",
    READ_ONLY NON_PERSIST GLOBAL_VAR(have_symlink), NO_CMD_LINE);

static Sys_var_have Sys_have_statement_timeout(
    "have_statement_timeout", "have_statement_timeout",
    READ_ONLY NON_PERSIST GLOBAL_VAR(have_statement_timeout), NO_CMD_LINE);

static bool fix_general_log_state(sys_var *, THD *thd, enum_var_type) {
  bool new_state = opt_general_log, res = false;

  if (query_logger.is_log_file_enabled(QUERY_LOG_GENERAL) == new_state)
    return false;

  mysql_mutex_unlock(&LOCK_global_system_variables);

  if (!new_state) {
    query_logger.deactivate_log_handler(QUERY_LOG_GENERAL);
  } else {
    res = query_logger.activate_log_handler(thd, QUERY_LOG_GENERAL);
  }

  mysql_mutex_lock(&LOCK_global_system_variables);

  if (res) opt_general_log = false;

  return res;
}
static Sys_var_bool Sys_general_log(
    "general_log",
    "Log connections and queries to a table or log file. "
    "Defaults to logging to a file hostname.log, "
    "or if --log-output=TABLE is used, to a table mysql.general_log.",
    GLOBAL_VAR(opt_general_log), CMD_LINE(OPT_ARG), DEFAULT(false),
    NO_MUTEX_GUARD, NOT_IN_BINLOG, ON_CHECK(0),
    ON_UPDATE(fix_general_log_state));

static bool fix_slow_log_state(sys_var *, THD *thd, enum_var_type) {
  bool new_state = opt_slow_log, res = false;

  if (query_logger.is_log_file_enabled(QUERY_LOG_SLOW) == new_state)
    return false;

  mysql_mutex_unlock(&LOCK_global_system_variables);

  if (!new_state) {
    query_logger.deactivate_log_handler(QUERY_LOG_SLOW);
  } else {
    res = query_logger.activate_log_handler(thd, QUERY_LOG_SLOW);
  }

  mysql_mutex_lock(&LOCK_global_system_variables);

  if (res) opt_slow_log = false;

  return res;
}
static Sys_var_bool Sys_slow_query_log(
    "slow_query_log",
    "Log slow queries to a table or log file. Defaults logging to a file "
    "hostname-slow.log or a table mysql.slow_log if --log-output=TABLE is "
    "used. Must be enabled to activate other slow log options",
    GLOBAL_VAR(opt_slow_log), CMD_LINE(OPT_ARG), DEFAULT(false), NO_MUTEX_GUARD,
    NOT_IN_BINLOG, ON_CHECK(0), ON_UPDATE(fix_slow_log_state));

static bool check_not_empty_set(sys_var *, THD *, set_var *var) {
  return var->save_result.ulonglong_value == 0;
}
static bool fix_log_output(sys_var *, THD *, enum_var_type) {
  query_logger.set_handlers(static_cast<uint>(log_output_options));
  return false;
}

static const char *log_output_names[] = {"NONE", "FILE", "TABLE", NULL};

static Sys_var_set Sys_log_output(
    "log_output",
    "Syntax: log-output=value[,value...], "
    "where \"value\" could be TABLE, FILE or NONE",
    GLOBAL_VAR(log_output_options), CMD_LINE(REQUIRED_ARG), log_output_names,
    DEFAULT(LOG_FILE), NO_MUTEX_GUARD, NOT_IN_BINLOG,
    ON_CHECK(check_not_empty_set), ON_UPDATE(fix_log_output));

static Sys_var_bool Sys_log_slave_updates(
    "log_slave_updates",
    "Tells the slave to log the updates from "
    "the slave thread to the binary log.",
    READ_ONLY GLOBAL_VAR(opt_log_slave_updates),
    CMD_LINE(OPT_ARG, OPT_LOG_SLAVE_UPDATES), DEFAULT(1));

static Sys_var_charptr Sys_relay_log(
    "relay_log", "The location and name to use for relay logs",
    READ_ONLY NON_PERSIST GLOBAL_VAR(opt_relay_logname), CMD_LINE(REQUIRED_ARG),
    IN_FS_CHARSET, DEFAULT(0));

/*
  Uses NO_CMD_LINE since the --relay-log-index option set
  opt_relaylog_index_name variable and computes a value for the
  relay_log_index variable.
*/
static Sys_var_charptr Sys_relay_log_index(
    "relay_log_index",
    "The location and name to use for the file "
    "that keeps a list of the last relay logs",
    READ_ONLY NON_PERSIST GLOBAL_VAR(relay_log_index), NO_CMD_LINE,
    IN_FS_CHARSET, DEFAULT(0));

/*
  Uses NO_CMD_LINE since the --log-bin-index option set
  opt_binlog_index_name variable and computes a value for the
  log_bin_index variable.
*/
static Sys_var_charptr Sys_binlog_index(
    "log_bin_index", "File that holds the names for last binary log files.",
    READ_ONLY NON_PERSIST GLOBAL_VAR(log_bin_index), NO_CMD_LINE, IN_FS_CHARSET,
    DEFAULT(0));

static Sys_var_charptr Sys_relay_log_basename(
    "relay_log_basename",
    "The full path of the relay log file names, excluding the extension.",
    READ_ONLY NON_PERSIST GLOBAL_VAR(relay_log_basename), NO_CMD_LINE,
    IN_FS_CHARSET, DEFAULT(0));

static Sys_var_charptr Sys_log_bin_basename(
    "log_bin_basename",
    "The full path of the binary log file names, excluding the extension.",
    READ_ONLY NON_PERSIST GLOBAL_VAR(log_bin_basename), NO_CMD_LINE,
    IN_FS_CHARSET, DEFAULT(0));

static Sys_var_charptr Sys_relay_log_info_file(
    "relay_log_info_file",
    "The location and name of the file that "
    "remembers where the SQL replication thread is in the relay logs",
    READ_ONLY NON_PERSIST GLOBAL_VAR(relay_log_info_file),
    CMD_LINE(REQUIRED_ARG), IN_FS_CHARSET, DEFAULT(0));

static Sys_var_bool Sys_relay_log_purge(
    "relay_log_purge",
    "if disabled - do not purge relay logs. "
    "if enabled - purge them as soon as they are no more needed",
    GLOBAL_VAR(relay_log_purge), CMD_LINE(OPT_ARG), DEFAULT(true));

static Sys_var_bool Sys_relay_log_recovery(
    "relay_log_recovery",
    "Enables automatic relay log recovery "
    "right after the database startup, which means that the IO Thread "
    "starts re-fetching from the master right after the last transaction "
    "processed",
    READ_ONLY GLOBAL_VAR(relay_log_recovery), CMD_LINE(OPT_ARG),
    DEFAULT(false));

static Sys_var_ulong Sys_rpl_read_size(
    "rpl_read_size",
    "The size for reads done from the binlog and relay log. "
    "It must be a multiple of 4kb. Making it larger might help with IO "
    "stalls while reading these files when they are not in the OS buffer "
    "cache",
    GLOBAL_VAR(rpl_read_size), CMD_LINE(REQUIRED_ARG),
    VALID_RANGE(IO_SIZE * 2, ULONG_MAX), DEFAULT(IO_SIZE * 2),
    BLOCK_SIZE(IO_SIZE));

static Sys_var_bool Sys_slave_allow_batching(
    "slave_allow_batching", "Allow slave to batch requests",
    GLOBAL_VAR(opt_slave_allow_batching), CMD_LINE(OPT_ARG), DEFAULT(false));

static Sys_var_charptr Sys_slave_load_tmpdir(
    "slave_load_tmpdir",
    "The location where the slave should put "
    "its temporary files when replicating a LOAD DATA INFILE command",
    READ_ONLY NON_PERSIST GLOBAL_VAR(slave_load_tmpdir), CMD_LINE(REQUIRED_ARG),
    IN_FS_CHARSET, DEFAULT(0));

static bool fix_slave_net_timeout(sys_var *, THD *thd, enum_var_type) {
  DEBUG_SYNC(thd, "fix_slave_net_timeout");
  Master_info *mi;

  /* @TODO: slave net timeout is for all channels, but does this make
           sense?
   */

  /*
   Here we have lock on LOCK_global_system_variables and we need
    lock on channel_map lock. In START_SLAVE handler, we take these
    two locks in different order. This can lead to DEADLOCKs. See
    BUG#14236151 for more details.
   So we release lock on LOCK_global_system_variables before acquiring
    lock on channel_map lock. But this could lead to isolation issues
    between multiple setters. Hence introducing secondary guard
    for this global variable and releasing the lock here and acquiring
    locks back again at the end of this function.
   */
  mysql_mutex_unlock(&LOCK_slave_net_timeout);
  mysql_mutex_unlock(&LOCK_global_system_variables);
  channel_map.wrlock();

  for (mi_map::iterator it = channel_map.begin(); it != channel_map.end();
       it++) {
    mi = it->second;

    DBUG_PRINT("info", ("slave_net_timeout=%u mi->heartbeat_period=%.3f",
                        slave_net_timeout, (mi ? mi->heartbeat_period : 0.0)));
    if (mi != NULL && slave_net_timeout < mi->heartbeat_period)
      push_warning(thd, Sql_condition::SL_WARNING,
                   ER_SLAVE_HEARTBEAT_VALUE_OUT_OF_RANGE_MAX,
                   ER_THD(thd, ER_SLAVE_HEARTBEAT_VALUE_OUT_OF_RANGE_MAX));
  }

  channel_map.unlock();
  mysql_mutex_lock(&LOCK_global_system_variables);
  mysql_mutex_lock(&LOCK_slave_net_timeout);
  return false;
}
static PolyLock_mutex PLock_slave_net_timeout(&LOCK_slave_net_timeout);
static Sys_var_uint Sys_slave_net_timeout(
    "slave_net_timeout",
    "Number of seconds to wait for more data "
    "from a master/slave connection before aborting the read",
    GLOBAL_VAR(slave_net_timeout), CMD_LINE(REQUIRED_ARG),
    VALID_RANGE(1, LONG_TIMEOUT), DEFAULT(SLAVE_NET_TIMEOUT), BLOCK_SIZE(1),
    &PLock_slave_net_timeout, NOT_IN_BINLOG, ON_CHECK(0),
    ON_UPDATE(fix_slave_net_timeout));

static bool check_slave_skip_counter(sys_var *, THD *, set_var *) {
  /*
    @todo: move this check into the set function and hold the lock on
    gtid_mode_lock until the operation has completed, so that we are
    sure a concurrent connection does not change gtid_mode between
    check and fix.
  */
  if (get_gtid_mode(GTID_MODE_LOCK_NONE) == GTID_MODE_ON) {
    my_error(ER_SQL_SLAVE_SKIP_COUNTER_NOT_SETTABLE_IN_GTID_MODE, MYF(0));
    return true;
  }

  return false;
}

static PolyLock_mutex PLock_sql_slave_skip_counter(
    &LOCK_sql_slave_skip_counter);
static Sys_var_uint Sys_slave_skip_counter(
    "sql_slave_skip_counter", "sql_slave_skip_counter",
    GLOBAL_VAR(sql_slave_skip_counter), NO_CMD_LINE, VALID_RANGE(0, UINT_MAX),
    DEFAULT(0), BLOCK_SIZE(1), &PLock_sql_slave_skip_counter, NOT_IN_BINLOG,
    ON_CHECK(check_slave_skip_counter));

static Sys_var_charptr Sys_slave_skip_errors(
    "slave_skip_errors",
    "Tells the slave thread to continue "
    "replication when a query event returns an error from the "
    "provided list",
    READ_ONLY GLOBAL_VAR(opt_slave_skip_errors), CMD_LINE(REQUIRED_ARG),
    IN_SYSTEM_CHARSET, DEFAULT(0));

static Sys_var_ulonglong Sys_relay_log_space_limit(
    "relay_log_space_limit", "Maximum space to use for all relay logs",
    READ_ONLY GLOBAL_VAR(relay_log_space_limit), CMD_LINE(REQUIRED_ARG),
    VALID_RANGE(0, ULONG_MAX), DEFAULT(0), BLOCK_SIZE(1));

static Sys_var_uint Sys_sync_relaylog_period(
    "sync_relay_log",
    "Synchronously flush relay log to disk after "
    "every #th event. Use 0 to disable synchronous flushing",
    GLOBAL_VAR(sync_relaylog_period), CMD_LINE(REQUIRED_ARG),
    VALID_RANGE(0, UINT_MAX), DEFAULT(10000), BLOCK_SIZE(1));

static Sys_var_uint Sys_sync_relayloginfo_period(
    "sync_relay_log_info",
    "Synchronously flush relay log info "
    "to disk after every #th transaction. Use 0 to disable "
    "synchronous flushing",
    GLOBAL_VAR(sync_relayloginfo_period), CMD_LINE(REQUIRED_ARG),
    VALID_RANGE(0, UINT_MAX), DEFAULT(10000), BLOCK_SIZE(1));

static Sys_var_uint Sys_checkpoint_mts_period(
    "slave_checkpoint_period",
    "Gather workers' activities to "
    "Update progress status of Multi-threaded slave and flush "
    "the relay log info to disk after every #th milli-seconds.",
    GLOBAL_VAR(opt_mts_checkpoint_period), CMD_LINE(REQUIRED_ARG),
#ifndef DBUG_OFF
    VALID_RANGE(0, UINT_MAX), DEFAULT(300), BLOCK_SIZE(1));
#else
    VALID_RANGE(1, UINT_MAX), DEFAULT(300), BLOCK_SIZE(1));
#endif /* DBUG_OFF */

static Sys_var_uint Sys_checkpoint_mts_group(
    "slave_checkpoint_group",
    "Maximum number of processed transactions by Multi-threaded slave "
    "before a checkpoint operation is called to update progress status.",
    GLOBAL_VAR(opt_mts_checkpoint_group), CMD_LINE(REQUIRED_ARG),
#ifndef DBUG_OFF
    VALID_RANGE(1, MTS_MAX_BITS_IN_GROUP), DEFAULT(512), BLOCK_SIZE(1));
#else
    VALID_RANGE(32, MTS_MAX_BITS_IN_GROUP), DEFAULT(512), BLOCK_SIZE(8));
#endif /* DBUG_OFF */

static Sys_var_uint Sys_sync_binlog_period(
    "sync_binlog",
    "Synchronously flush binary log to disk after"
    " every #th write to the file. Use 0 to disable synchronous"
    " flushing",
    GLOBAL_VAR(sync_binlog_period), CMD_LINE(REQUIRED_ARG),
    VALID_RANGE(0, UINT_MAX), DEFAULT(1), BLOCK_SIZE(1));

static Sys_var_uint Sys_sync_masterinfo_period(
    "sync_master_info",
    "Synchronously flush master info to disk "
    "after every #th event. Use 0 to disable synchronous flushing",
    GLOBAL_VAR(sync_masterinfo_period), CMD_LINE(REQUIRED_ARG),
    VALID_RANGE(0, UINT_MAX), DEFAULT(10000), BLOCK_SIZE(1));

static Sys_var_ulonglong Sys_var_original_commit_timestamp(
    "original_commit_timestamp",
    "The time when the current transaction was committed on the originating "
    "replication master, measured in microseconds since the epoch.",
    SESSION_ONLY(original_commit_timestamp), NO_CMD_LINE,
    VALID_RANGE(0, MAX_COMMIT_TIMESTAMP_VALUE),
    DEFAULT(MAX_COMMIT_TIMESTAMP_VALUE), BLOCK_SIZE(1), NO_MUTEX_GUARD,
    IN_BINLOG, ON_CHECK(check_has_super));

static Sys_var_ulong Sys_slave_trans_retries(
    "slave_transaction_retries",
    "Number of times the slave SQL "
    "thread will retry a transaction in case it failed with a deadlock "
    "or elapsed lock wait timeout, before giving up and stopping",
    GLOBAL_VAR(slave_trans_retries), CMD_LINE(REQUIRED_ARG),
    VALID_RANGE(0, ULONG_MAX), DEFAULT(10), BLOCK_SIZE(1));

static Sys_var_ulong Sys_slave_parallel_workers(
    "slave_parallel_workers",
    "Number of worker threads for executing events in parallel ",
    PERSIST_AS_READONLY GLOBAL_VAR(opt_mts_slave_parallel_workers),
    CMD_LINE(REQUIRED_ARG), VALID_RANGE(0, MTS_MAX_WORKERS), DEFAULT(0),
    BLOCK_SIZE(1));

static Sys_var_ulonglong Sys_mts_pending_jobs_size_max(
    "slave_pending_jobs_size_max",
    "Max size of Slave Worker queues holding yet not applied events."
    "The least possible value must be not less than the master side "
    "max_allowed_packet.",
    GLOBAL_VAR(opt_mts_pending_jobs_size_max), CMD_LINE(REQUIRED_ARG),
    VALID_RANGE(1024, (ulonglong) ~(intptr)0), DEFAULT(128 * 1024 * 1024),
    BLOCK_SIZE(1024), ON_CHECK(0));

static bool check_locale(sys_var *self, THD *thd, set_var *var) {
  if (!var->value) return false;

  MY_LOCALE *locale;
  char buff[STRING_BUFFER_USUAL_SIZE];
  if (var->value->result_type() == INT_RESULT) {
    int lcno = (int)var->value->val_int();
    if (!(locale = my_locale_by_number(lcno))) {
      my_error(ER_UNKNOWN_LOCALE, MYF(0), llstr(lcno, buff));
      return true;
    }
    if (check_not_null(self, thd, var)) return true;
  } else  // STRING_RESULT
  {
    String str(buff, sizeof(buff), system_charset_info), *res;
    if (!(res = var->value->val_str(&str)))
      return true;
    else if (!(locale = my_locale_by_name(thd, res->ptr(), res->length()))) {
      ErrConvString err(res);
      my_error(ER_UNKNOWN_LOCALE, MYF(0), err.ptr());
      return true;
    }
  }

  var->save_result.ptr = locale;

  if (!locale->errmsgs->is_loaded()) {
    mysql_mutex_lock(&LOCK_error_messages);
    if (!locale->errmsgs->is_loaded() && locale->errmsgs->read_texts()) {
      push_warning_printf(thd, Sql_condition::SL_WARNING, ER_UNKNOWN_ERROR,
                          "Can't process error message file for locale '%s'",
                          locale->name);
      mysql_mutex_unlock(&LOCK_error_messages);
      return true;
    }
    mysql_mutex_unlock(&LOCK_error_messages);
  }
  return false;
}

namespace {
struct Get_locale_name {
  explicit Get_locale_name(const MY_LOCALE *ml) : m_ml(ml) {}
  uchar *get_name() {
    return const_cast<uchar *>(pointer_cast<const uchar *>(m_ml->name));
  }
  const MY_LOCALE *m_ml;
};
}  // namespace

static Sys_var_struct<MY_LOCALE, Get_locale_name> Sys_lc_messages(
    "lc_messages", "Set the language used for the error messages",
    SESSION_VAR(lc_messages), NO_CMD_LINE, DEFAULT(&my_default_lc_messages),
    NO_MUTEX_GUARD, NOT_IN_BINLOG, ON_CHECK(check_locale));

static Sys_var_struct<MY_LOCALE, Get_locale_name> Sys_lc_time_names(
    "lc_time_names",
    "Set the language used for the month "
    "names and the days of the week",
    SESSION_VAR(lc_time_names), NO_CMD_LINE, DEFAULT(&my_default_lc_time_names),
    NO_MUTEX_GUARD, IN_BINLOG, ON_CHECK(check_locale));

static Sys_var_tz Sys_time_zone("time_zone", "time_zone",
                                SESSION_VAR(time_zone), NO_CMD_LINE,
                                DEFAULT(&default_tz), NO_MUTEX_GUARD,
                                IN_BINLOG);

static bool fix_host_cache_size(sys_var *, THD *, enum_var_type) {
  hostname_cache_resize(host_cache_size);
  return false;
}

static Sys_var_uint Sys_host_cache_size(
    "host_cache_size",
    "How many host names should be cached to avoid resolving.",
    GLOBAL_VAR(host_cache_size), CMD_LINE(REQUIRED_ARG, OPT_HOST_CACHE_SIZE),
    VALID_RANGE(0, 65536), DEFAULT(HOST_CACHE_SIZE), BLOCK_SIZE(1),
    NO_MUTEX_GUARD, NOT_IN_BINLOG, ON_CHECK(NULL),
    ON_UPDATE(fix_host_cache_size));

const Sys_var_multi_enum::ALIAS enforce_gtid_consistency_aliases[] = {
    {"OFF", 0}, {"ON", 1}, {"WARN", 2}, {"FALSE", 0}, {"TRUE", 1}, {NULL, 0}};
static Sys_var_enforce_gtid_consistency Sys_enforce_gtid_consistency(
    "enforce_gtid_consistency",
    "Prevents execution of statements that would be impossible to log "
    "in a transactionally safe manner. Currently, the disallowed "
    "statements include CREATE TEMPORARY TABLE inside transactions, "
    "all updates to non-transactional tables, and CREATE TABLE ... SELECT.",
    PERSIST_AS_READONLY GLOBAL_VAR(_gtid_consistency_mode),
    CMD_LINE(OPT_ARG, OPT_ENFORCE_GTID_CONSISTENCY),
    enforce_gtid_consistency_aliases, 3,
    DEFAULT(3 /*position of "FALSE" in enforce_gtid_consistency_aliases*/),
    DEFAULT(GTID_CONSISTENCY_MODE_ON), NO_MUTEX_GUARD, NOT_IN_BINLOG,
    ON_CHECK(check_super_outside_trx_outside_sf_outside_sp));
const char *fixup_enforce_gtid_consistency_command_line(char *value_arg) {
  return Sys_enforce_gtid_consistency.fixup_command_line(value_arg);
}

static Sys_var_bool Sys_binlog_gtid_simple_recovery(
    "binlog_gtid_simple_recovery",
    "If this option is enabled, the server does not open more than "
    "two binary logs when initializing GTID_PURGED and "
    "GTID_EXECUTED, either during server restart or when binary "
    "logs are being purged. Enabling this option is useful when "
    "the server has already generated many binary logs without "
    "GTID events (e.g., having GTID_MODE = OFF). Note: If this "
    "option is enabled, GLOBAL.GTID_EXECUTED and "
    "GLOBAL.GTID_PURGED may be initialized wrongly in two cases: "
    "(1) All binary logs were generated by MySQL 5.7.5 or older, "
    "and GTID_MODE was ON for some binary logs but OFF for the "
    "newest binary log. (2) The oldest existing binary log was "
    "generated by MySQL 5.7.5 or older, and SET GTID_PURGED was "
    "issued after the oldest binary log was generated. If a wrong "
    "set is computed in one of case (1) or case (2), it will "
    "remain wrong even if the server is later restarted with this "
    "option disabled.",
    READ_ONLY GLOBAL_VAR(binlog_gtid_simple_recovery), CMD_LINE(OPT_ARG),
    DEFAULT(true));

static Sys_var_ulong Sys_sp_cache_size(
    "stored_program_cache",
    "The soft upper limit for number of cached stored routines for "
    "one connection.",
    GLOBAL_VAR(stored_program_cache_size), CMD_LINE(REQUIRED_ARG),
    VALID_RANGE(16, 512 * 1024), DEFAULT(256), BLOCK_SIZE(1));

static bool check_pseudo_slave_mode(sys_var *self, THD *thd, set_var *var) {
  if (check_outside_trx(self, thd, var)) return true;
  longlong previous_val = thd->variables.pseudo_slave_mode;
  longlong val = (longlong)var->save_result.ulonglong_value;
  bool rli_fake = false;

  rli_fake = thd->rli_fake ? true : false;

  if (rli_fake) {
    if (!val) {
      thd->rli_fake->end_info();
      delete thd->rli_fake;
      thd->rli_fake = NULL;
    } else if (previous_val && val)
      goto ineffective;
    else if (!previous_val && val)
      push_warning(thd, Sql_condition::SL_WARNING, ER_WRONG_VALUE_FOR_VAR,
                   "'pseudo_slave_mode' is already ON.");
  } else {
    if (!previous_val && !val)
      goto ineffective;
    else if (previous_val && !val)
      push_warning(thd, Sql_condition::SL_WARNING, ER_WRONG_VALUE_FOR_VAR,
                   "Slave applier execution mode not active, "
                   "statement ineffective.");
  }
  goto end;

ineffective:
  push_warning(thd, Sql_condition::SL_WARNING, ER_WRONG_VALUE_FOR_VAR,
               "'pseudo_slave_mode' change was ineffective.");

end:
  return false;
}
static Sys_var_bool Sys_pseudo_slave_mode(
    "pseudo_slave_mode",
    "SET pseudo_slave_mode= 0,1 are commands that mysqlbinlog "
    "adds to beginning and end of binary log dumps. While zero "
    "value indeed disables, the actual enabling of the slave "
    "applier execution mode is done implicitly when a "
    "Format_description_event is sent through the session.",
    SESSION_ONLY(pseudo_slave_mode), NO_CMD_LINE, DEFAULT(false),
    NO_MUTEX_GUARD, NOT_IN_BINLOG, ON_CHECK(check_pseudo_slave_mode));

#ifdef HAVE_GTID_NEXT_LIST
static bool check_gtid_next_list(sys_var *self, THD *thd, set_var *var) {
  DBUG_ENTER("check_gtid_next_list");
  my_error(ER_NOT_SUPPORTED_YET, MYF(0), "GTID_NEXT_LIST");
  if (check_super_outside_trx_outside_sf_outside_sp(self, thd, var))
    DBUG_RETURN(true);
  /*
    @todo: move this check into the set function and hold the lock on
    gtid_mode_lock until the operation has completed, so that we are
    sure a concurrent connection does not change gtid_mode between
    check and fix - if we ever implement this variable.
  */
  if (get_gtid_mode(GTID_MODE_LOCK_NONE) == GTID_MODE_OFF &&
      var->save_result.string_value.str != NULL)
    my_error(ER_CANT_SET_GTID_NEXT_LIST_TO_NON_NULL_WHEN_GTID_MODE_IS_OFF,
             MYF(0));
  DBUG_RETURN(false);
}

static bool update_gtid_next_list(sys_var *self, THD *thd, enum_var_type type) {
  DBUG_ASSERT(type == OPT_SESSION);
  if (thd->get_gtid_next_list() != NULL)
    return gtid_acquire_ownership_multiple(thd) != 0 ? true : false;
  return false;
}

static Sys_var_gtid_set Sys_gtid_next_list(
    "gtid_next_list",
    "Before re-executing a transaction that contains multiple "
    "Global Transaction Identifiers, this variable must be set "
    "to the set of all re-executed transactions.",
    SESSION_ONLY(gtid_next_list), NO_CMD_LINE, DEFAULT(NULL), NO_MUTEX_GUARD,
    NOT_IN_BINLOG, ON_CHECK(check_gtid_next_list),
    ON_UPDATE(update_gtid_next_list));
export sys_var *Sys_gtid_next_list_ptr = &Sys_gtid_next_list;
#endif  // HAVE_GTID_NEXT_LIST

static Sys_var_gtid_next Sys_gtid_next(
    "gtid_next",
    "Specifies the Global Transaction Identifier for the following "
    "transaction.",
    SESSION_ONLY(gtid_next), NO_CMD_LINE, DEFAULT("AUTOMATIC"), NO_MUTEX_GUARD,
    NOT_IN_BINLOG, ON_CHECK(check_gtid_next));
export sys_var *Sys_gtid_next_ptr = &Sys_gtid_next;

static Sys_var_gtid_executed Sys_gtid_executed(
    "gtid_executed",
    "The global variable contains the set of GTIDs in the "
    "binary log. The session variable contains the set of GTIDs "
    "in the current, ongoing transaction.");

static bool check_gtid_purged(sys_var *self, THD *thd, set_var *var) {
  DBUG_ENTER("check_gtid_purged");

  /*
    GTID_PURGED must not be set / updated when GR is running (it goes against
    the whole purpose of update everywhere replication).
  */
  if (is_group_replication_running()) {
    my_error(ER_UPDATE_GTID_PURGED_WITH_GR, MYF(0));
    DBUG_RETURN(true);
  }

  if (!var->value ||
      check_super_outside_trx_outside_sf_outside_sp(self, thd, var))
    DBUG_RETURN(true);

  if (var->value->result_type() != STRING_RESULT ||
      !var->save_result.string_value.str)
    DBUG_RETURN(true);

  DBUG_RETURN(false);
}

bool Sys_var_gtid_purged::global_update(THD *thd, set_var *var) {
  DBUG_ENTER("Sys_var_gtid_purged::global_update");
  bool error = false;

  global_sid_lock->wrlock();

  /*
    ensures the commit of the transaction started when saving the
    purged gtid set in the table
  */
  thd->lex->autocommit = true;

  /*
    SET GITD_PURGED command should ignore 'read-only' and 'super_read_only'
    options so that it can update 'mysql.gtid_executed' replication repository
    table.
  */
  thd->set_skip_readonly_check();
  char *previous_gtid_executed = NULL, *previous_gtid_purged = NULL,
       *current_gtid_executed = NULL, *current_gtid_purged = NULL;
  gtid_state->get_executed_gtids()->to_string(&previous_gtid_executed);
  gtid_state->get_lost_gtids()->to_string(&previous_gtid_purged);
  Gtid_set gtid_set(global_sid_map, global_sid_lock);
  bool starts_with_plus = false;
  enum_return_status ret = gtid_set.add_gtid_text(
      var->save_result.string_value.str, NULL, &starts_with_plus);

  if (ret != RETURN_STATUS_OK) {
    error = true;
    goto end;
  }
  ret = gtid_state->add_lost_gtids(&gtid_set, starts_with_plus);
  if (ret != RETURN_STATUS_OK) {
    error = true;
    goto end;
  }
  gtid_state->get_executed_gtids()->to_string(&current_gtid_executed);
  gtid_state->get_lost_gtids()->to_string(&current_gtid_purged);

  // Log messages saying that GTID_PURGED and GTID_EXECUTED were changed.
  LogErr(SYSTEM_LEVEL, ER_GTID_PURGED_WAS_UPDATED, previous_gtid_purged,
         current_gtid_purged);
  LogErr(SYSTEM_LEVEL, ER_GTID_EXECUTED_WAS_UPDATED, previous_gtid_executed,
         current_gtid_executed);

end:
  global_sid_lock->unlock();
  my_free(previous_gtid_executed);
  my_free(previous_gtid_purged);
  my_free(current_gtid_executed);
  my_free(current_gtid_purged);
  DBUG_RETURN(error);
}

Gtid_set *gtid_purged;
static Sys_var_gtid_purged Sys_gtid_purged(
    "gtid_purged",
    "The set of GTIDs that existed in previous, purged binary logs.",
    GLOBAL_VAR(gtid_purged), NO_CMD_LINE, DEFAULT(NULL), NO_MUTEX_GUARD,
    NOT_IN_BINLOG, ON_CHECK(check_gtid_purged));
export sys_var *Sys_gtid_purged_ptr = &Sys_gtid_purged;

static Sys_var_gtid_owned Sys_gtid_owned(
    "gtid_owned",
    "The global variable lists all GTIDs owned by all threads. "
    "The session variable lists all GTIDs owned by the current thread.");

static Sys_var_gtid_mode Sys_gtid_mode(
    "gtid_mode",
    "Controls whether Global Transaction Identifiers (GTIDs) are "
    "enabled. Can be OFF, OFF_PERMISSIVE, ON_PERMISSIVE, or ON. OFF "
    "means that no transaction has a GTID. OFF_PERMISSIVE means that "
    "new transactions (committed in a client session using "
    "GTID_NEXT='AUTOMATIC') are not assigned any GTID, and "
    "replicated transactions are allowed to have or not have a "
    "GTID. ON_PERMISSIVE means that new transactions are assigned a "
    "GTID, and replicated transactions are allowed to have or not "
    "have a GTID. ON means that all transactions have a GTID. "
    "ON is required on a master before any slave can use "
    "MASTER_AUTO_POSITION=1. To safely switch from OFF to ON, first "
    "set all servers to OFF_PERMISSIVE, then set all servers to "
    "ON_PERMISSIVE, then wait for all transactions without a GTID to "
    "be replicated and executed on all servers, and finally set all "
    "servers to GTID_MODE = ON.",
    PERSIST_AS_READONLY GLOBAL_VAR(_gtid_mode), CMD_LINE(REQUIRED_ARG),
    gtid_mode_names, DEFAULT(DEFAULT_GTID_MODE), NO_MUTEX_GUARD, NOT_IN_BINLOG,
    ON_CHECK(check_super_outside_trx_outside_sf_outside_sp));

static Sys_var_uint Sys_gtid_executed_compression_period(
    "gtid_executed_compression_period",
    "When binlog is disabled, "
    "a background thread wakes up to compress the gtid_executed table "
    "every gtid_executed_compression_period transactions, as a "
    "special case, if variable is 0, the thread never wakes up "
    "to compress the gtid_executed table.",
    GLOBAL_VAR(gtid_executed_compression_period), CMD_LINE(OPT_ARG),
    VALID_RANGE(0, UINT_MAX32), DEFAULT(1000), BLOCK_SIZE(1));

static Sys_var_bool Sys_disconnect_on_expired_password(
    "disconnect_on_expired_password",
    "Give clients that don't signal password expiration support execution time "
    "error(s) instead of connection error",
    READ_ONLY GLOBAL_VAR(disconnect_on_expired_password), CMD_LINE(OPT_ARG),
    DEFAULT(true));

static Sys_var_bool Sys_validate_user_plugins(
    "validate_user_plugins",
    "Turns on additional validation of authentication plugins assigned "
    "to user accounts. ",
    READ_ONLY NOT_VISIBLE GLOBAL_VAR(validate_user_plugins), CMD_LINE(OPT_ARG),
    DEFAULT(true), NO_MUTEX_GUARD, NOT_IN_BINLOG);

static Sys_var_enum Sys_block_encryption_mode(
    "block_encryption_mode", "mode for AES_ENCRYPT/AES_DECRYPT",
    SESSION_VAR(my_aes_mode), CMD_LINE(REQUIRED_ARG), my_aes_opmode_names,
    DEFAULT(my_aes_128_ecb));

static bool check_track_session_sys_vars(sys_var *, THD *thd, set_var *var) {
  DBUG_ENTER("check_sysvar_change_reporter");
  DBUG_RETURN(thd->session_tracker.get_tracker(SESSION_SYSVARS_TRACKER)
                  ->check(thd, var));
  DBUG_RETURN(false);
}

static bool update_track_session_sys_vars(sys_var *, THD *thd,
                                          enum_var_type type) {
  DBUG_ENTER("check_sysvar_change_reporter");
  /* Populate map only for session variable. */
  if (type == OPT_SESSION)
    DBUG_RETURN(
        thd->session_tracker.get_tracker(SESSION_SYSVARS_TRACKER)->update(thd));
  DBUG_RETURN(false);
}

static Sys_var_charptr Sys_track_session_sys_vars(
    "session_track_system_variables",
    "Track changes in registered system variables.",
    SESSION_VAR(track_sysvars_ptr), CMD_LINE(REQUIRED_ARG), IN_FS_CHARSET,
    DEFAULT("time_zone,autocommit,character_set_client,character_set_results,"
            "character_set_connection"),
    NO_MUTEX_GUARD, NOT_IN_BINLOG, ON_CHECK(check_track_session_sys_vars),
    ON_UPDATE(update_track_session_sys_vars));

static bool update_session_track_schema(sys_var *, THD *thd, enum_var_type) {
  DBUG_ENTER("update_session_track_schema");
  DBUG_RETURN(
      thd->session_tracker.get_tracker(CURRENT_SCHEMA_TRACKER)->update(thd));
}

static Sys_var_bool Sys_session_track_schema(
    "session_track_schema", "Track changes to the 'default schema'.",
    SESSION_VAR(session_track_schema), CMD_LINE(OPT_ARG), DEFAULT(true),
    NO_MUTEX_GUARD, NOT_IN_BINLOG, ON_CHECK(0),
    ON_UPDATE(update_session_track_schema));

static bool update_session_track_tx_info(sys_var *, THD *thd, enum_var_type) {
  DBUG_ENTER("update_session_track_tx_info");
  DBUG_RETURN(
      thd->session_tracker.get_tracker(TRANSACTION_INFO_TRACKER)->update(thd));
}

static const char *session_track_transaction_info_names[] = {
    "OFF", "STATE", "CHARACTERISTICS", NullS};

static Sys_var_enum Sys_session_track_transaction_info(
    "session_track_transaction_info",
    "Track changes to the transaction attributes. OFF to disable; "
    "STATE to track just transaction state (Is there an active transaction? "
    "Does it have any data? etc.); CHARACTERISTICS to track transaction "
    "state "
    "and report all statements needed to start a transaction with the same "
    "characteristics (isolation level, read only/read write, snapshot - "
    "but not any work done / data modified within the transaction).",
    SESSION_VAR(session_track_transaction_info), CMD_LINE(REQUIRED_ARG),
    session_track_transaction_info_names, DEFAULT(OFF), NO_MUTEX_GUARD,
    NOT_IN_BINLOG, ON_CHECK(0), ON_UPDATE(update_session_track_tx_info));

static bool update_session_track_state_change(sys_var *, THD *thd,
                                              enum_var_type) {
  DBUG_ENTER("update_session_track_state_change");
  DBUG_RETURN(thd->session_tracker.get_tracker(SESSION_STATE_CHANGE_TRACKER)
                  ->update(thd));
}

static Sys_var_bool Sys_session_track_state_change(
    "session_track_state_change", "Track changes to the 'session state'.",
    SESSION_VAR(session_track_state_change), CMD_LINE(OPT_ARG), DEFAULT(false),
    NO_MUTEX_GUARD, NOT_IN_BINLOG, ON_CHECK(0),
    ON_UPDATE(update_session_track_state_change));

static bool handle_offline_mode(sys_var *, THD *thd, enum_var_type) {
  DBUG_ENTER("handle_offline_mode");
  if (offline_mode == true) killall_non_super_threads(thd);
  DBUG_RETURN(false);
}

static PolyLock_mutex PLock_offline_mode(&LOCK_offline_mode);
static Sys_var_bool Sys_offline_mode("offline_mode",
                                     "Make the server into offline mode",
                                     GLOBAL_VAR(offline_mode),
                                     CMD_LINE(OPT_ARG), DEFAULT(false),
                                     &PLock_offline_mode, NOT_IN_BINLOG,
                                     ON_CHECK(0),
                                     ON_UPDATE(handle_offline_mode));

static Sys_var_bool Sys_avoid_temporal_upgrade(
    "avoid_temporal_upgrade",
    "When this option is enabled, the pre-5.6.4 temporal types are "
    "not upgraded to the new format for ALTER TABLE requests ADD/CHANGE/MODIFY"
    " COLUMN, ADD INDEX or FORCE operation. "
    "This variable is deprecated and will be removed in a future release.",
    GLOBAL_VAR(avoid_temporal_upgrade),
    CMD_LINE(OPT_ARG, OPT_AVOID_TEMPORAL_UPGRADE), DEFAULT(false),
    NO_MUTEX_GUARD, NOT_IN_BINLOG, ON_CHECK(0), ON_UPDATE(0),
    DEPRECATED_VAR(""));

static Sys_var_bool Sys_show_old_temporals(
    "show_old_temporals",
    "When this option is enabled, the pre-5.6.4 temporal types will "
    "be marked in the 'SHOW CREATE TABLE' and 'INFORMATION_SCHEMA.COLUMNS' "
    "table as a comment in COLUMN_TYPE field. "
    "This variable is deprecated and will be removed in a future release.",
    SESSION_VAR(show_old_temporals), CMD_LINE(OPT_ARG, OPT_SHOW_OLD_TEMPORALS),
    DEFAULT(false), NO_MUTEX_GUARD, NOT_IN_BINLOG, ON_CHECK(0), ON_UPDATE(0),
    DEPRECATED_VAR(""));

static Sys_var_charptr Sys_disabled_storage_engines(
    "disabled_storage_engines",
    "Limit CREATE TABLE for the storage engines listed",
    READ_ONLY GLOBAL_VAR(opt_disabled_storage_engines), CMD_LINE(REQUIRED_ARG),
    IN_SYSTEM_CHARSET, DEFAULT(""));

static Sys_var_bool Sys_persisted_globals_load(
    "persisted_globals_load",
    "When this option is enabled, config file mysqld-auto.cnf is read "
    "and applied to server, else this file is ignored even if present.",
    READ_ONLY NON_PERSIST GLOBAL_VAR(persisted_globals_load), CMD_LINE(OPT_ARG),
    DEFAULT(true), NO_MUTEX_GUARD, NOT_IN_BINLOG, ON_CHECK(0), ON_UPDATE(0));

static bool sysvar_check_authid_string(sys_var *, THD *thd, set_var *var) {
  /*
    Since mandatory_roles is similar to a GRANT role statement without a
    GRANT ADMIN privilege, setting this variable requires both the
    ROLE_ADMIN and the SYSTEM_VARIABLES_ADMIN.
  */
  Security_context *sctx = thd->security_context();
  DBUG_ASSERT(sctx != 0);
  if (sctx && !sctx->has_global_grant(STRING_WITH_LEN("ROLE_ADMIN")).first) {
    my_error(ER_SPECIFIC_ACCESS_DENIED_ERROR, MYF(0),
             "ROLE_ADMIN, SUPER or SYSTEM_VARIABLES_ADMIN");
    /* No privilege access error */
    return true;
  }
  if (var->save_result.string_value.str == 0) {
    var->save_result.string_value.str = const_cast<char *>("");
    var->save_result.string_value.length = 0;
  }
  return check_authorization_id_string(var->save_result.string_value.str,
                                       var->save_result.string_value.length);
}

static bool sysvar_update_mandatory_roles(sys_var *, THD *, enum_var_type) {
  update_mandatory_roles();
  return false;
}

static PolyLock_mutex PLock_sys_mandatory_roles(&LOCK_mandatory_roles);
static Sys_var_lexstring Sys_mandatory_roles(
    "mandatory_roles",
    "All the specified roles are always considered granted to every user and "
    "they"
    " can't be revoked. Mandatory roles still require activation unless they "
    "are made into "
    "default roles. The granted roles will not be visible in the "
    "mysql.role_edges"
    " table.",
    GLOBAL_VAR(opt_mandatory_roles), CMD_LINE(REQUIRED_ARG), IN_SYSTEM_CHARSET,
    DEFAULT(""), &PLock_sys_mandatory_roles, NOT_IN_BINLOG,
    ON_CHECK(sysvar_check_authid_string),
    ON_UPDATE(sysvar_update_mandatory_roles));

static Sys_var_bool Sys_always_activate_granted_roles(
    "activate_all_roles_on_login",
    "Automatically set all granted roles as active after the user has "
    "authenticated successfully.",
    GLOBAL_VAR(opt_always_activate_granted_roles), CMD_LINE(OPT_ARG),
    DEFAULT(false), NO_MUTEX_GUARD, NOT_IN_BINLOG, ON_CHECK(0), ON_UPDATE(0));

static PolyLock_mutex plock_sys_password_history(&LOCK_password_history);
static Sys_var_uint Sys_password_history(
    "password_history",
    "The number of old passwords to check in the history."
    " Set to 0 (the default) to turn the checks off",
    GLOBAL_VAR(global_password_history), CMD_LINE(REQUIRED_ARG),
    VALID_RANGE(0, UINT_MAX32), DEFAULT(0), BLOCK_SIZE(1),
    &plock_sys_password_history);

static PolyLock_mutex plock_sys_password_reuse_interval(
    &LOCK_password_reuse_interval);
static Sys_var_uint Sys_password_reuse_interval(
    "password_reuse_interval",
    "The minimum number of days that need to pass before a password can "
    "be reused. Set to 0 (the default) to turn the checks off",
    GLOBAL_VAR(global_password_reuse_interval), CMD_LINE(REQUIRED_ARG),
    VALID_RANGE(0, UINT_MAX32), DEFAULT(0), BLOCK_SIZE(1),
    &plock_sys_password_reuse_interval);

static bool check_resultset_metadata(sys_var *, THD *thd, set_var *var) {
  /*
    Set @@resultset_metadata to the value other than FULL only if
    the client supports it.
  */
  if (var->save_result.ulonglong_value != RESULTSET_METADATA_FULL &&
      !thd->get_protocol()->has_client_capability(
          CLIENT_OPTIONAL_RESULTSET_METADATA)) {
    my_error(ER_CLIENT_DOES_NOT_SUPPORT, MYF(0), "optional metadata transfer");
    return true;
  }
  return false;
}

static const char *resultset_metadata_names[] = {"NONE", "FULL", NullS};

static Sys_var_enum Sys_resultset_metadata(
    "resultset_metadata",
    "Controls what meatadata the server will send to the client: "
    "either FULL (default) for all metadata, NONE for no metadata.",
    SESSION_ONLY(resultset_metadata), NO_CMD_LINE, resultset_metadata_names,
    DEFAULT(static_cast<ulong>(RESULTSET_METADATA_FULL)), NO_MUTEX_GUARD,
    NOT_IN_BINLOG, ON_CHECK(check_resultset_metadata), ON_UPDATE(0));

static bool check_binlog_row_value_options(sys_var *self, THD *thd,
                                           set_var *var) {
  DBUG_ENTER("check_binlog_row_value_options");
  if (check_super_outside_trx_outside_sf_outside_sp(self, thd, var))
    DBUG_RETURN(true);
  if (var->save_result.ulonglong_value != 0) {
    const char *msg = NULL;
    int code = ER_WARN_BINLOG_PARTIAL_UPDATES_DISABLED;
    if (!mysql_bin_log.is_open())
      msg = "the binary log is closed";
    else if (!var->is_global_persist()) {
      if (!thd->variables.sql_log_bin)
        msg = "the binary log is disabled";
      else if (thd->variables.binlog_format == BINLOG_FORMAT_STMT)
        msg = "binlog_format=STATEMENT";
      else if (log_bin_use_v1_row_events) {
        msg = "binlog_row_value_options=PARTIAL_JSON";
        code = ER_WARN_BINLOG_V1_ROW_EVENTS_DISABLED;
      } else if (thd->variables.binlog_row_image == BINLOG_ROW_IMAGE_FULL) {
        msg = "binlog_row_image=FULL";
        code = ER_WARN_BINLOG_PARTIAL_UPDATES_SUGGESTS_PARTIAL_IMAGES;
      }
    } else {
      if (global_system_variables.binlog_format == BINLOG_FORMAT_STMT)
        msg = "binlog_format=STATEMENT";
      else if (log_bin_use_v1_row_events) {
        msg = "binlog_row_value_options=PARTIAL_JSON";
        code = ER_WARN_BINLOG_V1_ROW_EVENTS_DISABLED;
      } else if (global_system_variables.binlog_row_image ==
                 BINLOG_ROW_IMAGE_FULL) {
        msg = "binlog_row_image=FULL";
        code = ER_WARN_BINLOG_PARTIAL_UPDATES_SUGGESTS_PARTIAL_IMAGES;
      }
    }
    if (msg) {
      switch (code) {
        case ER_WARN_BINLOG_PARTIAL_UPDATES_DISABLED:
        case ER_WARN_BINLOG_PARTIAL_UPDATES_SUGGESTS_PARTIAL_IMAGES:
          push_warning_printf(thd, Sql_condition::SL_WARNING, code,
                              ER_THD(thd, code), msg, "PARTIAL_JSON");
          break;
        case ER_WARN_BINLOG_V1_ROW_EVENTS_DISABLED:
          push_warning_printf(thd, Sql_condition::SL_WARNING, code,
                              ER_THD(thd, code), msg);
          break;
        default:
          DBUG_ASSERT(0); /* purecov: deadcode */
      }
    }
  }

  DBUG_RETURN(false);
}

const char *binlog_row_value_options_names[] = {"PARTIAL_JSON", 0};
static Sys_var_set Sys_binlog_row_value_options(
    "binlog_row_value_options",
    "When set to PARTIAL_JSON, this option enables a space-efficient "
    "row-based binary log format for UPDATE statements that modify a "
    "JSON value using only the functions JSON_SET, JSON_REPLACE, and "
    "JSON_REMOVE. For such updates, only the modified parts of the "
    "JSON document are included in the binary log, so small changes of "
    "big documents may need significantly less space.",
    SESSION_VAR(binlog_row_value_options), CMD_LINE(REQUIRED_ARG),
    binlog_row_value_options_names, DEFAULT(0), NO_MUTEX_GUARD, NOT_IN_BINLOG,
    ON_CHECK(check_binlog_row_value_options));

static bool check_keyring_access(sys_var *, THD *thd, set_var *) {
  if (!thd->security_context()->check_access(SUPER_ACL) &&
      !(thd->security_context()
            ->has_global_grant(STRING_WITH_LEN("ENCRYPTION_KEY_ADMIN"))
            .first)) {
    my_error(ER_KEYRING_ACCESS_DENIED_ERROR, MYF(0),
             "SUPER or ENCRYPTION_KEY_ADMIN");
    return true;
  }
  return false;
}

/**
  This is a mutex used to protect global variable @@keyring_operations.
*/
static PolyLock_mutex PLock_keyring_operations(&LOCK_keyring_operations);
/**
  This variable provides access to keyring service APIs. When this variable
  is disabled calls to keyring_key_generate(), keyring_key_store() and
  keyring_key_remove() will report error until this variable is enabled.
  This variable is protected under a mutex named PLock_keyring_operations.
  To access this variable you must first set this mutex.

  @sa PLock_keyring_operations
*/
static Sys_var_bool Sys_keyring_operations(
    "keyring_operations",
    "This variable provides access to keyring service APIs. When this "
    "option is disabled calls to keyring_key_generate(), keyring_key_store() "
    "and keyring_key_remove() will report error until this variable is "
    "enabled.",
    NON_PERSIST GLOBAL_VAR(opt_keyring_operations), NO_CMD_LINE, DEFAULT(true),
    &PLock_keyring_operations, NOT_IN_BINLOG, ON_CHECK(check_keyring_access),
    ON_UPDATE(0));

static bool check_default_collation_for_utf8mb4(sys_var *self, THD *thd,
                                                set_var *var) {
  if (check_collation_not_null(self, thd, var)) {
    return true;
  }

  if (!var->value)
    var->save_result.ptr = reinterpret_cast<void *>(self->get_default());

  auto cs = static_cast<const CHARSET_INFO *>(var->save_result.ptr);
  if (cs == &my_charset_utf8mb4_0900_ai_ci ||
      cs == &my_charset_utf8mb4_general_ci)
    return check_has_super(self, thd, var);

  my_error(ER_INVALID_DEFAULT_UTF8MB4_COLLATION, MYF(0), cs->name);
  return true;
}

static Sys_var_struct<CHARSET_INFO, Get_name> Sys_default_collation_for_utf8mb4(
    "default_collation_for_utf8mb4",
    "Controls default collation for utf8mb4 while replicating implicit "
    "utf8mb4 collations.",
    SESSION_VAR(default_collation_for_utf8mb4), NO_CMD_LINE,
    DEFAULT(&my_charset_utf8mb4_0900_ai_ci), NO_MUTEX_GUARD, IN_BINLOG,
    ON_CHECK(check_default_collation_for_utf8mb4),
    ON_UPDATE(update_deprecated));

static Sys_var_bool Sys_show_create_table_verbosity(
    "show_create_table_verbosity",
    "When this option is enabled, it increases the verbosity of "
    "'SHOW CREATE TABLE'.",
    SESSION_VAR(show_create_table_verbosity), CMD_LINE(OPT_ARG), DEFAULT(false),
    NO_MUTEX_GUARD, NOT_IN_BINLOG, ON_CHECK(0), ON_UPDATE(0));

static const char *use_secondary_engine_values[] = {"OFF", "ON", "FORCED",
                                                    nullptr};
static Sys_var_enum Sys_use_secondary_engine(
    "use_secondary_engine",
    "Controls preparation of SELECT statements against secondary storage "
    "engine. Valid values: OFF/ON/FORCED. OFF = Prepare only against primary "
    "storage engine. ON = First prepare against secondary storage engine, "
    "reprepare against primary storage engine if error. FORCED = Prepare all "
    "SELECT statements referencing one or more base tables only against "
    "secondary storage engine.",
    HINT_UPDATEABLE SESSION_ONLY(use_secondary_engine), NO_CMD_LINE,
    use_secondary_engine_values, DEFAULT(SECONDARY_ENGINE_ON), NO_MUTEX_GUARD,
    NOT_IN_BINLOG, ON_CHECK(nullptr), ON_UPDATE(nullptr));

static Sys_var_bool Sys_sql_require_primary_key{
    "sql_require_primary_key",
    "When set, tables must be created with a primary key, and an existing "
    "primary key cannot be removed with 'ALTER TABLE'. Attempts to do so "
    "will result in an error.",
    HINT_UPDATEABLE SESSION_VAR(sql_require_primary_key),
    CMD_LINE(OPT_ARG),
    DEFAULT(false),
    NO_MUTEX_GUARD,
    IN_BINLOG,
    ON_CHECK(check_has_super)};<|MERGE_RESOLUTION|>--- conflicted
+++ resolved
@@ -3432,20 +3432,8 @@
   return false;
 }
 
-<<<<<<< HEAD
-void PolyLock_lock_log::rdlock() {
-  mysql_mutex_lock(mysql_bin_log.get_log_lock());
-}
-
-void PolyLock_lock_log::wrlock() {
-  mysql_mutex_lock(mysql_bin_log.get_log_lock());
-}
-
-void PolyLock_lock_log::unlock() {
-  mysql_mutex_unlock(mysql_bin_log.get_log_lock());
-}
-
-static PolyLock_lock_log PLock_log;
+static PolyLock_mutex PLock_slave_trans_dep_tracker(
+    &LOCK_slave_trans_dep_tracker);
 static const char *opt_binlog_transaction_dependency_tracking_names[] = {
     "COMMIT_ORDER", "WRITESET", "WRITESET_SESSION", NullS};
 static Sys_var_enum Binlog_transaction_dependency_tracking(
@@ -3456,8 +3444,8 @@
     "Possible values are COMMIT_ORDER, WRITESET and WRITESET_SESSION.",
     GLOBAL_VAR(mysql_bin_log.m_dependency_tracker.m_opt_tracking_mode),
     CMD_LINE(REQUIRED_ARG), opt_binlog_transaction_dependency_tracking_names,
-    DEFAULT(DEPENDENCY_TRACKING_COMMIT_ORDER), &PLock_log, NOT_IN_BINLOG,
-    ON_CHECK(check_binlog_transaction_dependency_tracking),
+    DEFAULT(DEPENDENCY_TRACKING_COMMIT_ORDER), &PLock_slave_trans_dep_tracker,
+    NOT_IN_BINLOG, ON_CHECK(check_binlog_transaction_dependency_tracking),
     ON_UPDATE(update_binlog_transaction_dependency_tracking));
 static Sys_var_ulong Binlog_transaction_dependency_history_size(
     "binlog_transaction_dependency_history_size",
@@ -3465,7 +3453,8 @@
     GLOBAL_VAR(mysql_bin_log.m_dependency_tracker.get_writeset()
                    ->m_opt_max_history_size),
     CMD_LINE(REQUIRED_ARG, 0), VALID_RANGE(1, 1000000), DEFAULT(25000),
-    BLOCK_SIZE(1), &PLock_log, NOT_IN_BINLOG, ON_CHECK(NULL), ON_UPDATE(NULL));
+    BLOCK_SIZE(1), &PLock_slave_trans_dep_tracker, NOT_IN_BINLOG,
+    ON_CHECK(NULL), ON_UPDATE(NULL));
 
 static Sys_var_bool Sys_slave_preserve_commit_order(
     "slave_preserve_commit_order",
@@ -3491,41 +3480,6 @@
   global_var(char *) = new_val;
   return false;
 }
-=======
-static PolyLock_mutex
-PLock_slave_trans_dep_tracker(&LOCK_slave_trans_dep_tracker);
-static const char *opt_binlog_transaction_dependency_tracking_names[]=
-       {"COMMIT_ORDER", "WRITESET", "WRITESET_SESSION", NullS};
-static Sys_var_enum Binlog_transaction_dependency_tracking(
-       "binlog_transaction_dependency_tracking",
-       "Selects the source of dependency information from which to "
-       "assess which transactions can be executed in parallel by the "
-       "slave's multi-threaded applier. "
-       "Possible values are COMMIT_ORDER, WRITESET and WRITESET_SESSION.",
-       GLOBAL_VAR(mysql_bin_log.m_dependency_tracker.m_opt_tracking_mode),
-       CMD_LINE(REQUIRED_ARG), opt_binlog_transaction_dependency_tracking_names,
-       DEFAULT(DEPENDENCY_TRACKING_COMMIT_ORDER),
-       &PLock_slave_trans_dep_tracker,
-       NOT_IN_BINLOG, ON_CHECK(check_binlog_transaction_dependency_tracking),
-       ON_UPDATE(update_binlog_transaction_dependency_tracking));
-static Sys_var_ulong Binlog_transaction_dependency_history_size(
-       "binlog_transaction_dependency_history_size",
-       "Maximum number of rows to keep in the writeset history.",
-       GLOBAL_VAR(mysql_bin_log.m_dependency_tracker.get_writeset()->m_opt_max_history_size),
-       CMD_LINE(REQUIRED_ARG, 0), VALID_RANGE(1, 1000000), DEFAULT(25000),
-       BLOCK_SIZE(1), &PLock_slave_trans_dep_tracker, NOT_IN_BINLOG, ON_CHECK(NULL),
-       ON_UPDATE(NULL));
-
-static Sys_var_mybool Sys_slave_preserve_commit_order(
-       "slave_preserve_commit_order",
-       "Force slave workers to make commits in the same order as on the master. "
-       "Disabled by default.",
-       GLOBAL_VAR(opt_slave_preserve_commit_order), CMD_LINE(OPT_ARG),
-       DEFAULT(FALSE), NO_MUTEX_GUARD, NOT_IN_BINLOG,
-       ON_CHECK(check_slave_stopped),
-       ON_UPDATE(NULL));
-#endif
->>>>>>> 38a6d1d0
 
 bool Sys_var_enum_binlog_checksum::global_update(THD *thd, set_var *var) {
   bool check_purge = false;
