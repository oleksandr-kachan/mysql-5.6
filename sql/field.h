/* Copyright (C) 2000-2006 MySQL AB

   This program is free software; you can redistribute it and/or modify
   it under the terms of the GNU General Public License as published by
   the Free Software Foundation; version 2 of the License.

   This program is distributed in the hope that it will be useful,
   but WITHOUT ANY WARRANTY; without even the implied warranty of
   MERCHANTABILITY or FITNESS FOR A PARTICULAR PURPOSE.  See the
   GNU General Public License for more details.

   You should have received a copy of the GNU General Public License
   along with this program; if not, write to the Free Software
   Foundation, Inc., 59 Temple Place, Suite 330, Boston, MA  02111-1307  USA */

/*
  Because of the function new_field() all field classes that have static
  variables must declare the size_of() member function.
*/

#ifdef USE_PRAGMA_INTERFACE
#pragma interface			/* gcc class implementation */
#endif

#define NOT_FIXED_DEC			31
#define DATETIME_DEC                     6
const uint32 max_field_size= (uint32) 4294967295U;

class Send_field;
class Protocol;
class Create_field;
class Relay_log_info;

struct st_cache_field;
int field_conv(Field *to,Field *from);

inline uint get_enum_pack_length(int elements)
{
  return elements < 256 ? 1 : 2;
}

inline uint get_set_pack_length(int elements)
{
  uint len= (elements + 7) / 8;
  return len > 4 ? 8 : len;
}

class Field
{
  Field(const Item &);				/* Prevent use of these */
  void operator=(Field &);
public:
<<<<<<< HEAD
  static void *operator new(size_t size) {return sql_alloc(size); }
=======
  static void *operator new(size_t size) throw ()
  { return (void*) sql_alloc((uint) size); }
>>>>>>> e087c05d
  static void operator delete(void *ptr_arg, size_t size) { TRASH(ptr_arg, size); }

  uchar		*ptr;			// Position to field in record
  uchar		*null_ptr;		// Byte where null_bit is
  /*
    Note that you can use table->in_use as replacement for current_thd member 
    only inside of val_*() and store() members (e.g. you can't use it in cons)
  */
  struct st_table *table;		// Pointer for table
  struct st_table *orig_table;		// Pointer to original table
  const char	**table_name, *field_name;
  LEX_STRING	comment;
  /* Field is part of the following keys */
  key_map	key_start, part_of_key, part_of_key_not_clustered;
  key_map       part_of_sortkey;
  /* 
    We use three additional unireg types for TIMESTAMP to overcome limitation 
    of current binary format of .frm file. We'd like to be able to support 
    NOW() as default and on update value for such fields but unable to hold 
    this info anywhere except unireg_check field. This issue will be resolved
    in more clean way with transition to new text based .frm format.
    See also comment for Field_timestamp::Field_timestamp().
  */
  enum utype  { NONE,DATE,SHIELD,NOEMPTY,CASEUP,PNR,BGNR,PGNR,YES,NO,REL,
		CHECK,EMPTY,UNKNOWN_FIELD,CASEDN,NEXT_NUMBER,INTERVAL_FIELD,
                BIT_FIELD, TIMESTAMP_OLD_FIELD, CAPITALIZE, BLOB_FIELD,
                TIMESTAMP_DN_FIELD, TIMESTAMP_UN_FIELD, TIMESTAMP_DNUN_FIELD};
  enum geometry_type
  {
    GEOM_GEOMETRY = 0, GEOM_POINT = 1, GEOM_LINESTRING = 2, GEOM_POLYGON = 3,
    GEOM_MULTIPOINT = 4, GEOM_MULTILINESTRING = 5, GEOM_MULTIPOLYGON = 6,
    GEOM_GEOMETRYCOLLECTION = 7
  };
  enum imagetype { itRAW, itMBR};

  utype		unireg_check;
  uint32	field_length;		// Length of field
  uint32	flags;
  uint16        field_index;            // field number in fields array
  uchar		null_bit;		// Bit used to test null bit
  /**
     If true, this field was created in create_tmp_field_from_item from a NULL
     value. This means that the type of the field is just a guess, and the type
     may be freely coerced to another type.

     @see create_tmp_field_from_item
     @see Item_type_holder::get_real_type

   */
  bool is_created_from_null_item;

  Field(uchar *ptr_arg,uint32 length_arg,uchar *null_ptr_arg,
        uchar null_bit_arg, utype unireg_check_arg,
        const char *field_name_arg);
  virtual ~Field() {}
  /* Store functions returns 1 on overflow and -1 on fatal error */
  virtual int  store(const char *to, uint length,CHARSET_INFO *cs)=0;
  virtual int  store(double nr)=0;
  virtual int  store(longlong nr, bool unsigned_val)=0;
  virtual int  store_decimal(const my_decimal *d)=0;
  virtual int store_time(MYSQL_TIME *ltime, timestamp_type t_type);
  int store(const char *to, uint length, CHARSET_INFO *cs,
            enum_check_fields check_level);
  virtual double val_real(void)=0;
  virtual longlong val_int(void)=0;
  virtual my_decimal *val_decimal(my_decimal *);
  inline String *val_str(String *str) { return val_str(str, str); }
  /*
     val_str(buf1, buf2) gets two buffers and should use them as follows:
     if it needs a temp buffer to convert result to string - use buf1
       example Field_tiny::val_str()
     if the value exists as a string already - use buf2
       example Field_string::val_str()
     consequently, buf2 may be created as 'String buf;' - no memory
     will be allocated for it. buf1 will be allocated to hold a
     value if it's too small. Using allocated buffer for buf2 may result in
     an unnecessary free (and later, may be an alloc).
     This trickery is used to decrease a number of malloc calls.
  */
  virtual String *val_str(String*,String *)=0;
  String *val_int_as_str(String *val_buffer, my_bool unsigned_flag);
  /*
   str_needs_quotes() returns TRUE if the value returned by val_str() needs
   to be quoted when used in constructing an SQL query.
  */
  virtual bool str_needs_quotes() { return FALSE; }
  virtual Item_result result_type () const=0;
  virtual Item_result cmp_type () const { return result_type(); }
  virtual Item_result cast_to_int_type () const { return result_type(); }
  static bool type_can_have_key_part(enum_field_types);
  static enum_field_types field_type_merge(enum_field_types, enum_field_types);
  static Item_result result_merge_type(enum_field_types);
  virtual bool eq(Field *field)
  {
    return (ptr == field->ptr && null_ptr == field->null_ptr &&
            null_bit == field->null_bit);
  }
  virtual bool eq_def(Field *field);
  
  /*
    pack_length() returns size (in bytes) used to store field data in memory
    (i.e. it returns the maximum size of the field in a row of the table,
    which is located in RAM).
  */
  virtual uint32 pack_length() const { return (uint32) field_length; }

  /*
    pack_length_in_rec() returns size (in bytes) used to store field data on
    storage (i.e. it returns the maximal size of the field in a row of the
    table, which is located on disk).
  */
  virtual uint32 pack_length_in_rec() const { return pack_length(); }
  virtual int compatible_field_size(uint field_metadata,
                                    const Relay_log_info *);
  virtual uint pack_length_from_metadata(uint field_metadata)
  { return field_metadata; }
  /*
    This method is used to return the size of the data in a row-based
    replication row record. The default implementation of returning 0 is
    designed to allow fields that do not use metadata to return TRUE (1)
    from compatible_field_size() which uses this function in the comparison.
    The default value for field metadata for fields that do not have 
    metadata is 0. Thus, 0 == 0 means the fields are compatible in size.

    Note: While most classes that override this method return pack_length(),
    the classes Field_string, Field_varstring, and Field_blob return 
    field_length + 1, field_length, and pack_length_no_ptr() respectfully.
  */
  virtual uint row_pack_length() { return 0; }
  virtual int save_field_metadata(uchar *first_byte)
  { return do_save_field_metadata(first_byte); }

  /*
    data_length() return the "real size" of the data in memory.
  */
  virtual uint32 data_length() { return pack_length(); }
  virtual uint32 sort_length() const { return pack_length(); }

  /**
     Get the maximum size of the data in packed format.

     @return Maximum data length of the field when packed using the
     Field::pack() function.
   */
  virtual uint32 max_data_length() const {
    return pack_length();
  };

  virtual int reset(void) { bzero(ptr,pack_length()); return 0; }
  virtual void reset_fields() {}
  virtual void set_default()
  {
    my_ptrdiff_t l_offset= (my_ptrdiff_t) (table->s->default_values -
					  table->record[0]);
    memcpy(ptr, ptr + l_offset, pack_length());
    if (null_ptr)
      *null_ptr= ((*null_ptr & (uchar) ~null_bit) |
		  null_ptr[l_offset] & null_bit);
  }
  virtual bool binary() const { return 1; }
  virtual bool zero_pack() const { return 1; }
  virtual enum ha_base_keytype key_type() const { return HA_KEYTYPE_BINARY; }
  virtual uint32 key_length() const { return pack_length(); }
  virtual enum_field_types type() const =0;
  virtual enum_field_types real_type() const { return type(); }
  inline  int cmp(const uchar *str) { return cmp(ptr,str); }
  virtual int cmp_max(const uchar *a, const uchar *b, uint max_len)
    { return cmp(a, b); }
  virtual int cmp(const uchar *,const uchar *)=0;
  virtual int cmp_binary(const uchar *a,const uchar *b, uint32 max_length=~0L)
  { return memcmp(a,b,pack_length()); }
  virtual int cmp_offset(uint row_offset)
  { return cmp(ptr,ptr+row_offset); }
  virtual int cmp_binary_offset(uint row_offset)
  { return cmp_binary(ptr, ptr+row_offset); };
  virtual int key_cmp(const uchar *a,const uchar *b)
  { return cmp(a, b); }
  virtual int key_cmp(const uchar *str, uint length)
  { return cmp(ptr,str); }
  virtual uint decimals() const { return 0; }
  /*
    Caller beware: sql_type can change str.Ptr, so check
    ptr() to see if it changed if you are using your own buffer
    in str and restore it with set() if needed
  */
  virtual void sql_type(String &str) const =0;
  virtual uint size_of() const =0;		// For new field
  inline bool is_null(my_ptrdiff_t row_offset= 0)
  { return null_ptr ? (null_ptr[row_offset] & null_bit ? 1 : 0) : table->null_row; }
  inline bool is_real_null(my_ptrdiff_t row_offset= 0)
    { return null_ptr ? (null_ptr[row_offset] & null_bit ? 1 : 0) : 0; }
  inline bool is_null_in_record(const uchar *record)
  {
    if (!null_ptr)
      return 0;
    return test(record[(uint) (null_ptr -table->record[0])] &
		null_bit);
  }
  inline bool is_null_in_record_with_offset(my_ptrdiff_t offset)
  {
    if (!null_ptr)
      return 0;
    return test(null_ptr[offset] & null_bit);
  }
  inline void set_null(my_ptrdiff_t row_offset= 0)
    { if (null_ptr) null_ptr[row_offset]|= null_bit; }
  inline void set_notnull(my_ptrdiff_t row_offset= 0)
    { if (null_ptr) null_ptr[row_offset]&= (uchar) ~null_bit; }
  inline bool maybe_null(void) { return null_ptr != 0 || table->maybe_null; }
  inline bool real_maybe_null(void) { return null_ptr != 0; }

  enum {
    LAST_NULL_BYTE_UNDEF= 0
  };

  /*
    Find the position of the last null byte for the field.

    SYNOPSIS
      last_null_byte()

    DESCRIPTION
      Return a pointer to the last byte of the null bytes where the
      field conceptually is placed.

    RETURN VALUE
      The position of the last null byte relative to the beginning of
      the record. If the field does not use any bits of the null
      bytes, the value 0 (LAST_NULL_BYTE_UNDEF) is returned.
   */
  size_t last_null_byte() const {
    size_t bytes= do_last_null_byte();
    DBUG_PRINT("debug", ("last_null_byte() ==> %ld", (long) bytes));
    DBUG_ASSERT(bytes <= table->s->null_bytes);
    return bytes;
  }

  virtual void make_field(Send_field *);
  virtual void sort_string(uchar *buff,uint length)=0;
  virtual bool optimize_range(uint idx, uint part);
  /*
    This should be true for fields which, when compared with constant
    items, can be casted to longlong. In this case we will at 'fix_fields'
    stage cast the constant items to longlongs and at the execution stage
    use field->val_int() for comparison.  Used to optimize clauses like
    'a_column BETWEEN date_const, date_const'.
  */
  virtual bool can_be_compared_as_longlong() const { return FALSE; }
  virtual void free() {}
  virtual Field *new_field(MEM_ROOT *root, struct st_table *new_table,
                           bool keep_type);
  virtual Field *new_key_field(MEM_ROOT *root, struct st_table *new_table,
                               uchar *new_ptr, uchar *new_null_ptr,
                               uint new_null_bit);
  Field *clone(MEM_ROOT *mem_root, struct st_table *new_table);
  inline void move_field(uchar *ptr_arg,uchar *null_ptr_arg,uchar null_bit_arg)
  {
    ptr=ptr_arg; null_ptr=null_ptr_arg; null_bit=null_bit_arg;
  }
  inline void move_field(uchar *ptr_arg) { ptr=ptr_arg; }
  virtual void move_field_offset(my_ptrdiff_t ptr_diff)
  {
    ptr=ADD_TO_PTR(ptr,ptr_diff, uchar*);
    if (null_ptr)
      null_ptr=ADD_TO_PTR(null_ptr,ptr_diff,uchar*);
  }
  virtual void get_image(uchar *buff, uint length, CHARSET_INFO *cs)
    { memcpy(buff,ptr,length); }
  virtual void set_image(const uchar *buff,uint length, CHARSET_INFO *cs)
    { memcpy(ptr,buff,length); }


  /*
    Copy a field part into an output buffer.

    SYNOPSIS
      Field::get_key_image()
      buff   [out] output buffer
      length       output buffer size
      type         itMBR for geometry blobs, otherwise itRAW

    DESCRIPTION
      This function makes a copy of field part of size equal to or
      less than "length" parameter value.
      For fields of string types (CHAR, VARCHAR, TEXT) the rest of buffer
      is padded by zero byte.

    NOTES
      For variable length character fields (i.e. UTF-8) the "length"
      parameter means a number of output buffer bytes as if all field
      characters have maximal possible size (mbmaxlen). In the other words,
      "length" parameter is a number of characters multiplied by
      field_charset->mbmaxlen.

    RETURN
      Number of copied bytes (excluding padded zero bytes -- see above).
  */

  virtual uint get_key_image(uchar *buff, uint length, imagetype type)
  {
    get_image(buff, length, &my_charset_bin);
    return length;
  }
  virtual void set_key_image(const uchar *buff,uint length)
    { set_image(buff,length, &my_charset_bin); }
  inline longlong val_int_offset(uint row_offset)
    {
      ptr+=row_offset;
      longlong tmp=val_int();
      ptr-=row_offset;
      return tmp;
    }
  inline longlong val_int(const uchar *new_ptr)
  {
    uchar *old_ptr= ptr;
    longlong return_value;
    ptr= (uchar*) new_ptr;
    return_value= val_int();
    ptr= old_ptr;
    return return_value;
  }
  inline String *val_str(String *str, const uchar *new_ptr)
  {
    uchar *old_ptr= ptr;
    ptr= (uchar*) new_ptr;
    val_str(str);
    ptr= old_ptr;
    return str;
  }
  virtual bool send_binary(Protocol *protocol);

  virtual uchar *pack(uchar *to, const uchar *from,
                      uint max_length, bool low_byte_first);
  /**
     @overload Field::pack(uchar*, const uchar*, uint, bool)
  */
  uchar *pack(uchar *to, const uchar *from)
  {
    DBUG_ENTER("Field::pack");
    uchar *result= this->pack(to, from, UINT_MAX, table->s->db_low_byte_first);
    DBUG_RETURN(result);
  }

  virtual const uchar *unpack(uchar* to, const uchar *from,
                              uint param_data, bool low_byte_first);
  /**
     @overload Field::unpack(uchar*, const uchar*, uint, bool)
  */
  const uchar *unpack(uchar* to, const uchar *from)
  {
    DBUG_ENTER("Field::unpack");
    const uchar *result= unpack(to, from, 0U, table->s->db_low_byte_first);
    DBUG_RETURN(result);
  }

  virtual uchar *pack_key(uchar* to, const uchar *from,
                          uint max_length, bool low_byte_first)
  {
    return pack(to, from, max_length, low_byte_first);
  }
  virtual uchar *pack_key_from_key_image(uchar* to, const uchar *from,
					uint max_length, bool low_byte_first)
  {
    return pack(to, from, max_length, low_byte_first);
  }
  virtual const uchar *unpack_key(uchar* to, const uchar *from,
                                  uint max_length, bool low_byte_first)
  {
    return unpack(to, from, max_length, low_byte_first);
  }
  virtual uint packed_col_length(const uchar *to, uint length)
  { return length;}
  virtual uint max_packed_col_length(uint max_length)
  { return max_length;}

  virtual int pack_cmp(const uchar *a,const uchar *b, uint key_length_arg,
                       my_bool insert_or_update)
  { return cmp(a,b); }
  virtual int pack_cmp(const uchar *b, uint key_length_arg,
                       my_bool insert_or_update)
  { return cmp(ptr,b); }
  uint offset(uchar *record)
  {
    return (uint) (ptr - record);
  }
  void copy_from_tmp(int offset);
  uint fill_cache_field(struct st_cache_field *copy);
  virtual bool get_date(MYSQL_TIME *ltime,uint fuzzydate);
  virtual bool get_time(MYSQL_TIME *ltime);
  virtual CHARSET_INFO *charset(void) const { return &my_charset_bin; }
  virtual CHARSET_INFO *sort_charset(void) const { return charset(); }
  virtual bool has_charset(void) const { return FALSE; }
  virtual void set_charset(CHARSET_INFO *charset_arg) { }
  virtual enum Derivation derivation(void) const
  { return DERIVATION_IMPLICIT; }
  virtual void set_derivation(enum Derivation derivation_arg) { }
  bool set_warning(MYSQL_ERROR::enum_warning_level, unsigned int code,
                   int cuted_increment);
  void set_datetime_warning(MYSQL_ERROR::enum_warning_level, uint code, 
                            const char *str, uint str_len,
                            timestamp_type ts_type, int cuted_increment);
  void set_datetime_warning(MYSQL_ERROR::enum_warning_level, uint code, 
                            longlong nr, timestamp_type ts_type,
                            int cuted_increment);
  void set_datetime_warning(MYSQL_ERROR::enum_warning_level, const uint code, 
                            double nr, timestamp_type ts_type);
  inline bool check_overflow(int op_result)
  {
    return (op_result == E_DEC_OVERFLOW);
  }
  int warn_if_overflow(int op_result);
  void init(TABLE *table_arg)
  {
    orig_table= table= table_arg;
    table_name= &table_arg->alias;
  }

  /* maximum possible display length */
  virtual uint32 max_display_length()= 0;

  virtual uint is_equal(Create_field *new_field);
  /* convert decimal to longlong with overflow check */
  longlong convert_decimal2longlong(const my_decimal *val, bool unsigned_flag,
                                    int *err);
  /* The max. number of characters */
  inline uint32 char_length() const
  {
    return field_length / charset()->mbmaxlen;
  }

  virtual geometry_type get_geometry_type()
  {
    /* shouldn't get here. */
    DBUG_ASSERT(0);
    return GEOM_GEOMETRY;
  }
  /* Hash value */
  virtual void hash(ulong *nr, ulong *nr2);
  friend bool reopen_table(THD *,struct st_table *,bool);
  friend int cre_myisam(char * name, register TABLE *form, uint options,
			ulonglong auto_increment_value);
  friend class Copy_field;
  friend class Item_avg_field;
  friend class Item_std_field;
  friend class Item_sum_num;
  friend class Item_sum_sum;
  friend class Item_sum_str;
  friend class Item_sum_count;
  friend class Item_sum_avg;
  friend class Item_sum_std;
  friend class Item_sum_min;
  friend class Item_sum_max;
  friend class Item_func_group_concat;

private:
  /*
    Primitive for implementing last_null_byte().

    SYNOPSIS
      do_last_null_byte()

    DESCRIPTION
      Primitive for the implementation of the last_null_byte()
      function. This represents the inheritance interface and can be
      overridden by subclasses.
   */
  virtual size_t do_last_null_byte() const;

/**
   Retrieve the field metadata for fields.

   This default implementation returns 0 and saves 0 in the metadata_ptr
   value.

   @param   metadata_ptr   First byte of field metadata

   @returns 0 no bytes written.
*/
  virtual int do_save_field_metadata(uchar *metadata_ptr)
  { return 0; }

protected:
  /*
    Helper function to pack()/unpack() int32 values
  */
  static void handle_int32(uchar *to, const uchar *from,
                           bool low_byte_first_from, bool low_byte_first_to)
  {
    int32 val;
#ifdef WORDS_BIGENDIAN
    if (low_byte_first_from)
      val = sint4korr(from);
    else
#endif
      longget(val, from);

#ifdef WORDS_BIGENDIAN
    if (low_byte_first_to)
      int4store(to, val);
    else
#endif
      longstore(to, val);
  }

  /*
    Helper function to pack()/unpack() int64 values
  */
  static void handle_int64(uchar* to, const uchar *from,
                           bool low_byte_first_from, bool low_byte_first_to)
  {
    int64 val;
#ifdef WORDS_BIGENDIAN
    if (low_byte_first_from)
      val = sint8korr(from);
    else
#endif
      longlongget(val, from);

#ifdef WORDS_BIGENDIAN
    if (low_byte_first_to)
      int8store(to, val);
    else
#endif
      longlongstore(to, val);
  }

  uchar *pack_int32(uchar *to, const uchar *from, bool low_byte_first_to)
  {
    handle_int32(to, from, table->s->db_low_byte_first, low_byte_first_to);
    return to  + sizeof(int32);
  }

  const uchar *unpack_int32(uchar* to, const uchar *from,
                            bool low_byte_first_from)
  {
    handle_int32(to, from, low_byte_first_from, table->s->db_low_byte_first);
    return from + sizeof(int32);
  }

  uchar *pack_int64(uchar* to, const uchar *from, bool low_byte_first_to)
  {
    handle_int64(to, from, table->s->db_low_byte_first, low_byte_first_to);
    return to + sizeof(int64);
  }

  const uchar *unpack_int64(uchar* to, const uchar *from,
                            bool low_byte_first_from)
  {
    handle_int64(to, from, low_byte_first_from, table->s->db_low_byte_first);
    return from + sizeof(int64);
  }
};


class Field_num :public Field {
public:
  const uint8 dec;
  bool zerofill,unsigned_flag;	// Purify cannot handle bit fields
  Field_num(uchar *ptr_arg,uint32 len_arg, uchar *null_ptr_arg,
	    uchar null_bit_arg, utype unireg_check_arg,
	    const char *field_name_arg,
            uint8 dec_arg, bool zero_arg, bool unsigned_arg);
  Item_result result_type () const { return REAL_RESULT; }
  void prepend_zeros(String *value);
  void add_zerofill_and_unsigned(String &res) const;
  friend class Create_field;
  void make_field(Send_field *);
  uint decimals() const { return (uint) dec; }
  uint size_of() const { return sizeof(*this); }
  bool eq_def(Field *field);
  int store_decimal(const my_decimal *);
  my_decimal *val_decimal(my_decimal *);
  uint is_equal(Create_field *new_field);
  int check_int(CHARSET_INFO *cs, const char *str, int length,
                const char *int_end, int error);
  bool get_int(CHARSET_INFO *cs, const char *from, uint len, 
               longlong *rnd, ulonglong unsigned_max, 
               longlong signed_min, longlong signed_max);
};


class Field_str :public Field {
protected:
  CHARSET_INFO *field_charset;
  enum Derivation field_derivation;
public:
  Field_str(uchar *ptr_arg,uint32 len_arg, uchar *null_ptr_arg,
	    uchar null_bit_arg, utype unireg_check_arg,
	    const char *field_name_arg, CHARSET_INFO *charset);
  Item_result result_type () const { return STRING_RESULT; }
  uint decimals() const { return NOT_FIXED_DEC; }
  int  store(double nr);
  int  store(longlong nr, bool unsigned_val)=0;
  int  store_decimal(const my_decimal *);
  int  store(const char *to,uint length,CHARSET_INFO *cs)=0;
  uint size_of() const { return sizeof(*this); }
  CHARSET_INFO *charset(void) const { return field_charset; }
  void set_charset(CHARSET_INFO *charset_arg) { field_charset= charset_arg; }
  enum Derivation derivation(void) const { return field_derivation; }
  virtual void set_derivation(enum Derivation derivation_arg)
  { field_derivation= derivation_arg; }
  bool binary() const { return field_charset == &my_charset_bin; }
  uint32 max_display_length() { return field_length; }
  friend class Create_field;
  my_decimal *val_decimal(my_decimal *);
  virtual bool str_needs_quotes() { return TRUE; }
  bool compare_str_field_flags(Create_field *new_field, uint32 flags);
  uint is_equal(Create_field *new_field);
};


/* base class for Field_string, Field_varstring and Field_blob */

class Field_longstr :public Field_str
{
protected:
  int report_if_important_data(const char *ptr, const char *end,
                               bool count_spaces);
public:
  Field_longstr(uchar *ptr_arg, uint32 len_arg, uchar *null_ptr_arg,
                uchar null_bit_arg, utype unireg_check_arg,
                const char *field_name_arg, CHARSET_INFO *charset_arg)
    :Field_str(ptr_arg, len_arg, null_ptr_arg, null_bit_arg, unireg_check_arg,
               field_name_arg, charset_arg)
    {}

  int store_decimal(const my_decimal *d);
  uint32 max_data_length() const;
};

/* base class for float and double and decimal (old one) */
class Field_real :public Field_num {
public:
  my_bool not_fixed;

  Field_real(uchar *ptr_arg, uint32 len_arg, uchar *null_ptr_arg,
             uchar null_bit_arg, utype unireg_check_arg,
             const char *field_name_arg,
             uint8 dec_arg, bool zero_arg, bool unsigned_arg)
    :Field_num(ptr_arg, len_arg, null_ptr_arg, null_bit_arg, unireg_check_arg,
               field_name_arg, dec_arg, zero_arg, unsigned_arg),
    not_fixed(dec_arg >= NOT_FIXED_DEC)
    {}
  int store_decimal(const my_decimal *);
  my_decimal *val_decimal(my_decimal *);
  int truncate(double *nr, double max_length);
  uint32 max_display_length() { return field_length; }
  uint size_of() const { return sizeof(*this); }
  virtual const uchar *unpack(uchar* to, const uchar *from,
                              uint param_data, bool low_byte_first);
  virtual uchar *pack(uchar* to, const uchar *from,
                      uint max_length, bool low_byte_first);
};


class Field_decimal :public Field_real {
public:
  Field_decimal(uchar *ptr_arg, uint32 len_arg, uchar *null_ptr_arg,
		uchar null_bit_arg,
		enum utype unireg_check_arg, const char *field_name_arg,
		uint8 dec_arg,bool zero_arg,bool unsigned_arg)
    :Field_real(ptr_arg, len_arg, null_ptr_arg, null_bit_arg,
                unireg_check_arg, field_name_arg,
                dec_arg, zero_arg, unsigned_arg)
    {}
  enum_field_types type() const { return MYSQL_TYPE_DECIMAL;}
  enum ha_base_keytype key_type() const
  { return zerofill ? HA_KEYTYPE_BINARY : HA_KEYTYPE_NUM; }
  int reset(void);
  int store(const char *to,uint length,CHARSET_INFO *charset);
  int store(double nr);
  int store(longlong nr, bool unsigned_val);
  double val_real(void);
  longlong val_int(void);
  String *val_str(String*,String *);
  int cmp(const uchar *,const uchar *);
  void sort_string(uchar *buff,uint length);
  void overflow(bool negative);
  bool zero_pack() const { return 0; }
  void sql_type(String &str) const;
  virtual const uchar *unpack(uchar* to, const uchar *from,
                              uint param_data, bool low_byte_first)
  {
    return Field::unpack(to, from, param_data, low_byte_first);
  }
  virtual uchar *pack(uchar* to, const uchar *from,
                      uint max_length, bool low_byte_first)
  {
    return Field::pack(to, from, max_length, low_byte_first);
  }
};


/* New decimal/numeric field which use fixed point arithmetic */
class Field_new_decimal :public Field_num {
private:
  int do_save_field_metadata(uchar *first_byte);
public:
  /* The maximum number of decimal digits can be stored */
  uint precision;
  uint bin_size;
  /*
    Constructors take max_length of the field as a parameter - not the
    precision as the number of decimal digits allowed.
    So for example we need to count length from precision handling
    CREATE TABLE ( DECIMAL(x,y)) 
  */
  Field_new_decimal(uchar *ptr_arg, uint32 len_arg, uchar *null_ptr_arg,
                    uchar null_bit_arg,
                    enum utype unireg_check_arg, const char *field_name_arg,
                    uint8 dec_arg, bool zero_arg, bool unsigned_arg);
  Field_new_decimal(uint32 len_arg, bool maybe_null_arg,
                    const char *field_name_arg, uint8 dec_arg,
                    bool unsigned_arg);
  enum_field_types type() const { return MYSQL_TYPE_NEWDECIMAL;}
  enum ha_base_keytype key_type() const { return HA_KEYTYPE_BINARY; }
  Item_result result_type () const { return DECIMAL_RESULT; }
  int  reset(void);
  bool store_value(const my_decimal *decimal_value);
  void set_value_on_overflow(my_decimal *decimal_value, bool sign);
  int  store(const char *to, uint length, CHARSET_INFO *charset);
  int  store(double nr);
  int  store(longlong nr, bool unsigned_val);
  int store_time(MYSQL_TIME *ltime, timestamp_type t_type);
  int  store_decimal(const my_decimal *);
  double val_real(void);
  longlong val_int(void);
  my_decimal *val_decimal(my_decimal *);
  String *val_str(String*, String *);
  int cmp(const uchar *, const uchar *);
  void sort_string(uchar *buff, uint length);
  bool zero_pack() const { return 0; }
  void sql_type(String &str) const;
  uint32 max_display_length() { return field_length; }
  uint size_of() const { return sizeof(*this); } 
  uint32 pack_length() const { return (uint32) bin_size; }
  uint pack_length_from_metadata(uint field_metadata);
  uint row_pack_length() { return pack_length(); }
  int compatible_field_size(uint field_metadata,
                            const Relay_log_info *rli);
  uint is_equal(Create_field *new_field);
  virtual const uchar *unpack(uchar* to, const uchar *from,
                              uint param_data, bool low_byte_first);
};


class Field_tiny :public Field_num {
public:
  Field_tiny(uchar *ptr_arg, uint32 len_arg, uchar *null_ptr_arg,
	     uchar null_bit_arg,
	     enum utype unireg_check_arg, const char *field_name_arg,
	     bool zero_arg, bool unsigned_arg)
    :Field_num(ptr_arg, len_arg, null_ptr_arg, null_bit_arg,
	       unireg_check_arg, field_name_arg,
	       0, zero_arg,unsigned_arg)
    {}
  enum Item_result result_type () const { return INT_RESULT; }
  enum_field_types type() const { return MYSQL_TYPE_TINY;}
  enum ha_base_keytype key_type() const
    { return unsigned_flag ? HA_KEYTYPE_BINARY : HA_KEYTYPE_INT8; }
  int store(const char *to,uint length,CHARSET_INFO *charset);
  int store(double nr);
  int store(longlong nr, bool unsigned_val);
  int reset(void) { ptr[0]=0; return 0; }
  double val_real(void);
  longlong val_int(void);
  String *val_str(String*,String *);
  bool send_binary(Protocol *protocol);
  int cmp(const uchar *,const uchar *);
  void sort_string(uchar *buff,uint length);
  uint32 pack_length() const { return 1; }
  void sql_type(String &str) const;
  uint32 max_display_length() { return 4; }

  virtual uchar *pack(uchar* to, const uchar *from,
                      uint max_length, bool low_byte_first)
  {
    *to= *from;
    return to + 1;
  }

  virtual const uchar *unpack(uchar* to, const uchar *from,
                              uint param_data, bool low_byte_first)
  {
    *to= *from;
    return from + 1;
  }
};


class Field_short :public Field_num {
public:
  Field_short(uchar *ptr_arg, uint32 len_arg, uchar *null_ptr_arg,
	      uchar null_bit_arg,
	      enum utype unireg_check_arg, const char *field_name_arg,
	      bool zero_arg, bool unsigned_arg)
    :Field_num(ptr_arg, len_arg, null_ptr_arg, null_bit_arg,
	       unireg_check_arg, field_name_arg,
	       0, zero_arg,unsigned_arg)
    {}
  Field_short(uint32 len_arg,bool maybe_null_arg, const char *field_name_arg,
	      bool unsigned_arg)
    :Field_num((uchar*) 0, len_arg, maybe_null_arg ? (uchar*) "": 0,0,
	       NONE, field_name_arg, 0, 0, unsigned_arg)
    {}
  enum Item_result result_type () const { return INT_RESULT; }
  enum_field_types type() const { return MYSQL_TYPE_SHORT;}
  enum ha_base_keytype key_type() const
    { return unsigned_flag ? HA_KEYTYPE_USHORT_INT : HA_KEYTYPE_SHORT_INT;}
  int store(const char *to,uint length,CHARSET_INFO *charset);
  int store(double nr);
  int store(longlong nr, bool unsigned_val);
  int reset(void) { ptr[0]=ptr[1]=0; return 0; }
  double val_real(void);
  longlong val_int(void);
  String *val_str(String*,String *);
  bool send_binary(Protocol *protocol);
  int cmp(const uchar *,const uchar *);
  void sort_string(uchar *buff,uint length);
  uint32 pack_length() const { return 2; }
  void sql_type(String &str) const;
  uint32 max_display_length() { return 6; }

  virtual uchar *pack(uchar* to, const uchar *from,
                      uint max_length, bool low_byte_first)
  {
    int16 val;
#ifdef WORDS_BIGENDIAN
    if (table->s->db_low_byte_first)
      val = sint2korr(from);
    else
#endif
      shortget(val, from);

#ifdef WORDS_BIGENDIAN
    if (low_byte_first)
      int2store(to, val);
    else
#endif
      shortstore(to, val);
    return to + sizeof(val);
  }

  virtual const uchar *unpack(uchar* to, const uchar *from,
                              uint param_data, bool low_byte_first)
  {
    int16 val;
#ifdef WORDS_BIGENDIAN
    if (low_byte_first)
      val = sint2korr(from);
    else
#endif
      shortget(val, from);

#ifdef WORDS_BIGENDIAN
    if (table->s->db_low_byte_first)
      int2store(to, val);
    else
#endif
      shortstore(to, val);
    return from + sizeof(val);
  }
};

class Field_medium :public Field_num {
public:
  Field_medium(uchar *ptr_arg, uint32 len_arg, uchar *null_ptr_arg,
	      uchar null_bit_arg,
	      enum utype unireg_check_arg, const char *field_name_arg,
	      bool zero_arg, bool unsigned_arg)
    :Field_num(ptr_arg, len_arg, null_ptr_arg, null_bit_arg,
	       unireg_check_arg, field_name_arg,
	       0, zero_arg,unsigned_arg)
    {}
  enum Item_result result_type () const { return INT_RESULT; }
  enum_field_types type() const { return MYSQL_TYPE_INT24;}
  enum ha_base_keytype key_type() const
    { return unsigned_flag ? HA_KEYTYPE_UINT24 : HA_KEYTYPE_INT24; }
  int store(const char *to,uint length,CHARSET_INFO *charset);
  int store(double nr);
  int store(longlong nr, bool unsigned_val);
  int reset(void) { ptr[0]=ptr[1]=ptr[2]=0; return 0; }
  double val_real(void);
  longlong val_int(void);
  String *val_str(String*,String *);
  bool send_binary(Protocol *protocol);
  int cmp(const uchar *,const uchar *);
  void sort_string(uchar *buff,uint length);
  uint32 pack_length() const { return 3; }
  void sql_type(String &str) const;
  uint32 max_display_length() { return 8; }

  virtual uchar *pack(uchar* to, const uchar *from,
                      uint max_length, bool low_byte_first)
  {
    return Field::pack(to, from, max_length, low_byte_first);
  }

  virtual const uchar *unpack(uchar* to, const uchar *from,
                              uint param_data, bool low_byte_first)
  {
    return Field::unpack(to, from, param_data, low_byte_first);
  }
};


class Field_long :public Field_num {
public:
  Field_long(uchar *ptr_arg, uint32 len_arg, uchar *null_ptr_arg,
	     uchar null_bit_arg,
	     enum utype unireg_check_arg, const char *field_name_arg,
	     bool zero_arg, bool unsigned_arg)
    :Field_num(ptr_arg, len_arg, null_ptr_arg, null_bit_arg,
	       unireg_check_arg, field_name_arg,
	       0, zero_arg,unsigned_arg)
    {}
  Field_long(uint32 len_arg,bool maybe_null_arg, const char *field_name_arg,
	     bool unsigned_arg)
    :Field_num((uchar*) 0, len_arg, maybe_null_arg ? (uchar*) "": 0,0,
	       NONE, field_name_arg,0,0,unsigned_arg)
    {}
  enum Item_result result_type () const { return INT_RESULT; }
  enum_field_types type() const { return MYSQL_TYPE_LONG;}
  enum ha_base_keytype key_type() const
    { return unsigned_flag ? HA_KEYTYPE_ULONG_INT : HA_KEYTYPE_LONG_INT; }
  int store(const char *to,uint length,CHARSET_INFO *charset);
  int store(double nr);
  int store(longlong nr, bool unsigned_val);
  int reset(void) { ptr[0]=ptr[1]=ptr[2]=ptr[3]=0; return 0; }
  double val_real(void);
  longlong val_int(void);
  bool send_binary(Protocol *protocol);
  String *val_str(String*,String *);
  int cmp(const uchar *,const uchar *);
  void sort_string(uchar *buff,uint length);
  uint32 pack_length() const { return 4; }
  void sql_type(String &str) const;
  uint32 max_display_length() { return MY_INT32_NUM_DECIMAL_DIGITS; }
  virtual uchar *pack(uchar* to, const uchar *from,
                      uint max_length __attribute__((unused)),
                      bool low_byte_first)
  {
    return pack_int32(to, from, low_byte_first);
  }
  virtual const uchar *unpack(uchar* to, const uchar *from,
                              uint param_data __attribute__((unused)),
                              bool low_byte_first)
  {
    return unpack_int32(to, from, low_byte_first);
  }
};


#ifdef HAVE_LONG_LONG
class Field_longlong :public Field_num {
public:
  Field_longlong(uchar *ptr_arg, uint32 len_arg, uchar *null_ptr_arg,
	      uchar null_bit_arg,
	      enum utype unireg_check_arg, const char *field_name_arg,
	      bool zero_arg, bool unsigned_arg)
    :Field_num(ptr_arg, len_arg, null_ptr_arg, null_bit_arg,
	       unireg_check_arg, field_name_arg,
	       0, zero_arg,unsigned_arg)
    {}
  Field_longlong(uint32 len_arg,bool maybe_null_arg,
		 const char *field_name_arg,
		  bool unsigned_arg)
    :Field_num((uchar*) 0, len_arg, maybe_null_arg ? (uchar*) "": 0,0,
	       NONE, field_name_arg,0,0,unsigned_arg)
    {}
  enum Item_result result_type () const { return INT_RESULT; }
  enum_field_types type() const { return MYSQL_TYPE_LONGLONG;}
  enum ha_base_keytype key_type() const
    { return unsigned_flag ? HA_KEYTYPE_ULONGLONG : HA_KEYTYPE_LONGLONG; }
  int store(const char *to,uint length,CHARSET_INFO *charset);
  int store(double nr);
  int store(longlong nr, bool unsigned_val);
  int reset(void)
  {
    ptr[0]=ptr[1]=ptr[2]=ptr[3]=ptr[4]=ptr[5]=ptr[6]=ptr[7]=0;
    return 0;
  }
  double val_real(void);
  longlong val_int(void);
  String *val_str(String*,String *);
  bool send_binary(Protocol *protocol);
  int cmp(const uchar *,const uchar *);
  void sort_string(uchar *buff,uint length);
  uint32 pack_length() const { return 8; }
  void sql_type(String &str) const;
  bool can_be_compared_as_longlong() const { return TRUE; }
  uint32 max_display_length() { return 20; }
  virtual uchar *pack(uchar* to, const uchar *from,
                      uint max_length  __attribute__((unused)),
                      bool low_byte_first)
  {
    return pack_int64(to, from, low_byte_first);
  }
  virtual const uchar *unpack(uchar* to, const uchar *from,
                              uint param_data __attribute__((unused)),
                              bool low_byte_first)
  {
    return unpack_int64(to, from, low_byte_first);
  }
};
#endif


class Field_float :public Field_real {
public:
  Field_float(uchar *ptr_arg, uint32 len_arg, uchar *null_ptr_arg,
	      uchar null_bit_arg,
	      enum utype unireg_check_arg, const char *field_name_arg,
              uint8 dec_arg,bool zero_arg,bool unsigned_arg)
    :Field_real(ptr_arg, len_arg, null_ptr_arg, null_bit_arg,
                unireg_check_arg, field_name_arg,
                dec_arg, zero_arg, unsigned_arg)
    {}
  Field_float(uint32 len_arg, bool maybe_null_arg, const char *field_name_arg,
	      uint8 dec_arg)
    :Field_real((uchar*) 0, len_arg, maybe_null_arg ? (uchar*) "": 0, (uint) 0,
                NONE, field_name_arg, dec_arg, 0, 0)
    {}
  enum_field_types type() const { return MYSQL_TYPE_FLOAT;}
  enum ha_base_keytype key_type() const { return HA_KEYTYPE_FLOAT; }
  int store(const char *to,uint length,CHARSET_INFO *charset);
  int store(double nr);
  int store(longlong nr, bool unsigned_val);
  int reset(void) { bzero(ptr,sizeof(float)); return 0; }
  double val_real(void);
  longlong val_int(void);
  String *val_str(String*,String *);
  bool send_binary(Protocol *protocol);
  int cmp(const uchar *,const uchar *);
  void sort_string(uchar *buff,uint length);
  uint32 pack_length() const { return sizeof(float); }
  uint row_pack_length() { return pack_length(); }
  void sql_type(String &str) const;
private:
  int do_save_field_metadata(uchar *first_byte);
};


class Field_double :public Field_real {
public:
  Field_double(uchar *ptr_arg, uint32 len_arg, uchar *null_ptr_arg,
	       uchar null_bit_arg,
	       enum utype unireg_check_arg, const char *field_name_arg,
	       uint8 dec_arg,bool zero_arg,bool unsigned_arg)
    :Field_real(ptr_arg, len_arg, null_ptr_arg, null_bit_arg,
                unireg_check_arg, field_name_arg,
                dec_arg, zero_arg, unsigned_arg)
    {}
  Field_double(uint32 len_arg, bool maybe_null_arg, const char *field_name_arg,
	       uint8 dec_arg)
    :Field_real((uchar*) 0, len_arg, maybe_null_arg ? (uchar*) "" : 0, (uint) 0,
                NONE, field_name_arg, dec_arg, 0, 0)
    {}
  Field_double(uint32 len_arg, bool maybe_null_arg, const char *field_name_arg,
	       uint8 dec_arg, my_bool not_fixed_arg)
    :Field_real((uchar*) 0, len_arg, maybe_null_arg ? (uchar*) "" : 0, (uint) 0,
                NONE, field_name_arg, dec_arg, 0, 0)
    {not_fixed= not_fixed_arg; }
  enum_field_types type() const { return MYSQL_TYPE_DOUBLE;}
  enum ha_base_keytype key_type() const { return HA_KEYTYPE_DOUBLE; }
  int  store(const char *to,uint length,CHARSET_INFO *charset);
  int  store(double nr);
  int  store(longlong nr, bool unsigned_val);
  int reset(void) { bzero(ptr,sizeof(double)); return 0; }
  double val_real(void);
  longlong val_int(void);
  String *val_str(String*,String *);
  bool send_binary(Protocol *protocol);
  int cmp(const uchar *,const uchar *);
  void sort_string(uchar *buff,uint length);
  uint32 pack_length() const { return sizeof(double); }
  uint row_pack_length() { return pack_length(); }
  void sql_type(String &str) const;
private:
  int do_save_field_metadata(uchar *first_byte);
};


/* Everything saved in this will disappear. It will always return NULL */

class Field_null :public Field_str {
  static uchar null[1];
public:
  Field_null(uchar *ptr_arg, uint32 len_arg,
	     enum utype unireg_check_arg, const char *field_name_arg,
	     CHARSET_INFO *cs)
    :Field_str(ptr_arg, len_arg, null, 1,
	       unireg_check_arg, field_name_arg, cs)
    {}
  enum_field_types type() const { return MYSQL_TYPE_NULL;}
  int  store(const char *to, uint length, CHARSET_INFO *cs)
  { null[0]=1; return 0; }
  int store(double nr)   { null[0]=1; return 0; }
  int store(longlong nr, bool unsigned_val) { null[0]=1; return 0; }
  int store_decimal(const my_decimal *d)  { null[0]=1; return 0; }
  int reset(void)	  { return 0; }
  double val_real(void)		{ return 0.0;}
  longlong val_int(void)	{ return 0;}
  my_decimal *val_decimal(my_decimal *) { return 0; }
  String *val_str(String *value,String *value2)
  { value2->length(0); return value2;}
  int cmp(const uchar *a, const uchar *b) { return 0;}
  void sort_string(uchar *buff, uint length)  {}
  uint32 pack_length() const { return 0; }
  void sql_type(String &str) const;
  uint size_of() const { return sizeof(*this); }
  uint32 max_display_length() { return 4; }
};


class Field_timestamp :public Field_str {
public:
  Field_timestamp(uchar *ptr_arg, uint32 len_arg,
                  uchar *null_ptr_arg, uchar null_bit_arg,
		  enum utype unireg_check_arg, const char *field_name_arg,
		  TABLE_SHARE *share, CHARSET_INFO *cs);
  Field_timestamp(bool maybe_null_arg, const char *field_name_arg,
		  CHARSET_INFO *cs);
  enum_field_types type() const { return MYSQL_TYPE_TIMESTAMP;}
  enum ha_base_keytype key_type() const { return HA_KEYTYPE_ULONG_INT; }
  enum Item_result cmp_type () const { return INT_RESULT; }
  int  store(const char *to,uint length,CHARSET_INFO *charset);
  int  store(double nr);
  int  store(longlong nr, bool unsigned_val);
  int  reset(void) { ptr[0]=ptr[1]=ptr[2]=ptr[3]=0; return 0; }
  double val_real(void);
  longlong val_int(void);
  String *val_str(String*,String *);
  bool send_binary(Protocol *protocol);
  int cmp(const uchar *,const uchar *);
  void sort_string(uchar *buff,uint length);
  uint32 pack_length() const { return 4; }
  void sql_type(String &str) const;
  bool can_be_compared_as_longlong() const { return TRUE; }
  bool zero_pack() const { return 0; }
  void set_time();
  virtual void set_default()
  {
    if (table->timestamp_field == this &&
        unireg_check != TIMESTAMP_UN_FIELD)
      set_time();
    else
      Field::set_default();
  }
  /* Get TIMESTAMP field value as seconds since begging of Unix Epoch */
  inline long get_timestamp(my_bool *null_value)
  {
    if ((*null_value= is_null()))
      return 0;
#ifdef WORDS_BIGENDIAN
    if (table && table->s->db_low_byte_first)
      return sint4korr(ptr);
#endif
    long tmp;
    longget(tmp,ptr);
    return tmp;
  }
  inline void store_timestamp(my_time_t timestamp)
  {
#ifdef WORDS_BIGENDIAN
    if (table && table->s->db_low_byte_first)
    {
      int4store(ptr,timestamp);
    }
    else
#endif
      longstore(ptr,(uint32) timestamp);
  }
  bool get_date(MYSQL_TIME *ltime,uint fuzzydate);
  bool get_time(MYSQL_TIME *ltime);
  timestamp_auto_set_type get_auto_set_type() const;
  uchar *pack(uchar *to, const uchar *from,
              uint max_length __attribute__((unused)), bool low_byte_first)
  {
    return pack_int32(to, from, low_byte_first);
  }
  const uchar *unpack(uchar* to, const uchar *from,
                      uint param_data __attribute__((unused)),
                      bool low_byte_first)
  {
    return unpack_int32(to, from, low_byte_first);
  }
};


class Field_year :public Field_tiny {
public:
  Field_year(uchar *ptr_arg, uint32 len_arg, uchar *null_ptr_arg,
	     uchar null_bit_arg,
	     enum utype unireg_check_arg, const char *field_name_arg)
    :Field_tiny(ptr_arg, len_arg, null_ptr_arg, null_bit_arg,
		unireg_check_arg, field_name_arg, 1, 1)
    {}
  enum_field_types type() const { return MYSQL_TYPE_YEAR;}
  int  store(const char *to,uint length,CHARSET_INFO *charset);
  int  store(double nr);
  int  store(longlong nr, bool unsigned_val);
  double val_real(void);
  longlong val_int(void);
  String *val_str(String*,String *);
  bool send_binary(Protocol *protocol);
  void sql_type(String &str) const;
  bool can_be_compared_as_longlong() const { return TRUE; }
};


class Field_date :public Field_str {
public:
  Field_date(uchar *ptr_arg, uchar *null_ptr_arg, uchar null_bit_arg,
	     enum utype unireg_check_arg, const char *field_name_arg,
	     CHARSET_INFO *cs)
    :Field_str(ptr_arg, 10, null_ptr_arg, null_bit_arg,
	       unireg_check_arg, field_name_arg, cs)
    {}
  Field_date(bool maybe_null_arg, const char *field_name_arg,
             CHARSET_INFO *cs)
    :Field_str((uchar*) 0,10, maybe_null_arg ? (uchar*) "": 0,0,
	       NONE, field_name_arg, cs) {}
  enum_field_types type() const { return MYSQL_TYPE_DATE;}
  enum ha_base_keytype key_type() const { return HA_KEYTYPE_ULONG_INT; }
  enum Item_result cmp_type () const { return INT_RESULT; }
  int store(const char *to,uint length,CHARSET_INFO *charset);
  int store(double nr);
  int store(longlong nr, bool unsigned_val);
  int reset(void) { ptr[0]=ptr[1]=ptr[2]=ptr[3]=0; return 0; }
  double val_real(void);
  longlong val_int(void);
  String *val_str(String*,String *);
  bool get_time(MYSQL_TIME *ltime);
  bool send_binary(Protocol *protocol);
  int cmp(const uchar *,const uchar *);
  void sort_string(uchar *buff,uint length);
  uint32 pack_length() const { return 4; }
  void sql_type(String &str) const;
  bool can_be_compared_as_longlong() const { return TRUE; }
  bool zero_pack() const { return 1; }
  uchar *pack(uchar* to, const uchar *from,
              uint max_length __attribute__((unused)), bool low_byte_first)
  {
    return pack_int32(to, from, low_byte_first);
  }
  const uchar *unpack(uchar* to, const uchar *from,
                      uint param_data __attribute__((unused)),
                      bool low_byte_first)
  {
    return unpack_int32(to, from, low_byte_first);
  }
};


class Field_newdate :public Field_str {
public:
  Field_newdate(uchar *ptr_arg, uchar *null_ptr_arg, uchar null_bit_arg,
		enum utype unireg_check_arg, const char *field_name_arg,
		CHARSET_INFO *cs)
    :Field_str(ptr_arg, 10, null_ptr_arg, null_bit_arg,
	       unireg_check_arg, field_name_arg, cs)
    {}
  Field_newdate(bool maybe_null_arg, const char *field_name_arg,
                CHARSET_INFO *cs)
    :Field_str((uchar*) 0,10, maybe_null_arg ? (uchar*) "": 0,0,
               NONE, field_name_arg, cs) {}
  enum_field_types type() const { return MYSQL_TYPE_DATE;}
  enum_field_types real_type() const { return MYSQL_TYPE_NEWDATE; }
  enum ha_base_keytype key_type() const { return HA_KEYTYPE_UINT24; }
  enum Item_result cmp_type () const { return INT_RESULT; }
  int  store(const char *to,uint length,CHARSET_INFO *charset);
  int  store(double nr);
  int  store(longlong nr, bool unsigned_val);
  int store_time(MYSQL_TIME *ltime, timestamp_type type);
  int reset(void) { ptr[0]=ptr[1]=ptr[2]=0; return 0; }
  double val_real(void);
  longlong val_int(void);
  String *val_str(String*,String *);
  bool send_binary(Protocol *protocol);
  int cmp(const uchar *,const uchar *);
  void sort_string(uchar *buff,uint length);
  uint32 pack_length() const { return 3; }
  void sql_type(String &str) const;
  bool can_be_compared_as_longlong() const { return TRUE; }
  bool zero_pack() const { return 1; }
  bool get_date(MYSQL_TIME *ltime,uint fuzzydate);
  bool get_time(MYSQL_TIME *ltime);
};


class Field_time :public Field_str {
public:
  Field_time(uchar *ptr_arg, uchar *null_ptr_arg, uchar null_bit_arg,
	     enum utype unireg_check_arg, const char *field_name_arg,
	     CHARSET_INFO *cs)
    :Field_str(ptr_arg, 8, null_ptr_arg, null_bit_arg,
	       unireg_check_arg, field_name_arg, cs)
    {}
  Field_time(bool maybe_null_arg, const char *field_name_arg,
             CHARSET_INFO *cs)
    :Field_str((uchar*) 0,8, maybe_null_arg ? (uchar*) "": 0,0,
	       NONE, field_name_arg, cs) {}
  enum_field_types type() const { return MYSQL_TYPE_TIME;}
  enum ha_base_keytype key_type() const { return HA_KEYTYPE_INT24; }
  enum Item_result cmp_type () const { return INT_RESULT; }
  int store_time(MYSQL_TIME *ltime, timestamp_type type);
  int store(const char *to,uint length,CHARSET_INFO *charset);
  int store(double nr);
  int store(longlong nr, bool unsigned_val);
  int reset(void) { ptr[0]=ptr[1]=ptr[2]=0; return 0; }
  double val_real(void);
  longlong val_int(void);
  String *val_str(String*,String *);
  bool get_date(MYSQL_TIME *ltime, uint fuzzydate);
  bool send_binary(Protocol *protocol);
  bool get_time(MYSQL_TIME *ltime);
  int cmp(const uchar *,const uchar *);
  void sort_string(uchar *buff,uint length);
  uint32 pack_length() const { return 3; }
  void sql_type(String &str) const;
  bool can_be_compared_as_longlong() const { return TRUE; }
  bool zero_pack() const { return 1; }
};


class Field_datetime :public Field_str {
public:
  Field_datetime(uchar *ptr_arg, uchar *null_ptr_arg, uchar null_bit_arg,
		 enum utype unireg_check_arg, const char *field_name_arg,
		 CHARSET_INFO *cs)
    :Field_str(ptr_arg, 19, null_ptr_arg, null_bit_arg,
	       unireg_check_arg, field_name_arg, cs)
    {}
  Field_datetime(bool maybe_null_arg, const char *field_name_arg,
		 CHARSET_INFO *cs)
    :Field_str((uchar*) 0,19, maybe_null_arg ? (uchar*) "": 0,0,
	       NONE, field_name_arg, cs) {}
  enum_field_types type() const { return MYSQL_TYPE_DATETIME;}
#ifdef HAVE_LONG_LONG
  enum ha_base_keytype key_type() const { return HA_KEYTYPE_ULONGLONG; }
#endif
  enum Item_result cmp_type () const { return INT_RESULT; }
  uint decimals() const { return DATETIME_DEC; }
  int  store(const char *to,uint length,CHARSET_INFO *charset);
  int  store(double nr);
  int  store(longlong nr, bool unsigned_val);
  int store_time(MYSQL_TIME *ltime, timestamp_type type);
  int reset(void)
  {
    ptr[0]=ptr[1]=ptr[2]=ptr[3]=ptr[4]=ptr[5]=ptr[6]=ptr[7]=0;
    return 0;
  }
  double val_real(void);
  longlong val_int(void);
  String *val_str(String*,String *);
  bool send_binary(Protocol *protocol);
  int cmp(const uchar *,const uchar *);
  void sort_string(uchar *buff,uint length);
  uint32 pack_length() const { return 8; }
  void sql_type(String &str) const;
  bool can_be_compared_as_longlong() const { return TRUE; }
  bool zero_pack() const { return 1; }
  bool get_date(MYSQL_TIME *ltime,uint fuzzydate);
  bool get_time(MYSQL_TIME *ltime);
  uchar *pack(uchar* to, const uchar *from,
              uint max_length __attribute__((unused)), bool low_byte_first)
  {
    return pack_int64(to, from, low_byte_first);
  }
  const uchar *unpack(uchar* to, const uchar *from,
                      uint param_data __attribute__((unused)),
                      bool low_byte_first)
  {
    return unpack_int64(to, from, low_byte_first);
  }
};


class Field_string :public Field_longstr {
public:
  bool can_alter_field_type;
  Field_string(uchar *ptr_arg, uint32 len_arg,uchar *null_ptr_arg,
	       uchar null_bit_arg,
	       enum utype unireg_check_arg, const char *field_name_arg,
	       CHARSET_INFO *cs)
    :Field_longstr(ptr_arg, len_arg, null_ptr_arg, null_bit_arg,
                   unireg_check_arg, field_name_arg, cs),
     can_alter_field_type(1) {};
  Field_string(uint32 len_arg,bool maybe_null_arg, const char *field_name_arg,
               CHARSET_INFO *cs)
    :Field_longstr((uchar*) 0, len_arg, maybe_null_arg ? (uchar*) "": 0, 0,
                   NONE, field_name_arg, cs),
     can_alter_field_type(1) {};

  enum_field_types type() const
  {
    return ((can_alter_field_type && orig_table &&
             orig_table->s->db_create_options & HA_OPTION_PACK_RECORD &&
	     field_length >= 4) &&
            orig_table->s->frm_version < FRM_VER_TRUE_VARCHAR ?
	    MYSQL_TYPE_VAR_STRING : MYSQL_TYPE_STRING);
  }
  enum ha_base_keytype key_type() const
    { return binary() ? HA_KEYTYPE_BINARY : HA_KEYTYPE_TEXT; }
  bool zero_pack() const { return 0; }
  int reset(void)
  {
    charset()->cset->fill(charset(),(char*) ptr, field_length,
                          (has_charset() ? ' ' : 0));
    return 0;
  }
  int store(const char *to,uint length,CHARSET_INFO *charset);
  int store(longlong nr, bool unsigned_val);
  int store(double nr) { return Field_str::store(nr); } /* QQ: To be deleted */
  double val_real(void);
  longlong val_int(void);
  String *val_str(String*,String *);
  my_decimal *val_decimal(my_decimal *);
  int cmp(const uchar *,const uchar *);
  void sort_string(uchar *buff,uint length);
  void sql_type(String &str) const;
  virtual uchar *pack(uchar *to, const uchar *from,
                      uint max_length, bool low_byte_first);
  virtual const uchar *unpack(uchar* to, const uchar *from,
                              uint param_data, bool low_byte_first);
  uint pack_length_from_metadata(uint field_metadata)
  {
    DBUG_PRINT("debug", ("field_metadata: 0x%04x", field_metadata));
    if (field_metadata == 0)
      return row_pack_length();
    return (((field_metadata >> 4) & 0x300) ^ 0x300) + (field_metadata & 0x00ff);
  }
  int compatible_field_size(uint field_metadata,
                            const Relay_log_info *rli);
  uint row_pack_length() { return (field_length + 1); }
  int pack_cmp(const uchar *a,const uchar *b,uint key_length,
               my_bool insert_or_update);
  int pack_cmp(const uchar *b,uint key_length,my_bool insert_or_update);
  uint packed_col_length(const uchar *to, uint length);
  uint max_packed_col_length(uint max_length);
  uint size_of() const { return sizeof(*this); }
  enum_field_types real_type() const { return MYSQL_TYPE_STRING; }
  bool has_charset(void) const
  { return charset() == &my_charset_bin ? FALSE : TRUE; }
  Field *new_field(MEM_ROOT *root, struct st_table *new_table, bool keep_type);
  virtual uint get_key_image(uchar *buff,uint length, imagetype type);
private:
  int do_save_field_metadata(uchar *first_byte);
};


class Field_varstring :public Field_longstr {
public:
  /*
    The maximum space available in a Field_varstring, in bytes. See
    length_bytes.
  */
  static const uint MAX_SIZE;
  /* Store number of bytes used to store length (1 or 2) */
  uint32 length_bytes;
  Field_varstring(uchar *ptr_arg,
                  uint32 len_arg, uint length_bytes_arg,
                  uchar *null_ptr_arg, uchar null_bit_arg,
		  enum utype unireg_check_arg, const char *field_name_arg,
		  TABLE_SHARE *share, CHARSET_INFO *cs)
    :Field_longstr(ptr_arg, len_arg, null_ptr_arg, null_bit_arg,
                   unireg_check_arg, field_name_arg, cs),
     length_bytes(length_bytes_arg)
  {
    share->varchar_fields++;
  }
  Field_varstring(uint32 len_arg,bool maybe_null_arg,
                  const char *field_name_arg,
                  TABLE_SHARE *share, CHARSET_INFO *cs)
    :Field_longstr((uchar*) 0,len_arg, maybe_null_arg ? (uchar*) "": 0, 0,
                   NONE, field_name_arg, cs),
     length_bytes(len_arg < 256 ? 1 :2)
  {
    share->varchar_fields++;
  }

  enum_field_types type() const { return MYSQL_TYPE_VARCHAR; }
  enum ha_base_keytype key_type() const;
  uint row_pack_length() { return field_length; }
  bool zero_pack() const { return 0; }
  int  reset(void) { bzero(ptr,field_length+length_bytes); return 0; }
  uint32 pack_length() const { return (uint32) field_length+length_bytes; }
  uint32 key_length() const { return (uint32) field_length; }
  uint32 sort_length() const
  {
    return (uint32) field_length + (field_charset == &my_charset_bin ?
                                    length_bytes : 0);
  }
  int  store(const char *to,uint length,CHARSET_INFO *charset);
  int  store(longlong nr, bool unsigned_val);
  int  store(double nr) { return Field_str::store(nr); } /* QQ: To be deleted */
  double val_real(void);
  longlong val_int(void);
  String *val_str(String*,String *);
  my_decimal *val_decimal(my_decimal *);
  int cmp_max(const uchar *, const uchar *, uint max_length);
  int cmp(const uchar *a,const uchar *b)
  {
    return cmp_max(a, b, ~0L);
  }
  void sort_string(uchar *buff,uint length);
  uint get_key_image(uchar *buff,uint length, imagetype type);
  void set_key_image(const uchar *buff,uint length);
  void sql_type(String &str) const;
  virtual uchar *pack(uchar *to, const uchar *from,
                      uint max_length, bool low_byte_first);
  uchar *pack_key(uchar *to, const uchar *from, uint max_length, bool low_byte_first);
  uchar *pack_key_from_key_image(uchar* to, const uchar *from,
                                 uint max_length, bool low_byte_first);
  virtual const uchar *unpack(uchar* to, const uchar *from,
                              uint param_data, bool low_byte_first);
  const uchar *unpack_key(uchar* to, const uchar *from,
                          uint max_length, bool low_byte_first);
  int pack_cmp(const uchar *a, const uchar *b, uint key_length,
               my_bool insert_or_update);
  int pack_cmp(const uchar *b, uint key_length,my_bool insert_or_update);
  int cmp_binary(const uchar *a,const uchar *b, uint32 max_length=~0L);
  int key_cmp(const uchar *,const uchar*);
  int key_cmp(const uchar *str, uint length);
  uint packed_col_length(const uchar *to, uint length);
  uint max_packed_col_length(uint max_length);
  uint32 data_length();
  uint size_of() const { return sizeof(*this); }
  enum_field_types real_type() const { return MYSQL_TYPE_VARCHAR; }
  bool has_charset(void) const
  { return charset() == &my_charset_bin ? FALSE : TRUE; }
  Field *new_field(MEM_ROOT *root, struct st_table *new_table, bool keep_type);
  Field *new_key_field(MEM_ROOT *root, struct st_table *new_table,
                       uchar *new_ptr, uchar *new_null_ptr,
                       uint new_null_bit);
  uint is_equal(Create_field *new_field);
  void hash(ulong *nr, ulong *nr2);
private:
  int do_save_field_metadata(uchar *first_byte);
};


class Field_blob :public Field_longstr {
protected:
  uint packlength;
  String value;				// For temporaries
public:
  Field_blob(uchar *ptr_arg, uchar *null_ptr_arg, uchar null_bit_arg,
	     enum utype unireg_check_arg, const char *field_name_arg,
	     TABLE_SHARE *share, uint blob_pack_length, CHARSET_INFO *cs);
  Field_blob(uint32 len_arg,bool maybe_null_arg, const char *field_name_arg,
             CHARSET_INFO *cs)
    :Field_longstr((uchar*) 0, len_arg, maybe_null_arg ? (uchar*) "": 0, 0,
                   NONE, field_name_arg, cs),
    packlength(4)
  {
    flags|= BLOB_FLAG;
  }
  Field_blob(uint32 len_arg,bool maybe_null_arg, const char *field_name_arg,
	     CHARSET_INFO *cs, bool set_packlength)
    :Field_longstr((uchar*) 0,len_arg, maybe_null_arg ? (uchar*) "": 0, 0,
                   NONE, field_name_arg, cs)
  {
    flags|= BLOB_FLAG;
    packlength= 4;
    if (set_packlength)
    {
      uint32 l_char_length= len_arg/cs->mbmaxlen;
      packlength= l_char_length <= 255 ? 1 :
                  l_char_length <= 65535 ? 2 :
                  l_char_length <= 16777215 ? 3 : 4;
    }
  }
  Field_blob(uint32 packlength_arg)
    :Field_longstr((uchar*) 0, 0, (uchar*) "", 0, NONE, "temp", system_charset_info),
    packlength(packlength_arg) {}
  enum_field_types type() const { return MYSQL_TYPE_BLOB;}
  enum ha_base_keytype key_type() const
    { return binary() ? HA_KEYTYPE_VARBINARY2 : HA_KEYTYPE_VARTEXT2; }
  int  store(const char *to,uint length,CHARSET_INFO *charset);
  int  store(double nr);
  int  store(longlong nr, bool unsigned_val);
  double val_real(void);
  longlong val_int(void);
  String *val_str(String*,String *);
  my_decimal *val_decimal(my_decimal *);
  int cmp_max(const uchar *, const uchar *, uint max_length);
  int cmp(const uchar *a,const uchar *b)
    { return cmp_max(a, b, ~0L); }
  int cmp(const uchar *a, uint32 a_length, const uchar *b, uint32 b_length);
  int cmp_binary(const uchar *a,const uchar *b, uint32 max_length=~0L);
  int key_cmp(const uchar *,const uchar*);
  int key_cmp(const uchar *str, uint length);
  uint32 key_length() const { return 0; }
  void sort_string(uchar *buff,uint length);
  uint32 pack_length() const
  { return (uint32) (packlength+table->s->blob_ptr_size); }

  /**
     Return the packed length without the pointer size added. 

     This is used to determine the size of the actual data in the row
     buffer.

     @returns The length of the raw data itself without the pointer.
  */
  uint32 pack_length_no_ptr() const
  { return (uint32) (packlength); }
  uint row_pack_length() { return pack_length_no_ptr(); }
  uint32 sort_length() const;
  virtual uint32 max_data_length() const
  {
    return (uint32) (((ulonglong) 1 << (packlength*8)) -1);
  }
  int reset(void) { bzero(ptr, packlength+sizeof(uchar*)); return 0; }
  void reset_fields() { bzero((uchar*) &value,sizeof(value)); }
  uint32 get_field_buffer_size(void) { return value.alloced_length(); }
#ifndef WORDS_BIGENDIAN
  static
#endif
  void store_length(uchar *i_ptr, uint i_packlength, uint32 i_number, bool low_byte_first);
  void store_length(uchar *i_ptr, uint i_packlength, uint32 i_number)
  {
    store_length(i_ptr, i_packlength, i_number, table->s->db_low_byte_first);
  }
  inline void store_length(uint32 number)
  {
    store_length(ptr, packlength, number);
  }

  /**
     Return the packed length plus the length of the data. 

     This is used to determine the size of the data plus the 
     packed length portion in the row data.

     @returns The length in the row plus the size of the data.
  */
  uint32 get_packed_size(const uchar *ptr_arg, bool low_byte_first)
    {return packlength + get_length(ptr_arg, packlength, low_byte_first);}

  inline uint32 get_length(uint row_offset= 0)
  { return get_length(ptr+row_offset, this->packlength, table->s->db_low_byte_first); }
  uint32 get_length(const uchar *ptr, uint packlength, bool low_byte_first);
  uint32 get_length(const uchar *ptr_arg)
  { return get_length(ptr_arg, this->packlength, table->s->db_low_byte_first); }
  void put_length(uchar *pos, uint32 length);
  inline void get_ptr(uchar **str)
    {
      memcpy_fixed((uchar*) str,ptr+packlength,sizeof(uchar*));
    }
  inline void get_ptr(uchar **str, uint row_offset)
    {
      memcpy_fixed((uchar*) str,ptr+packlength+row_offset,sizeof(char*));
    }
  inline void set_ptr(uchar *length, uchar *data)
    {
      memcpy(ptr,length,packlength);
      memcpy_fixed(ptr+packlength,&data,sizeof(char*));
    }
  void set_ptr_offset(my_ptrdiff_t ptr_diff, uint32 length, uchar *data)
    {
      uchar *ptr_ofs= ADD_TO_PTR(ptr,ptr_diff,uchar*);
      store_length(ptr_ofs, packlength, length);
      memcpy_fixed(ptr_ofs+packlength,&data,sizeof(char*));
    }
  inline void set_ptr(uint32 length, uchar *data)
    {
      set_ptr_offset(0, length, data);
    }
  uint get_key_image(uchar *buff,uint length, imagetype type);
  void set_key_image(const uchar *buff,uint length);
  void sql_type(String &str) const;
  inline bool copy()
  {
    uchar *tmp;
    get_ptr(&tmp);
    if (value.copy((char*) tmp, get_length(), charset()))
    {
      Field_blob::reset();
      return 1;
    }
    tmp=(uchar*) value.ptr();
    memcpy_fixed(ptr+packlength,&tmp,sizeof(char*));
    return 0;
  }
  virtual uchar *pack(uchar *to, const uchar *from,
                      uint max_length, bool low_byte_first);
  uchar *pack_key(uchar *to, const uchar *from,
                  uint max_length, bool low_byte_first);
  uchar *pack_key_from_key_image(uchar* to, const uchar *from,
                                 uint max_length, bool low_byte_first);
  virtual const uchar *unpack(uchar *to, const uchar *from,
                              uint param_data, bool low_byte_first);
  const uchar *unpack_key(uchar* to, const uchar *from,
                          uint max_length, bool low_byte_first);
  int pack_cmp(const uchar *a, const uchar *b, uint key_length,
               my_bool insert_or_update);
  int pack_cmp(const uchar *b, uint key_length,my_bool insert_or_update);
  uint packed_col_length(const uchar *col_ptr, uint length);
  uint max_packed_col_length(uint max_length);
  void free() { value.free(); }
  inline void clear_temporary() { bzero((uchar*) &value,sizeof(value)); }
  friend int field_conv(Field *to,Field *from);
  uint size_of() const { return sizeof(*this); }
  bool has_charset(void) const
  { return charset() == &my_charset_bin ? FALSE : TRUE; }
  uint32 max_display_length();
  uint is_equal(Create_field *new_field);
  inline bool in_read_set() { return bitmap_is_set(table->read_set, field_index); }
  inline bool in_write_set() { return bitmap_is_set(table->write_set, field_index); }
private:
  int do_save_field_metadata(uchar *first_byte);
};


#ifdef HAVE_SPATIAL
class Field_geom :public Field_blob {
public:
  enum geometry_type geom_type;

  Field_geom(uchar *ptr_arg, uchar *null_ptr_arg, uint null_bit_arg,
	     enum utype unireg_check_arg, const char *field_name_arg,
	     TABLE_SHARE *share, uint blob_pack_length,
	     enum geometry_type geom_type_arg)
     :Field_blob(ptr_arg, null_ptr_arg, null_bit_arg, unireg_check_arg, 
                 field_name_arg, share, blob_pack_length, &my_charset_bin)
  { geom_type= geom_type_arg; }
  Field_geom(uint32 len_arg,bool maybe_null_arg, const char *field_name_arg,
	     TABLE_SHARE *share, enum geometry_type geom_type_arg)
    :Field_blob(len_arg, maybe_null_arg, field_name_arg, &my_charset_bin)
  { geom_type= geom_type_arg; }
  enum ha_base_keytype key_type() const { return HA_KEYTYPE_VARBINARY2; }
  enum_field_types type() const { return MYSQL_TYPE_GEOMETRY; }
  void sql_type(String &str) const;
  int  store(const char *to, uint length, CHARSET_INFO *charset);
  int  store(double nr);
  int  store(longlong nr, bool unsigned_val);
  int  store_decimal(const my_decimal *);
  uint size_of() const { return sizeof(*this); }
  int  reset(void) { return !maybe_null() || Field_blob::reset(); }
  geometry_type get_geometry_type() { return geom_type; };
};
#endif /*HAVE_SPATIAL*/


class Field_enum :public Field_str {
protected:
  uint packlength;
public:
  TYPELIB *typelib;
  Field_enum(uchar *ptr_arg, uint32 len_arg, uchar *null_ptr_arg,
             uchar null_bit_arg,
             enum utype unireg_check_arg, const char *field_name_arg,
             uint packlength_arg,
             TYPELIB *typelib_arg,
             CHARSET_INFO *charset_arg)
    :Field_str(ptr_arg, len_arg, null_ptr_arg, null_bit_arg,
	       unireg_check_arg, field_name_arg, charset_arg),
    packlength(packlength_arg),typelib(typelib_arg)
  {
      flags|=ENUM_FLAG;
  }
  Field *new_field(MEM_ROOT *root, struct st_table *new_table, bool keep_type);
  enum_field_types type() const { return MYSQL_TYPE_STRING; }
  enum Item_result cmp_type () const { return INT_RESULT; }
  enum Item_result cast_to_int_type () const { return INT_RESULT; }
  enum ha_base_keytype key_type() const;
  int  store(const char *to,uint length,CHARSET_INFO *charset);
  int  store(double nr);
  int  store(longlong nr, bool unsigned_val);
  double val_real(void);
  longlong val_int(void);
  String *val_str(String*,String *);
  int cmp(const uchar *,const uchar *);
  void sort_string(uchar *buff,uint length);
  uint32 pack_length() const { return (uint32) packlength; }
  void store_type(ulonglong value);
  void sql_type(String &str) const;
  uint size_of() const { return sizeof(*this); }
  enum_field_types real_type() const { return MYSQL_TYPE_ENUM; }
  uint pack_length_from_metadata(uint field_metadata)
  { return (field_metadata & 0x00ff); }
  uint row_pack_length() { return pack_length(); }
  virtual bool zero_pack() const { return 0; }
  bool optimize_range(uint idx, uint part) { return 0; }
  bool eq_def(Field *field);
  bool has_charset(void) const { return TRUE; }
  /* enum and set are sorted as integers */
  CHARSET_INFO *sort_charset(void) const { return &my_charset_bin; }
private:
  int do_save_field_metadata(uchar *first_byte);
};


class Field_set :public Field_enum {
public:
  Field_set(uchar *ptr_arg, uint32 len_arg, uchar *null_ptr_arg,
	    uchar null_bit_arg,
	    enum utype unireg_check_arg, const char *field_name_arg,
	    uint32 packlength_arg,
	    TYPELIB *typelib_arg, CHARSET_INFO *charset_arg)
    :Field_enum(ptr_arg, len_arg, null_ptr_arg, null_bit_arg,
		    unireg_check_arg, field_name_arg,
                packlength_arg,
                typelib_arg,charset_arg)
    {
      flags=(flags & ~ENUM_FLAG) | SET_FLAG;
    }
  int  store(const char *to,uint length,CHARSET_INFO *charset);
  int  store(double nr) { return Field_set::store((longlong) nr, FALSE); }
  int  store(longlong nr, bool unsigned_val);

  virtual bool zero_pack() const { return 1; }
  String *val_str(String*,String *);
  void sql_type(String &str) const;
  enum_field_types real_type() const { return MYSQL_TYPE_SET; }
  bool has_charset(void) const { return TRUE; }
};


/*
  Note:
    To use Field_bit::cmp_binary() you need to copy the bits stored in
    the beginning of the record (the NULL bytes) to each memory you
    want to compare (where the arguments point).

    This is the reason:
    - Field_bit::cmp_binary() is only implemented in the base class
      (Field::cmp_binary()).
    - Field::cmp_binary() currenly use pack_length() to calculate how
      long the data is.
    - pack_length() includes size of the bits stored in the NULL bytes
      of the record.
*/
class Field_bit :public Field {
public:
  uchar *bit_ptr;     // position in record where 'uneven' bits store
  uchar bit_ofs;      // offset to 'uneven' high bits
  uint bit_len;       // number of 'uneven' high bits
  uint bytes_in_rec;
  Field_bit(uchar *ptr_arg, uint32 len_arg, uchar *null_ptr_arg,
            uchar null_bit_arg, uchar *bit_ptr_arg, uchar bit_ofs_arg,
            enum utype unireg_check_arg, const char *field_name_arg);
  enum_field_types type() const { return MYSQL_TYPE_BIT; }
  enum ha_base_keytype key_type() const { return HA_KEYTYPE_BIT; }
  uint32 key_length() const { return (uint32) (field_length + 7) / 8; }
  uint32 max_data_length() const { return (field_length + 7) / 8; }
  uint32 max_display_length() { return field_length; }
  uint size_of() const { return sizeof(*this); }
  Item_result result_type () const { return INT_RESULT; }
  int reset(void) { bzero(ptr, bytes_in_rec); return 0; }
  int store(const char *to, uint length, CHARSET_INFO *charset);
  int store(double nr);
  int store(longlong nr, bool unsigned_val);
  int store_decimal(const my_decimal *);
  double val_real(void);
  longlong val_int(void);
  String *val_str(String*, String *);
  virtual bool str_needs_quotes() { return TRUE; }
  my_decimal *val_decimal(my_decimal *);
  int cmp(const uchar *a, const uchar *b)
  { 
    DBUG_ASSERT(ptr == a);
    return Field_bit::key_cmp(b, bytes_in_rec+test(bit_len));
  }
  int cmp_binary_offset(uint row_offset)
  { return cmp_offset(row_offset); }
  int cmp_max(const uchar *a, const uchar *b, uint max_length);
  int key_cmp(const uchar *a, const uchar *b)
  { return cmp_binary((uchar *) a, (uchar *) b); }
  int key_cmp(const uchar *str, uint length);
  int cmp_offset(uint row_offset);
  void get_image(uchar *buff, uint length, CHARSET_INFO *cs)
  { get_key_image(buff, length, itRAW); }   
  void set_image(const uchar *buff,uint length, CHARSET_INFO *cs)
  { Field_bit::store((char *) buff, length, cs); }
  uint get_key_image(uchar *buff, uint length, imagetype type);
  void set_key_image(const uchar *buff, uint length)
  { Field_bit::store((char*) buff, length, &my_charset_bin); }
  void sort_string(uchar *buff, uint length)
  { get_key_image(buff, length, itRAW); }
  uint32 pack_length() const { return (uint32) (field_length + 7) / 8; }
  uint32 pack_length_in_rec() const { return bytes_in_rec; }
  uint pack_length_from_metadata(uint field_metadata);
  uint row_pack_length()
  { return (bytes_in_rec + ((bit_len > 0) ? 1 : 0)); }
  int compatible_field_size(uint field_metadata,
                            const Relay_log_info *rli);
  void sql_type(String &str) const;
  virtual uchar *pack(uchar *to, const uchar *from,
                      uint max_length, bool low_byte_first);
  virtual const uchar *unpack(uchar *to, const uchar *from,
                              uint param_data, bool low_byte_first);
  virtual void set_default();

  Field *new_key_field(MEM_ROOT *root, struct st_table *new_table,
                       uchar *new_ptr, uchar *new_null_ptr,
                       uint new_null_bit);
  void set_bit_ptr(uchar *bit_ptr_arg, uchar bit_ofs_arg)
  {
    bit_ptr= bit_ptr_arg;
    bit_ofs= bit_ofs_arg;
  }
  bool eq(Field *field)
  {
    return (Field::eq(field) &&
            field->type() == type() &&
            bit_ptr == ((Field_bit *)field)->bit_ptr &&
            bit_ofs == ((Field_bit *)field)->bit_ofs);
  }
  uint is_equal(Create_field *new_field);
  void move_field_offset(my_ptrdiff_t ptr_diff)
  {
    Field::move_field_offset(ptr_diff);
    bit_ptr= ADD_TO_PTR(bit_ptr, ptr_diff, uchar*);
  }
  void hash(ulong *nr, ulong *nr2);

private:
  virtual size_t do_last_null_byte() const;
  int do_save_field_metadata(uchar *first_byte);
};


/**
  BIT field represented as chars for non-MyISAM tables.

  @todo The inheritance relationship is backwards since Field_bit is
  an extended version of Field_bit_as_char and not the other way
  around. Hence, we should refactor it to fix the hierarchy order.
 */
class Field_bit_as_char: public Field_bit {
public:
  Field_bit_as_char(uchar *ptr_arg, uint32 len_arg, uchar *null_ptr_arg,
                    uchar null_bit_arg,
                    enum utype unireg_check_arg, const char *field_name_arg);
  enum ha_base_keytype key_type() const { return HA_KEYTYPE_BINARY; }
  uint size_of() const { return sizeof(*this); }
  int store(const char *to, uint length, CHARSET_INFO *charset);
  int store(double nr) { return Field_bit::store(nr); }
  int store(longlong nr, bool unsigned_val)
  { return Field_bit::store(nr, unsigned_val); }
  void sql_type(String &str) const;
};


/*
  Create field class for CREATE TABLE
*/

class Create_field :public Sql_alloc
{
public:
  const char *field_name;
  const char *change;			// If done with alter table
  const char *after;			// Put column after this one
  LEX_STRING comment;			// Comment for field
  Item	*def;				// Default value
  enum	enum_field_types sql_type;
  /*
    At various stages in execution this can be length of field in bytes or
    max number of characters. 
  */
  ulong length;
  /*
    The value of `length' as set by parser: is the number of characters
    for most of the types, or of bytes for BLOBs or numeric types.
  */
  uint32 char_length;
  uint  decimals, flags, pack_length, key_length;
  Field::utype unireg_check;
  TYPELIB *interval;			// Which interval to use
  TYPELIB *save_interval;               // Temporary copy for the above
                                        // Used only for UCS2 intervals
  List<String> interval_list;
  CHARSET_INFO *charset;
  Field::geometry_type geom_type;
  Field *field;				// For alter table

  uint8 row,col,sc_length,interval_id;	// For rea_create_table
  uint	offset,pack_flag;
  Create_field() :after(0) {}
  Create_field(Field *field, Field *orig_field);
  /* Used to make a clone of this object for ALTER/CREATE TABLE */
  Create_field *clone(MEM_ROOT *mem_root) const
    { return new (mem_root) Create_field(*this); }
  void create_length_to_internal_length(void);

  /* Init for a tmp table field. To be extended if need be. */
  void init_for_tmp_table(enum_field_types sql_type_arg,
                          uint32 max_length, uint32 decimals,
                          bool maybe_null, bool is_unsigned);

  bool init(THD *thd, char *field_name, enum_field_types type, char *length,
            char *decimals, uint type_modifier, Item *default_value,
            Item *on_update_value, LEX_STRING *comment, char *change,
            List<String> *interval_list, CHARSET_INFO *cs,
            uint uint_geom_type);
};


/*
  A class for sending info to the client
*/

class Send_field {
 public:
  const char *db_name;
  const char *table_name,*org_table_name;
  const char *col_name,*org_col_name;
  ulong length;
  uint charsetnr, flags, decimals;
  enum_field_types type;
  Send_field() {}
};


/*
  A class for quick copying data to fields
*/

class Copy_field :public Sql_alloc {
  /**
    Convenience definition of a copy function returned by
    get_copy_func.
  */
  typedef void Copy_func(Copy_field*);
  Copy_func *get_copy_func(Field *to, Field *from);
public:
  uchar *from_ptr,*to_ptr;
  uchar *from_null_ptr,*to_null_ptr;
  my_bool *null_row;
  uint	from_bit,to_bit;
  uint from_length,to_length;
  Field *from_field,*to_field;
  String tmp;					// For items

  Copy_field() {}
  ~Copy_field() {}
  void set(Field *to,Field *from,bool save);	// Field to field 
  void set(uchar *to,Field *from);		// Field to string
  void (*do_copy)(Copy_field *);
  void (*do_copy2)(Copy_field *);		// Used to handle null values
};


Field *make_field(TABLE_SHARE *share, uchar *ptr, uint32 field_length,
		  uchar *null_pos, uchar null_bit,
		  uint pack_flag, enum_field_types field_type,
		  CHARSET_INFO *cs,
		  Field::geometry_type geom_type,
		  Field::utype unireg_check,
		  TYPELIB *interval, const char *field_name);
uint pack_length_to_packflag(uint type);
enum_field_types get_blob_type_from_length(ulong length);
uint32 calc_pack_length(enum_field_types type,uint32 length);
int set_field_to_null(Field *field);
int set_field_to_null_with_conversions(Field *field, bool no_conversions);

/*
  The following are for the interface with the .frm file
*/

#define FIELDFLAG_DECIMAL		1
#define FIELDFLAG_BINARY		1	// Shares same flag
#define FIELDFLAG_NUMBER		2
#define FIELDFLAG_ZEROFILL		4
#define FIELDFLAG_PACK			120	// Bits used for packing
#define FIELDFLAG_INTERVAL		256     // mangled with decimals!
#define FIELDFLAG_BITFIELD		512	// mangled with decimals!
#define FIELDFLAG_BLOB			1024	// mangled with decimals!
#define FIELDFLAG_GEOM			2048    // mangled with decimals!

#define FIELDFLAG_TREAT_BIT_AS_CHAR     4096    /* use Field_bit_as_char */

#define FIELDFLAG_LEFT_FULLSCREEN	8192
#define FIELDFLAG_RIGHT_FULLSCREEN	16384
#define FIELDFLAG_FORMAT_NUMBER		16384	// predit: ###,,## in output
#define FIELDFLAG_NO_DEFAULT		16384   /* sql */
#define FIELDFLAG_SUM			((uint) 32768)// predit: +#fieldflag
#define FIELDFLAG_MAYBE_NULL		((uint) 32768)// sql
#define FIELDFLAG_HEX_ESCAPE		((uint) 0x10000)
#define FIELDFLAG_PACK_SHIFT		3
#define FIELDFLAG_DEC_SHIFT		8
#define FIELDFLAG_MAX_DEC		31
#define FIELDFLAG_NUM_SCREEN_TYPE	0x7F01
#define FIELDFLAG_ALFA_SCREEN_TYPE	0x7800

#define MTYP_TYPENR(type) (type & 127)	/* Remove bits from type */

#define f_is_dec(x)		((x) & FIELDFLAG_DECIMAL)
#define f_is_num(x)		((x) & FIELDFLAG_NUMBER)
#define f_is_zerofill(x)	((x) & FIELDFLAG_ZEROFILL)
#define f_is_packed(x)		((x) & FIELDFLAG_PACK)
#define f_packtype(x)		(((x) >> FIELDFLAG_PACK_SHIFT) & 15)
#define f_decimals(x)		((uint8) (((x) >> FIELDFLAG_DEC_SHIFT) & FIELDFLAG_MAX_DEC))
#define f_is_alpha(x)		(!f_is_num(x))
#define f_is_binary(x)          ((x) & FIELDFLAG_BINARY) // 4.0- compatibility
#define f_is_enum(x)            (((x) & (FIELDFLAG_INTERVAL | FIELDFLAG_NUMBER)) == FIELDFLAG_INTERVAL)
#define f_is_bitfield(x)        (((x) & (FIELDFLAG_BITFIELD | FIELDFLAG_NUMBER)) == FIELDFLAG_BITFIELD)
#define f_is_blob(x)		(((x) & (FIELDFLAG_BLOB | FIELDFLAG_NUMBER)) == FIELDFLAG_BLOB)
#define f_is_geom(x)		(((x) & (FIELDFLAG_GEOM | FIELDFLAG_NUMBER)) == FIELDFLAG_GEOM)
#define f_is_equ(x)		((x) & (1+2+FIELDFLAG_PACK+31*256))
#define f_settype(x)		(((int) x) << FIELDFLAG_PACK_SHIFT)
#define f_maybe_null(x)		(x & FIELDFLAG_MAYBE_NULL)
#define f_no_default(x)		(x & FIELDFLAG_NO_DEFAULT)
#define f_bit_as_char(x)        ((x) & FIELDFLAG_TREAT_BIT_AS_CHAR)
#define f_is_hex_escape(x)      ((x) & FIELDFLAG_HEX_ESCAPE)<|MERGE_RESOLUTION|>--- conflicted
+++ resolved
@@ -50,12 +50,8 @@
   Field(const Item &);				/* Prevent use of these */
   void operator=(Field &);
 public:
-<<<<<<< HEAD
-  static void *operator new(size_t size) {return sql_alloc(size); }
-=======
   static void *operator new(size_t size) throw ()
-  { return (void*) sql_alloc((uint) size); }
->>>>>>> e087c05d
+  { return sql_alloc(size); }
   static void operator delete(void *ptr_arg, size_t size) { TRASH(ptr_arg, size); }
 
   uchar		*ptr;			// Position to field in record
