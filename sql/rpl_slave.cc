/* Copyright (c) 2000, 2017, Oracle and/or its affiliates. All rights reserved.

   This program is free software; you can redistribute it and/or modify
   it under the terms of the GNU General Public License as published by
   the Free Software Foundation; version 2 of the License.

   This program is distributed in the hope that it will be useful,
   but WITHOUT ANY WARRANTY; without even the implied warranty of
   MERCHANTABILITY or FITNESS FOR A PARTICULAR PURPOSE.  See the
   GNU General Public License for more details.

   You should have received a copy of the GNU General Public License
   along with this program; if not, write to the Free Software Foundation,
   51 Franklin Street, Fifth Floor, Boston, MA  02110-1301, USA */


/**
  @addtogroup Replication
  @{

  @file

  @brief Code to run the io thread and the sql thread on the
  replication slave.
*/

#ifdef HAVE_REPLICATION
#include "rpl_slave.h"

#include "my_bitmap.h"                         // MY_BITMAP
#include "my_thread_local.h"                   // thread_local_key_t
#include "mysql.h"                             // MYSQL
#include "sql_common.h"                        // end_server
#include "auth_common.h"                       // any_db
#include "debug_sync.h"                        // DEBUG_SYNC
#include "dynamic_ids.h"                       // Server_ids
#include "log.h"                               // sql_print_error
#include "log_event.h"                         // Rotate_log_event
#include "mysqld.h"                            // ER
#include "mysqld_thd_manager.h"                // Global_THD_manager
#include "rpl_constants.h"                     // BINLOG_FLAGS_INFO_SIZE
#include "rpl_handler.h"                       // RUN_HOOK
#include "rpl_info_factory.h"                  // Rpl_info_factory
#include "rpl_msr.h"                           // Multisource_info
#include "rpl_rli.h"                           // Relay_log_info
#include "rpl_rli_pdb.h"                       // Slave_worker
#include "rpl_slave_commit_order_manager.h"    // Commit_order_manager
#include "sql_class.h"                         // THD
#include "sql_parse.h"                         // execute_init_command
#include "sql_plugin.h"                        // opt_plugin_dir_ptr
#include "transaction.h"                       // trans_begin
#include "tztime.h"                            // Time_zone
#include "rpl_group_replication.h"

// Sic: Must be after mysqld.h to get the right ER macro.
#include "errmsg.h"                            // CR_*

#include "pfs_file_provider.h"
#include "mysql/psi/mysql_file.h"

#include <signal.h>
#include <algorithm>

using std::min;
using std::max;
using binary_log::checksum_crc32;
using binary_log::Log_event_header;

#define FLAGSTR(V,F) ((V)&(F)?#F" ":"")

/*
  a parameter of sql_slave_killed() to defer the killed status
*/
#define SLAVE_WAIT_GROUP_DONE 60
bool use_slave_mask = 0;
MY_BITMAP slave_error_mask;
char slave_skip_error_names[SHOW_VAR_FUNC_BUFF_SIZE];

char* slave_load_tmpdir = 0;
my_bool replicate_same_server_id;
ulonglong relay_log_space_limit = 0;

const char *relay_log_index= 0;
const char *relay_log_basename= 0;

/*
  MTS load-ballancing parameter.
  Max length of one MTS Worker queue. The value also determines the size
  of Relay_log_info::gaq (see @c slave_start_workers()).
  It can be set to any value in [1, ULONG_MAX - 1] range.
*/
const ulong mts_slave_worker_queue_len_max= 16384;

/*
  Statistics go to the error log every # of seconds when --log-warnings > 1
*/
const long mts_online_stat_period= 60 * 2;


/*
  MTS load-ballancing parameter.
  Time unit in microsecs to sleep by MTS Coordinator to avoid extra thread
  signalling in the case of Worker queues are close to be filled up.
*/
const ulong mts_coordinator_basic_nap= 5;

/*
  MTS load-ballancing parameter.
  Percent of Worker queue size at which Worker is considered to become
  hungry.

  C enqueues --+                   . underrun level
               V                   "
   +----------+-+------------------+--------------+
   | empty    |.|::::::::::::::::::|xxxxxxxxxxxxxx| ---> Worker dequeues
   +----------+-+------------------+--------------+

   Like in the above diagram enqueuing to the x-d area would indicate
   actual underrruning by Worker.
*/
const ulong mts_worker_underrun_level= 10;


/*
  When slave thread exits, we need to remember the temporary tables so we
  can re-use them on slave start.

  TODO: move the vars below under Master_info
*/

int disconnect_slave_event_count = 0, abort_slave_event_count = 0;

static thread_local_key_t RPL_MASTER_INFO;

enum enum_slave_reconnect_actions
{
  SLAVE_RECON_ACT_REG= 0,
  SLAVE_RECON_ACT_DUMP= 1,
  SLAVE_RECON_ACT_EVENT= 2,
  SLAVE_RECON_ACT_MAX
};

enum enum_slave_reconnect_messages
{
  SLAVE_RECON_MSG_WAIT= 0,
  SLAVE_RECON_MSG_KILLED_WAITING= 1,
  SLAVE_RECON_MSG_AFTER= 2,
  SLAVE_RECON_MSG_FAILED= 3,
  SLAVE_RECON_MSG_COMMAND= 4,
  SLAVE_RECON_MSG_KILLED_AFTER= 5,
  SLAVE_RECON_MSG_MAX
};

static const char *reconnect_messages[SLAVE_RECON_ACT_MAX][SLAVE_RECON_MSG_MAX]=
{
  {
    "Waiting to reconnect after a failed registration on master",
    "Slave I/O thread killed while waiting to reconnect after a failed \
registration on master",
    "Reconnecting after a failed registration on master",
    "failed registering on master, reconnecting to try again, \
log '%s' at position %s",
    "COM_REGISTER_SLAVE",
    "Slave I/O thread killed during or after reconnect"
  },
  {
    "Waiting to reconnect after a failed binlog dump request",
    "Slave I/O thread killed while retrying master dump",
    "Reconnecting after a failed binlog dump request",
    "failed dump request, reconnecting to try again, log '%s' at position %s",
    "COM_BINLOG_DUMP",
    "Slave I/O thread killed during or after reconnect"
  },
  {
    "Waiting to reconnect after a failed master event read",
    "Slave I/O thread killed while waiting to reconnect after a failed read",
    "Reconnecting after a failed master event read",
    "Slave I/O thread: Failed reading log event, reconnecting to retry, \
log '%s' at position %s",
    "",
    "Slave I/O thread killed during or after a reconnect done to recover from \
failed read"
  }
};

enum enum_slave_apply_event_and_update_pos_retval
{
  SLAVE_APPLY_EVENT_AND_UPDATE_POS_OK= 0,
  SLAVE_APPLY_EVENT_AND_UPDATE_POS_APPLY_ERROR= 1,
  SLAVE_APPLY_EVENT_AND_UPDATE_POS_UPDATE_POS_ERROR= 2,
  SLAVE_APPLY_EVENT_AND_UPDATE_POS_APPEND_JOB_ERROR= 3,
  SLAVE_APPLY_EVENT_AND_UPDATE_POS_MAX
};


static int process_io_rotate(Master_info* mi, Rotate_log_event* rev);
static int process_io_create_file(Master_info* mi, Create_file_log_event* cev);
static bool wait_for_relay_log_space(Relay_log_info* rli);
static inline bool io_slave_killed(THD* thd,Master_info* mi);
static inline bool is_autocommit_off_and_infotables(THD* thd);
static int init_slave_thread(THD* thd, SLAVE_THD_TYPE thd_type);
static void print_slave_skip_errors(void);
static int safe_connect(THD* thd, MYSQL* mysql, Master_info* mi);
static int safe_reconnect(THD* thd, MYSQL* mysql, Master_info* mi,
                          bool suppress_warnings);
static int connect_to_master(THD* thd, MYSQL* mysql, Master_info* mi,
                             bool reconnect, bool suppress_warnings);
static int get_master_version_and_clock(MYSQL* mysql, Master_info* mi);
static int get_master_uuid(MYSQL *mysql, Master_info *mi);
int io_thread_init_commands(MYSQL *mysql, Master_info *mi);
static Log_event* next_event(Relay_log_info* rli);
bool queue_event(Master_info* mi,const char* buf,ulong event_len);
static int terminate_slave_thread(THD *thd,
                                  mysql_mutex_t *term_lock,
                                  mysql_cond_t *term_cond,
                                  volatile uint *slave_running,
                                  ulong *stop_wait_timeout,
                                  bool need_lock_term);
static bool check_io_slave_killed(THD *thd, Master_info *mi, const char *info);
int slave_worker_exec_job_group(Slave_worker *w, Relay_log_info *rli);
static int mts_event_coord_cmp(LOG_POS_COORD *id1, LOG_POS_COORD *id2);

static int check_slave_sql_config_conflict(const Relay_log_info *rli);

/*
  Applier thread InnoDB priority.
  When two transactions conflict inside InnoDB, the one with
  greater priority wins.

  @param thd       Thread handler for slave
  @param priority  Thread priority
*/
static void set_thd_tx_priority(THD* thd, int priority)
{
  DBUG_ENTER("set_thd_tx_priority");
  DBUG_ASSERT(thd->system_thread == SYSTEM_THREAD_SLAVE_SQL ||
              thd->system_thread == SYSTEM_THREAD_SLAVE_WORKER);

  thd->thd_tx_priority= priority;
  DBUG_EXECUTE_IF("dbug_set_high_prio_sql_thread",
  {
    thd->thd_tx_priority= 1;
  });

  DBUG_VOID_RETURN;
}

/*
  Function to set the slave's max_allowed_packet based on the value
  of slave_max_allowed_packet.

    @in_param    thd    Thread handler for slave
    @in_param    mysql  MySQL connection handle
*/

static void set_slave_max_allowed_packet(THD *thd, MYSQL *mysql)
{
  DBUG_ENTER("set_slave_max_allowed_packet");
  // thd and mysql must be valid
  DBUG_ASSERT(thd && mysql);

  thd->variables.max_allowed_packet= slave_max_allowed_packet;
  /*
    Adding MAX_LOG_EVENT_HEADER_LEN to the max_packet_size on the I/O
    thread and the mysql->option max_allowed_packet, since a
    replication event can become this much  larger than
    the corresponding packet (query) sent from client to master.
  */
  thd->get_protocol_classic()->set_max_packet_size(
    slave_max_allowed_packet + MAX_LOG_EVENT_HEADER);
  /*
    Skipping the setting of mysql->net.max_packet size to slave
    max_allowed_packet since this is done during mysql_real_connect.
  */
  mysql->options.max_allowed_packet=
    slave_max_allowed_packet+MAX_LOG_EVENT_HEADER;
  DBUG_VOID_RETURN;
}

/*
  Find out which replications threads are running

  SYNOPSIS
    init_thread_mask()
    mask                Return value here
    mi                  master_info for slave
    inverse             If set, returns which threads are not running

  IMPLEMENTATION
    Get a bit mask for which threads are running so that we can later restart
    these threads.

  RETURN
    mask        If inverse == 0, running threads
                If inverse == 1, stopped threads
*/

void init_thread_mask(int* mask, Master_info* mi, bool inverse)
{
  bool set_io = mi->slave_running, set_sql = mi->rli->slave_running;
  int tmp_mask=0;
  DBUG_ENTER("init_thread_mask");

  if (set_io)
    tmp_mask |= SLAVE_IO;
  if (set_sql)
    tmp_mask |= SLAVE_SQL;
  if (inverse)
    tmp_mask^= (SLAVE_IO | SLAVE_SQL);
  *mask = tmp_mask;
  DBUG_VOID_RETURN;
}


/*
  lock_slave_threads()
*/

void lock_slave_threads(Master_info* mi)
{
  DBUG_ENTER("lock_slave_threads");

  //TODO: see if we can do this without dual mutex
  mysql_mutex_lock(&mi->run_lock);
  mysql_mutex_lock(&mi->rli->run_lock);
  DBUG_VOID_RETURN;
}


/*
  unlock_slave_threads()
*/

void unlock_slave_threads(Master_info* mi)
{
  DBUG_ENTER("unlock_slave_threads");

  //TODO: see if we can do this without dual mutex
  mysql_mutex_unlock(&mi->rli->run_lock);
  mysql_mutex_unlock(&mi->run_lock);
  DBUG_VOID_RETURN;
}

#ifdef HAVE_PSI_INTERFACE

static PSI_memory_key key_memory_rli_mts_coor;

static PSI_thread_key key_thread_slave_io, key_thread_slave_sql, key_thread_slave_worker;

static PSI_thread_info all_slave_threads[]=
{
  { &key_thread_slave_io, "slave_io", PSI_FLAG_GLOBAL},
  { &key_thread_slave_sql, "slave_sql", PSI_FLAG_GLOBAL},
  { &key_thread_slave_worker, "slave_worker", PSI_FLAG_GLOBAL}
};

static PSI_memory_info all_slave_memory[]=
{
  { &key_memory_rli_mts_coor, "Relay_log_info::mts_coor", 0}
};

static void init_slave_psi_keys(void)
{
  const char* category= "sql";
  int count;

  count= array_elements(all_slave_threads);
  mysql_thread_register(category, all_slave_threads, count);

  count= array_elements(all_slave_memory);
  mysql_memory_register(category, all_slave_memory, count);
}
#endif /* HAVE_PSI_INTERFACE */

/* Initialize slave structures */

int init_slave()
{
  DBUG_ENTER("init_slave");
  int error= 0;
  int thread_mask= SLAVE_SQL | SLAVE_IO;
  Master_info *mi= NULL;

#ifdef HAVE_PSI_INTERFACE
  init_slave_psi_keys();
#endif

  /*
    This is called when mysqld starts. Before client connections are
    accepted. However bootstrap may conflict with us if it does START SLAVE.
    So it's safer to take the lock.
  */
  channel_map.wrlock();

  if (my_create_thread_local_key(&RPL_MASTER_INFO, NULL))
    DBUG_RETURN(1);

  /*
    Create slave info objects by reading repositories of individual
    channels and add them into channel_map
  */
  if ((error= Rpl_info_factory::create_slave_info_objects(opt_mi_repository_id,
                                                          opt_rli_repository_id,
                                                          thread_mask,
                                                          &channel_map)))
    sql_print_error("Failed to create or recover replication info repositories.");

#ifndef DBUG_OFF
  /* @todo: Print it for all the channels */
  {
    Master_info *default_mi;
    default_mi= channel_map.get_default_channel_mi();
    if (default_mi && default_mi->rli)
    {
      DBUG_PRINT("info", ("init group master %s %lu  group relay %s %lu event %s %lu\n",
                          default_mi->rli->get_group_master_log_name(),
                          (ulong) default_mi->rli->get_group_master_log_pos(),
                          default_mi->rli->get_group_relay_log_name(),
                          (ulong) default_mi->rli->get_group_relay_log_pos(),
                          default_mi->rli->get_event_relay_log_name(),
                          (ulong) default_mi->rli->get_event_relay_log_pos()));
    }
  }
#endif

  if (get_gtid_mode(GTID_MODE_LOCK_CHANNEL_MAP) == GTID_MODE_OFF)
  {
    for (mi_map::iterator it= channel_map.begin(); it != channel_map.end(); it++)
    {
      Master_info *mi= it->second;
      if (mi != NULL && mi->is_auto_position())
      {
        sql_print_warning("Detected misconfiguration: replication channel "
                          "'%.192s' was configured with AUTO_POSITION = 1, "
                          "but the server was started with --gtid-mode=off. "
                          "Either reconfigure replication using "
                          "CHANGE MASTER TO MASTER_AUTO_POSITION = 0 "
                          "FOR CHANNEL '%.192s', or change GTID_MODE to some "
                          "value other than OFF, before starting the slave "
                          "receiver thread.",
                          mi->get_channel(), mi->get_channel());
      }
    }
  }

  if (check_slave_sql_config_conflict(NULL))
  {
    error= 1;
    goto err;
  }

  /*
    Loop through the channel_map and start slave threads for each channel.
  */
  if (!opt_skip_slave_start)
  {
    for (mi_map::iterator it= channel_map.begin(); it!=channel_map.end(); it++)
    {
      mi= it->second;

      /* If server id is not set, start_slave_thread() will say it */
      if (mi && mi->host[0])
      {
        /* same as in start_slave() cache the global var values into rli's members */
        mi->rli->opt_slave_parallel_workers= opt_mts_slave_parallel_workers;
        mi->rli->checkpoint_group= opt_mts_checkpoint_group;
        if (mts_parallel_option == MTS_PARALLEL_TYPE_DB_NAME)
          mi->rli->channel_mts_submode = MTS_PARALLEL_TYPE_DB_NAME;
        else
          mi->rli->channel_mts_submode = MTS_PARALLEL_TYPE_LOGICAL_CLOCK;
        if (start_slave_threads(true/*need_lock_slave=true*/,
                                false/*wait_for_start=false*/,
                                mi,
                                thread_mask))
        {
          sql_print_error("Failed to start slave threads for channel '%s'",
                          mi->get_channel());
        }
      }
    }
  }

err:

  channel_map.unlock();
  if (error)
    sql_print_information("Some of the channels are not created/initialized "
                          "properly. Check for additional messages above. "
                          "You will not be able to start replication on those "
                          "channels until the issue is resolved and "
                          "the server restarted.");
  DBUG_RETURN(error);
}


/**
   Function to start a slave for all channels.
   Used in Multisource replication.
   @param[in]        THD           THD object of the client.

   @retval false success
   @retval true error

    @todo: It is good to continue to start other channels
           when a slave start failed for other channels.

    @todo: The problem with the below code is if the slave is already
           stared, we would multple warnings called
           "Slave was already running" for each channel.
           A nice warning message  would be to add
           "Slave for channel '%s" was already running"
           but error messages are in different languages and cannot be tampered
           with so, we have to handle it case by case basis, whether
           only default channel exists or not and properly continue with
           starting other channels if one channel fails clearly giving
           an error message by displaying failed channels.
*/
bool start_slave(THD *thd)
{

  DBUG_ENTER("start_slave(THD)");
  Master_info *mi;
  bool channel_configured, error= false;

  if (channel_map.get_num_instances() == 1)
  {
    mi= channel_map.get_default_channel_mi();
    DBUG_ASSERT(mi);
    if (start_slave(thd, &thd->lex->slave_connection,
                    &thd->lex->mi, thd->lex->slave_thd_opt, mi, true))
      DBUG_RETURN(true);
  }
  else
  {
    /*
      Users cannot start more than one channel's applier thread
      if sql_slave_skip_counter > 0. It throws an error to the session.
    */
    mysql_mutex_lock(&LOCK_sql_slave_skip_counter);
    /* sql_slave_skip_counter > 0 && !(START SLAVE IO_THREAD) */
    if (sql_slave_skip_counter > 0 && !(thd->lex->slave_thd_opt & SLAVE_IO))
    {
      my_error(ER_SLAVE_CHANNEL_SQL_SKIP_COUNTER, MYF(0));
      mysql_mutex_unlock(&LOCK_sql_slave_skip_counter);
      DBUG_RETURN(true);
    }
    mysql_mutex_unlock(&LOCK_sql_slave_skip_counter);

    for (mi_map::iterator it= channel_map.begin(); it!= channel_map.end(); it++)
    {
      mi= it->second;

      channel_configured= mi && mi->inited && mi->host[0];   // channel properly configured.

      if (channel_configured)
      {
        if (start_slave(thd, &thd->lex->slave_connection,
                        &thd->lex->mi,
                        thd->lex->slave_thd_opt, mi, true))
        {
          sql_print_error("Slave: Could not start slave for channel '%s'."
                          " operation discontinued", mi->get_channel());
          error= true;
        }
      }
    }
  }
  if (!error)
  {
    /* no error */
    my_ok(thd);
  }
  DBUG_RETURN(error);
}


/**
   Function to stop a slave for all channels.
   Used in Multisource replication.
   @param[in]        THD           THD object of the client.

   @return
    @retval           0            success
    @retval           1           error

    @todo: It is good to continue to stop other channels
           when a slave start failed for other channels.
*/
int stop_slave(THD *thd)
{
  DBUG_ENTER("stop_slave(THD)");
  bool push_temp_table_warning= true;
  Master_info *mi=0;
  int error= 0;
  bool channel_configured;

  if (channel_map.get_num_instances() == 1)
  {
    mi= channel_map.get_default_channel_mi();

    DBUG_ASSERT(!strcmp(mi->get_channel(),
                        channel_map.get_default_channel()));

    error= stop_slave(thd, mi, 1,
                      false /*for_one_channel*/, &push_temp_table_warning);
  }
  else
  {
    for(mi_map::iterator it= channel_map.begin(); it!= channel_map.end(); it++)
    {
      mi= it->second;

      channel_configured= mi && mi->host[0];

      if (channel_configured)
      {
        if (stop_slave(thd, mi, 1,
                       false /*for_one_channel*/, &push_temp_table_warning))
        {
          sql_print_error("Slave: Could not stop slave for channel '%s'"
                          " operation discontinued", mi->get_channel());
          error= 1;
        }
      }
    }
  }

  if (!error)
  {
    /* no error */
    my_ok(thd);
  }

  DBUG_RETURN(error);
}


/**
  Entry point to the START SLAVE command. The function
  decides to start replication threads on several channels
  or a single given channel.

  @param[in]   thd        the client thread carrying the command.

  @return
    @retval      false      ok
    @retval      true       not ok.
*/
bool start_slave_cmd(THD *thd)
{
  DBUG_ENTER("start_slave_cmd");

  Master_info *mi;
  LEX *lex= thd->lex;
  bool res= true;  /* default, an error */

  channel_map.wrlock();

  if (!is_slave_configured())
  {
    my_message(ER_SLAVE_CONFIGURATION, ER(ER_SLAVE_CONFIGURATION), MYF(0));
    goto err;
  }


  if (!lex->mi.for_channel)
  {
    /*
      If slave_until options are provided when multiple channels exist
      without explicitly providing FOR CHANNEL clause, error out.
    */
    if (lex->mi.slave_until && channel_map.get_num_instances() > 1)
    {
      my_error(ER_SLAVE_MULTIPLE_CHANNELS_CMD, MYF(0));
      goto err;
    }

    res= start_slave(thd);
  }
  else
  {
    mi= channel_map.get_mi(lex->mi.channel);

    /*
      If the channel being used is a group replication channel we need to
      disable this command here as, in some cases, group replication does not
      support them.

      For channel group_replication_applier we disable START SLAVE [IO_THREAD]
      command.

      For channel group_replication_recovery we disable START SLAVE command
      and its two thread variants.
    */
    if (mi &&
        channel_map.is_group_replication_channel_name(mi->get_channel()) &&
        ((!thd->lex->slave_thd_opt || (thd->lex->slave_thd_opt & SLAVE_IO)) ||
         (!(channel_map.is_group_replication_channel_name(mi->get_channel(), true))
          && (thd->lex->slave_thd_opt & SLAVE_SQL))))
    {
      const char *command= "START SLAVE FOR CHANNEL";
      if (thd->lex->slave_thd_opt & SLAVE_IO)
        command= "START SLAVE IO_THREAD FOR CHANNEL";
      else if (thd->lex->slave_thd_opt & SLAVE_SQL)
        command= "START SLAVE SQL_THREAD FOR CHANNEL";

      my_error(ER_SLAVE_CHANNEL_OPERATION_NOT_ALLOWED, MYF(0),
               command, mi->get_channel(), command);

      goto err;
    }

    if (mi)
      res= start_slave(thd, &thd->lex->slave_connection,
                       &thd->lex->mi, thd->lex->slave_thd_opt, mi, true);
    else if (strcmp(channel_map.get_default_channel(), lex->mi.channel))
      my_error(ER_SLAVE_CHANNEL_DOES_NOT_EXIST, MYF(0), lex->mi.channel);

    if (!res)
      my_ok(thd);

  }
err:
  channel_map.unlock();
  DBUG_RETURN(res);
}


/**
  Entry point for the STOP SLAVE command. This function stops replication
  threads for all channels or a single channel based on the  command
  options supplied.

  @param[in]     thd         the client thread.

  @return
   @retval       false            ok
   @retval       true             not ok.
*/
bool stop_slave_cmd(THD *thd)
{
  DBUG_ENTER("stop_slave_cmd");

  Master_info* mi;
  bool push_temp_table_warning= true;
  LEX *lex= thd->lex;
  bool res= true;    /*default, an error */

  channel_map.rdlock();

  if (!is_slave_configured())
  {
    my_message(ER_SLAVE_CONFIGURATION, ER(ER_SLAVE_CONFIGURATION), MYF(0));
    channel_map.unlock();
    DBUG_RETURN(res= true);
  }

  if (!lex->mi.for_channel)
    res= stop_slave(thd);
  else
  {
    mi= channel_map.get_mi(lex->mi.channel);

    /*
      If the channel being used is a group replication channel we need to
      disable this command here as, in some cases, group replication does not
      support them.

      For channel group_replication_applier we disable STOP SLAVE [IO_THREAD]
      command.

      For channel group_replication_recovery we disable STOP SLAVE command
      and its two thread variants.
    */
    if (mi &&
        channel_map.is_group_replication_channel_name(mi->get_channel()) &&
        ((!thd->lex->slave_thd_opt || (thd->lex->slave_thd_opt & SLAVE_IO)) ||
         (!(channel_map.is_group_replication_channel_name(mi->get_channel(), true))
          && (thd->lex->slave_thd_opt & SLAVE_SQL))))
    {
      const char *command= "STOP SLAVE FOR CHANNEL";
      if (thd->lex->slave_thd_opt & SLAVE_IO)
        command= "STOP SLAVE IO_THREAD FOR CHANNEL";
      else if (thd->lex->slave_thd_opt & SLAVE_SQL)
        command= "STOP SLAVE SQL_THREAD FOR CHANNEL";

      my_error(ER_SLAVE_CHANNEL_OPERATION_NOT_ALLOWED, MYF(0),
               command, mi->get_channel(), command);

      channel_map.unlock();
      DBUG_RETURN(true);
    }

    if (mi)
      res= stop_slave(thd, mi, 1 /*net report */,
                      true /*for_one_channel*/, &push_temp_table_warning);
    else if (strcmp(channel_map.get_default_channel(), lex->mi.channel))
      my_error(ER_SLAVE_CHANNEL_DOES_NOT_EXIST, MYF(0), lex->mi.channel);
  }

  channel_map.unlock();

  DBUG_RETURN(res);
}

/**
   Parse the given relay log and identify the rotate event from the master.
   Ignore the Format description event, Previous_gtid log event and ignorable
   events within the relay log. When a rotate event is found check if it is a
   rotate that is originated from the master or not based on the server_id. If
   the rotate is from slave or if it is a fake rotate event ignore the event.
   If any other events are encountered apart from the above events generate an
   error. From the rotate event extract the master's binary log name and
   position.

   @param filename
          Relay log name which needs to be parsed.

   @param[OUT] master_log_file
          Set the master_log_file to the log file name that is extracted from
          rotate event. The master_log_file should contain string of len
          FN_REFLEN.

   @param[OUT] master_log_pos
          Set the master_log_pos to the log position extracted from rotate
          event.

   @retval FOUND_ROTATE: When rotate event is found in the relay log
   @retval NOT_FOUND_ROTATE: When rotate event is not found in the relay log
   @retval ERROR: On error
 */
enum enum_read_rotate_from_relay_log_status
{ FOUND_ROTATE, NOT_FOUND_ROTATE, ERROR };

static enum_read_rotate_from_relay_log_status
read_rotate_from_relay_log(char *filename, char *master_log_file,
                           my_off_t *master_log_pos)
{
  DBUG_ENTER("read_rotate_from_relay_log");
  /*
    Create a Format_description_log_event that is used to read the
    first event of the log.
   */
  Format_description_log_event fd_ev(BINLOG_VERSION), *fd_ev_p= &fd_ev;
  DBUG_ASSERT(fd_ev.is_valid());
  IO_CACHE log;
  const char *errmsg= NULL;
  File file= open_binlog_file(&log, filename, &errmsg);
  if (file < 0)
  {
    sql_print_error("Error during --relay-log-recovery: %s", errmsg);
    DBUG_RETURN(ERROR);
  }
  my_b_seek(&log, BIN_LOG_HEADER_SIZE);
  Log_event *ev= NULL;
  bool done= false;
  enum_read_rotate_from_relay_log_status ret= NOT_FOUND_ROTATE;
  while (!done &&
         (ev= Log_event::read_log_event(&log, 0, fd_ev_p, opt_slave_sql_verify_checksum)) !=
         NULL)
  {
    DBUG_PRINT("info", ("Read event of type %s", ev->get_type_str()));
    switch (ev->get_type_code())
    {
    case binary_log::FORMAT_DESCRIPTION_EVENT:
      if (fd_ev_p != &fd_ev)
        delete fd_ev_p;
      fd_ev_p= (Format_description_log_event *)ev;
      break;
    case binary_log::ROTATE_EVENT:
      /*
        Check for rotate event from the master. Ignore the ROTATE event if it
        is a fake rotate event with server_id=0.
       */
      if (ev->server_id && ev->server_id != ::server_id)
      {
        Rotate_log_event *rotate_ev= (Rotate_log_event *)ev;
        DBUG_ASSERT(FN_REFLEN >= rotate_ev->ident_len + 1);
        memcpy(master_log_file, rotate_ev->new_log_ident, rotate_ev->ident_len + 1);
        *master_log_pos= rotate_ev->pos;
        ret= FOUND_ROTATE;
        done= true;
      }
      break;
    case binary_log::PREVIOUS_GTIDS_LOG_EVENT:
      break;
    case binary_log::IGNORABLE_LOG_EVENT:
      break;
    default:
      sql_print_error("Error during --relay-log-recovery: Could not locate "
                      "rotate event from the master.");
      ret= ERROR;
      done= true;
      break;
    }
    if (ev != fd_ev_p)
      delete ev;
  }
  if (log.error < 0)
  {
    sql_print_error("Error during --relay-log-recovery: Error reading events from relay log: %d",
                    log.error);
    DBUG_RETURN(ERROR);
  }

  if (fd_ev_p != &fd_ev)
  {
    delete fd_ev_p;
    fd_ev_p= &fd_ev;
  }

  if (mysql_file_close(file, MYF(MY_WME)))
    DBUG_RETURN(ERROR);
  if (end_io_cache(&log))
  {
    sql_print_error("Error during --relay-log-recovery: Error while freeing "
                    "IO_CACHE object");
    DBUG_RETURN(ERROR);
  }
  DBUG_RETURN(ret);
}

/**
   Reads relay logs one by one starting from the first relay log. Looks for
   the first rotate event from the master. If rotate is not found in the relay
   log search continues to next relay log. If rotate event from master is
   found then the extracted master_log_file and master_log_pos are used to set
   rli->group_master_log_name and rli->group_master_log_pos. If an error has
   occurred the error code is retuned back.

   @param rli
          Relay_log_info object to read relay log files and to set
          group_master_log_name and group_master_log_pos.

   @retval 0 On success
   @retval 1 On failure
 */
static int
find_first_relay_log_with_rotate_from_master(Relay_log_info* rli)
{
  DBUG_ENTER("find_first_relay_log_with_rotate_from_master");
  int error= 0;
  LOG_INFO linfo;
  bool got_rotate_from_master= false;
  int pos;
  char master_log_file[FN_REFLEN];
  my_off_t master_log_pos= 0;

  if (channel_map.is_group_replication_channel_name(rli->get_channel()))
  {
    sql_print_information("Relay log recovery skipped for group replication "
                          "channel.");
    goto err;
  }

  for (pos= rli->relay_log.find_log_pos(&linfo, NULL, true);
       !pos;
       pos= rli->relay_log.find_next_log(&linfo, true))
  {
    switch (read_rotate_from_relay_log(linfo.log_file_name, master_log_file,
                                       &master_log_pos))
    {
    case ERROR:
      error= 1;
      break;
    case FOUND_ROTATE:
      got_rotate_from_master= true;
      break;
    case NOT_FOUND_ROTATE:
      break;
    }
    if (error || got_rotate_from_master)
      break;
  }
  if (pos== LOG_INFO_IO)
  {
    error= 1;
    sql_print_error("Error during --relay-log-recovery: Could not read "
                    "relay log index file due to an IO error.");
    goto err;
  }
  if (pos== LOG_INFO_EOF)
  {
    error= 1;
    sql_print_error("Error during --relay-log-recovery: Could not locate "
                    "rotate event from master in relay log file.");
    goto err;
  }
  if (!error && got_rotate_from_master)
  {
    rli->set_group_master_log_name(master_log_file);
    rli->set_group_master_log_pos(master_log_pos);
  }
err:
  DBUG_RETURN(error);
}

/*
  Updates the master info based on the information stored in the
  relay info and ignores relay logs previously retrieved by the IO
  thread, which thus starts fetching again based on to the
  master_log_pos and master_log_name. Eventually, the old
  relay logs will be purged by the normal purge mechanism.

  When GTID's are enabled the "Retrieved GTID" set should be cleared
  so that partial read events are discarded and they are
  fetched once again

  @param mi    pointer to Master_info instance
*/
static void recover_relay_log(Master_info *mi)
{
  Relay_log_info *rli=mi->rli;
  // Set Receiver Thread's positions as per the recovered Applier Thread.
  mi->set_master_log_pos(max<ulonglong>(BIN_LOG_HEADER_SIZE,
                                        rli->get_group_master_log_pos()));
  mi->set_master_log_name(rli->get_group_master_log_name());

  sql_print_warning("Recovery from master pos %ld and file %s%s. "
                    "Previous relay log pos and relay log file had "
                    "been set to %lld, %s respectively.",
                    (ulong) mi->get_master_log_pos(), mi->get_master_log_name(),
                    mi->get_for_channel_str(),
                    rli->get_group_relay_log_pos(), rli->get_group_relay_log_name());

  // Start with a fresh relay log.
  rli->set_group_relay_log_name(rli->relay_log.get_log_fname());
  rli->set_event_relay_log_name(rli->relay_log.get_log_fname());
  rli->set_group_relay_log_pos(BIN_LOG_HEADER_SIZE);
  rli->set_event_relay_log_pos(BIN_LOG_HEADER_SIZE);
  /*
    Clear the retrieved GTID set so that events that are written partially
    will be fetched again.
  */
  if (get_gtid_mode(GTID_MODE_LOCK_NONE) == GTID_MODE_ON &&
      !channel_map.is_group_replication_channel_name(rli->get_channel()))
  {
    global_sid_lock->wrlock();
    (const_cast<Gtid_set *>(rli->get_gtid_set()))->clear();
    global_sid_lock->unlock();
  }
}


/*
  Updates the master info based on the information stored in the
  relay info and ignores relay logs previously retrieved by the IO
  thread, which thus starts fetching again based on to the
  master_log_pos and master_log_name. Eventually, the old
  relay logs will be purged by the normal purge mechanism.

  There can be a special case where rli->group_master_log_name and
  rli->group_master_log_pos are not intialized, as the sql thread was never
  started at all. In those cases all the existing relay logs are parsed
  starting from the first one and the initial rotate event that was received
  from the master is identified. From the rotate event master_log_name and
  master_log_pos are extracted and they are set to rli->group_master_log_name
  and rli->group_master_log_pos.

  In the feature, we should improve this routine in order to avoid throwing
  away logs that are safely stored in the disk. Note also that this recovery
  routine relies on the correctness of the relay-log.info and only tolerates
  coordinate problems in master.info.

  In this function, there is no need for a mutex as the caller
  (i.e. init_slave) already has one acquired.

  Specifically, the following structures are updated:

  1 - mi->master_log_pos  <-- rli->group_master_log_pos
  2 - mi->master_log_name <-- rli->group_master_log_name
  3 - It moves the relay log to the new relay log file, by
      rli->group_relay_log_pos  <-- BIN_LOG_HEADER_SIZE;
      rli->event_relay_log_pos  <-- BIN_LOG_HEADER_SIZE;
      rli->group_relay_log_name <-- rli->relay_log.get_log_fname();
      rli->event_relay_log_name <-- rli->relay_log.get_log_fname();

   If there is an error, it returns (1), otherwise returns (0).
 */
int init_recovery(Master_info* mi, const char** errmsg)
{
  DBUG_ENTER("init_recovery");

  int error= 0;
  Relay_log_info *rli= mi->rli;
  char *group_master_log_name= NULL;
  if (rli->recovery_parallel_workers)
  {
    /*
      This is not idempotent and a crash after this function and before
      the recovery is actually done may lead the system to an inconsistent
      state.

      This may happen because the gap is not persitent stored anywhere
      and eventually old relay log files will be removed and further
      calculations on the gaps will be impossible.

      We need to improve this. /Alfranio.
    */
    error= mts_recovery_groups(rli);
    if (rli->mts_recovery_group_cnt)
    {
      if (get_gtid_mode(GTID_MODE_LOCK_NONE) == GTID_MODE_ON)
      {
        rli->recovery_parallel_workers= 0;
        rli->clear_mts_recovery_groups();
      }
      else
        DBUG_RETURN(error);
    }
  }

  group_master_log_name= const_cast<char *>(rli->get_group_master_log_name());
  if (!error)
  {
    if (!group_master_log_name[0])
    {
      if (rli->replicate_same_server_id)
      {
        error= 1;
        sql_print_error("Error during --relay-log-recovery: "
                        "replicate_same_server_id is in use and sql thread's "
                        "positions are not initialized, hence relay log "
                        "recovery cannot happen.");
        DBUG_RETURN(error);
      }
      error= find_first_relay_log_with_rotate_from_master(rli);
      if (error)
        DBUG_RETURN(error);
    }
    recover_relay_log(mi);
  }
  DBUG_RETURN(error);
}

/*
  Relay log recovery in the case of MTS, is handled by the following function.
  Gaps in MTS execution are filled using implicit execution of
  START SLAVE UNTIL SQL_AFTER_MTS_GAPS call. Once slave reaches a consistent
  gapless state receiver thread's positions are initialized to applier thread's
  positions and the old relay logs are discarded. This completes the recovery
  process.

  @param mi    pointer to Master_info instance.

  @retval 0 success
  @retval 1 error
*/
static inline int fill_mts_gaps_and_recover(Master_info* mi)
{
  DBUG_ENTER("fill_mts_gaps_and_recover");
  Relay_log_info *rli= mi->rli;
  int recovery_error= 0;
  rli->is_relay_log_recovery= FALSE;
  rli->until_condition= Relay_log_info::UNTIL_SQL_AFTER_MTS_GAPS;
  rli->opt_slave_parallel_workers= rli->recovery_parallel_workers;
  rli->channel_mts_submode= (mts_parallel_option ==
                             MTS_PARALLEL_TYPE_DB_NAME) ?
                             MTS_PARALLEL_TYPE_DB_NAME :
                             MTS_PARALLEL_TYPE_LOGICAL_CLOCK;
  sql_print_information("MTS recovery: starting coordinator thread to fill MTS "
                        "gaps.");
  recovery_error= start_slave_thread(
#ifdef HAVE_PSI_INTERFACE
                                     key_thread_slave_sql,
#endif
                                     handle_slave_sql, &rli->run_lock,
                                     &rli->run_lock,
                                     &rli->start_cond,
                                     &rli->slave_running,
                                     &rli->slave_run_id,
                                     mi);

  if (recovery_error)
  {
    sql_print_warning("MTS recovery: failed to start the coordinator "
                      "thread. Check the error log for additional"
                      " details.");
    goto err;
  }
  mysql_mutex_lock(&rli->run_lock);
  mysql_cond_wait(&rli->stop_cond, &rli->run_lock);
  mysql_mutex_unlock(&rli->run_lock);
  if (rli->until_condition != Relay_log_info::UNTIL_DONE)
  {
    sql_print_warning("MTS recovery: automatic recovery failed. Either the "
                      "slave server had stopped due to an error during an "
                      "earlier session or relay logs are corrupted."
                      "Fix the cause of the slave side error and restart the "
                      "slave server or consider using RESET SLAVE.");
    goto err;
  }

  /*
    We need a mutex while we are changing master info parameters to
    keep other threads from reading bogus info
  */
  mysql_mutex_lock(&mi->data_lock);
  mysql_mutex_lock(&rli->data_lock);
  recover_relay_log(mi);

  const char* msg;
  if (rli->init_relay_log_pos(rli->get_group_relay_log_name(),
                              rli->get_group_relay_log_pos(),
                              false/*need_data_lock=false*/,
                              &msg, 0))
  {
    char llbuf[22];
    sql_print_error("Failed to open the relay log '%s' (relay_log_pos %s).",
                    rli->get_group_relay_log_name(),
                    llstr(rli->get_group_relay_log_pos(), llbuf));

    recovery_error=1;
    mysql_mutex_unlock(&mi->data_lock);
    mysql_mutex_unlock(&rli->data_lock);
    goto err;
  }
  if (mi->flush_info(true) || rli->flush_info(true))
  {
    recovery_error= 1;
    mysql_mutex_unlock(&mi->data_lock);
    mysql_mutex_unlock(&rli->data_lock);
    goto err;
  }
  rli->inited=1;
  rli->error_on_rli_init_info= false;
  mysql_mutex_unlock(&mi->data_lock);
  mysql_mutex_unlock(&rli->data_lock);
  sql_print_information("MTS recovery: completed successfully.\n");
  DBUG_RETURN(recovery_error);
err:
  /*
    If recovery failed means we failed to initialize rli object in the case
    of MTS. We should not allow the START SLAVE command to work as we do in
    the case of STS. i.e if init_recovery call fails then we set inited=0.
  */
  rli->end_info();
  rli->inited=0;
  rli->error_on_rli_init_info= true;
  DBUG_RETURN(recovery_error);
}



int load_mi_and_rli_from_repositories(Master_info* mi,
                                      bool ignore_if_no_info,
                                      int thread_mask)
{
  DBUG_ENTER("init_info");
  DBUG_ASSERT(mi != NULL && mi->rli != NULL);
  int init_error= 0;
  enum_return_check check_return= ERROR_CHECKING_REPOSITORY;
  THD *thd= current_thd;

  /*
    We need a mutex while we are changing master info parameters to
    keep other threads from reading bogus info
  */
  mysql_mutex_lock(&mi->data_lock);
  mysql_mutex_lock(&mi->rli->data_lock);

  /*
    When info tables are used and autocommit= 0 we force a new
    transaction start to avoid table access deadlocks when START SLAVE
    is executed after RESET SLAVE.
  */
  if (is_autocommit_off_and_infotables(thd))
  {
    if (trans_begin(thd))
    {
      init_error= 1;
      goto end;
    }
  }

  /*
    This takes care of the startup dependency between the master_info
    and relay_info. It initializes the master info if the SLAVE_IO
    thread is being started and the relay log info if either the
    SLAVE_SQL thread is being started or was not initialized as it is
    required by the SLAVE_IO thread.
  */
  check_return= mi->check_info();
  if (check_return == ERROR_CHECKING_REPOSITORY)
  {
    init_error= 1;
    goto end;
  }

  if (!(ignore_if_no_info && check_return == REPOSITORY_DOES_NOT_EXIST))
  {
    if ((thread_mask & SLAVE_IO) != 0 && mi->mi_init_info())
      init_error= 1;
  }

  check_return= mi->rli->check_info();
  if (check_return == ERROR_CHECKING_REPOSITORY)
  {
    init_error= 1;
    goto end;
  }
  if (!(ignore_if_no_info && check_return == REPOSITORY_DOES_NOT_EXIST))
  {
    if (((thread_mask & SLAVE_SQL) != 0 || !(mi->rli->inited))
        && mi->rli->rli_init_info())
      init_error= 1;
  }

  DBUG_EXECUTE_IF("enable_mts_worker_failure_init",
                  {DBUG_SET("+d,mts_worker_thread_init_fails");});
end:
  /*
    When info tables are used and autocommit= 0 we force transaction
    commit to avoid table access deadlocks when START SLAVE is executed
    after RESET SLAVE.
  */
  if (is_autocommit_off_and_infotables(thd))
    if (trans_commit(thd))
      init_error= 1;

  mysql_mutex_unlock(&mi->rli->data_lock);
  mysql_mutex_unlock(&mi->data_lock);

  /*
    Handling MTS Relay-log recovery after successful initialization of mi and
    rli objects.

    MTS Relay-log recovery is handled by SSUG command. In order to start the
    slave applier thread rli needs to be inited and mi->rli->data_lock should
    be in released state. Hence we do the MTS recovery at this point of time
    where both conditions are satisfied.
  */
  if (!init_error && mi->rli->is_relay_log_recovery
      && mi->rli->mts_recovery_group_cnt)
    init_error= fill_mts_gaps_and_recover(mi);
  DBUG_RETURN(init_error);
}

void end_info(Master_info* mi)
{
  DBUG_ENTER("end_info");
  DBUG_ASSERT(mi != NULL && mi->rli != NULL);

  /*
    The previous implementation was not acquiring locks.  We do the same here.
    However, this is quite strange.
  */
  mi->end_info();
  mi->rli->end_info();

  DBUG_VOID_RETURN;
}

int remove_info(Master_info* mi)
{
  int error= 1;
  DBUG_ENTER("remove_info");
  DBUG_ASSERT(mi != NULL && mi->rli != NULL);

  /*
    The previous implementation was not acquiring locks.
    We do the same here. However, this is quite strange.
  */
  /*
    Reset errors (the idea is that we forget about the
    old master).
  */
  mi->clear_error();
  mi->rli->clear_error();
  if (mi->rli->workers_array_initialized)
  {
    for(size_t i= 0; i < mi->rli->get_worker_count(); i++)
    {
      mi->rli->get_worker(i)->clear_error();
    }
  }
  mi->rli->clear_until_condition();
  mi->rli->clear_sql_delay();

  mi->end_info();
  mi->rli->end_info();

  if (mi->remove_info() || Rpl_info_factory::reset_workers(mi->rli) ||
      mi->rli->remove_info())
    goto err;

  error= 0;

err:
  DBUG_RETURN(error);
}

int flush_master_info(Master_info* mi, bool force)
{
  DBUG_ENTER("flush_master_info");
  DBUG_ASSERT(mi != NULL && mi->rli != NULL);
  /*
    The previous implementation was not acquiring locks.
    We do the same here. However, this is quite strange.
  */
  /*
    With the appropriate recovery process, we will not need to flush
    the content of the current log.

    For now, we flush the relay log BEFORE the master.info file, because
    if we crash, we will get a duplicate event in the relay log at restart.
    If we change the order, there might be missing events.

    If we don't do this and the slave server dies when the relay log has
    some parts (its last kilobytes) in memory only, with, say, from master's
    position 100 to 150 in memory only (not on disk), and with position 150
    in master.info, there will be missing information. When the slave restarts,
    the I/O thread will fetch binlogs from 150, so in the relay log we will
    have "[0, 100] U [150, infinity[" and nobody will notice it, so the SQL
    thread will jump from 100 to 150, and replication will silently break.
  */
  mysql_mutex_t *log_lock= mi->rli->relay_log.get_log_lock();

  mysql_mutex_lock(log_lock);

  int err=  (mi->rli->flush_current_log() ||
             mi->flush_info(force));

  mysql_mutex_unlock(log_lock);

  DBUG_RETURN (err);
}

/**
  Convert slave skip errors bitmap into a printable string.
*/

static void print_slave_skip_errors(void)
{
  /*
    To be safe, we want 10 characters of room in the buffer for a number
    plus terminators. Also, we need some space for constant strings.
    10 characters must be sufficient for a number plus {',' | '...'}
    plus a NUL terminator. That is a max 6 digit number.
  */
  const size_t MIN_ROOM= 10;
  DBUG_ENTER("print_slave_skip_errors");
  DBUG_ASSERT(sizeof(slave_skip_error_names) > MIN_ROOM);
  DBUG_ASSERT(MAX_SLAVE_ERROR <= 999999); // 6 digits

  if (!use_slave_mask || bitmap_is_clear_all(&slave_error_mask))
  {
    /* purecov: begin tested */
    memcpy(slave_skip_error_names, STRING_WITH_LEN("OFF"));
    /* purecov: end */
  }
  else if (bitmap_is_set_all(&slave_error_mask))
  {
    /* purecov: begin tested */
    memcpy(slave_skip_error_names, STRING_WITH_LEN("ALL"));
    /* purecov: end */
  }
  else
  {
    char *buff= slave_skip_error_names;
    char *bend= buff + sizeof(slave_skip_error_names);
    int  errnum;

    for (errnum= 0; errnum < MAX_SLAVE_ERROR; errnum++)
    {
      if (bitmap_is_set(&slave_error_mask, errnum))
      {
        if (buff + MIN_ROOM >= bend)
          break; /* purecov: tested */
        buff= int10_to_str(errnum, buff, 10);
        *buff++= ',';
      }
    }
    if (buff != slave_skip_error_names)
      buff--; // Remove last ','
    /*
      The range for client side error is [2000-2999]
      so if the errnum doesn't lie in that and if less
      than MAX_SLAVE_ERROR[10000] we enter the if loop.
    */
    if (errnum < MAX_SLAVE_ERROR &&
        (errnum < CR_MIN_ERROR || errnum > CR_MAX_ERROR))
    {
      /* Couldn't show all errors */
      buff= my_stpcpy(buff, "..."); /* purecov: tested */
    }
    *buff=0;
  }
  DBUG_PRINT("init", ("error_names: '%s'", slave_skip_error_names));
  DBUG_VOID_RETURN;
}

/**
 Change arg to the string with the nice, human-readable skip error values.
   @param slave_skip_errors_ptr
          The pointer to be changed
*/
void set_slave_skip_errors(char** slave_skip_errors_ptr)
{
  DBUG_ENTER("set_slave_skip_errors");
  print_slave_skip_errors();
  *slave_skip_errors_ptr= slave_skip_error_names;
  DBUG_VOID_RETURN;
}

/**
  Init function to set up array for errors that should be skipped for slave
*/
static void init_slave_skip_errors()
{
  DBUG_ENTER("init_slave_skip_errors");
  DBUG_ASSERT(!use_slave_mask); // not already initialized

  if (bitmap_init(&slave_error_mask,0,MAX_SLAVE_ERROR,0))
  {
    fprintf(stderr, "Badly out of memory, please check your system status\n");
    exit(MYSQLD_ABORT_EXIT);
  }
  use_slave_mask = 1;
  DBUG_VOID_RETURN;
}

static void add_slave_skip_errors(const uint* errors, uint n_errors)
{
  DBUG_ENTER("add_slave_skip_errors");
  DBUG_ASSERT(errors);
  DBUG_ASSERT(use_slave_mask);

  for (uint i = 0; i < n_errors; i++)
  {
    const uint err_code = errors[i];
    /*
      The range for client side error is [2000-2999]
      so if the err_code doesn't lie in that and if less
      than MAX_SLAVE_ERROR[10000] we enter the if loop.
    */
    if (err_code < MAX_SLAVE_ERROR &&
        (err_code < CR_MIN_ERROR || err_code > CR_MAX_ERROR))
       bitmap_set_bit(&slave_error_mask, err_code);
  }
  DBUG_VOID_RETURN;
}

/*
  Add errors that should be skipped for slave

  SYNOPSIS
    add_slave_skip_errors()
    arg         List of errors numbers to be added to skip, separated with ','

  NOTES
    Called from get_options() in mysqld.cc on start-up
*/

void add_slave_skip_errors(const char* arg)
{
  const char *p= NULL;
  /*
    ALL is only valid when nothing else is provided.
  */
  const uchar SKIP_ALL[]= "all";
  size_t SIZE_SKIP_ALL= strlen((const char *) SKIP_ALL) + 1;
  /*
    IGNORE_DDL_ERRORS can be combined with other parameters
    but must be the first one provided.
  */
  const uchar SKIP_DDL_ERRORS[]= "ddl_exist_errors";
  size_t SIZE_SKIP_DDL_ERRORS= strlen((const char *) SKIP_DDL_ERRORS);
  DBUG_ENTER("add_slave_skip_errors");

  // initialize mask if not done yet
  if (!use_slave_mask)
    init_slave_skip_errors();

  for (; my_isspace(system_charset_info,*arg); ++arg)
    /* empty */;
  if (!my_strnncoll(system_charset_info, (uchar*)arg, SIZE_SKIP_ALL,
                    SKIP_ALL, SIZE_SKIP_ALL))
  {
    bitmap_set_all(&slave_error_mask);
    DBUG_VOID_RETURN;
  }
  if (!my_strnncoll(system_charset_info, (uchar*)arg, SIZE_SKIP_DDL_ERRORS,
                    SKIP_DDL_ERRORS, SIZE_SKIP_DDL_ERRORS))
  {
    // DDL errors to be skipped for relaxed 'exist' handling
    const uint ddl_errors[] = {
      // error codes with create/add <schema object>
      ER_DB_CREATE_EXISTS, ER_TABLE_EXISTS_ERROR, ER_DUP_KEYNAME,
      ER_MULTIPLE_PRI_KEY,
      // error codes with change/rename <schema object>
      ER_BAD_FIELD_ERROR, ER_NO_SUCH_TABLE, ER_DUP_FIELDNAME,
      // error codes with drop <schema object>
      ER_DB_DROP_EXISTS, ER_BAD_TABLE_ERROR, ER_CANT_DROP_FIELD_OR_KEY
    };

    add_slave_skip_errors(ddl_errors,
                          sizeof(ddl_errors)/sizeof(ddl_errors[0]));
    /*
      After processing the SKIP_DDL_ERRORS, the pointer is
      increased to the position after the comma.
    */
    if (strlen(arg) > SIZE_SKIP_DDL_ERRORS + 1)
      arg+= SIZE_SKIP_DDL_ERRORS + 1;
  }
  for (p= arg ; *p; )
  {
    long err_code;
    if (!(p= str2int(p, 10, 0, LONG_MAX, &err_code)))
      break;
    if (err_code < MAX_SLAVE_ERROR)
       bitmap_set_bit(&slave_error_mask,(uint)err_code);
    while (!my_isdigit(system_charset_info,*p) && *p)
      p++;
  }
  DBUG_VOID_RETURN;
}

static void set_thd_in_use_temporary_tables(Relay_log_info *rli)
{
  TABLE *table;

  for (table= rli->save_temporary_tables ; table ; table= table->next)
  {
    table->in_use= rli->info_thd;
    if (table->file != NULL)
    {
      /*
        Since we are stealing opened temporary tables from one thread to another,
        we need to let the performance schema know that,
        for aggregates per thread to work properly.
      */
      table->file->unbind_psi();
      table->file->rebind_psi();
    }
  }
}

int terminate_slave_threads(Master_info* mi, int thread_mask,
                            ulong stop_wait_timeout, bool need_lock_term)
{
  DBUG_ENTER("terminate_slave_threads");

  if (!mi->inited)
    DBUG_RETURN(0); /* successfully do nothing */
  int error,force_all = (thread_mask & SLAVE_FORCE_ALL);
  mysql_mutex_t *sql_lock = &mi->rli->run_lock, *io_lock = &mi->run_lock;
  mysql_mutex_t *log_lock= mi->rli->relay_log.get_log_lock();
  /*
    Set it to a variable, so the value is shared by both stop methods.
    This guarantees that the user defined value for the timeout value is for
    the time the 2 threads take to shutdown, and not the time of each thread
    stop operation.
  */
  ulong total_stop_wait_timeout= stop_wait_timeout;

  if (thread_mask & (SLAVE_SQL|SLAVE_FORCE_ALL))
  {
    DBUG_PRINT("info",("Terminating SQL thread"));
    mi->rli->abort_slave= 1;
    if ((error=terminate_slave_thread(mi->rli->info_thd, sql_lock,
                                      &mi->rli->stop_cond,
                                      &mi->rli->slave_running,
                                      &total_stop_wait_timeout,
                                      need_lock_term)) &&
        !force_all)
    {
      if (error == 1)
      {
        DBUG_RETURN(ER_STOP_SLAVE_SQL_THREAD_TIMEOUT);
      }
      DBUG_RETURN(error);
    }
    mysql_mutex_lock(log_lock);

    DBUG_PRINT("info",("Flushing relay-log info file."));
    if (current_thd)
      THD_STAGE_INFO(current_thd, stage_flushing_relay_log_info_file);

    /*
      Flushes the relay log info regardles of the sync_relay_log_info option.
    */
    if (mi->rli->flush_info(TRUE))
    {
      mysql_mutex_unlock(log_lock);
      DBUG_RETURN(ER_ERROR_DURING_FLUSH_LOGS);
    }

    mysql_mutex_unlock(log_lock);
  }
  if (thread_mask & (SLAVE_IO|SLAVE_FORCE_ALL))
  {
    DBUG_PRINT("info",("Terminating IO thread"));
    mi->abort_slave=1;
    DBUG_EXECUTE_IF("pause_after_queue_event",
                    {
                      const char act[]=
                        "now SIGNAL reached_stopping_io_thread";
                      DBUG_ASSERT(!debug_sync_set_action(current_thd,
                                                         STRING_WITH_LEN(act)));
                    };);
    if ((error=terminate_slave_thread(mi->info_thd,io_lock,
                                      &mi->stop_cond,
                                      &mi->slave_running,
                                      &total_stop_wait_timeout,
                                      need_lock_term)) &&
        !force_all)
    {
      if (error == 1)
      {
        DBUG_RETURN(ER_STOP_SLAVE_IO_THREAD_TIMEOUT);
      }
      DBUG_RETURN(error);
    }
    mysql_mutex_lock(log_lock);

    DBUG_PRINT("info",("Flushing relay log and master info repository."));
    if (current_thd)
      THD_STAGE_INFO(current_thd, stage_flushing_relay_log_and_master_info_repository);

    /*
      Flushes the master info regardles of the sync_master_info option.
    */
    if (mi->flush_info(TRUE))
    {
      mysql_mutex_unlock(log_lock);
      DBUG_RETURN(ER_ERROR_DURING_FLUSH_LOGS);
    }

    /*
      Flushes the relay log regardles of the sync_relay_log option.
    */
    if (mi->rli->relay_log.is_open() &&
        mi->rli->relay_log.flush_and_sync(true))
    {
      mysql_mutex_unlock(log_lock);
      DBUG_RETURN(ER_ERROR_DURING_FLUSH_LOGS);
    }

    mysql_mutex_unlock(log_lock);
  }
  DBUG_RETURN(0);
}


/**
   Wait for a slave thread to terminate.

   This function is called after requesting the thread to terminate
   (by setting @c abort_slave member of @c Relay_log_info or @c
   Master_info structure to 1). Termination of the thread is
   controlled with the the predicate <code>*slave_running</code>.

   Function will acquire @c term_lock before waiting on the condition
   unless @c need_lock_term is false in which case the mutex should be
   owned by the caller of this function and will remain acquired after
   return from the function.

   @param term_lock
          Associated lock to use when waiting for @c term_cond

   @param term_cond
          Condition that is signalled when the thread has terminated

   @param slave_running
          Pointer to predicate to check for slave thread termination

   @param stop_wait_timeout
          A pointer to a variable that denotes the time the thread has
          to stop before we time out and throw an error.

   @param need_lock_term
          If @c false the lock will not be acquired before waiting on
          the condition. In this case, it is assumed that the calling
          function acquires the lock before calling this function.

   @retval 0 All OK, 1 on "STOP SLAVE" command timeout, ER_SLAVE_CHANNEL_NOT_RUNNING otherwise.

   @note  If the executing thread has to acquire term_lock
          (need_lock_term is true, the negative running status does not
          represent any issue therefore no error is reported.

 */
static int
terminate_slave_thread(THD *thd,
                       mysql_mutex_t *term_lock,
                       mysql_cond_t *term_cond,
                       volatile uint *slave_running,
                       ulong *stop_wait_timeout,
                       bool need_lock_term)
{
  DBUG_ENTER("terminate_slave_thread");
  if (need_lock_term)
  {
    mysql_mutex_lock(term_lock);
  }
  else
  {
    mysql_mutex_assert_owner(term_lock);
  }
  if (!*slave_running)
  {
    if (need_lock_term)
    {
      /*
        if run_lock (term_lock) is acquired locally then either
        slave_running status is fine
      */
      mysql_mutex_unlock(term_lock);
      DBUG_RETURN(0);
    }
    else
    {
      DBUG_RETURN(ER_SLAVE_CHANNEL_NOT_RUNNING);
    }
  }
  DBUG_ASSERT(thd != 0);
  THD_CHECK_SENTRY(thd);

  /*
    Is is critical to test if the slave is running. Otherwise, we might
    be referening freed memory trying to kick it
  */

  while (*slave_running)                        // Should always be true
  {
    DBUG_PRINT("loop", ("killing slave thread"));

    mysql_mutex_lock(&thd->LOCK_thd_data);
    /*
      Error codes from pthread_kill are:
      EINVAL: invalid signal number (can't happen)
      ESRCH: thread already killed (can happen, should be ignored)
    */
#ifndef _WIN32
    int err MY_ATTRIBUTE((unused))= pthread_kill(thd->real_id, SIGUSR1);
    DBUG_ASSERT(err != EINVAL);
#endif
    thd->awake(THD::NOT_KILLED);
    mysql_mutex_unlock(&thd->LOCK_thd_data);

    /*
      There is a small chance that slave thread might miss the first
      alarm. To protect againts it, resend the signal until it reacts
    */
    struct timespec abstime;
    set_timespec(&abstime,2);
#ifndef DBUG_OFF
    int error=
#endif
      mysql_cond_timedwait(term_cond, term_lock, &abstime);
    if ((*stop_wait_timeout) >= 2)
      (*stop_wait_timeout)= (*stop_wait_timeout) - 2;
    else if (*slave_running)
    {
      if (need_lock_term)
        mysql_mutex_unlock(term_lock);
      DBUG_RETURN (1);
    }
    DBUG_ASSERT(error == ETIMEDOUT || error == 0);
  }

  DBUG_ASSERT(*slave_running == 0);

  if (need_lock_term)
    mysql_mutex_unlock(term_lock);
  DBUG_RETURN(0);
}


bool start_slave_thread(
#ifdef HAVE_PSI_INTERFACE
                        PSI_thread_key thread_key,
#endif
                        my_start_routine h_func, mysql_mutex_t *start_lock,
                        mysql_mutex_t *cond_lock,
                        mysql_cond_t *start_cond,
                        volatile uint *slave_running,
                        volatile ulong *slave_run_id,
                        Master_info* mi)
{
  bool is_error= false;
  my_thread_handle th;
  ulong start_id;
  DBUG_ENTER("start_slave_thread");

  if (start_lock)
    mysql_mutex_lock(start_lock);
  if (!server_id)
  {
    if (start_cond)
      mysql_cond_broadcast(start_cond);
    sql_print_error("Server id not set, will not start slave%s",
                    mi->get_for_channel_str());
    my_error(ER_BAD_SLAVE, MYF(0));
    goto err;
  }

  if (*slave_running)
  {
    if (start_cond)
      mysql_cond_broadcast(start_cond);
    my_error(ER_SLAVE_CHANNEL_MUST_STOP, MYF(0), mi->get_channel());
    goto err;
  }
  start_id= *slave_run_id;
  DBUG_PRINT("info", ("Creating new slave thread"));
  if (mysql_thread_create(thread_key, &th, &connection_attrib, h_func,
                          (void*)mi))
  {
    sql_print_error("Can't create slave thread%s.", mi->get_for_channel_str());
    my_error(ER_SLAVE_THREAD, MYF(0));
    goto err;
  }
  if (start_cond && cond_lock) // caller has cond_lock
  {
    THD* thd = current_thd;
    while (start_id == *slave_run_id && thd != NULL)
    {
      DBUG_PRINT("sleep",("Waiting for slave thread to start"));
      PSI_stage_info saved_stage= {0, "", 0};
      thd->ENTER_COND(start_cond, cond_lock,
                      & stage_waiting_for_slave_thread_to_start,
                      & saved_stage);
      /*
        It is not sufficient to test this at loop bottom. We must test
        it after registering the mutex in enter_cond(). If the kill
        happens after testing of thd->killed and before the mutex is
        registered, we could otherwise go waiting though thd->killed is
        set.
      */
      if (!thd->killed)
        mysql_cond_wait(start_cond, cond_lock);
      mysql_mutex_unlock(cond_lock);
      thd->EXIT_COND(& saved_stage);
      mysql_mutex_lock(cond_lock); // re-acquire it
      if (thd->killed)
      {
        int error= thd->killed_errno();
        my_message(error, ER(error), MYF(0));
        goto err;
      }
    }
  }

  goto end;
err:
  is_error= true;
end:

  if (start_lock)
    mysql_mutex_unlock(start_lock);
  DBUG_RETURN(is_error);
}


/*
  start_slave_threads()

  NOTES
    SLAVE_FORCE_ALL is not implemented here on purpose since it does not make
    sense to do that for starting a slave--we always care if it actually
    started the threads that were not previously running
*/

bool start_slave_threads(bool need_lock_slave, bool wait_for_start,
                         Master_info* mi, int thread_mask)
{
  mysql_mutex_t *lock_io=0, *lock_sql=0, *lock_cond_io=0, *lock_cond_sql=0;
  mysql_cond_t* cond_io=0, *cond_sql=0;
  bool is_error= 0;
  DBUG_ENTER("start_slave_threads");
  DBUG_EXECUTE_IF("uninitialized_master-info_structure",
                   mi->inited= FALSE;);

  if (!mi->inited || !mi->rli->inited)
  {
    int error= (!mi->inited ? ER_SLAVE_MI_INIT_REPOSITORY :
                ER_SLAVE_RLI_INIT_REPOSITORY);
    Rpl_info *info= (!mi->inited ?  mi : static_cast<Rpl_info *>(mi->rli));
    const char* prefix= current_thd ? ER(error) : ER_DEFAULT(error);
    info->report(ERROR_LEVEL, error, prefix, NULL);
    my_error(error, MYF(0));
    DBUG_RETURN(true);
  }

  if (mi->is_auto_position() && (thread_mask & SLAVE_IO) &&
      get_gtid_mode(GTID_MODE_LOCK_NONE) == GTID_MODE_OFF)
  {
    my_error(ER_CANT_USE_AUTO_POSITION_WITH_GTID_MODE_OFF, MYF(0),
             mi->get_for_channel_str());
    DBUG_RETURN(true);
  }

  if (need_lock_slave)
  {
    lock_io = &mi->run_lock;
    lock_sql = &mi->rli->run_lock;
  }
  if (wait_for_start)
  {
    cond_io = &mi->start_cond;
    cond_sql = &mi->rli->start_cond;
    lock_cond_io = &mi->run_lock;
    lock_cond_sql = &mi->rli->run_lock;
  }

  if (thread_mask & SLAVE_IO)
    is_error= start_slave_thread(
#ifdef HAVE_PSI_INTERFACE
                                 key_thread_slave_io,
#endif
                                 handle_slave_io, lock_io, lock_cond_io,
                                 cond_io,
                                 &mi->slave_running, &mi->slave_run_id,
                                 mi);
  if (!is_error && (thread_mask & SLAVE_SQL))
  {
    /*
      MTS-recovery gaps gathering is placed onto common execution path
      for either START-SLAVE and --skip-start-slave= 0 
    */
    if (mi->rli->recovery_parallel_workers != 0)
    {
      if (mts_recovery_groups(mi->rli))
      {
        is_error= true;
        my_error(ER_MTS_RECOVERY_FAILURE, MYF(0));
      }
    }
    if (!is_error)
      is_error= start_slave_thread(
#ifdef HAVE_PSI_INTERFACE
                                   key_thread_slave_sql,
#endif
                                   handle_slave_sql, lock_sql, lock_cond_sql,
                                   cond_sql,
                                   &mi->rli->slave_running,
                                   &mi->rli->slave_run_id,
                                   mi);
    if (is_error)
      terminate_slave_threads(mi, thread_mask & SLAVE_IO,
                              rpl_stop_slave_timeout, need_lock_slave);
  }
  DBUG_RETURN(is_error);
}

/*
  Release slave threads at time of executing shutdown.

  SYNOPSIS
    end_slave()
*/

void end_slave()
{
  DBUG_ENTER("end_slave");

  Master_info *mi= 0;

  /*
    This is called when the server terminates, in close_connections().
    It terminates slave threads. However, some CHANGE MASTER etc may still be
    running presently. If a START SLAVE was in progress, the mutex lock below
    will make us wait until slave threads have started, and START SLAVE
    returns, then we terminate them here.
  */
  channel_map.wrlock();

  /* traverse through the map and terminate the threads */
  for(mi_map::iterator it= channel_map.begin(); it!=channel_map.end(); it++)
  {
    mi= it->second;

    if (mi)
      terminate_slave_threads(mi,SLAVE_FORCE_ALL,
                              rpl_stop_slave_timeout);
  }
  channel_map.unlock();
  DBUG_VOID_RETURN;
}

/**
   Free all resources used by slave threads at time of executing shutdown.
   The routine must be called after all possible users of channel_map
   have left.

*/
void delete_slave_info_objects()
{
  DBUG_ENTER("delete_slave_info_objects");

  Master_info *mi= 0;

  channel_map.wrlock();

  for (mi_map::iterator it= channel_map.begin(); it!=channel_map.end(); it++)
  {
    mi= it->second;

    if (mi)
    {
      mi->channel_wrlock();
      end_info(mi);
      if (mi->rli)
        delete mi->rli;
      delete mi;
      it->second= 0;
    }
  }

  //Clean other types of channel
  for (mi_map::iterator it= channel_map.begin(GROUP_REPLICATION_CHANNEL);
       it!=channel_map.end(GROUP_REPLICATION_CHANNEL); it++)
  {
    mi= it->second;

    if (mi)
    {
      mi->channel_wrlock();
      end_info(mi);
      if (mi->rli)
        delete mi->rli;
      delete mi;
      it->second= 0;
    }
  }

  channel_map.unlock();

  DBUG_VOID_RETURN;
}

/**
   Check if multi-statement transaction mode and master and slave info
   repositories are set to table.

   @param THD    THD object

   @retval true  Success
   @retval false Failure
*/
static bool is_autocommit_off_and_infotables(THD* thd)
{
  DBUG_ENTER("is_autocommit_off_and_infotables");
  DBUG_RETURN((thd && thd->in_multi_stmt_transaction_mode() &&
               (opt_mi_repository_id == INFO_REPOSITORY_TABLE ||
                opt_rli_repository_id == INFO_REPOSITORY_TABLE))?
              true : false);
}

static bool io_slave_killed(THD* thd, Master_info* mi)
{
  DBUG_ENTER("io_slave_killed");

  DBUG_ASSERT(mi->info_thd == thd);
  DBUG_ASSERT(mi->slave_running); // tracking buffer overrun
  DBUG_RETURN(mi->abort_slave || abort_loop || thd->killed);
}

/**
   The function analyzes a possible killed status and makes
   a decision whether to accept it or not.
   Normally upon accepting the sql thread goes to shutdown.
   In the event of deferring decision @rli->last_event_start_time waiting
   timer is set to force the killed status be accepted upon its expiration.

   Notice Multi-Threaded-Slave behaves similarly in that when it's being
   stopped and the current group of assigned events has not yet scheduled 
   completely, Coordinator defers to accept to leave its read-distribute
   state. The above timeout ensures waiting won't last endlessly, and in
   such case an error is reported.

   @param thd   pointer to a THD instance
   @param rli   pointer to Relay_log_info instance

   @return TRUE the killed status is recognized, FALSE a possible killed
           status is deferred.
*/
bool sql_slave_killed(THD* thd, Relay_log_info* rli)
{
  bool is_parallel_warn= FALSE;

  DBUG_ENTER("sql_slave_killed");

  DBUG_ASSERT(rli->info_thd == thd);
  DBUG_ASSERT(rli->slave_running == 1);
  if (rli->sql_thread_kill_accepted)
    DBUG_RETURN(true);
  if (abort_loop || thd->killed || rli->abort_slave)
  {
    rli->sql_thread_kill_accepted= true;
    is_parallel_warn= (rli->is_parallel_exec() &&
                       (rli->is_mts_in_group() || thd->killed));
    /*
      Slave can execute stop being in one of two MTS or Single-Threaded mode.
      The modes define different criteria to accept the stop.
      In particular that relates to the concept of groupping.
      Killed Coordinator thread expects the worst so it warns on
      possible consistency issue.
    */
    if (is_parallel_warn ||
        (!rli->is_parallel_exec() &&
         thd->get_transaction()->cannot_safely_rollback(
             Transaction_ctx::SESSION) &&
         rli->is_in_group()))
    {
      char msg_stopped[]=
        "... Slave SQL Thread stopped with incomplete event group "
        "having non-transactional changes. "
        "If the group consists solely of row-based events, you can try "
        "to restart the slave with --slave-exec-mode=IDEMPOTENT, which "
        "ignores duplicate key, key not found, and similar errors (see "
        "documentation for details).";
      char msg_stopped_mts[]=
        "... The slave coordinator and worker threads are stopped, possibly "
        "leaving data in inconsistent state. A restart should "
        "restore consistency automatically, although using non-transactional "
        "storage for data or info tables or DDL queries could lead to problems. "
        "In such cases you have to examine your data (see documentation for "
        "details).";

      if (rli->abort_slave)
      {
        DBUG_PRINT("info", ("Request to stop slave SQL Thread received while "
                            "applying an MTS group or a group that "
                            "has non-transactional "
                            "changes; waiting for completion of the group ... "));

        /*
          Slave sql thread shutdown in face of unfinished group modified 
          Non-trans table is handled via a timer. The slave may eventually
          give out to complete the current group and in that case there
          might be issues at consequent slave restart, see the error message.
          WL#2975 offers a robust solution requiring to store the last exectuted
          event's coordinates along with the group's coordianates
          instead of waiting with @c last_event_start_time the timer.
        */

        if (rli->last_event_start_time == 0)
          rli->last_event_start_time= my_time(0);
        rli->sql_thread_kill_accepted= difftime(my_time(0),
                                               rli->last_event_start_time) <=
                                               SLAVE_WAIT_GROUP_DONE ?
                                               FALSE : TRUE;

        DBUG_EXECUTE_IF("stop_slave_middle_group",
                        DBUG_EXECUTE_IF("incomplete_group_in_relay_log",
                                        rli->sql_thread_kill_accepted= TRUE;);); // time is over

        if (!rli->sql_thread_kill_accepted && !rli->reported_unsafe_warning)
        {
          rli->report(WARNING_LEVEL, 0,
                      !is_parallel_warn ?
                      "Request to stop slave SQL Thread received while "
                      "applying a group that has non-transactional "
                      "changes; waiting for completion of the group ... "
                      :
                      "Coordinator thread of multi-threaded slave is being "
                      "stopped in the middle of assigning a group of events; "
                      "deferring to exit until the group completion ... ");
          rli->reported_unsafe_warning= true;
        }
      }
      if (rli->sql_thread_kill_accepted)
      {
        rli->last_event_start_time= 0;
        if (rli->mts_group_status == Relay_log_info::MTS_IN_GROUP)
        {
          rli->mts_group_status= Relay_log_info::MTS_KILLED_GROUP;
        }
        if (is_parallel_warn)
          rli->report(!rli->is_error() ? ERROR_LEVEL :
                      WARNING_LEVEL,    // an error was reported by Worker
                      ER_MTS_INCONSISTENT_DATA,
                      ER(ER_MTS_INCONSISTENT_DATA),
                      msg_stopped_mts);
        else
          rli->report(ERROR_LEVEL, ER_SLAVE_FATAL_ERROR,
                      ER(ER_SLAVE_FATAL_ERROR), msg_stopped);
      }
    }
  }
  DBUG_RETURN(rli->sql_thread_kill_accepted);
}


/*
  skip_load_data_infile()

  NOTES
    This is used to tell a 3.23 master to break send_file()
*/

void skip_load_data_infile(NET *net)
{
  DBUG_ENTER("skip_load_data_infile");

  (void)net_request_file(net, "/dev/null");
  (void)my_net_read(net);                               // discard response
  (void)net_write_command(net, 0, (uchar*) "", 0, (uchar*) "", 0); // ok
  DBUG_VOID_RETURN;
}


bool net_request_file(NET* net, const char* fname)
{
  DBUG_ENTER("net_request_file");
  DBUG_RETURN(net_write_command(net, 251, (uchar*) fname, strlen(fname),
                                (uchar*) "", 0));
}

/*
  From other comments and tests in code, it looks like
  sometimes Query_log_event and Load_log_event can have db == 0
  (see rewrite_db() above for example)
  (cases where this happens are unclear; it may be when the master is 3.23).
*/

const char *print_slave_db_safe(const char* db)
{
  DBUG_ENTER("*print_slave_db_safe");

  DBUG_RETURN((db ? db : ""));
}

/*
  Check if the error is caused by network.
  @param[in]   errorno   Number of the error.
  RETURNS:
  TRUE         network error
  FALSE        not network error
*/

static bool is_network_error(uint errorno)
{
  return errorno == CR_CONNECTION_ERROR ||
      errorno == CR_CONN_HOST_ERROR ||
      errorno == CR_SERVER_GONE_ERROR ||
      errorno == CR_SERVER_LOST ||
      errorno == ER_CON_COUNT_ERROR ||
      errorno == ER_SERVER_SHUTDOWN ||
      errorno == ER_NET_READ_INTERRUPTED ||
      errorno == ER_NET_WRITE_INTERRUPTED;
}


/**
  Execute an initialization query for the IO thread.

  If there is an error, then this function calls mysql_free_result;
  otherwise the MYSQL object holds the result after this call.  If
  there is an error other than allowed_error, then this function
  prints a message and returns -1.

  @param mysql MYSQL object.
  @param query Query string.
  @param allowed_error Allowed error code, or 0 if no errors are allowed.
  @param[out] master_res If this is not NULL and there is no error, then
  mysql_store_result() will be called and the result stored in this pointer.
  @param[out] master_row If this is not NULL and there is no error, then
  mysql_fetch_row() will be called and the result stored in this pointer.

  @retval COMMAND_STATUS_OK No error.
  @retval COMMAND_STATUS_ALLOWED_ERROR There was an error and the
  error code was 'allowed_error'.
  @retval COMMAND_STATUS_ERROR There was an error and the error code
  was not 'allowed_error'.
*/
enum enum_command_status
{ COMMAND_STATUS_OK, COMMAND_STATUS_ERROR, COMMAND_STATUS_ALLOWED_ERROR };
static enum_command_status
io_thread_init_command(Master_info *mi, const char *query, int allowed_error,
                       MYSQL_RES **master_res= NULL,
                       MYSQL_ROW *master_row= NULL)
{
  DBUG_ENTER("io_thread_init_command");
  DBUG_PRINT("info", ("IO thread initialization command: '%s'", query));
  MYSQL *mysql= mi->mysql;
  int ret= mysql_real_query(mysql, query, static_cast<ulong>(strlen(query)));
  if (io_slave_killed(mi->info_thd, mi))
  {
    sql_print_information("The slave IO thread%s was killed while executing "
                          "initialization query '%s'",
                          mi->get_for_channel_str(), query);
    mysql_free_result(mysql_store_result(mysql));
    DBUG_RETURN(COMMAND_STATUS_ERROR);
  }
  if (ret != 0)
  {
    int err= mysql_errno(mysql);
    mysql_free_result(mysql_store_result(mysql));
    if (!err || err != allowed_error)
    {
      mi->report(is_network_error(err) ? WARNING_LEVEL : ERROR_LEVEL, err,
                 "The slave IO thread stops because the initialization query "
                 "'%s' failed with error '%s'.",
                 query, mysql_error(mysql));
      DBUG_RETURN(COMMAND_STATUS_ERROR);
    }
    DBUG_RETURN(COMMAND_STATUS_ALLOWED_ERROR);
  }
  if (master_res != NULL)
  {
    if ((*master_res= mysql_store_result(mysql)) == NULL)
    {
      mi->report(WARNING_LEVEL, mysql_errno(mysql),
                 "The slave IO thread stops because the initialization query "
                 "'%s' did not return any result.",
                 query);
      DBUG_RETURN(COMMAND_STATUS_ERROR);
    }
    if (master_row != NULL)
    {
      if ((*master_row= mysql_fetch_row(*master_res)) == NULL)
      {
        mysql_free_result(*master_res);
        mi->report(WARNING_LEVEL, mysql_errno(mysql),
                   "The slave IO thread stops because the initialization query "
                   "'%s' did not return any row.",
                   query);
        DBUG_RETURN(COMMAND_STATUS_ERROR);
      }
    }
  }
  else
    DBUG_ASSERT(master_row == NULL);
  DBUG_RETURN(COMMAND_STATUS_OK);
}


/**
  Set user variables after connecting to the master.

  @param  mysql MYSQL to request uuid from master.
  @param  mi    Master_info to set master_uuid

  @return 0: Success, 1: Fatal error, 2: Transient network error.
 */
int io_thread_init_commands(MYSQL *mysql, Master_info *mi)
{
  char query[256];
  int ret= 0;
  DBUG_EXECUTE_IF("fake_5_5_version_slave", return ret;);

  sprintf(query, "SET @slave_uuid= '%s'", server_uuid);
  if (mysql_real_query(mysql, query, static_cast<ulong>(strlen(query)))
      && !check_io_slave_killed(mi->info_thd, mi, NULL))
    goto err;

  mysql_free_result(mysql_store_result(mysql));
  return ret;

err:
  if (mysql_errno(mysql) && is_network_error(mysql_errno(mysql)))
  {
    mi->report(WARNING_LEVEL, mysql_errno(mysql),
               "The initialization command '%s' failed with the following"
               " error: '%s'.", query, mysql_error(mysql));
    ret= 2;
  }
  else
  {
    char errmsg[512];
    const char *errmsg_fmt=
      "The slave I/O thread stops because a fatal error is encountered "
      "when it tries to send query to master(query: %s).";

    sprintf(errmsg, errmsg_fmt, query);
    mi->report(ERROR_LEVEL, ER_SLAVE_FATAL_ERROR, ER(ER_SLAVE_FATAL_ERROR),
               errmsg);
    ret= 1;
  }
  mysql_free_result(mysql_store_result(mysql));
  return ret;
}

/**
  Get master's uuid on connecting.

  @param  mysql MYSQL to request uuid from master.
  @param  mi    Master_info to set master_uuid

  @return 0: Success, 1: Fatal error, 2: Transient network error.
*/
static int get_master_uuid(MYSQL *mysql, Master_info *mi)
{
  const char *errmsg;
  MYSQL_RES *master_res= NULL;
  MYSQL_ROW master_row= NULL;
  int ret= 0;
  char query_buf[]= "SELECT @@GLOBAL.SERVER_UUID";

  DBUG_EXECUTE_IF("dbug.return_null_MASTER_UUID",
                  {
                    mi->master_uuid[0]= 0;
                    return 0;
                  };);

  DBUG_EXECUTE_IF("dbug.before_get_MASTER_UUID",
                  {
                    const char act[]= "now wait_for signal.get_master_uuid";
                    DBUG_ASSERT(opt_debug_sync_timeout > 0);
                    DBUG_ASSERT(!debug_sync_set_action(current_thd,
                                                       STRING_WITH_LEN(act)));
                  };);

  DBUG_EXECUTE_IF("dbug.simulate_busy_io",
                  {
                    const char act[]= "now signal Reached wait_for signal.got_stop_slave";
                    DBUG_ASSERT(opt_debug_sync_timeout > 0);
                    DBUG_ASSERT(!debug_sync_set_action(current_thd,
                                                       STRING_WITH_LEN(act)));
                  };);
#ifndef DBUG_OFF
  DBUG_EXECUTE_IF("dbug.simulate_no_such_var_server_uuid",
		  {
		    query_buf[strlen(query_buf) - 1]= '_'; // currupt the last char
		  });
#endif
  if (!mysql_real_query(mysql, STRING_WITH_LEN(query_buf)) &&
      (master_res= mysql_store_result(mysql)) &&
      (master_row= mysql_fetch_row(master_res)))
  {
    if (!strcmp(::server_uuid, master_row[0]) &&
        !mi->rli->replicate_same_server_id)
    {
      errmsg= "The slave I/O thread stops because master and slave have equal "
              "MySQL server UUIDs; these UUIDs must be different for "
              "replication to work.";
      mi->report(ERROR_LEVEL, ER_SLAVE_FATAL_ERROR, ER(ER_SLAVE_FATAL_ERROR),
                 errmsg);
      // Fatal error
      ret= 1;
    }
    else
    {
      if (mi->master_uuid[0] != 0 && strcmp(mi->master_uuid, master_row[0]))
        sql_print_warning("The master's UUID has changed, although this should"
                          " not happen unless you have changed it manually."
                          " The old UUID was %s.",
                          mi->master_uuid);
      strncpy(mi->master_uuid, master_row[0], UUID_LENGTH);
      mi->master_uuid[UUID_LENGTH]= 0;
    }
  }
  else if (mysql_errno(mysql) != ER_UNKNOWN_SYSTEM_VARIABLE)
  {
    if (is_network_error(mysql_errno(mysql)))
    {
      mi->report(WARNING_LEVEL, mysql_errno(mysql),
                 "Get master SERVER_UUID failed with error: %s",
                 mysql_error(mysql));
      ret= 2;
    }
    else
    {
      /* Fatal error */
      errmsg= "The slave I/O thread stops because a fatal error is encountered "
        "when it tries to get the value of SERVER_UUID variable from master.";
      mi->report(ERROR_LEVEL, ER_SLAVE_FATAL_ERROR, ER(ER_SLAVE_FATAL_ERROR),
                 errmsg);
      ret= 1;
    }
  }
  else
  {
    mi->master_uuid[0]= 0;
    mi->report(WARNING_LEVEL, ER_UNKNOWN_SYSTEM_VARIABLE,
               "Unknown system variable 'SERVER_UUID' on master. "
               "A probable cause is that the variable is not supported on the "
               "master (version: %s), even though it is on the slave (version: %s)",
               mysql->server_version, server_version);
  }

  if (master_res)
    mysql_free_result(master_res);
  return ret;
}


/**
  Determine, case-sensitively, if short_string is equal to
  long_string, or a true prefix of long_string, or not a prefix.

  @retval 0 short_string is not a prefix of long_string.
  @retval 1 short_string is a true prefix of long_string (not equal).
  @retval 2 short_string is equal to long_string.
*/
static int is_str_prefix_case(const char *short_string, const char *long_string)
{
  int i;
  for (i= 0; short_string[i]; i++)
    if (my_toupper(system_charset_info, short_string[i]) !=
        my_toupper(system_charset_info, long_string[i]))
      return 0;
  return long_string[i] ? 1 : 2;
}

/*
  Note that we rely on the master's version (3.23, 4.0.14 etc) instead of
  relying on the binlog's version. This is not perfect: imagine an upgrade
  of the master without waiting that all slaves are in sync with the master;
  then a slave could be fooled about the binlog's format. This is what happens
  when people upgrade a 3.23 master to 4.0 without doing RESET MASTER: 4.0
  slaves are fooled. So we do this only to distinguish between 3.23 and more
  recent masters (it's too late to change things for 3.23).

  RETURNS
  0       ok
  1       error
  2       transient network problem, the caller should try to reconnect
*/

static int get_master_version_and_clock(MYSQL* mysql, Master_info* mi)
{
  char err_buff[MAX_SLAVE_ERRMSG];
  const char* errmsg= 0;
  int err_code= 0;
  int version_number=0;
  version_number= atoi(mysql->server_version);

  MYSQL_RES *master_res= 0;
  MYSQL_ROW master_row;
  DBUG_ENTER("get_master_version_and_clock");

  /*
    Free old mi_description_event (that is needed if we are in
    a reconnection).
  */
  DBUG_EXECUTE_IF("unrecognized_master_version",
                 {
                   version_number= 1;
                 };);
  mysql_mutex_lock(&mi->data_lock);
  mi->set_mi_description_event(NULL);

  if (!my_isdigit(&my_charset_bin,*mysql->server_version))
  {
    errmsg = "Master reported unrecognized MySQL version";
    err_code= ER_SLAVE_FATAL_ERROR;
    sprintf(err_buff, ER(err_code), errmsg);
  }
  else
  {
    /*
      Note the following switch will bug when we have MySQL branch 30 ;)
    */
    switch (version_number)
    {
    case 0:
    case 1:
    case 2:
      errmsg = "Master reported unrecognized MySQL version";
      err_code= ER_SLAVE_FATAL_ERROR;
      sprintf(err_buff, ER(err_code), errmsg);
      break;
    case 3:
      mi->set_mi_description_event(new
        Format_description_log_event(1, mysql->server_version));
      break;
    case 4:
      mi->set_mi_description_event(new
        Format_description_log_event(3, mysql->server_version));
      break;
    default:
      /*
        Master is MySQL >=5.0. Give a default Format_desc event, so that we can
        take the early steps (like tests for "is this a 3.23 master") which we
        have to take before we receive the real master's Format_desc which will
        override this one. Note that the Format_desc we create below is garbage
        (it has the format of the *slave*); it's only good to help know if the
        master is 3.23, 4.0, etc.
      */
      mi->set_mi_description_event(new
        Format_description_log_event(4, mysql->server_version));
      break;
    }
  }

  /*
     This does not mean that a 5.0 slave will be able to read a 5.5 master; but
     as we don't know yet, we don't want to forbid this for now. If a 5.0 slave
     can't read a 5.5 master, this will show up when the slave can't read some
     events sent by the master, and there will be error messages.
  */

  if (errmsg)
  {
    /* unlock the mutex on master info structure */
    mysql_mutex_unlock(&mi->data_lock);
    goto err;
  }

  /* as we are here, we tried to allocate the event */
  if (mi->get_mi_description_event() == NULL)
  {
    mysql_mutex_unlock(&mi->data_lock);
    errmsg= "default Format_description_log_event";
    err_code= ER_SLAVE_CREATE_EVENT_FAILURE;
    sprintf(err_buff, ER(err_code), errmsg);
    goto err;
  }

  if (mi->get_mi_description_event()->binlog_version < 4 &&
      opt_slave_sql_verify_checksum)
  {
    sql_print_warning("Found a master with MySQL server version older than "
                      "5.0. With checksums enabled on the slave, replication "
                      "might not work correctly. To ensure correct "
                      "replication, restart the slave server with "
                      "--slave_sql_verify_checksum=0.");
  }
  /*
    FD_q's (A) is set initially from RL's (A): FD_q.(A) := RL.(A).
    It's necessary to adjust FD_q.(A) at this point because in the following
    course FD_q is going to be dumped to RL.
    Generally FD_q is derived from a received FD_m (roughly FD_q := FD_m) 
    in queue_event and the master's (A) is installed.
    At one step with the assignment the Relay-Log's checksum alg is set to 
    a new value: RL.(A) := FD_q.(A). If the slave service is stopped
    the last time assigned RL.(A) will be passed over to the restarting
    service (to the current execution point).
    RL.A is a "codec" to verify checksum in queue_event() almost all the time
    the first fake Rotate event.
    Starting from this point IO thread will executes the following checksum
    warmup sequence  of actions:

    FD_q.A := RL.A,
    A_m^0 := master.@@global.binlog_checksum,
    {queue_event(R_f): verifies(R_f, A_m^0)},
    {queue_event(FD_m): verifies(FD_m, FD_m.A), dump(FD_q), rotate(RL),
                        FD_q := FD_m, RL.A := FD_q.A)}

    See legends definition on MYSQL_BIN_LOG::relay_log_checksum_alg
    docs lines (binlog.h).
    In above A_m^0 - the value of master's
    @@binlog_checksum determined in the upcoming handshake (stored in
    mi->checksum_alg_before_fd).


    After the warm-up sequence IO gets to "normal" checksum verification mode
    to use RL.A in

    {queue_event(E_m): verifies(E_m, RL.A)}

    until it has received a new FD_m.
  */
  mi->get_mi_description_event()->common_footer->checksum_alg=
    mi->rli->relay_log.relay_log_checksum_alg;

  DBUG_ASSERT(mi->get_mi_description_event()->common_footer->checksum_alg !=
              binary_log::BINLOG_CHECKSUM_ALG_UNDEF);
  DBUG_ASSERT(mi->rli->relay_log.relay_log_checksum_alg !=
              binary_log::BINLOG_CHECKSUM_ALG_UNDEF);

  mysql_mutex_unlock(&mi->data_lock);

  /*
    Compare the master and slave's clock. Do not die if master's clock is
    unavailable (very old master not supporting UNIX_TIMESTAMP()?).
  */

  DBUG_EXECUTE_IF("dbug.before_get_UNIX_TIMESTAMP",
                  {
                    const char act[]=
                      "now "
                      "wait_for signal.get_unix_timestamp";
                    DBUG_ASSERT(opt_debug_sync_timeout > 0);
                    DBUG_ASSERT(!debug_sync_set_action(current_thd,
                                                       STRING_WITH_LEN(act)));
                  };);

  master_res= NULL;
  if (!mysql_real_query(mysql, STRING_WITH_LEN("SELECT UNIX_TIMESTAMP()")) &&
      (master_res= mysql_store_result(mysql)) &&
      (master_row= mysql_fetch_row(master_res)))
  {
    mysql_mutex_lock(&mi->data_lock);
    mi->clock_diff_with_master=
      (long) (time((time_t*) 0) - strtoul(master_row[0], 0, 10));
    mysql_mutex_unlock(&mi->data_lock);
  }
  else if (check_io_slave_killed(mi->info_thd, mi, NULL))
    goto slave_killed_err;
  else if (is_network_error(mysql_errno(mysql)))
  {
    mi->report(WARNING_LEVEL, mysql_errno(mysql),
               "Get master clock failed with error: %s", mysql_error(mysql));
    goto network_err;
  }
  else 
  {
    mysql_mutex_lock(&mi->data_lock);
    mi->clock_diff_with_master= 0; /* The "most sensible" value */
    mysql_mutex_unlock(&mi->data_lock);
    sql_print_warning("\"SELECT UNIX_TIMESTAMP()\" failed on master, "
                      "do not trust column Seconds_Behind_Master of SHOW "
                      "SLAVE STATUS. Error: %s (%d)",
                      mysql_error(mysql), mysql_errno(mysql));
  }
  if (master_res)
  {
    mysql_free_result(master_res);
    master_res= NULL;
  }

  /*
    Check that the master's server id and ours are different. Because if they
    are equal (which can result from a simple copy of master's datadir to slave,
    thus copying some my.cnf), replication will work but all events will be
    skipped.
    Do not die if SELECT @@SERVER_ID fails on master (very old master?).
    Note: we could have put a @@SERVER_ID in the previous SELECT
    UNIX_TIMESTAMP() instead, but this would not have worked on 3.23 masters.
  */
  DBUG_EXECUTE_IF("dbug.before_get_SERVER_ID",
                  {
                    const char act[]=
                      "now "
                      "wait_for signal.get_server_id";
                    DBUG_ASSERT(opt_debug_sync_timeout > 0);
                    DBUG_ASSERT(!debug_sync_set_action(current_thd, 
                                                       STRING_WITH_LEN(act)));
                  };);
  master_res= NULL;
  master_row= NULL;
  DBUG_EXECUTE_IF("get_master_server_id.ER_NET_READ_INTERRUPTED",
                  {
                    DBUG_SET("+d,inject_ER_NET_READ_INTERRUPTED");
                    DBUG_SET("-d,get_master_server_id."
                             "ER_NET_READ_INTERRUPTED");
                  });
  if (!mysql_real_query(mysql, STRING_WITH_LEN("SELECT @@GLOBAL.SERVER_ID")) &&
      (master_res= mysql_store_result(mysql)) &&
      (master_row= mysql_fetch_row(master_res)))
  {
    if ((::server_id == (mi->master_id= strtoul(master_row[0], 0, 10))) &&
        !mi->rli->replicate_same_server_id)
    {
      errmsg= "The slave I/O thread stops because master and slave have equal \
MySQL server ids; these ids must be different for replication to work (or \
the --replicate-same-server-id option must be used on slave but this does \
not always make sense; please check the manual before using it).";
      err_code= ER_SLAVE_FATAL_ERROR;
      sprintf(err_buff, ER(err_code), errmsg);
      goto err;
    }
  }
  else if (mysql_errno(mysql) != ER_UNKNOWN_SYSTEM_VARIABLE)
  {
    if (check_io_slave_killed(mi->info_thd, mi, NULL))
      goto slave_killed_err;
    else if (is_network_error(mysql_errno(mysql)))
    {
      mi->report(WARNING_LEVEL, mysql_errno(mysql),
                 "Get master SERVER_ID failed with error: %s", mysql_error(mysql));
      goto network_err;
    }
    /* Fatal error */
    errmsg= "The slave I/O thread stops because a fatal error is encountered \
when it try to get the value of SERVER_ID variable from master.";
    err_code= mysql_errno(mysql);
    sprintf(err_buff, "%s Error: %s", errmsg, mysql_error(mysql));
    goto err;
  }
  else
  {
    mi->report(WARNING_LEVEL, ER_UNKNOWN_SYSTEM_VARIABLE,
               "Unknown system variable 'SERVER_ID' on master, \
maybe it is a *VERY OLD MASTER*.");
  }
  if (master_res)
  {
    mysql_free_result(master_res);
    master_res= NULL;
  }
  if (mi->master_id == 0 && mi->ignore_server_ids->dynamic_ids.size() > 0)
  {
    errmsg= "Slave configured with server id filtering could not detect the master server id.";
    err_code= ER_SLAVE_FATAL_ERROR;
    sprintf(err_buff, ER(err_code), errmsg);
    goto err;
  }

  /*
    Check that the master's global character_set_server and ours are the same.
    Not fatal if query fails (old master?).
    Note that we don't check for equality of global character_set_client and
    collation_connection (neither do we prevent their setting in
    set_var.cc). That's because from what I (Guilhem) have tested, the global
    values of these 2 are never used (new connections don't use them).
    We don't test equality of global collation_database either as it's is
    going to be deprecated (made read-only) in 4.1 very soon.
    The test is only relevant if master < 5.0.3 (we'll test only if it's older
    than the 5 branch; < 5.0.3 was alpha...), as >= 5.0.3 master stores
    charset info in each binlog event.
    We don't do it for 3.23 because masters <3.23.50 hang on
    SELECT @@unknown_var (BUG#7965 - see changelog of 3.23.50). So finally we
    test only if master is 4.x.
  */

  /* redundant with rest of code but safer against later additions */
  if (*mysql->server_version == '3')
    goto err;

  if (*mysql->server_version == '4')
  {
    master_res= NULL;
    if (!mysql_real_query(mysql,
                          STRING_WITH_LEN("SELECT @@GLOBAL.COLLATION_SERVER")) &&
        (master_res= mysql_store_result(mysql)) &&
        (master_row= mysql_fetch_row(master_res)))
    {
      if (strcmp(master_row[0], global_system_variables.collation_server->name))
      {
        errmsg= "The slave I/O thread stops because master and slave have \
different values for the COLLATION_SERVER global variable. The values must \
be equal for the Statement-format replication to work";
        err_code= ER_SLAVE_FATAL_ERROR;
        sprintf(err_buff, ER(err_code), errmsg);
        goto err;
      }
    }
    else if (check_io_slave_killed(mi->info_thd, mi, NULL))
      goto slave_killed_err;
    else if (is_network_error(mysql_errno(mysql)))
    {
      mi->report(WARNING_LEVEL, mysql_errno(mysql),
                 "Get master COLLATION_SERVER failed with error: %s", mysql_error(mysql));
      goto network_err;
    }
    else if (mysql_errno(mysql) != ER_UNKNOWN_SYSTEM_VARIABLE)
    {
      /* Fatal error */
      errmsg= "The slave I/O thread stops because a fatal error is encountered \
when it try to get the value of COLLATION_SERVER global variable from master.";
      err_code= mysql_errno(mysql);
      sprintf(err_buff, "%s Error: %s", errmsg, mysql_error(mysql));
      goto err;
    }
    else
      mi->report(WARNING_LEVEL, ER_UNKNOWN_SYSTEM_VARIABLE,
                 "Unknown system variable 'COLLATION_SERVER' on master, \
maybe it is a *VERY OLD MASTER*. *NOTE*: slave may experience \
inconsistency if replicated data deals with collation.");

    if (master_res)
    {
      mysql_free_result(master_res);
      master_res= NULL;
    }
  }

  /*
    Perform analogous check for time zone. Theoretically we also should
    perform check here to verify that SYSTEM time zones are the same on
    slave and master, but we can't rely on value of @@system_time_zone
    variable (it is time zone abbreviation) since it determined at start
    time and so could differ for slave and master even if they are really
    in the same system time zone. So we are omiting this check and just
    relying on documentation. Also according to Monty there are many users
    who are using replication between servers in various time zones. Hence
    such check will broke everything for them. (And now everything will
    work for them because by default both their master and slave will have
    'SYSTEM' time zone).
    This check is only necessary for 4.x masters (and < 5.0.4 masters but
    those were alpha).
  */
  if (*mysql->server_version == '4')
  {
    master_res= NULL;
    if (!mysql_real_query(mysql, STRING_WITH_LEN("SELECT @@GLOBAL.TIME_ZONE")) &&
        (master_res= mysql_store_result(mysql)) &&
        (master_row= mysql_fetch_row(master_res)))
    {
      if (strcmp(master_row[0],
                 global_system_variables.time_zone->get_name()->ptr()))
      {
        errmsg= "The slave I/O thread stops because master and slave have \
different values for the TIME_ZONE global variable. The values must \
be equal for the Statement-format replication to work";
        err_code= ER_SLAVE_FATAL_ERROR;
        sprintf(err_buff, ER(err_code), errmsg);
        goto err;
      }
    }
    else if (check_io_slave_killed(mi->info_thd, mi, NULL))
      goto slave_killed_err;
    else if (is_network_error(mysql_errno(mysql)))
    {
      mi->report(WARNING_LEVEL, mysql_errno(mysql),
                 "Get master TIME_ZONE failed with error: %s", mysql_error(mysql));
      goto network_err;
    } 
    else
    {
      /* Fatal error */
      errmsg= "The slave I/O thread stops because a fatal error is encountered \
when it try to get the value of TIME_ZONE global variable from master.";
      err_code= mysql_errno(mysql);
      sprintf(err_buff, "%s Error: %s", errmsg, mysql_error(mysql));
      goto err;
    }
    if (master_res)
    {
      mysql_free_result(master_res);
      master_res= NULL;
    }
  }

  if (mi->heartbeat_period != 0.0)
  {
    char llbuf[22];
    const char query_format[]= "SET @master_heartbeat_period= %s";
    char query[sizeof(query_format) - 2 + sizeof(llbuf)];
    /* 
       the period is an ulonglong of nano-secs. 
    */
    llstr((ulonglong) (mi->heartbeat_period*1000000000UL), llbuf);
    sprintf(query, query_format, llbuf);

    if (mysql_real_query(mysql, query, static_cast<ulong>(strlen(query))))
    {
      if (check_io_slave_killed(mi->info_thd, mi, NULL))
        goto slave_killed_err;

      if (is_network_error(mysql_errno(mysql)))
      {
        mi->report(WARNING_LEVEL, mysql_errno(mysql),
                   "SET @master_heartbeat_period to master failed with error: %s",
                   mysql_error(mysql));
        mysql_free_result(mysql_store_result(mysql));
        goto network_err;
      }
      else
      {
        /* Fatal error */
        errmsg= "The slave I/O thread stops because a fatal error is encountered "
          " when it tries to SET @master_heartbeat_period on master.";
        err_code= ER_SLAVE_FATAL_ERROR;
        sprintf(err_buff, "%s Error: %s", errmsg, mysql_error(mysql));
        mysql_free_result(mysql_store_result(mysql));
        goto err;
      }
    }
    mysql_free_result(mysql_store_result(mysql));
  }

  /*
    Querying if master is capable to checksum and notifying it about own
    CRC-awareness. The master's side instant value of @@global.binlog_checksum 
    is stored in the dump thread's uservar area as well as cached locally
    to become known in consensus by master and slave.
  */
  if (DBUG_EVALUATE_IF("simulate_slave_unaware_checksum", 0, 1))
  {
    int rc;
    const char query[]= "SET @master_binlog_checksum= @@global.binlog_checksum";
    master_res= NULL;
    //initially undefined
    mi->checksum_alg_before_fd= binary_log::BINLOG_CHECKSUM_ALG_UNDEF;
    /*
      @c checksum_alg_before_fd is queried from master in this block.
      If master is old checksum-unaware the value stays undefined.
      Once the first FD will be received its alg descriptor will replace
      the being queried one.
    */
    rc= mysql_real_query(mysql, query, static_cast<ulong>(strlen(query)));
    if (rc != 0)
    {
      mi->checksum_alg_before_fd= binary_log::BINLOG_CHECKSUM_ALG_OFF;
      if (check_io_slave_killed(mi->info_thd, mi, NULL))
        goto slave_killed_err;

      if (mysql_errno(mysql) == ER_UNKNOWN_SYSTEM_VARIABLE)
      {
        // this is tolerable as OM -> NS is supported
        mi->report(WARNING_LEVEL, mysql_errno(mysql),
                   "Notifying master by %s failed with "
                   "error: %s", query, mysql_error(mysql));
      }
      else
      {
        if (is_network_error(mysql_errno(mysql)))
        {
          mi->report(WARNING_LEVEL, mysql_errno(mysql),
                     "Notifying master by %s failed with "
                     "error: %s", query, mysql_error(mysql));
          mysql_free_result(mysql_store_result(mysql));
          goto network_err;
        }
        else
        {
          errmsg= "The slave I/O thread stops because a fatal error is encountered "
            "when it tried to SET @master_binlog_checksum on master.";
          err_code= ER_SLAVE_FATAL_ERROR;
          sprintf(err_buff, "%s Error: %s", errmsg, mysql_error(mysql));
          mysql_free_result(mysql_store_result(mysql));
          goto err;
        }
      }
    }
    else
    {
      mysql_free_result(mysql_store_result(mysql));
      if (!mysql_real_query(mysql,
                            STRING_WITH_LEN("SELECT @master_binlog_checksum")) &&
          (master_res= mysql_store_result(mysql)) &&
          (master_row= mysql_fetch_row(master_res)) &&
          (master_row[0] != NULL))
      {
        mi->checksum_alg_before_fd= static_cast<enum_binlog_checksum_alg>
          (find_type(master_row[0], &binlog_checksum_typelib, 1) - 1);

       DBUG_EXECUTE_IF("undefined_algorithm_on_slave",
        mi->checksum_alg_before_fd = binary_log::BINLOG_CHECKSUM_ALG_UNDEF;);
       if(mi->checksum_alg_before_fd == binary_log::BINLOG_CHECKSUM_ALG_UNDEF)
       {
         errmsg= "The slave I/O thread was stopped because a fatal error is encountered "
                 "The checksum algorithm used by master is unknown to slave.";
         err_code= ER_SLAVE_FATAL_ERROR;
         sprintf(err_buff, "%s Error: %s", errmsg, mysql_error(mysql));
         mysql_free_result(mysql_store_result(mysql));
         goto err;
       }

        // valid outcome is either of
        DBUG_ASSERT(mi->checksum_alg_before_fd ==
                    binary_log::BINLOG_CHECKSUM_ALG_OFF ||
                    mi->checksum_alg_before_fd ==
                    binary_log::BINLOG_CHECKSUM_ALG_CRC32);
      }
      else if (check_io_slave_killed(mi->info_thd, mi, NULL))
        goto slave_killed_err;
      else if (is_network_error(mysql_errno(mysql)))
      {
        mi->report(WARNING_LEVEL, mysql_errno(mysql),
                   "Get master BINLOG_CHECKSUM failed with error: %s", mysql_error(mysql));
        goto network_err;
      }
      else
      {
        errmsg= "The slave I/O thread stops because a fatal error is encountered "
          "when it tried to SELECT @master_binlog_checksum.";
        err_code= ER_SLAVE_FATAL_ERROR;
        sprintf(err_buff, "%s Error: %s", errmsg, mysql_error(mysql));
        mysql_free_result(mysql_store_result(mysql));
        goto err;
      }
    }
    if (master_res)
    {
      mysql_free_result(master_res);
      master_res= NULL;
    }
  }
  else
    mi->checksum_alg_before_fd= binary_log::BINLOG_CHECKSUM_ALG_OFF;

  if (DBUG_EVALUATE_IF("simulate_slave_unaware_gtid", 0, 1))
  {
    enum_gtid_mode master_gtid_mode= GTID_MODE_OFF;
    enum_gtid_mode slave_gtid_mode= get_gtid_mode(GTID_MODE_LOCK_NONE);
    switch (io_thread_init_command(mi, "SELECT @@GLOBAL.GTID_MODE",
                                   ER_UNKNOWN_SYSTEM_VARIABLE,
                                   &master_res, &master_row))
    {
    case COMMAND_STATUS_ERROR:
      DBUG_RETURN(2);
    case COMMAND_STATUS_ALLOWED_ERROR:
      // master is old and does not have @@GLOBAL.GTID_MODE
      master_gtid_mode= GTID_MODE_OFF;
      break;
    case COMMAND_STATUS_OK:
    {
      bool error= false;
      const char *master_gtid_mode_string= master_row[0];
      DBUG_EXECUTE_IF("simulate_master_has_gtid_mode_on_something",
                      { master_gtid_mode_string= "on_something"; });
      DBUG_EXECUTE_IF("simulate_master_has_gtid_mode_off_something",
                      { master_gtid_mode_string= "off_something"; });
      DBUG_EXECUTE_IF("simulate_master_has_unknown_gtid_mode",
                      { master_gtid_mode_string= "Krakel Spektakel"; });
      master_gtid_mode= get_gtid_mode(master_gtid_mode_string, &error);
      if (error)
      {
        // For potential future compatibility, allow unknown
        // GTID_MODEs that begin with ON/OFF (treating them as ON/OFF
        // respectively).
        enum_gtid_mode mode= GTID_MODE_OFF;
        for (int i= 0; i < 2; i++)
        {
          switch (is_str_prefix_case(get_gtid_mode_string(mode),
                                     master_gtid_mode_string))
          {
          case 0: // is not a prefix; continue loop
            break;
          case 1: // is a true prefix, i.e. not equal
            mi->report(WARNING_LEVEL, ER_UNKNOWN_ERROR,
                       "The master uses an unknown GTID_MODE '%s'. "
                       "Treating it as '%s'.",
                       master_gtid_mode_string,
                       get_gtid_mode_string(mode));
            // fall through
          case 2: // is equal
            error= false;
            master_gtid_mode= mode;
            break;
          }
          mode= GTID_MODE_ON;
        }
      }
      if (error)
      {
        mi->report(ERROR_LEVEL, ER_SLAVE_FATAL_ERROR,
                   "The slave IO thread stops because the master has "
                   "an unknown @@GLOBAL.GTID_MODE '%s'.",
                   master_gtid_mode_string);
        mysql_free_result(master_res);
        DBUG_RETURN(1);
      }
      mysql_free_result(master_res);
      break;
    }
    }
    if ((slave_gtid_mode == GTID_MODE_OFF &&
         master_gtid_mode >= GTID_MODE_ON_PERMISSIVE) ||
        (slave_gtid_mode == GTID_MODE_ON &&
         master_gtid_mode <= GTID_MODE_OFF_PERMISSIVE))
    {
      mi->report(ERROR_LEVEL, ER_SLAVE_FATAL_ERROR,
                 "The replication receiver thread cannot start because "
                 "the master has GTID_MODE = %.192s and this server has "
                 "GTID_MODE = %.192s.",
                 get_gtid_mode_string(master_gtid_mode),
                 get_gtid_mode_string(slave_gtid_mode));
      DBUG_RETURN(1);
    }
    if (mi->is_auto_position() && master_gtid_mode != GTID_MODE_ON)
    {
      mi->report(ERROR_LEVEL, ER_SLAVE_FATAL_ERROR,
                 "The replication receiver thread cannot start in "
                 "AUTO_POSITION mode: the master has GTID_MODE = %.192s "
                 "instead of ON.",
                 get_gtid_mode_string(master_gtid_mode));
      DBUG_RETURN(1);
    }
  }

err:
  if (errmsg)
  {
    if (master_res)
      mysql_free_result(master_res);
    DBUG_ASSERT(err_code != 0);
    mi->report(ERROR_LEVEL, err_code, "%s", err_buff);
    DBUG_RETURN(1);
  }

  DBUG_RETURN(0);

network_err:
  if (master_res)
    mysql_free_result(master_res);
  DBUG_RETURN(2);

slave_killed_err:
  if (master_res)
    mysql_free_result(master_res);
  DBUG_RETURN(2);
}

static bool wait_for_relay_log_space(Relay_log_info* rli)
{
  bool slave_killed=0;
  Master_info* mi = rli->mi;
  PSI_stage_info old_stage;
  THD* thd = mi->info_thd;
  DBUG_ENTER("wait_for_relay_log_space");

  mysql_mutex_lock(&rli->log_space_lock);
  thd->ENTER_COND(&rli->log_space_cond,
                  &rli->log_space_lock,
                  &stage_waiting_for_relay_log_space,
                  &old_stage);
  while (rli->log_space_limit < rli->log_space_total &&
         !(slave_killed=io_slave_killed(thd,mi)) &&
         !rli->ignore_log_space_limit)
    mysql_cond_wait(&rli->log_space_cond, &rli->log_space_lock);

  /* 
    Makes the IO thread read only one event at a time
    until the SQL thread is able to purge the relay 
    logs, freeing some space.

    Therefore, once the SQL thread processes this next 
    event, it goes to sleep (no more events in the queue),
    sets ignore_log_space_limit=true and wakes the IO thread. 
    However, this event may have been enough already for 
    the SQL thread to purge some log files, freeing 
    rli->log_space_total .

    This guarantees that the SQL and IO thread move
    forward only one event at a time (to avoid deadlocks), 
    when the relay space limit is reached. It also 
    guarantees that when the SQL thread is prepared to
    rotate (to be able to purge some logs), the IO thread
    will know about it and will rotate.

    NOTE: The ignore_log_space_limit is only set when the SQL
          thread sleeps waiting for events.

   */
  if (rli->ignore_log_space_limit)
  {
#ifndef DBUG_OFF
    {
      char llbuf1[22], llbuf2[22];
      DBUG_PRINT("info", ("log_space_limit=%s "
                          "log_space_total=%s "
                          "ignore_log_space_limit=%d "
                          "sql_force_rotate_relay=%d", 
                        llstr(rli->log_space_limit,llbuf1),
                        llstr(rli->log_space_total,llbuf2),
                        (int) rli->ignore_log_space_limit,
                        (int) rli->sql_force_rotate_relay));
    }
#endif
    if (rli->sql_force_rotate_relay)
    {
      mysql_mutex_lock(&mi->data_lock);
      rotate_relay_log(mi);
      mysql_mutex_unlock(&mi->data_lock);
      rli->sql_force_rotate_relay= false;
    }

    rli->ignore_log_space_limit= false;
  }

  mysql_mutex_unlock(&rli->log_space_lock);
  thd->EXIT_COND(&old_stage);
  DBUG_RETURN(slave_killed);
}


/*
  Builds a Rotate from the ignored events' info and writes it to relay log.

  The caller must hold mi->data_lock before invoking this function.

  @param thd pointer to I/O Thread's Thd.
  @param mi  point to I/O Thread metadata class.

  @return 0 if everything went fine, 1 otherwise.
*/
static int write_ignored_events_info_to_relay_log(THD *thd, Master_info *mi)
{
  Relay_log_info *rli= mi->rli;
  mysql_mutex_t *log_lock= rli->relay_log.get_log_lock();
  int error= 0;
  DBUG_ENTER("write_ignored_events_info_to_relay_log");

  DBUG_ASSERT(thd == mi->info_thd);
  mysql_mutex_assert_owner(&mi->data_lock);
  mysql_mutex_lock(log_lock);
  if (rli->ign_master_log_name_end[0])
  {
    DBUG_PRINT("info",("writing a Rotate event to track down ignored events"));
    Rotate_log_event *ev= new Rotate_log_event(rli->ign_master_log_name_end,
                                               0, rli->ign_master_log_pos_end,
                                               Rotate_log_event::DUP_NAME);
    if (mi->get_mi_description_event() != NULL)
      ev->common_footer->checksum_alg=
                   mi->get_mi_description_event()->common_footer->checksum_alg;

    rli->ign_master_log_name_end[0]= 0;
    /* can unlock before writing as slave SQL thd will soon see our Rotate */
    mysql_mutex_unlock(log_lock);
    if (likely((bool)ev))
    {
      ev->server_id= 0; // don't be ignored by slave SQL thread
      if (unlikely(rli->relay_log.append_event(ev, mi) != 0))
        mi->report(ERROR_LEVEL, ER_SLAVE_RELAY_LOG_WRITE_FAILURE,
                   ER(ER_SLAVE_RELAY_LOG_WRITE_FAILURE),
                   "failed to write a Rotate event"
                   " to the relay log, SHOW SLAVE STATUS may be"
                   " inaccurate");
      rli->relay_log.harvest_bytes_written(&rli->log_space_total);
      if (flush_master_info(mi, TRUE))
      {
        error= 1;
        sql_print_error("Failed to flush master info file.");
      }
      delete ev;
    }
    else
    {
      error= 1;
      mi->report(ERROR_LEVEL, ER_SLAVE_CREATE_EVENT_FAILURE,
                 ER(ER_SLAVE_CREATE_EVENT_FAILURE),
                 "Rotate_event (out of memory?),"
                 " SHOW SLAVE STATUS may be inaccurate");
    }
  }
  else
    mysql_mutex_unlock(log_lock);

  DBUG_RETURN(error);
}


int register_slave_on_master(MYSQL* mysql, Master_info *mi,
                             bool *suppress_warnings)
{
  uchar buf[1024], *pos= buf;
  size_t report_host_len=0, report_user_len=0, report_password_len=0;
  DBUG_ENTER("register_slave_on_master");

  *suppress_warnings= FALSE;
  if (report_host)
    report_host_len= strlen(report_host);
  if (report_host_len > HOSTNAME_LENGTH)
  {
    sql_print_warning("The length of report_host is %zu. "
                      "It is larger than the max length(%d), so this "
                      "slave cannot be registered to the master%s.",
                      report_host_len, HOSTNAME_LENGTH,
                      mi->get_for_channel_str());
    DBUG_RETURN(0);
  }

  if (report_user)
    report_user_len= strlen(report_user);
  if (report_user_len > USERNAME_LENGTH)
  {
    sql_print_warning("The length of report_user is %zu. "
                      "It is larger than the max length(%d), so this "
                      "slave cannot be registered to the master%s.",
                      report_user_len, USERNAME_LENGTH, mi->get_for_channel_str());
    DBUG_RETURN(0);
  }

  if (report_password)
    report_password_len= strlen(report_password);
  if (report_password_len > MAX_PASSWORD_LENGTH)
  {
    sql_print_warning("The length of report_password is %zu. "
                      "It is larger than the max length(%d), so this "
                      "slave cannot be registered to the master%s.",
                      report_password_len, MAX_PASSWORD_LENGTH,
                      mi->get_for_channel_str());
    DBUG_RETURN(0);
  }

  int4store(pos, server_id); pos+= 4;
  pos= net_store_data(pos, (uchar*) report_host, report_host_len);
  pos= net_store_data(pos, (uchar*) report_user, report_user_len);
  pos= net_store_data(pos, (uchar*) report_password, report_password_len);
  int2store(pos, (uint16) report_port); pos+= 2;
  /* 
    Fake rpl_recovery_rank, which was removed in BUG#13963,
    so that this server can register itself on old servers,
    see BUG#49259.
   */
  int4store(pos, /* rpl_recovery_rank */ 0);    pos+= 4;
  /* The master will fill in master_id */
  int4store(pos, 0);                    pos+= 4;

  if (simple_command(mysql, COM_REGISTER_SLAVE, buf, (size_t) (pos- buf), 0))
  {
    if (mysql_errno(mysql) == ER_NET_READ_INTERRUPTED)
    {
      *suppress_warnings= TRUE;                 // Suppress reconnect warning
    }
    else if (!check_io_slave_killed(mi->info_thd, mi, NULL))
    {
      char buf[256];
      my_snprintf(buf, sizeof(buf), "%s (Errno: %d)", mysql_error(mysql), 
                  mysql_errno(mysql));
      mi->report(ERROR_LEVEL, ER_SLAVE_MASTER_COM_FAILURE,
                 ER(ER_SLAVE_MASTER_COM_FAILURE), "COM_REGISTER_SLAVE", buf);
    }
    DBUG_RETURN(1);
  }
  DBUG_RETURN(0);
}


/**
    Function that fills the metadata required for SHOW SLAVE STATUS.
    This function shall be used in two cases:
     1) SHOW SLAVE STATUS FOR ALL CHANNELS
     2) SHOW SLAVE STATUS for a channel

     @param[in,out]  field_list        field_list to fill the metadata
     @param[in]      io_gtid_set_size  the size to be allocated to store
                                       the retrieved gtid set
     @param[in]      sql_gtid_set_size the size to be allocated to store
                                       the executed gtid set

     @TODO: return a bool after adding catching the exceptions to the
            push_back() methods for field_list
*/

void show_slave_status_metadata(List<Item> &field_list,
                                int io_gtid_set_size, int sql_gtid_set_size)
{

  field_list.push_back(new Item_empty_string("Slave_IO_State", 14));
  field_list.push_back(new Item_empty_string("Master_Host",
                                             HOSTNAME_LENGTH+1));
  field_list.push_back(new Item_empty_string("Master_User",
                                             USERNAME_LENGTH+1));
  field_list.push_back(new Item_return_int("Master_Port", 7,MYSQL_TYPE_LONG));
  field_list.push_back(new Item_return_int("Connect_Retry", 10,
                                           MYSQL_TYPE_LONG));
  field_list.push_back(new Item_empty_string("Master_Log_File", FN_REFLEN));
  field_list.push_back(new Item_return_int("Read_Master_Log_Pos", 10,
                                           MYSQL_TYPE_LONGLONG));
  field_list.push_back(new Item_empty_string("Relay_Log_File", FN_REFLEN));
  field_list.push_back(new Item_return_int("Relay_Log_Pos", 10,
                                           MYSQL_TYPE_LONGLONG));
  field_list.push_back(new Item_empty_string("Relay_Master_Log_File",
                                             FN_REFLEN));
  field_list.push_back(new Item_empty_string("Slave_IO_Running", 3));
  field_list.push_back(new Item_empty_string("Slave_SQL_Running", 3));
  field_list.push_back(new Item_empty_string("Replicate_Do_DB", 20));
  field_list.push_back(new Item_empty_string("Replicate_Ignore_DB", 20));
  field_list.push_back(new Item_empty_string("Replicate_Do_Table", 20));
  field_list.push_back(new Item_empty_string("Replicate_Ignore_Table", 23));
  field_list.push_back(new Item_empty_string("Replicate_Wild_Do_Table", 24));
  field_list.push_back(new Item_empty_string("Replicate_Wild_Ignore_Table",
                                             28));
  field_list.push_back(new Item_return_int("Last_Errno", 4, MYSQL_TYPE_LONG));
  field_list.push_back(new Item_empty_string("Last_Error", 20));
  field_list.push_back(new Item_return_int("Skip_Counter", 10,
                                           MYSQL_TYPE_LONG));
  field_list.push_back(new Item_return_int("Exec_Master_Log_Pos", 10,
                                           MYSQL_TYPE_LONGLONG));
  field_list.push_back(new Item_return_int("Relay_Log_Space", 10,
                                           MYSQL_TYPE_LONGLONG));
  field_list.push_back(new Item_empty_string("Until_Condition", 6));
  field_list.push_back(new Item_empty_string("Until_Log_File", FN_REFLEN));
  field_list.push_back(new Item_return_int("Until_Log_Pos", 10,
                                           MYSQL_TYPE_LONGLONG));
  field_list.push_back(new Item_empty_string("Master_SSL_Allowed", 7));
  field_list.push_back(new Item_empty_string("Master_SSL_CA_File", FN_REFLEN));
  field_list.push_back(new Item_empty_string("Master_SSL_CA_Path", FN_REFLEN));
  field_list.push_back(new Item_empty_string("Master_SSL_Cert", FN_REFLEN));
  field_list.push_back(new Item_empty_string("Master_SSL_Cipher", FN_REFLEN));
  field_list.push_back(new Item_empty_string("Master_SSL_Key", FN_REFLEN));
  field_list.push_back(new Item_return_int("Seconds_Behind_Master", 10,
                                           MYSQL_TYPE_LONGLONG));
  field_list.push_back(new Item_empty_string("Master_SSL_Verify_Server_Cert",
                                             3));
  field_list.push_back(new Item_return_int("Last_IO_Errno", 4, MYSQL_TYPE_LONG));
  field_list.push_back(new Item_empty_string("Last_IO_Error", 20));
  field_list.push_back(new Item_return_int("Last_SQL_Errno", 4, MYSQL_TYPE_LONG));
  field_list.push_back(new Item_empty_string("Last_SQL_Error", 20));
  field_list.push_back(new Item_empty_string("Replicate_Ignore_Server_Ids",
                                             FN_REFLEN));
  field_list.push_back(new Item_return_int("Master_Server_Id", sizeof(ulong),
                                           MYSQL_TYPE_LONG));
  field_list.push_back(new Item_empty_string("Master_UUID", UUID_LENGTH));
  field_list.push_back(new Item_empty_string("Master_Info_File",
                                             2 * FN_REFLEN));
  field_list.push_back(new Item_return_int("SQL_Delay", 10, MYSQL_TYPE_LONG));
  field_list.push_back(new Item_return_int("SQL_Remaining_Delay", 8, MYSQL_TYPE_LONG));
  field_list.push_back(new Item_empty_string("Slave_SQL_Running_State", 20));
  field_list.push_back(new Item_return_int("Master_Retry_Count", 10,
                                           MYSQL_TYPE_LONGLONG));
  field_list.push_back(new Item_empty_string("Master_Bind", HOSTNAME_LENGTH+1));
  field_list.push_back(new Item_empty_string("Last_IO_Error_Timestamp", 20));
  field_list.push_back(new Item_empty_string("Last_SQL_Error_Timestamp", 20));
  field_list.push_back(new Item_empty_string("Master_SSL_Crl", FN_REFLEN));
  field_list.push_back(new Item_empty_string("Master_SSL_Crlpath", FN_REFLEN));
  field_list.push_back(new Item_empty_string("Retrieved_Gtid_Set",
                                             io_gtid_set_size));
  field_list.push_back(new Item_empty_string("Executed_Gtid_Set",
                                             sql_gtid_set_size));
  field_list.push_back(new Item_return_int("Auto_Position", sizeof(ulong),
                                           MYSQL_TYPE_LONG));
  field_list.push_back(new Item_empty_string("Replicate_Rewrite_DB", 24));
  field_list.push_back(new Item_empty_string("Channel_Name", CHANNEL_NAME_LENGTH));
  field_list.push_back(new Item_empty_string("Master_TLS_Version", FN_REFLEN));

}


/**
    Send the data to the client of a Master_info during show_slave_status()
    This function has to be called after calling show_slave_status_metadata().
    Just before sending the data, thd->get_protocol() is prepared to (re)send;

    @param[in]     thd         client thread
    @param[in]     mi          the master info. In the case of multisource
                               replication, this master info corresponds to a
                                channel.

    @param[in]     io_gtid_set_buffer    buffer related to Retrieved GTID set
                                          for each channel.
    @param[in]     sql_gtid_set_buffer   buffer related to Executed GTID set
                                           for each channel.
    @return
     @retval        0     success
     @retval        1     Error
*/

bool show_slave_status_send_data(THD *thd, Master_info *mi,
                                 char* io_gtid_set_buffer,
                                 char* sql_gtid_set_buffer)
{
  DBUG_ENTER("show_slave_status_send_data");

  Protocol *protocol = thd->get_protocol();
  char* slave_sql_running_state= NULL;

  DBUG_PRINT("info",("host is set: '%s'", mi->host));

  protocol->start_row();

  /*
    slave_running can be accessed without run_lock but not other
    non-volatile members like mi->info_thd or rli->info_thd, for
    them either info_thd_lock or run_lock hold is required.
  */
  mysql_mutex_lock(&mi->info_thd_lock);
  protocol->store(mi->info_thd ? mi->info_thd->get_proc_info() : "",
                  &my_charset_bin);
  mysql_mutex_unlock(&mi->info_thd_lock);

  mysql_mutex_lock(&mi->rli->info_thd_lock);
  slave_sql_running_state= const_cast<char *>(mi->rli->info_thd ? mi->rli->info_thd->get_proc_info() : "");
  mysql_mutex_unlock(&mi->rli->info_thd_lock);

  mysql_mutex_lock(&mi->data_lock);
  mysql_mutex_lock(&mi->rli->data_lock);
  mysql_mutex_lock(&mi->err_lock);
  mysql_mutex_lock(&mi->rli->err_lock);

  DEBUG_SYNC(thd, "wait_after_lock_active_mi_and_rli_data_lock_is_acquired");
  protocol->store(mi->host, &my_charset_bin);
  protocol->store(mi->get_user(), &my_charset_bin);
  protocol->store((uint32) mi->port);
  protocol->store((uint32) mi->connect_retry);
  protocol->store(mi->get_master_log_name(), &my_charset_bin);
  protocol->store((ulonglong) mi->get_master_log_pos());
  protocol->store(mi->rli->get_group_relay_log_name() +
                  dirname_length(mi->rli->get_group_relay_log_name()),
                  &my_charset_bin);
  protocol->store((ulonglong) mi->rli->get_group_relay_log_pos());
  protocol->store(mi->rli->get_group_master_log_name(), &my_charset_bin);
  protocol->store(mi->slave_running == MYSQL_SLAVE_RUN_CONNECT ?
                  "Yes" : (mi->slave_running == MYSQL_SLAVE_RUN_NOT_CONNECT ?
                           "Connecting" : "No"), &my_charset_bin);
  protocol->store(mi->rli->slave_running ? "Yes":"No", &my_charset_bin);
  store(protocol, rpl_filter->get_do_db());
  store(protocol, rpl_filter->get_ignore_db());

  char buf[256];
  String tmp(buf, sizeof(buf), &my_charset_bin);
  rpl_filter->get_do_table(&tmp);
  protocol->store(&tmp);
  rpl_filter->get_ignore_table(&tmp);
  protocol->store(&tmp);
  rpl_filter->get_wild_do_table(&tmp);
  protocol->store(&tmp);
  rpl_filter->get_wild_ignore_table(&tmp);
  protocol->store(&tmp);

  protocol->store(mi->rli->last_error().number);
  protocol->store(mi->rli->last_error().message, &my_charset_bin);
  protocol->store((uint32) mi->rli->slave_skip_counter);
  protocol->store((ulonglong) mi->rli->get_group_master_log_pos());
  protocol->store((ulonglong) mi->rli->log_space_total);


  const char *until_type= "";

  switch (mi->rli->until_condition)
  {
  case Relay_log_info::UNTIL_NONE:
    until_type= "None";
    break;
  case Relay_log_info::UNTIL_MASTER_POS:
    until_type= "Master";
    break;
  case Relay_log_info::UNTIL_RELAY_POS:
    until_type= "Relay";
    break;
  case Relay_log_info::UNTIL_SQL_BEFORE_GTIDS:
    until_type= "SQL_BEFORE_GTIDS";
    break;
  case Relay_log_info::UNTIL_SQL_AFTER_GTIDS:
    until_type= "SQL_AFTER_GTIDS";
    break;
  case Relay_log_info::UNTIL_SQL_VIEW_ID:
    until_type= "SQL_VIEW_ID";
    break;
  case Relay_log_info::UNTIL_SQL_AFTER_MTS_GAPS:
    until_type= "SQL_AFTER_MTS_GAPS";
  case Relay_log_info::UNTIL_DONE:
    until_type= "DONE";
    break;
  default:
    DBUG_ASSERT(0);
  }
  protocol->store(until_type, &my_charset_bin);
  protocol->store(mi->rli->until_log_name, &my_charset_bin);
  protocol->store((ulonglong) mi->rli->until_log_pos);

#ifdef HAVE_OPENSSL
  protocol->store(mi->ssl? "Yes":"No", &my_charset_bin);
#else
  protocol->store(mi->ssl? "Ignored":"No", &my_charset_bin);
#endif
  protocol->store(mi->ssl_ca, &my_charset_bin);
  protocol->store(mi->ssl_capath, &my_charset_bin);
  protocol->store(mi->ssl_cert, &my_charset_bin);
  protocol->store(mi->ssl_cipher, &my_charset_bin);
  protocol->store(mi->ssl_key, &my_charset_bin);

  /*
     The pseudo code to compute Seconds_Behind_Master:
     if (SQL thread is running)
     {
       if (SQL thread processed all the available relay log)
       {
         if (IO thread is running)
            print 0;
         else
            print NULL;
       }
        else
          compute Seconds_Behind_Master;
      }
      else
       print NULL;
  */

  if (mi->rli->slave_running)
  {
    /*
       Check if SQL thread is at the end of relay log
       Checking should be done using two conditions
       condition1: compare the log positions and
       condition2: compare the file names (to handle rotation case)
    */
    if ((mi->get_master_log_pos() == mi->rli->get_group_master_log_pos()) &&
        (!strcmp(mi->get_master_log_name(), mi->rli->get_group_master_log_name())))
    {
      if (mi->slave_running == MYSQL_SLAVE_RUN_CONNECT)
        protocol->store(0LL);
      else
        protocol->store_null();
    }
    else
    {
      long time_diff= ((long)(time(0) - mi->rli->last_master_timestamp)
                       - mi->clock_diff_with_master);
      /*
        Apparently on some systems time_diff can be <0. Here are possible
        reasons related to MySQL:
        - the master is itself a slave of another master whose time is ahead.
        - somebody used an explicit SET TIMESTAMP on the master.
        Possible reason related to granularity-to-second of time functions
        (nothing to do with MySQL), which can explain a value of -1:
        assume the master's and slave's time are perfectly synchronized, and
        that at slave's connection time, when the master's timestamp is read,
        it is at the very end of second 1, and (a very short time later) when
        the slave's timestamp is read it is at the very beginning of second
        2. Then the recorded value for master is 1 and the recorded value for
        slave is 2. At SHOW SLAVE STATUS time, assume that the difference
        between timestamp of slave and rli->last_master_timestamp is 0
        (i.e. they are in the same second), then we get 0-(2-1)=-1 as a result.
        This confuses users, so we don't go below 0: hence the max().

        last_master_timestamp == 0 (an "impossible" timestamp 1970) is a
        special marker to say "consider we have caught up".
      */
      protocol->store((longlong)(mi->rli->last_master_timestamp ?
                                   max(0L, time_diff) : 0));
    }
  }
  else
  {
    protocol->store_null();
  }
  protocol->store(mi->ssl_verify_server_cert? "Yes":"No", &my_charset_bin);

  // Last_IO_Errno
  protocol->store(mi->last_error().number);
  // Last_IO_Error
  protocol->store(mi->last_error().message, &my_charset_bin);
  // Last_SQL_Errno
  protocol->store(mi->rli->last_error().number);
  // Last_SQL_Error
  protocol->store(mi->rli->last_error().message, &my_charset_bin);
  // Replicate_Ignore_Server_Ids
  {
    char buff[FN_REFLEN];
    ulong i, cur_len;
    for (i= 0, buff[0]= 0, cur_len= 0;
         i < mi->ignore_server_ids->dynamic_ids.size(); i++)
    {
      ulong s_id, slen;
      char sbuff[FN_REFLEN];
      s_id= mi->ignore_server_ids->dynamic_ids[i];
      slen= sprintf(sbuff, (i == 0 ? "%lu" : ", %lu"), s_id);
      if (cur_len + slen + 4 > FN_REFLEN)
      {
        /*
          break the loop whenever remained space could not fit
          ellipses on the next cycle
        */
        sprintf(buff + cur_len, "...");
        break;
      }
      cur_len += sprintf(buff + cur_len, "%s", sbuff);
    }
    protocol->store(buff, &my_charset_bin);
  }
  // Master_Server_id
  protocol->store((uint32) mi->master_id);
  protocol->store(mi->master_uuid, &my_charset_bin);
  // Master_Info_File
  protocol->store(mi->get_description_info(), &my_charset_bin);
  // SQL_Delay
  protocol->store((uint32) mi->rli->get_sql_delay());
  // SQL_Remaining_Delay
  if (slave_sql_running_state == stage_sql_thd_waiting_until_delay.m_name)
  {
    time_t t= my_time(0), sql_delay_end= mi->rli->get_sql_delay_end();
    protocol->store((uint32)(t < sql_delay_end ? sql_delay_end - t : 0));
  }
  else
    protocol->store_null();
  // Slave_SQL_Running_State
  protocol->store(slave_sql_running_state, &my_charset_bin);
  // Master_Retry_Count
  protocol->store((ulonglong) mi->retry_count);
  // Master_Bind
  protocol->store(mi->bind_addr, &my_charset_bin);
  // Last_IO_Error_Timestamp
  protocol->store(mi->last_error().timestamp, &my_charset_bin);
  // Last_SQL_Error_Timestamp
  protocol->store(mi->rli->last_error().timestamp, &my_charset_bin);
  // Master_Ssl_Crl
  protocol->store(mi->ssl_crl, &my_charset_bin);
  // Master_Ssl_Crlpath
  protocol->store(mi->ssl_crlpath, &my_charset_bin);
  // Retrieved_Gtid_Set
  protocol->store(io_gtid_set_buffer, &my_charset_bin);
  // Executed_Gtid_Set
  protocol->store(sql_gtid_set_buffer, &my_charset_bin);
  // Auto_Position
  protocol->store(mi->is_auto_position() ? 1 : 0);
  // Replicate_Rewrite_DB
  rpl_filter->get_rewrite_db(&tmp);
  protocol->store(&tmp);
  // channel_name
  protocol->store(mi->get_channel(), &my_charset_bin);
  // Master_TLS_Version
  protocol->store(mi->tls_version, &my_charset_bin);

  mysql_mutex_unlock(&mi->rli->err_lock);
  mysql_mutex_unlock(&mi->err_lock);
  mysql_mutex_unlock(&mi->rli->data_lock);
  mysql_mutex_unlock(&mi->data_lock);

  DBUG_RETURN(false);
}


/**
   Method to the show the replication status in all channels.

   @param[in]       thd        the client thread

   @return
     @retval        0           success
     @retval        1           Error

*/
bool show_slave_status(THD *thd)
{
  List<Item> field_list;
  Protocol *protocol= thd->get_protocol();
  int sql_gtid_set_size= 0, io_gtid_set_size= 0;
  Master_info *mi= NULL;
  char* sql_gtid_set_buffer= NULL;
  char** io_gtid_set_buffer_array;
  /*
    We need the maximum size of the retrieved gtid set (i.e io_gtid_set_size).
    This size is needed to reserve the place in show_slave_status_metadata().
    So, we travel all the mi's and find out the maximum size of io_gtid_set_size
    and pass it through show_slave_status_metadata()
  */
  int max_io_gtid_set_size= io_gtid_set_size;
  uint idx;
  uint num_io_gtid_sets;
  bool ret= true;

  DBUG_ENTER("show_slave_status(THD)");

  channel_map.assert_some_lock();

  num_io_gtid_sets= channel_map.get_num_instances();


  io_gtid_set_buffer_array=
    (char**)my_malloc(key_memory_show_slave_status_io_gtid_set,
                      num_io_gtid_sets * sizeof(char*), MYF(MY_WME));

  if (io_gtid_set_buffer_array == NULL)
     DBUG_RETURN(true);

<<<<<<< HEAD
  global_sid_lock->wrlock();
=======
static int init_slave_thread(THD* thd, SLAVE_THD_TYPE thd_type)
{
  DBUG_ENTER("init_slave_thread");
#if !defined(DBUG_OFF)
  int simulate_error= 0;
#endif
  thd->system_thread= (thd_type == SLAVE_THD_WORKER) ? 
    SYSTEM_THREAD_SLAVE_WORKER : (thd_type == SLAVE_THD_SQL) ?
    SYSTEM_THREAD_SLAVE_SQL : SYSTEM_THREAD_SLAVE_IO;
  thd->security_ctx->skip_grants();
  my_net_init(&thd->net, 0);
  thd->slave_thread = 1;
  thd->enable_slow_log= opt_log_slow_slave_statements;
  set_slave_thread_options(thd);
  mysql_mutex_lock(&LOCK_thread_count);
  thd->thread_id= thd->variables.pseudo_thread_id= thread_id++;
  mysql_mutex_unlock(&LOCK_thread_count);
>>>>>>> 9ee65787

  const Gtid_set *sql_gtid_set= gtid_state->get_executed_gtids();
  sql_gtid_set_size= sql_gtid_set->to_string(&sql_gtid_set_buffer);

  idx= 0;
  for (mi_map::iterator it= channel_map.begin(); it!=channel_map.end(); it++)
  {
    mi= it->second;
    /*
      The following statement is needed because, when mi->host[0]=0
      we don't alloc memory for retried_gtid_set. However, we try
      to free it at the end, causing a crash. To be on safeside,
      we initialize it to NULL, so that my_free() takes care of it.
    */
    io_gtid_set_buffer_array[idx]= NULL;

    if (mi != NULL && mi->host[0])
    {
      const Gtid_set*  io_gtid_set= mi->rli->get_gtid_set();

      /*
         @todo: a single memory allocation improves speed,
         instead of doing it for each loop
      */

      if ((io_gtid_set_size=
           io_gtid_set->to_string(&io_gtid_set_buffer_array[idx])) < 0)
      {
        my_eof(thd);
        my_free(sql_gtid_set_buffer);

        for (uint i= 0; i < idx -1; i++)
        {
          my_free(io_gtid_set_buffer_array[i]);
        }
        my_free(io_gtid_set_buffer_array);

        global_sid_lock->unlock();
        DBUG_RETURN(true);
      }
      else
        max_io_gtid_set_size= max_io_gtid_set_size > io_gtid_set_size ?
                              max_io_gtid_set_size : io_gtid_set_size;
    }
    idx++;
  }
  global_sid_lock->unlock();


  show_slave_status_metadata(field_list, max_io_gtid_set_size,
                             sql_gtid_set_size);

  if (thd->send_result_metadata(&field_list,
                                Protocol::SEND_NUM_ROWS | Protocol::SEND_EOF))
  {
    goto err;
  }

  /* Run through each mi */

  idx=0;
  for (mi_map::iterator it= channel_map.begin(); it!=channel_map.end(); it++)
  {
    mi= it->second;

    if (mi != NULL && mi->host[0])
    {
      if (show_slave_status_send_data(thd, mi, io_gtid_set_buffer_array[idx],
                                 sql_gtid_set_buffer))
        goto err;

      if (protocol->end_row())
        goto err;
    }
    idx++;
  }

  ret= false;
err:
  my_eof(thd);
  for (uint i= 0; i < num_io_gtid_sets; i++)
  {
    my_free(io_gtid_set_buffer_array[i]);
  }
  my_free(io_gtid_set_buffer_array);
  my_free(sql_gtid_set_buffer);

  DBUG_RETURN(ret);

}


/**
  Execute a SHOW SLAVE STATUS statement.

  @param thd Pointer to THD object for the client thread executing the
  statement.

  @param mi Pointer to Master_info object for the IO thread.

  @retval FALSE success
  @retval TRUE failure

  Currently, show slave status works for a channel too, in multisource
  replication. But using performance schema tables is better.

*/
bool show_slave_status(THD* thd, Master_info* mi)
{
  List<Item> field_list;
  Protocol *protocol= thd->get_protocol();
  char *sql_gtid_set_buffer= NULL, *io_gtid_set_buffer= NULL;
  int sql_gtid_set_size= 0, io_gtid_set_size= 0;
  DBUG_ENTER("show_slave_status(THD, Master_info)");
 
  if (mi != NULL)
  { 
    global_sid_lock->wrlock();
    const Gtid_set* sql_gtid_set= gtid_state->get_executed_gtids();
    const Gtid_set* io_gtid_set= mi->rli->get_gtid_set();
    if ((sql_gtid_set_size= sql_gtid_set->to_string(&sql_gtid_set_buffer)) < 0 ||
        (io_gtid_set_size= io_gtid_set->to_string(&io_gtid_set_buffer)) < 0)
    {
      my_eof(thd);
      my_free(sql_gtid_set_buffer);
      my_free(io_gtid_set_buffer);
      global_sid_lock->unlock();
      DBUG_RETURN(true);
    }
    global_sid_lock->unlock();
  }

  /* Fill the metadata required for show slave status. */

  show_slave_status_metadata(field_list, io_gtid_set_size, sql_gtid_set_size);

  if (thd->send_result_metadata(&field_list,
                                Protocol::SEND_NUM_ROWS | Protocol::SEND_EOF))
  {
    my_free(sql_gtid_set_buffer);
    my_free(io_gtid_set_buffer);
    DBUG_RETURN(true);
  }

  if (mi != NULL && mi->host[0])
  {

    if (show_slave_status_send_data(thd, mi,
                                    io_gtid_set_buffer, sql_gtid_set_buffer))
      DBUG_RETURN(true);

    if (protocol->end_row())
    {
      my_free(sql_gtid_set_buffer);
      my_free(io_gtid_set_buffer);
      DBUG_RETURN(true);
    }
  }
  my_eof(thd);
  my_free(sql_gtid_set_buffer);
  my_free(io_gtid_set_buffer);
  DBUG_RETURN(false);
}


/**
  Entry point for SHOW SLAVE STATUS command. Function displayes
  the slave status for all channels or for a single channel
  based on the FOR CHANNEL  clause.

  @param[in]       thd          the client thread.

  @return
    @retval        false          ok
    @retval        true          not ok
*/
bool show_slave_status_cmd(THD *thd)
{
  Master_info *mi= 0;
  LEX *lex= thd->lex;
  bool res;

  DBUG_ENTER("show_slave_status_cmd");

  channel_map.rdlock();

  if (!lex->mi.for_channel)
    res= show_slave_status(thd);
  else
  {
    /* when mi is 0, i.e mi doesn't exist, SSS will return an empty set */
    mi= channel_map.get_mi(lex->mi.channel);

    /*
      If the channel being used is a group replication applier channel we
      need to disable the SHOW SLAVE STATUS commannd as its output is not
      compatible with this command.
    */
    if (mi && channel_map.is_group_replication_channel_name(mi->get_channel(),
                                                            true))
    {
      my_error(ER_SLAVE_CHANNEL_OPERATION_NOT_ALLOWED, MYF(0),
               "SHOW SLAVE STATUS", mi->get_channel());
      channel_map.unlock();
      DBUG_RETURN(true);
    }

    res= show_slave_status(thd, mi);
  }

  channel_map.unlock();

  DBUG_RETURN(res);
}


void set_slave_thread_options(THD* thd)
{
  DBUG_ENTER("set_slave_thread_options");
  /*
     It's nonsense to constrain the slave threads with max_join_size; if a
     query succeeded on master, we HAVE to execute it. So set
     OPTION_BIG_SELECTS. Setting max_join_size to HA_POS_ERROR is not enough
     (and it's not needed if we have OPTION_BIG_SELECTS) because an INSERT
     SELECT examining more than 4 billion rows would still fail (yes, because
     when max_join_size is 4G, OPTION_BIG_SELECTS is automatically set, but
     only for client threads.
  */
  ulonglong options= thd->variables.option_bits | OPTION_BIG_SELECTS;
  if (opt_log_slave_updates)
    options|= OPTION_BIN_LOG;
  else
    options&= ~OPTION_BIN_LOG;
  thd->variables.option_bits= options;
  thd->variables.completion_type= 0;

  /*
    Set autocommit= 1 when info tables are used and autocommit == 0 to
    avoid trigger asserts on mysql_execute_command(THD *thd) caused by
    info tables updates which do not commit, like Rotate, Stop and
    skipped events handling.
  */
  if ((thd->variables.option_bits & OPTION_NOT_AUTOCOMMIT) &&
      (opt_mi_repository_id == INFO_REPOSITORY_TABLE ||
       opt_rli_repository_id == INFO_REPOSITORY_TABLE))
  {
    thd->variables.option_bits|= OPTION_AUTOCOMMIT;
    thd->variables.option_bits&= ~OPTION_NOT_AUTOCOMMIT;
    thd->server_status|= SERVER_STATUS_AUTOCOMMIT;
  }

  /*
    Set thread InnoDB high priority.
  */
  DBUG_EXECUTE_IF("dbug_set_high_prio_sql_thread",
    {
      if (thd->system_thread == SYSTEM_THREAD_SLAVE_SQL ||
          thd->system_thread == SYSTEM_THREAD_SLAVE_WORKER)
        thd->thd_tx_priority= 1;
    });

  DBUG_VOID_RETURN;
}

void set_slave_thread_default_charset(THD* thd, Relay_log_info const *rli)
{
  DBUG_ENTER("set_slave_thread_default_charset");

  thd->variables.character_set_client=
    global_system_variables.character_set_client;
  thd->variables.collation_connection=
    global_system_variables.collation_connection;
  thd->variables.collation_server=
    global_system_variables.collation_server;
  thd->update_charset();

  /*
    We use a const cast here since the conceptual (and externally
    visible) behavior of the function is to set the default charset of
    the thread.  That the cache has to be invalidated is a secondary
    effect.
   */
  const_cast<Relay_log_info*>(rli)->cached_charset_invalidate();
  DBUG_VOID_RETURN;
}

/*
  init_slave_thread()
*/

static int init_slave_thread(THD* thd, SLAVE_THD_TYPE thd_type)
{
  DBUG_ENTER("init_slave_thread");
#if !defined(DBUG_OFF)
  int simulate_error= 0;
#endif
  thd->system_thread= (thd_type == SLAVE_THD_WORKER) ? 
    SYSTEM_THREAD_SLAVE_WORKER : (thd_type == SLAVE_THD_SQL) ?
    SYSTEM_THREAD_SLAVE_SQL : SYSTEM_THREAD_SLAVE_IO;
  thd->security_context()->skip_grants();
  thd->get_protocol_classic()->init_net(0);
  thd->slave_thread = 1;
  thd->enable_slow_log= opt_log_slow_slave_statements;
  set_slave_thread_options(thd);
  thd->get_protocol_classic()->set_client_capabilities(
      CLIENT_LOCAL_FILES);

  /*
    Replication threads are:
    - background threads in the server, not user sessions,
    - yet still assigned a PROCESSLIST_ID,
      for historical reasons (displayed in SHOW PROCESSLIST).
  */
  thd->set_new_thread_id();

#ifdef HAVE_PSI_INTERFACE
  /*
    Populate the PROCESSLIST_ID in the instrumentation.
  */
  struct PSI_thread *psi= PSI_THREAD_CALL(get_thread)();
  PSI_THREAD_CALL(set_thread_id)(psi, thd->thread_id());
#endif /* HAVE_PSI_INTERFACE */

  DBUG_EXECUTE_IF("simulate_io_slave_error_on_init",
                  simulate_error|= (1 << SLAVE_THD_IO););
  DBUG_EXECUTE_IF("simulate_sql_slave_error_on_init",
                  simulate_error|= (1 << SLAVE_THD_SQL););
#if !defined(DBUG_OFF)
  if (thd->store_globals() || simulate_error & (1<< thd_type))
#else
  if (thd->store_globals())
#endif
  {
    DBUG_RETURN(-1);
  }

  if (thd_type == SLAVE_THD_SQL)
  {
    THD_STAGE_INFO(thd, stage_waiting_for_the_next_event_in_relay_log);
  }
  else
  {
    THD_STAGE_INFO(thd, stage_waiting_for_master_update);
  }
  thd->set_time();
  /* Do not use user-supplied timeout value for system threads. */
  thd->variables.lock_wait_timeout= LONG_TIMEOUT;
  DBUG_RETURN(0);
}


/**
  Sleep for a given amount of time or until killed.

  @param thd        Thread context of the current thread.
  @param seconds    The number of seconds to sleep.
  @param func       Function object to check if the thread has been killed.
  @param info       The Rpl_info object associated with this sleep.

  @retval True if the thread has been killed, false otherwise.
*/
template <typename killed_func, typename rpl_info>
static inline bool slave_sleep(THD *thd, time_t seconds,
                               killed_func func, rpl_info info)
{
  bool ret;
  struct timespec abstime;
  mysql_mutex_t *lock= &info->sleep_lock;
  mysql_cond_t *cond= &info->sleep_cond;

  /* Absolute system time at which the sleep time expires. */
  set_timespec(&abstime, seconds);

  mysql_mutex_lock(lock);
  thd->ENTER_COND(cond, lock, NULL, NULL);

  while (! (ret= func(thd, info)))
  {
    int error= mysql_cond_timedwait(cond, lock, &abstime);
    if (error == ETIMEDOUT || error == ETIME)
      break;
  }

  mysql_mutex_unlock(lock);
  thd->EXIT_COND(NULL);

  return ret;
}

static int request_dump(THD *thd, MYSQL* mysql, Master_info* mi,
                        bool *suppress_warnings)
{
  DBUG_ENTER("request_dump");

  const size_t BINLOG_NAME_INFO_SIZE= strlen(mi->get_master_log_name());
  int error= 1;
  size_t command_size= 0;
  enum_server_command command= mi->is_auto_position() ?
    COM_BINLOG_DUMP_GTID : COM_BINLOG_DUMP;
  uchar* command_buffer= NULL;
  ushort binlog_flags= 0;

  if (RUN_HOOK(binlog_relay_io,
               before_request_transmit,
               (thd, mi, binlog_flags)))
    goto err;

  *suppress_warnings= false;
  if (command == COM_BINLOG_DUMP_GTID)
  {
    // get set of GTIDs
    Sid_map sid_map(NULL/*no lock needed*/);
    Gtid_set gtid_executed(&sid_map);
    global_sid_lock->wrlock();
    gtid_state->dbug_print();

    if (gtid_executed.add_gtid_set(mi->rli->get_gtid_set()) != RETURN_STATUS_OK ||
        gtid_executed.add_gtid_set(gtid_state->get_executed_gtids()) !=
        RETURN_STATUS_OK)
    {
      global_sid_lock->unlock();
      goto err;
    }
    global_sid_lock->unlock();
     
    // allocate buffer
    size_t encoded_data_size= gtid_executed.get_encoded_length();
    size_t allocation_size= 
      ::BINLOG_FLAGS_INFO_SIZE + ::BINLOG_SERVER_ID_INFO_SIZE +
      ::BINLOG_NAME_SIZE_INFO_SIZE + BINLOG_NAME_INFO_SIZE +
      ::BINLOG_POS_INFO_SIZE + ::BINLOG_DATA_SIZE_INFO_SIZE +
      encoded_data_size + 1;
    if (!(command_buffer= (uchar *) my_malloc(key_memory_rpl_slave_command_buffer,
                                              allocation_size, MYF(MY_WME))))
      goto err;
    uchar* ptr_buffer= command_buffer;

    DBUG_PRINT("info", ("Do I know something about the master? (binary log's name %s - auto position %d).",
               mi->get_master_log_name(), mi->is_auto_position()));
    /*
      Note: binlog_flags is always 0.  However, in versions up to 5.6
      RC, the master would check the lowest bit and do something
      unexpected if it was set; in early versions of 5.6 it would also
      use the two next bits.  Therefore, for backward compatibility,
      if we ever start to use the flags, we should leave the three
      lowest bits unused.
    */
    int2store(ptr_buffer, binlog_flags);
    ptr_buffer+= ::BINLOG_FLAGS_INFO_SIZE;
    int4store(ptr_buffer, server_id);
    ptr_buffer+= ::BINLOG_SERVER_ID_INFO_SIZE;
    int4store(ptr_buffer, static_cast<uint32>(BINLOG_NAME_INFO_SIZE));
    ptr_buffer+= ::BINLOG_NAME_SIZE_INFO_SIZE;
    memset(ptr_buffer, 0, BINLOG_NAME_INFO_SIZE);
    ptr_buffer+= BINLOG_NAME_INFO_SIZE;
    int8store(ptr_buffer, 4LL);
    ptr_buffer+= ::BINLOG_POS_INFO_SIZE;

    int4store(ptr_buffer, static_cast<uint32>(encoded_data_size));
    ptr_buffer+= ::BINLOG_DATA_SIZE_INFO_SIZE;
    gtid_executed.encode(ptr_buffer);
    ptr_buffer+= encoded_data_size;

    command_size= ptr_buffer - command_buffer;
    DBUG_ASSERT(command_size == (allocation_size - 1));
  }
  else
  {
    size_t allocation_size= ::BINLOG_POS_OLD_INFO_SIZE +
      BINLOG_NAME_INFO_SIZE + ::BINLOG_FLAGS_INFO_SIZE +
      ::BINLOG_SERVER_ID_INFO_SIZE + 1;
    if (!(command_buffer= (uchar *) my_malloc(key_memory_rpl_slave_command_buffer,
                                              allocation_size, MYF(MY_WME))))
      goto err;
    uchar* ptr_buffer= command_buffer;
  
    int4store(ptr_buffer, DBUG_EVALUATE_IF("request_master_log_pos_3", 3,
                                           static_cast<uint32>(mi->get_master_log_pos())));
    ptr_buffer+= ::BINLOG_POS_OLD_INFO_SIZE;
    // See comment regarding binlog_flags above.
    int2store(ptr_buffer, binlog_flags);
    ptr_buffer+= ::BINLOG_FLAGS_INFO_SIZE;
    int4store(ptr_buffer, server_id);
    ptr_buffer+= ::BINLOG_SERVER_ID_INFO_SIZE;
    memcpy(ptr_buffer, mi->get_master_log_name(), BINLOG_NAME_INFO_SIZE);
    ptr_buffer+= BINLOG_NAME_INFO_SIZE;

    command_size= ptr_buffer - command_buffer;
    DBUG_ASSERT(command_size == (allocation_size - 1));
  }

  if (simple_command(mysql, command, command_buffer, command_size, 1))
  {
    /*
      Something went wrong, so we will just reconnect and retry later
      in the future, we should do a better error analysis, but for
      now we just fill up the error log :-)
    */
    if (mysql_errno(mysql) == ER_NET_READ_INTERRUPTED)
      *suppress_warnings= true;                 // Suppress reconnect warning
    else
      sql_print_error("Error on %s: %d  %s, will retry in %d secs",
                      command_name[command].str,
                      mysql_errno(mysql), mysql_error(mysql),
                      mi->connect_retry);
    goto err;
  }
  error= 0;

err:
  my_free(command_buffer);
  DBUG_RETURN(error);
}


/*
  Read one event from the master

  SYNOPSIS
    read_event()
    mysql               MySQL connection
    mi                  Master connection information
    suppress_warnings   TRUE when a normal net read timeout has caused us to
                        try a reconnect.  We do not want to print anything to
                        the error log in this case because this a anormal
                        event in an idle server.

    RETURN VALUES
    'packet_error'      Error
    number              Length of packet
*/

static ulong read_event(MYSQL* mysql, Master_info *mi, bool* suppress_warnings)
{
  ulong len;
  DBUG_ENTER("read_event");

  *suppress_warnings= FALSE;
  /*
    my_real_read() will time us out
    We check if we were told to die, and if not, try reading again
  */
#ifndef DBUG_OFF
  if (disconnect_slave_event_count && !(mi->events_until_exit--))
    DBUG_RETURN(packet_error);
#endif

  len= cli_safe_read(mysql, NULL);
  if (len == packet_error || (long) len < 1)
  {
    if (mysql_errno(mysql) == ER_NET_READ_INTERRUPTED)
    {
      /*
        We are trying a normal reconnect after a read timeout;
        we suppress prints to .err file as long as the reconnect
        happens without problems
      */
      *suppress_warnings= TRUE;
    }
    else
    {
      if (!mi->abort_slave)
      {
        sql_print_error("Error reading packet from server%s: %s (server_errno=%d)",
                        mi->get_for_channel_str(), mysql_error(mysql),
                        mysql_errno(mysql));
      }
    }
    DBUG_RETURN(packet_error);
  }

  /* Check if eof packet */
  if (len < 8 && mysql->net.read_pos[0] == 254)
  {
     sql_print_information("Slave%s: received end packet from server due to dump "
                           "thread being killed on master. Dump threads are "
                           "killed for example during master shutdown, "
                           "explicitly by a user, or when the master receives "
                           "a binlog send request from a duplicate server "
                           "UUID <%s> : Error %s", mi->get_for_channel_str(),
                           ::server_uuid,
                           mysql_error(mysql));
     DBUG_RETURN(packet_error);
  }

  DBUG_PRINT("exit", ("len: %lu  net->read_pos[4]: %d",
                      len, mysql->net.read_pos[4]));
  DBUG_RETURN(len - 1);
}


/**
  If this is a lagging slave (specified with CHANGE MASTER TO MASTER_DELAY = X), delays accordingly. Also unlocks rli->data_lock.

  Design note: this is the place to unlock rli->data_lock. The lock
  must be held when reading delay info from rli, but it should not be
  held while sleeping.

  @param ev Event that is about to be executed.

  @param thd The sql thread's THD object.

  @param rli The sql thread's Relay_log_info structure.

  @retval 0 If the delay timed out and the event shall be executed.

  @retval nonzero If the delay was interrupted and the event shall be skipped.
*/
static int sql_delay_event(Log_event *ev, THD *thd, Relay_log_info *rli)
{
  time_t sql_delay= rli->get_sql_delay();

  DBUG_ENTER("sql_delay_event");
  mysql_mutex_assert_owner(&rli->data_lock);
  DBUG_ASSERT(!rli->belongs_to_client());

  int type= ev->get_type_code();
  if (sql_delay && type != binary_log::ROTATE_EVENT &&
      type != binary_log::FORMAT_DESCRIPTION_EVENT &&
      type != binary_log::START_EVENT_V3)
  {
    // The time when we should execute the event.
    time_t sql_delay_end=
      ev->common_header->when.tv_sec + rli->mi->clock_diff_with_master + sql_delay;
    // The current time.
    time_t now= my_time(0);
    // The time we will have to sleep before executing the event.
    time_t nap_time= 0;
    if (sql_delay_end > now)
      nap_time= sql_delay_end - now;

    DBUG_PRINT("info", ("sql_delay= %lu "
                        "ev->when= %lu "
                        "rli->mi->clock_diff_with_master= %lu "
                        "now= %ld "
                        "sql_delay_end= %ld "
                        "nap_time= %ld",
                        sql_delay, (long) ev->common_header->when.tv_sec,
                        rli->mi->clock_diff_with_master,
                        (long)now, (long)sql_delay_end, (long)nap_time));

    if (sql_delay_end > now)
    {
      DBUG_PRINT("info", ("delaying replication event %lu secs",
                          nap_time));
      rli->start_sql_delay(sql_delay_end);
      mysql_mutex_unlock(&rli->data_lock);
      DBUG_RETURN(slave_sleep(thd, nap_time, sql_slave_killed, rli));
    }
  }

  mysql_mutex_unlock(&rli->data_lock);

  DBUG_RETURN(0);
}


/**
  Applies the given event and advances the relay log position.

  This is needed by the sql thread to execute events from the binlog,
  and by clients executing BINLOG statements.  Conceptually, this
  function does:

  @code
    ev->apply_event(rli);
    ev->update_pos(rli);
  @endcode

  It also does the following maintainance:

   - Initializes the thread's server_id and time; and the event's
     thread.

   - If !rli->belongs_to_client() (i.e., if it belongs to the slave
     sql thread instead of being used for executing BINLOG
     statements), it does the following things: (1) skips events if it
     is needed according to the server id or slave_skip_counter; (2)
     unlocks rli->data_lock; (3) sleeps if required by 'CHANGE MASTER
     TO MASTER_DELAY=X'; (4) maintains the running state of the sql
     thread (rli->thread_state).

   - Reports errors as needed.

  @param ptr_ev a pointer to a reference to the event to apply.

  @param thd The client thread that executes the event (i.e., the
  slave sql thread if called from a replication slave, or the client
  thread if called to execute a BINLOG statement).

  @param rli The relay log info (i.e., the slave's rli if called from
  a replication slave, or the client's thd->rli_fake if called to
  execute a BINLOG statement).

  @note MTS can store NULL to @c ptr_ev location to indicate
        the event is taken over by a Worker.

  @retval SLAVE_APPLY_EVENT_AND_UPDATE_POS_OK
          OK.

  @retval SLAVE_APPLY_EVENT_AND_UPDATE_POS_APPLY_ERROR
          Error calling ev->apply_event().

  @retval SLAVE_APPLY_EVENT_AND_UPDATE_POS_UPDATE_POS_ERROR
          No error calling ev->apply_event(), but error calling
          ev->update_pos().

  @retval SLAVE_APPLY_EVENT_AND_UPDATE_POS_APPEND_JOB_ERROR
          append_item_to_jobs() failed, thread was killed while waiting
          for successful enqueue on worker.
*/
enum enum_slave_apply_event_and_update_pos_retval
apply_event_and_update_pos(Log_event** ptr_ev, THD* thd, Relay_log_info* rli)
{
  int exec_res= 0;
  bool skip_event= FALSE;
  Log_event *ev= *ptr_ev;
  Log_event::enum_skip_reason reason= Log_event::EVENT_SKIP_NOT;

  DBUG_ENTER("apply_event_and_update_pos");

  DBUG_PRINT("exec_event",("%s(type_code: %d; server_id: %d)",
                           ev->get_type_str(), ev->get_type_code(),
                           ev->server_id));
  DBUG_PRINT("info", ("thd->options: %s%s; rli->last_event_start_time: %lu",
                      FLAGSTR(thd->variables.option_bits, OPTION_NOT_AUTOCOMMIT),
                      FLAGSTR(thd->variables.option_bits, OPTION_BEGIN),
                      (ulong) rli->last_event_start_time));

  /*
    Execute the event to change the database and update the binary
    log coordinates, but first we set some data that is needed for
    the thread.

    The event will be executed unless it is supposed to be skipped.

    Queries originating from this server must be skipped.  Low-level
    events (Format_description_log_event, Rotate_log_event,
    Stop_log_event) from this server must also be skipped. But for
    those we don't want to modify 'group_master_log_pos', because
    these events did not exist on the master.
    Format_description_log_event is not completely skipped.

    Skip queries specified by the user in 'slave_skip_counter'.  We
    can't however skip events that has something to do with the log
    files themselves.

    Filtering on own server id is extremely important, to ignore
    execution of events created by the creation/rotation of the relay
    log (remember that now the relay log starts with its Format_desc,
    has a Rotate etc).
  */
  /*
     Set the unmasked and actual server ids from the event
   */
  thd->server_id = ev->server_id; // use the original server id for logging
  thd->unmasked_server_id = ev->common_header->unmasked_server_id;
  thd->set_time();                            // time the query
  thd->lex->set_current_select(0);
  if (!ev->common_header->when.tv_sec)
    my_micro_time_to_timeval(my_micro_time(), &ev->common_header->when);
  ev->thd = thd; // because up to this point, ev->thd == 0

  if (!(rli->is_mts_recovery() && bitmap_is_set(&rli->recovery_groups,
                                                rli->mts_recovery_index)))
  {
    reason= ev->shall_skip(rli);
  }
#ifndef DBUG_OFF
  if (rli->is_mts_recovery())
  {
    DBUG_PRINT("mts", ("Mts is recovering %d, number of bits set %d, "
                       "bitmap is set %d, index %lu.\n",
                       rli->is_mts_recovery(),
                       bitmap_bits_set(&rli->recovery_groups),
                       bitmap_is_set(&rli->recovery_groups,
                                     rli->mts_recovery_index),
                       rli->mts_recovery_index));
  }
#endif
  if (reason == Log_event::EVENT_SKIP_COUNT)
  {
    --rli->slave_skip_counter;
    skip_event= TRUE;
  }
  set_timespec_nsec(&rli->ts_exec[0], 0);
  rli->stats_read_time += diff_timespec(&rli->ts_exec[0], &rli->ts_exec[1]);

  if (reason == Log_event::EVENT_SKIP_NOT)
  {
    // Sleeps if needed, and unlocks rli->data_lock.
    if (sql_delay_event(ev, thd, rli))
      DBUG_RETURN(SLAVE_APPLY_EVENT_AND_UPDATE_POS_OK);

    exec_res= ev->apply_event(rli);

    if (!exec_res && (ev->worker != rli))
    {
      if (ev->worker)
      {
        Slave_job_item item= {ev, rli->get_event_relay_log_number(),
                              rli->get_event_start_pos() };
        Slave_job_item *job_item= &item;
        Slave_worker *w= (Slave_worker *) ev->worker;
        // specially marked group typically with OVER_MAX_DBS_IN_EVENT_MTS db:s
        bool need_sync= ev->is_mts_group_isolated();

        // all events except BEGIN-query must be marked with a non-NULL Worker
        DBUG_ASSERT(((Slave_worker*) ev->worker) == rli->last_assigned_worker);

        DBUG_PRINT("Log_event::apply_event:",
                   ("-> job item data %p to W_%lu", job_item->data, w->id));

        // Reset mts in-group state
        if (rli->mts_group_status == Relay_log_info::MTS_END_GROUP)
        {
          // CGAP cleanup
          rli->curr_group_assigned_parts.clear();
          // reset the B-group and Gtid-group marker
          rli->curr_group_seen_begin= rli->curr_group_seen_gtid= false;
          rli->last_assigned_worker= NULL;
        }
        /*
           Stroring GAQ index of the group that the event belongs to
           in the event. Deferred events are handled similarly below.
        */
        ev->mts_group_idx= rli->gaq->assigned_group_index;

        bool append_item_to_jobs_error= false;
        if (rli->curr_group_da.size() > 0)
        {
          /*
            the current event sorted out which partion the current group
            belongs to. It's time now to processed deferred array events.
          */
          for (uint i= 0; i < rli->curr_group_da.size(); i++)
          {
            Slave_job_item da_item= rli->curr_group_da[i];
            DBUG_PRINT("mts", ("Assigning job %llu to worker %lu",
                      (da_item.data)->common_header->log_pos, w->id));
            da_item.data->mts_group_idx=
              rli->gaq->assigned_group_index; // similarly to above
            if (!append_item_to_jobs_error)
              append_item_to_jobs_error= append_item_to_jobs(&da_item, w, rli);
            if (append_item_to_jobs_error)
              delete da_item.data;
          }
          rli->curr_group_da.clear();
        }
        if (append_item_to_jobs_error)
          DBUG_RETURN(SLAVE_APPLY_EVENT_AND_UPDATE_POS_APPEND_JOB_ERROR);

        DBUG_PRINT("mts", ("Assigning job %llu to worker %lu\n",
                   job_item->data->common_header->log_pos, w->id));

        /* Notice `ev' instance can be destoyed after `append()' */
        if (append_item_to_jobs(job_item, w, rli))
          DBUG_RETURN(SLAVE_APPLY_EVENT_AND_UPDATE_POS_APPEND_JOB_ERROR);
        if (need_sync)
        {
          /*
            combination of over-max db:s and end of the current group
            forces to wait for the assigned groups completion by assigned
            to the event worker.
            Indeed MTS group status could be safely set to MTS_NOT_IN_GROUP
            after wait_() returns.
            No need to know a possible error out of synchronization call.
          */
          (void)rli->current_mts_submode->wait_for_workers_to_finish(rli);
        }

      }
      *ptr_ev= NULL; // announcing the event is passed to w-worker

      if (rli->is_parallel_exec() && rli->mts_events_assigned % 1024 == 1)
      {
        time_t my_now= my_time(0);

        if ((my_now - rli->mts_last_online_stat) >=
            mts_online_stat_period)
        {
          sql_print_information("Multi-threaded slave statistics%s: "
                                "seconds elapsed = %lu; "
                                "events assigned = %llu; "
                                "worker queues filled over overrun level = %lu; "
                                "waited due a Worker queue full = %lu; "
                                "waited due the total size = %lu; "
                                "waited at clock conflicts = %llu "
                                "waited (count) when Workers occupied = %lu "
                                "waited when Workers occupied = %llu",
                                rli->get_for_channel_str(),
                                static_cast<unsigned long>
                                (my_now - rli->mts_last_online_stat),
                                rli->mts_events_assigned,
                                rli->mts_wq_overrun_cnt,
                                rli->mts_wq_overfill_cnt,
                                rli->wq_size_waits_cnt,
                                rli->mts_total_wait_overlap,
                                rli->mts_wq_no_underrun_cnt,
                                rli->mts_total_wait_worker_avail);
          rli->mts_last_online_stat= my_now;
        }
      }
    }
  }
  else
    mysql_mutex_unlock(&rli->data_lock);

  set_timespec_nsec(&rli->ts_exec[1], 0);
  rli->stats_exec_time += diff_timespec(&rli->ts_exec[1], &rli->ts_exec[0]);

  DBUG_PRINT("info", ("apply_event error = %d", exec_res));
  if (exec_res == 0)
  {
    /*
      Positions are not updated here when an XID is processed. To make
      a slave crash-safe, positions must be updated while processing a
      XID event and as such do not need to be updated here again.

      However, if the event needs to be skipped, this means that it
      will not be processed and then positions need to be updated here.

      See sql/rpl_rli.h for further details.
    */
    int error= 0;
    if (*ptr_ev &&
        (ev->get_type_code() != binary_log::XID_EVENT ||
         skip_event || (rli->is_mts_recovery() && !is_gtid_event(ev) &&
         (ev->ends_group() || !rli->mts_recovery_group_seen_begin) &&
          bitmap_is_set(&rli->recovery_groups, rli->mts_recovery_index))))
    {
#ifndef DBUG_OFF
      /*
        This only prints information to the debug trace.
        
        TODO: Print an informational message to the error log?
      */
      static const char *const explain[] = {
        // EVENT_SKIP_NOT,
        "not skipped",
        // EVENT_SKIP_IGNORE,
        "skipped because event should be ignored",
        // EVENT_SKIP_COUNT
        "skipped because event skip counter was non-zero"
      };
      DBUG_PRINT("info", ("OPTION_BEGIN: %d; IN_STMT: %d",
                          MY_TEST(thd->variables.option_bits & OPTION_BEGIN),
                          rli->get_flag(Relay_log_info::IN_STMT)));
      DBUG_PRINT("skip_event", ("%s event was %s",
                                ev->get_type_str(), explain[reason]));
#endif

      error= ev->update_pos(rli);

#ifndef DBUG_OFF
      DBUG_PRINT("info", ("update_pos error = %d", error));
      if (!rli->belongs_to_client())
      {
        char buf[22];
        DBUG_PRINT("info", ("group %s %s",
                            llstr(rli->get_group_relay_log_pos(), buf),
                            rli->get_group_relay_log_name()));
        DBUG_PRINT("info", ("event %s %s",
                            llstr(rli->get_event_relay_log_pos(), buf),
                            rli->get_event_relay_log_name()));
      }
#endif
    }
    else
    {
      /*
        INTVAR_EVENT, RAND_EVENT, USER_VAR_EVENT and ROWS_QUERY_LOG_EVENT are
        deferred event. It means ev->worker is NULL.
      */
      DBUG_ASSERT(*ptr_ev == ev || rli->is_parallel_exec() ||
		  (!ev->worker &&
		   (ev->get_type_code() == binary_log::INTVAR_EVENT ||
		    ev->get_type_code() == binary_log::RAND_EVENT ||
		    ev->get_type_code() == binary_log::USER_VAR_EVENT ||
                    ev->get_type_code() == binary_log::ROWS_QUERY_LOG_EVENT)));

      rli->inc_event_relay_log_pos();
    }

    if (!error && rli->is_mts_recovery() &&
        ev->get_type_code() != binary_log::ROTATE_EVENT &&
        ev->get_type_code() != binary_log::FORMAT_DESCRIPTION_EVENT &&
        ev->get_type_code() != binary_log::PREVIOUS_GTIDS_LOG_EVENT)
    {
      if (ev->starts_group())
      {
        rli->mts_recovery_group_seen_begin= true;
      }
      else if ((ev->ends_group() || !rli->mts_recovery_group_seen_begin) &&
               !is_gtid_event(ev))
      {
        rli->mts_recovery_index++;
        if (--rli->mts_recovery_group_cnt == 0)
        {
          rli->mts_recovery_index= 0;
          sql_print_information("Slave%s: MTS Recovery has completed at "
                                "relay log %s, position %llu "
                                "master log %s, position %llu.",
                                rli->get_for_channel_str(),
                                rli->get_group_relay_log_name(),
                                rli->get_group_relay_log_pos(),
                                rli->get_group_master_log_name(),
                                rli->get_group_master_log_pos());
          /*
             Few tests wait for UNTIL_SQL_AFTER_MTS_GAPS completion.
             Due to exisiting convention the status won't change
             prior to slave restarts.
             So making of UNTIL_SQL_AFTER_MTS_GAPS completion isdone here,
             and only in the debug build to make the test to catch the change
             despite a faulty design of UNTIL checking before execution.
          */
          if (rli->until_condition == Relay_log_info::UNTIL_SQL_AFTER_MTS_GAPS)
          {
            rli->until_condition= Relay_log_info::UNTIL_DONE;
          }
          // reset the Worker tables to remove last slave session time info
          if ((error= rli->mts_finalize_recovery()))
          {
            (void) Rpl_info_factory::reset_workers(rli);
          }
        }
        rli->mts_recovery_group_seen_begin= false;
        if (!error)
          error= rli->flush_info(true);
      }
    }

    if (error)
    {
      /*
        The update should not fail, so print an error message and
        return an error code.
        
        TODO: Replace this with a decent error message when merged
        with BUG#24954 (which adds several new error message).
      */
      char buf[22];
      rli->report(ERROR_LEVEL, ER_UNKNOWN_ERROR,
                  "It was not possible to update the positions"
                  " of the relay log information: the slave may"
                  " be in an inconsistent state."
                  " Stopped in %s position %s",
                  rli->get_group_relay_log_name(),
                  llstr(rli->get_group_relay_log_pos(), buf));
      DBUG_RETURN(SLAVE_APPLY_EVENT_AND_UPDATE_POS_UPDATE_POS_ERROR);
    }
  }

  DBUG_RETURN(exec_res ? SLAVE_APPLY_EVENT_AND_UPDATE_POS_APPLY_ERROR :
                         SLAVE_APPLY_EVENT_AND_UPDATE_POS_OK);
}

/**
  Let the worker applying the current group to rollback and gracefully
  finish its work before.

  @param rli The slave's relay log info.

  @param ev a pointer to the event on hold before applying this rollback
  procedure.

  @retval false The rollback succeeded.

  @retval true  There was an error while injecting events.
*/
static bool coord_handle_partial_binlogged_transaction(Relay_log_info *rli,
                                                       const Log_event *ev)
{
  DBUG_ENTER("coord_handle_partial_binlogged_transaction");
  /*
    This function is called holding the rli->data_lock.
    We must return it still holding this lock, except in the case of returning
    error.
  */
  mysql_mutex_assert_owner(&rli->data_lock);
  THD *thd= rli->info_thd;

  if (!rli->curr_group_seen_begin)
  {
    DBUG_PRINT("info",("Injecting QUERY(BEGIN) to rollback worker"));
    Log_event *begin_event= new Query_log_event(thd,
                                                STRING_WITH_LEN("BEGIN"),
                                                true, /* using_trans */
                                                false, /* immediate */
                                                true, /* suppress_use */
                                                0, /* error */
                                                true /* ignore_command */);
    ((Query_log_event*) begin_event)->db= "";
    begin_event->common_header->data_written= 0;
    begin_event->server_id= ev->server_id;
    /*
      We must be careful to avoid SQL thread increasing its position
      farther than the event that triggered this QUERY(BEGIN).
    */
    begin_event->common_header->log_pos= ev->common_header->log_pos;
    begin_event->future_event_relay_log_pos= ev->future_event_relay_log_pos;

    if (apply_event_and_update_pos(&begin_event, thd, rli) !=
        SLAVE_APPLY_EVENT_AND_UPDATE_POS_OK)
    {
      delete begin_event;
      DBUG_RETURN(true);
    }
    mysql_mutex_lock(&rli->data_lock);
  }

  DBUG_PRINT("info",("Injecting QUERY(ROLLBACK) to rollback worker"));
  Log_event *rollback_event= new Query_log_event(thd,
                                                 STRING_WITH_LEN("ROLLBACK"),
                                                 true, /* using_trans */
                                                 false, /* immediate */
                                                 true, /* suppress_use */
                                                 0, /* error */
                                                 true /* ignore_command */);
  ((Query_log_event*) rollback_event)->db= "";
  rollback_event->common_header->data_written= 0;
  rollback_event->server_id= ev->server_id;
  /*
    We must be careful to avoid SQL thread increasing its position
    farther than the event that triggered this QUERY(ROLLBACK).
  */
  rollback_event->common_header->log_pos= ev->common_header->log_pos;
  rollback_event->future_event_relay_log_pos= ev->future_event_relay_log_pos;

  if (apply_event_and_update_pos(&rollback_event, thd, rli) !=
      SLAVE_APPLY_EVENT_AND_UPDATE_POS_OK)
  {
    delete rollback_event;
    DBUG_RETURN(true);
  }
  mysql_mutex_lock(&rli->data_lock);

  DBUG_RETURN(false);
}

/**
  Top-level function for executing the next event in the relay log.
  This is called from the SQL thread.

  This function reads the event from the relay log, executes it, and
  advances the relay log position.  It also handles errors, etc.

  This function may fail to apply the event for the following reasons:

   - The position specfied by the UNTIL condition of the START SLAVE
     command is reached.

   - It was not possible to read the event from the log.

   - The slave is killed.

   - An error occurred when applying the event, and the event has been
     tried slave_trans_retries times.  If the event has been retried
     fewer times, 0 is returned.

   - init_info or init_relay_log_pos failed. (These are called
     if a failure occurs when applying the event.)

   - An error occurred when updating the binlog position.

  @retval 0 The event was applied.

  @retval 1 The event was not applied.
*/
static int exec_relay_log_event(THD* thd, Relay_log_info* rli)
{
  DBUG_ENTER("exec_relay_log_event");

  /*
     We acquire this mutex since we need it for all operations except
     event execution. But we will release it in places where we will
     wait for something for example inside of next_event().
   */
  mysql_mutex_lock(&rli->data_lock);

  /*
    UNTIL_SQL_AFTER_GTIDS, UNTIL_MASTER_POS and UNTIL_RELAY_POS require
    special handling since we have to check whether the until_condition is
    satisfied *before* the SQL threads goes on a wait inside next_event()
    for the relay log to grow.
    This is required in the following case: We have already applied the last
    event in the waiting set, but the relay log ends after this event. Then it
    is not enough to check the condition in next_event; we also have to check
    it here, before going to sleep. Otherwise, if no updates were coming from
    the master, we would sleep forever despite having reached the required
    position.
  */
  if ((rli->until_condition == Relay_log_info::UNTIL_SQL_AFTER_GTIDS ||
       rli->until_condition == Relay_log_info::UNTIL_MASTER_POS ||
       rli->until_condition == Relay_log_info::UNTIL_RELAY_POS ||
       rli->until_condition == Relay_log_info::UNTIL_SQL_VIEW_ID) &&
       rli->is_until_satisfied(thd, NULL))
  {
    rli->abort_slave= 1;
    mysql_mutex_unlock(&rli->data_lock);
    DBUG_RETURN(1);
  }

  Log_event *ev = next_event(rli), **ptr_ev;

  DBUG_ASSERT(rli->info_thd==thd);

  if (sql_slave_killed(thd,rli))
  {
    mysql_mutex_unlock(&rli->data_lock);
    delete ev;
    DBUG_RETURN(1);
  }
  if (ev)
  {
    enum enum_slave_apply_event_and_update_pos_retval exec_res;

    ptr_ev= &ev;
    /*
      Even if we don't execute this event, we keep the master timestamp,
      so that seconds behind master shows correct delta (there are events
      that are not replayed, so we keep falling behind).

      If it is an artificial event, or a relay log event (IO thread generated
      event) or ev->when is set to 0, or a FD from master, or a heartbeat
      event with server_id '0' then  we don't update the last_master_timestamp.
    */
    if (!(rli->is_parallel_exec() ||
          ev->is_artificial_event() || ev->is_relay_log_event() ||
          (ev->common_header->when.tv_sec == 0) ||
          ev->get_type_code() == binary_log::FORMAT_DESCRIPTION_EVENT ||
          ev->server_id == 0))
    {
      rli->last_master_timestamp= ev->common_header->when.tv_sec +
                                  (time_t) ev->exec_time;
      DBUG_ASSERT(rli->last_master_timestamp >= 0);
    }

    /*
      This tests if the position of the beginning of the current event
      hits the UNTIL barrier.
      MTS: since the master and the relay-group coordinates change 
      asynchronously logics of rli->is_until_satisfied() can't apply.
      A special UNTIL_SQL_AFTER_MTS_GAPS is still deployed here
      temporarily (see is_until_satisfied todo).
    */
    if (rli->until_condition != Relay_log_info::UNTIL_NONE &&
        rli->until_condition != Relay_log_info::UNTIL_SQL_AFTER_GTIDS &&
        rli->is_until_satisfied(thd, ev))
    {
      /*
        Setting abort_slave flag because we do not want additional message about
        error in query execution to be printed.
      */
      rli->abort_slave= 1;
      mysql_mutex_unlock(&rli->data_lock);
      delete ev;
      DBUG_RETURN(1);
    }

    { /**
         The following failure injecion works in cooperation with tests 
         setting @@global.debug= 'd,incomplete_group_in_relay_log'.
         Xid or Commit events are not executed to force the slave sql
         read hanging if the realy log does not have any more events.
      */
      DBUG_EXECUTE_IF("incomplete_group_in_relay_log",
                      if ((ev->get_type_code() == binary_log::XID_EVENT) ||
                          ((ev->get_type_code() == binary_log::QUERY_EVENT) &&
                           strcmp("COMMIT", ((Query_log_event *) ev)->query) == 0))
                      {
                        DBUG_ASSERT(thd->get_transaction()->cannot_safely_rollback(
                            Transaction_ctx::SESSION));
                        rli->abort_slave= 1;
                        mysql_mutex_unlock(&rli->data_lock);
                        delete ev;
                        rli->inc_event_relay_log_pos();
                        DBUG_RETURN(0);
                      };);
    }

    /*
      GTID protocol will put a FORMAT_DESCRIPTION_EVENT from the master with
      log_pos != 0 after each (re)connection if auto positioning is enabled.
      This means that the SQL thread might have already started to apply the
      current group but, as the IO thread had to reconnect, it left this
      group incomplete and will start it again from the beginning.
      So, before applying this FORMAT_DESCRIPTION_EVENT, we must let the
      worker roll back the current group and gracefully finish its work,
      before starting to apply the new (complete) copy of the group.
    */
    if (ev->get_type_code() == binary_log::FORMAT_DESCRIPTION_EVENT &&
        ev->server_id != ::server_id && ev->common_header->log_pos != 0 &&
        rli->is_parallel_exec() && rli->curr_group_seen_gtid)
    {
      if (coord_handle_partial_binlogged_transaction(rli, ev))
        /*
          In the case of an error, coord_handle_partial_binlogged_transaction
          will not try to get the rli->data_lock again.
        */
        DBUG_RETURN(1);
    }

    /* ptr_ev can change to NULL indicating MTS coorinator passed to a Worker */
    exec_res= apply_event_and_update_pos(ptr_ev, thd, rli);
    /*
      Note: the above call to apply_event_and_update_pos executes
      mysql_mutex_unlock(&rli->data_lock);
    */

    /* For deferred events, the ptr_ev is set to NULL
        in Deferred_log_events::add() function.
        Hence deferred events wont be deleted here.
        They will be deleted in Deferred_log_events::rewind() funciton.
    */
    if (*ptr_ev)
    {
      DBUG_ASSERT(*ptr_ev == ev); // event remains to belong to Coordinator

      DBUG_EXECUTE_IF("dbug.calculate_sbm_after_previous_gtid_log_event",
                    {
                      if (ev->get_type_code() == binary_log::PREVIOUS_GTIDS_LOG_EVENT)
                      {
                        const char act[]= "now signal signal.reached wait_for signal.done_sbm_calculation";
                        DBUG_ASSERT(opt_debug_sync_timeout > 0);
                        DBUG_ASSERT(!debug_sync_set_action(thd, STRING_WITH_LEN(act)));
                      }
                    };);
      DBUG_EXECUTE_IF("dbug.calculate_sbm_after_fake_rotate_log_event",
                    {
                      if (ev->get_type_code() == binary_log::ROTATE_EVENT && ev->is_artificial_event())
                      {
                      const char act[]= "now signal signal.reached wait_for signal.done_sbm_calculation";
                      DBUG_ASSERT(opt_debug_sync_timeout > 0);
                      DBUG_ASSERT(!debug_sync_set_action(thd,
                                                         STRING_WITH_LEN(act)));
                      }
                    };);
      /*
        Format_description_log_event should not be deleted because it will be
        used to read info about the relay log's format; it will be deleted when
        the SQL thread does not need it, i.e. when this thread terminates.
        ROWS_QUERY_LOG_EVENT is destroyed at the end of the current statement
        clean-up routine.
      */
      if (ev->get_type_code() != binary_log::FORMAT_DESCRIPTION_EVENT &&
          ev->get_type_code() != binary_log::ROWS_QUERY_LOG_EVENT)
      {
        DBUG_PRINT("info", ("Deleting the event after it has been executed"));
        delete ev;
        ev= NULL;
      }
    }

    /*
      exec_res == SLAVE_APPLY_EVENT_AND_UPDATE_POS_UPDATE_POS_ERROR
                  update_log_pos failed: this should not happen, so we
                  don't retry.
      exec_res == SLAVE_APPLY_EVENT_AND_UPDATE_POS_APPEND_JOB_ERROR
                  append_item_to_jobs() failed, this happened because
                  thread was killed while waiting for enqueue on worker.
    */
    if (exec_res >= SLAVE_APPLY_EVENT_AND_UPDATE_POS_UPDATE_POS_ERROR)
    {
      delete ev;
      DBUG_RETURN(1);
    }

    if (slave_trans_retries)
    {
      int temp_err= 0;
      bool silent= false;
      if (exec_res && !is_mts_worker(thd) /* no reexecution in MTS mode */ &&
          (temp_err= rli->has_temporary_error(thd, 0, &silent)) &&
          !thd->get_transaction()->cannot_safely_rollback(
              Transaction_ctx::SESSION))
      {
        const char *errmsg;
        /*
          We were in a transaction which has been rolled back because of a
          temporary error;
          let's seek back to BEGIN log event and retry it all again.
	  Note, if lock wait timeout (innodb_lock_wait_timeout exceeded)
	  there is no rollback since 5.0.13 (ref: manual).
          We have to not only seek but also
          a) init_info(), to seek back to hot relay log's start for later
          (for when we will come back to this hot log after re-processing the
          possibly existing old logs where BEGIN is: check_binlog_magic() will
          then need the cache to be at position 0 (see comments at beginning of
          init_info()).
          b) init_relay_log_pos(), because the BEGIN may be an older relay log.
        */
        if (rli->trans_retries < slave_trans_retries)
        {
          /*
            The transactions has to be rolled back before
            load_mi_and_rli_from_repositories is called. Because
            load_mi_and_rli_from_repositories will starts a new
            transaction if master_info_repository is TABLE.
          */
          rli->cleanup_context(thd, 1);
          /*
             We need to figure out if there is a test case that covers
             this part. \Alfranio.
          */
          if (load_mi_and_rli_from_repositories(rli->mi, false, SLAVE_SQL))
            sql_print_error("Failed to initialize the master info structure%s",
                            rli->get_for_channel_str());
          else if (rli->init_relay_log_pos(rli->get_group_relay_log_name(),
                                           rli->get_group_relay_log_pos(),
                                           true/*need_data_lock=true*/,
                                           &errmsg, 1))
            sql_print_error("Error initializing relay log position%s: %s",
                            rli->get_for_channel_str(), errmsg);
          else
          {
            exec_res= SLAVE_APPLY_EVENT_AND_UPDATE_POS_OK;
            /* chance for concurrent connection to get more locks */
            slave_sleep(thd, min<ulong>(rli->trans_retries, MAX_SLAVE_RETRY_PAUSE),
                        sql_slave_killed, rli);
            mysql_mutex_lock(&rli->data_lock); // because of SHOW STATUS
            if (!silent)
              rli->trans_retries++;
            
            rli->retried_trans++;
            mysql_mutex_unlock(&rli->data_lock);
            DBUG_PRINT("info", ("Slave retries transaction "
                                "rli->trans_retries: %lu", rli->trans_retries));
          }
        }
        else
        {
          thd->is_fatal_error= 1;
          rli->report(ERROR_LEVEL, thd->get_stmt_da()->mysql_errno(),
                      "Slave SQL thread retried transaction %lu time(s) "
                      "in vain, giving up. Consider raising the value of "
                      "the slave_transaction_retries variable.", rli->trans_retries);
        }
      }
      else if ((exec_res && !temp_err) ||
               (opt_using_transactions &&
                rli->get_group_relay_log_pos() == rli->get_event_relay_log_pos()))
      {
        /*
          Only reset the retry counter if the entire group succeeded
          or failed with a non-transient error.  On a successful
          event, the execution will proceed as usual; in the case of a
          non-transient error, the slave will stop with an error.
         */
        rli->trans_retries= 0; // restart from fresh
        DBUG_PRINT("info", ("Resetting retry counter, rli->trans_retries: %lu",
                            rli->trans_retries));
      }
    }
    if (exec_res)
      delete ev;
    DBUG_RETURN(exec_res);
  }
  mysql_mutex_unlock(&rli->data_lock);
  rli->report(ERROR_LEVEL, ER_SLAVE_RELAY_LOG_READ_FAILURE,
              ER(ER_SLAVE_RELAY_LOG_READ_FAILURE), "\
Could not parse relay log event entry. The possible reasons are: the master's \
binary log is corrupted (you can check this by running 'mysqlbinlog' on the \
binary log), the slave's relay log is corrupted (you can check this by running \
'mysqlbinlog' on the relay log), a network problem, or a bug in the master's \
or slave's MySQL code. If you want to check the master's binary log or slave's \
relay log, you will be able to know their names by issuing 'SHOW SLAVE STATUS' \
on this slave.\
");
  DBUG_RETURN(1);
}

static bool check_io_slave_killed(THD *thd, Master_info *mi, const char *info)
{
  if (io_slave_killed(thd, mi))
  {
    if (info)
      sql_print_information("%s%s", info, mi->get_for_channel_str());
    return TRUE;
  }
  return FALSE;
}

/**
  @brief Try to reconnect slave IO thread.

  @details Terminates current connection to master, sleeps for
  @c mi->connect_retry msecs and initiates new connection with
  @c safe_reconnect(). Variable pointed by @c retry_count is increased -
  if it exceeds @c mi->retry_count then connection is not re-established
  and function signals error.
  Unless @c suppres_warnings is TRUE, a warning is put in the server error log
  when reconnecting. The warning message and messages used to report errors
  are taken from @c messages array. In case @c mi->retry_count is exceeded,
  no messages are added to the log.

  @param[in]     thd                 Thread context.
  @param[in]     mysql               MySQL connection.
  @param[in]     mi                  Master connection information.
  @param[in,out] retry_count         Number of attempts to reconnect.
  @param[in]     suppress_warnings   TRUE when a normal net read timeout 
                                     has caused to reconnecting.
  @param[in]     messages            Messages to print/log, see 
                                     reconnect_messages[] array.

  @retval        0                   OK.
  @retval        1                   There was an error.
*/

static int try_to_reconnect(THD *thd, MYSQL *mysql, Master_info *mi,
                            uint *retry_count, bool suppress_warnings,
                            const char *messages[SLAVE_RECON_MSG_MAX])
{
  mi->slave_running= MYSQL_SLAVE_RUN_NOT_CONNECT;
  thd->proc_info= messages[SLAVE_RECON_MSG_WAIT];
  thd->clear_active_vio();
  end_server(mysql);
  if ((*retry_count)++)
  {
    if (*retry_count > mi->retry_count)
      return 1;                             // Don't retry forever
    slave_sleep(thd, mi->connect_retry, io_slave_killed, mi);
  }
  if (check_io_slave_killed(thd, mi, messages[SLAVE_RECON_MSG_KILLED_WAITING]))
    return 1;
  thd->proc_info = messages[SLAVE_RECON_MSG_AFTER];
  if (!suppress_warnings) 
  {
    char buf[256], llbuff[22];
    my_snprintf(buf, sizeof(buf), messages[SLAVE_RECON_MSG_FAILED], 
                mi->get_io_rpl_log_name(), llstr(mi->get_master_log_pos(),
                llbuff));
    /* 
      Raise a warining during registering on master/requesting dump.
      Log a message reading event.
    */
    if (messages[SLAVE_RECON_MSG_COMMAND][0])
    {
      mi->report(WARNING_LEVEL, ER_SLAVE_MASTER_COM_FAILURE,
                 ER(ER_SLAVE_MASTER_COM_FAILURE), 
                 messages[SLAVE_RECON_MSG_COMMAND], buf);
    }
    else
    {
      sql_print_information("%s%s", buf, mi->get_for_channel_str());
    }
  }
  if (safe_reconnect(thd, mysql, mi, 1) || io_slave_killed(thd, mi))
  {
    sql_print_information("%s", messages[SLAVE_RECON_MSG_KILLED_AFTER]);
    return 1;
  }
  return 0;
}


/**
  Slave IO thread entry point.

  @param arg Pointer to Master_info struct that holds information for
  the IO thread.

  @return Always 0.
*/
extern "C" void *handle_slave_io(void *arg)
{
  THD *thd= NULL; // needs to be first for thread_stack
  bool thd_added= false;
  MYSQL *mysql;
  Master_info *mi = (Master_info*)arg;
  Relay_log_info *rli= mi->rli;
  char llbuff[22];
  uint retry_count;
  bool suppress_warnings;
  int ret;
  int binlog_version;
#ifndef DBUG_OFF
  uint retry_count_reg= 0, retry_count_dump= 0, retry_count_event= 0;
#endif
  Global_THD_manager *thd_manager= Global_THD_manager::get_instance();
  // needs to call my_thread_init(), otherwise we get a coredump in DBUG_ stuff
  my_thread_init();
  DBUG_ENTER("handle_slave_io");

  DBUG_ASSERT(mi->inited);
  mysql= NULL ;
  retry_count= 0;

  mysql_mutex_lock(&mi->run_lock);
  /* Inform waiting threads that slave has started */
  mi->slave_run_id++;

#ifndef DBUG_OFF
  mi->events_until_exit = disconnect_slave_event_count;
#endif

  thd= new THD; // note that contructor of THD uses DBUG_ !
  THD_CHECK_SENTRY(thd);
  mi->info_thd = thd;

  #ifdef HAVE_PSI_INTERFACE
  // save the instrumentation for IO thread in mi->info_thd
  struct PSI_thread *psi= PSI_THREAD_CALL(get_thread)();
  thd_set_psi(mi->info_thd, psi);
  #endif

  thd->thread_stack= (char*) &thd; // remember where our stack is
  mi->clear_error();
  mi->slave_running = 1;
  if (init_slave_thread(thd, SLAVE_THD_IO))
  {
    mysql_cond_broadcast(&mi->start_cond);
    mysql_mutex_unlock(&mi->run_lock);
    mi->report(ERROR_LEVEL, ER_SLAVE_FATAL_ERROR,
               ER_THD(thd, ER_SLAVE_FATAL_ERROR),
               "Failed during slave I/O thread initialization ");
    goto err;
  }

  thd_manager->add_thd(thd);
  thd_added= true;

  mi->abort_slave = 0;
  mysql_mutex_unlock(&mi->run_lock);
  mysql_cond_broadcast(&mi->start_cond);

  DBUG_PRINT("master_info",("log_file_name: '%s'  position: %s",
                            mi->get_master_log_name(),
                            llstr(mi->get_master_log_pos(), llbuff)));

  /* This must be called before run any binlog_relay_io hooks */
  my_set_thread_local(RPL_MASTER_INFO, mi);

  if (RUN_HOOK(binlog_relay_io, thread_start, (thd, mi)))
  {
    mi->report(ERROR_LEVEL, ER_SLAVE_FATAL_ERROR,
               ER(ER_SLAVE_FATAL_ERROR), "Failed to run 'thread_start' hook");
    goto err;
  }

  if (!(mi->mysql = mysql = mysql_init(NULL)))
  {
    mi->report(ERROR_LEVEL, ER_SLAVE_FATAL_ERROR,
               ER(ER_SLAVE_FATAL_ERROR), "error in mysql_init()");
    goto err;
  }

  THD_STAGE_INFO(thd, stage_connecting_to_master);
  // we can get killed during safe_connect
  if (!safe_connect(thd, mysql, mi))
  {
    sql_print_information("Slave I/O thread%s: connected to master '%s@%s:%d',"
                          "replication started in log '%s' at position %s",
                          mi->get_for_channel_str(),
                          mi->get_user(), mi->host, mi->port,
			  mi->get_io_rpl_log_name(),
			  llstr(mi->get_master_log_pos(), llbuff));
  }
  else
  {
    sql_print_information("Slave I/O thread%s killed while connecting to master",
                          mi->get_for_channel_str());
    goto err;
  }

connected:

  /*
    When using auto positioning, the slave IO thread will always start reading
    a transaction from the beginning of the transaction (transaction's first
    event). So, we have to reset the transaction boundary parser after
    (re)connecting.
    If not using auto positioning, the Relay_log_info::rli_init_info() took
    care of putting the mi->transaction_parser in the correct state when
    initializing Received_gtid_set from relay log during slave server starts,
    as the IO thread might had stopped in the middle of a transaction.
  */
  if (mi->is_auto_position())
  {
    mi->transaction_parser.reset();
    mi->clear_last_gtid_queued();
  }

    DBUG_EXECUTE_IF("dbug.before_get_running_status_yes",
                    {
                      const char act[]=
                        "now "
                        "wait_for signal.io_thread_let_running";
                      DBUG_ASSERT(opt_debug_sync_timeout > 0);
                      DBUG_ASSERT(!debug_sync_set_action(thd, 
                                                         STRING_WITH_LEN(act)));
                    };);
    DBUG_EXECUTE_IF("dbug.calculate_sbm_after_previous_gtid_log_event",
                    {
                      /* Fake that thread started 3 minutes ago */
                      thd->start_time.tv_sec-=180;
                    };);
  DBUG_EXECUTE_IF("dbug.calculate_sbm_after_fake_rotate_log_event",
                  {
                    /* Fake that thread started 3 minutes ago */
                    thd->start_time.tv_sec-=180;
                  };);
  mysql_mutex_lock(&mi->run_lock);
  mi->slave_running= MYSQL_SLAVE_RUN_CONNECT;
  mysql_mutex_unlock(&mi->run_lock);

  thd->slave_net = &mysql->net;
  THD_STAGE_INFO(thd, stage_checking_master_version);
  ret= get_master_version_and_clock(mysql, mi);
  if (!ret)
    ret= get_master_uuid(mysql, mi);
  if (!ret)
    ret= io_thread_init_commands(mysql, mi);

  if (ret == 1)
    /* Fatal error */
    goto err;

  if (ret == 2) 
  { 
    if (check_io_slave_killed(mi->info_thd, mi, "Slave I/O thread killed "
                              "while calling get_master_version_and_clock(...)"))
      goto err;
    suppress_warnings= FALSE;
    /* Try to reconnect because the error was caused by a transient network problem */
    if (try_to_reconnect(thd, mysql, mi, &retry_count, suppress_warnings,
                             reconnect_messages[SLAVE_RECON_ACT_REG]))
      goto err;
    goto connected;
  } 

  mysql_mutex_lock(&mi->data_lock);
  binlog_version= mi->get_mi_description_event()->binlog_version;
  mysql_mutex_unlock(&mi->data_lock);

  if (binlog_version > 1)
  {
    /*
      Register ourselves with the master.
    */
    THD_STAGE_INFO(thd, stage_registering_slave_on_master);
    if (register_slave_on_master(mysql, mi, &suppress_warnings))
    {
      if (!check_io_slave_killed(thd, mi, "Slave I/O thread killed "
                                "while registering slave on master"))
      {
        sql_print_error("Slave I/O thread couldn't register on master");
        if (try_to_reconnect(thd, mysql, mi, &retry_count, suppress_warnings,
                             reconnect_messages[SLAVE_RECON_ACT_REG]))
          goto err;
      }
      else
        goto err;
      goto connected;
    }
    DBUG_EXECUTE_IF("FORCE_SLAVE_TO_RECONNECT_REG", 
      if (!retry_count_reg)
      {
        retry_count_reg++;
        sql_print_information("Forcing to reconnect slave I/O thread%s",
                              mi->get_for_channel_str());
        if (try_to_reconnect(thd, mysql, mi, &retry_count, suppress_warnings,
                             reconnect_messages[SLAVE_RECON_ACT_REG]))
          goto err;
        goto connected;
      });
  }

  DBUG_PRINT("info",("Starting reading binary log from master"));
  while (!io_slave_killed(thd,mi))
  {
    THD_STAGE_INFO(thd, stage_requesting_binlog_dump);
    if (request_dump(thd, mysql, mi, &suppress_warnings))
    {
      sql_print_error("Failed on request_dump()%s", mi->get_for_channel_str());
      if (check_io_slave_killed(thd, mi, "Slave I/O thread killed while \
requesting master dump") ||
          try_to_reconnect(thd, mysql, mi, &retry_count, suppress_warnings,
                           reconnect_messages[SLAVE_RECON_ACT_DUMP]))
        goto err;
      goto connected;
    }
    DBUG_EXECUTE_IF("FORCE_SLAVE_TO_RECONNECT_DUMP", 
      if (!retry_count_dump)
      {
        retry_count_dump++;
        sql_print_information("Forcing to reconnect slave I/O thread%s",
                              mi->get_for_channel_str());
        if (try_to_reconnect(thd, mysql, mi, &retry_count, suppress_warnings,
                             reconnect_messages[SLAVE_RECON_ACT_DUMP]))
          goto err;
        goto connected;
      });
    const char *event_buf;

    DBUG_ASSERT(mi->last_error().number == 0);
    while (!io_slave_killed(thd,mi))
    {
      ulong event_len;
      /*
         We say "waiting" because read_event() will wait if there's nothing to
         read. But if there's something to read, it will not wait. The
         important thing is to not confuse users by saying "reading" whereas
         we're in fact receiving nothing.
      */
      THD_STAGE_INFO(thd, stage_waiting_for_master_to_send_event);
      event_len= read_event(mysql, mi, &suppress_warnings);
      if (check_io_slave_killed(thd, mi, "Slave I/O thread killed while \
reading event"))
        goto err;
      DBUG_EXECUTE_IF("FORCE_SLAVE_TO_RECONNECT_EVENT",
        if (!retry_count_event)
        {
          retry_count_event++;
          sql_print_information("Forcing to reconnect slave I/O thread%s",
                                mi->get_for_channel_str());
          if (try_to_reconnect(thd, mysql, mi, &retry_count, suppress_warnings,
                               reconnect_messages[SLAVE_RECON_ACT_EVENT]))
            goto err;
          goto connected;
        });

      if (event_len == packet_error)
      {
        uint mysql_error_number= mysql_errno(mysql);
        switch (mysql_error_number) {
        case CR_NET_PACKET_TOO_LARGE:
          sql_print_error("\
Log entry on master is longer than slave_max_allowed_packet (%lu) on \
slave. If the entry is correct, restart the server with a higher value of \
slave_max_allowed_packet",
                         slave_max_allowed_packet);
          mi->report(ERROR_LEVEL, ER_NET_PACKET_TOO_LARGE,
                     "%s", "Got a packet bigger than 'slave_max_allowed_packet' bytes");
          goto err;
        case ER_MASTER_FATAL_ERROR_READING_BINLOG:
          mi->report(ERROR_LEVEL, ER_MASTER_FATAL_ERROR_READING_BINLOG,
                     ER(ER_MASTER_FATAL_ERROR_READING_BINLOG),
                     mysql_error_number, mysql_error(mysql));
          goto err;
        case ER_OUT_OF_RESOURCES:
          sql_print_error("\
Stopping slave I/O thread due to out-of-memory error from master");
          mi->report(ERROR_LEVEL, ER_OUT_OF_RESOURCES,
                     "%s", ER(ER_OUT_OF_RESOURCES));
          goto err;
        }
        if (try_to_reconnect(thd, mysql, mi, &retry_count, suppress_warnings,
                             reconnect_messages[SLAVE_RECON_ACT_EVENT]))
          goto err;
        goto connected;
      } // if (event_len == packet_error)

      retry_count=0;                    // ok event, reset retry counter
      THD_STAGE_INFO(thd, stage_queueing_master_event_to_the_relay_log);
      event_buf= (const char*)mysql->net.read_pos + 1;
      DBUG_PRINT("info", ("IO thread received event of type %s",
                 Log_event::get_type_str(
                            (Log_event_type)event_buf[EVENT_TYPE_OFFSET])));
      if (RUN_HOOK(binlog_relay_io, after_read_event,
                   (thd, mi,(const char*)mysql->net.read_pos + 1,
                    event_len, &event_buf, &event_len)))
      {
        mi->report(ERROR_LEVEL, ER_SLAVE_FATAL_ERROR,
                   ER(ER_SLAVE_FATAL_ERROR),
                   "Failed to run 'after_read_event' hook");
        goto err;
      }

      /* XXX: 'synced' should be updated by queue_event to indicate
         whether event has been synced to disk */
      bool synced= 0;
      if (queue_event(mi, event_buf, event_len))
      {
        mi->report(ERROR_LEVEL, ER_SLAVE_RELAY_LOG_WRITE_FAILURE,
                   ER(ER_SLAVE_RELAY_LOG_WRITE_FAILURE),
                   "could not queue event from master");
        goto err;
      }
      if (RUN_HOOK(binlog_relay_io, after_queue_event,
                   (thd, mi, event_buf, event_len, synced)))
      {
        mi->report(ERROR_LEVEL, ER_SLAVE_FATAL_ERROR,
                   ER(ER_SLAVE_FATAL_ERROR),
                   "Failed to run 'after_queue_event' hook");
        goto err;
      }

      mysql_mutex_lock(&mi->data_lock);
      if (flush_master_info(mi, FALSE))
      {
        mi->report(ERROR_LEVEL, ER_SLAVE_FATAL_ERROR,
                   ER(ER_SLAVE_FATAL_ERROR),
                   "Failed to flush master info.");
        mysql_mutex_unlock(&mi->data_lock);
        goto err;
      }
      mysql_mutex_unlock(&mi->data_lock);

      /*
        Pause the IO thread execution and wait for
        'continue_after_queue_event' signal to continue IO thread
        execution.
      */
      DBUG_EXECUTE_IF("pause_after_queue_event",
                      {
                        const char act[]=
                          "now SIGNAL reached_after_queue_event "
                          "WAIT_FOR continue_after_queue_event";
                        DBUG_ASSERT(!debug_sync_set_action(current_thd,
                                                           STRING_WITH_LEN(act)));
                      };);

      /*
        See if the relay logs take too much space.
        We don't lock mi->rli->log_space_lock here; this dirty read saves time
        and does not introduce any problem:
        - if mi->rli->ignore_log_space_limit is 1 but becomes 0 just after (so
        the clean value is 0), then we are reading only one more event as we
        should, and we'll block only at the next event. No big deal.
        - if mi->rli->ignore_log_space_limit is 0 but becomes 1 just after (so
        the clean value is 1), then we are going into wait_for_relay_log_space()
        for no reason, but this function will do a clean read, notice the clean
        value and exit immediately.
      */
#ifndef DBUG_OFF
      {
        char llbuf1[22], llbuf2[22];
        DBUG_PRINT("info", ("log_space_limit=%s log_space_total=%s \
ignore_log_space_limit=%d",
                            llstr(rli->log_space_limit,llbuf1),
                            llstr(rli->log_space_total,llbuf2),
                            (int) rli->ignore_log_space_limit));
      }
#endif

      if (rli->log_space_limit && rli->log_space_limit <
          rli->log_space_total &&
          !rli->ignore_log_space_limit)
        if (wait_for_relay_log_space(rli))
        {
          sql_print_error("Slave I/O thread aborted while waiting for relay"
                          " log space");
          goto err;
        }
      DBUG_EXECUTE_IF("flush_after_reading_user_var_event",
                      {
                      if (event_buf[EVENT_TYPE_OFFSET] == binary_log::USER_VAR_EVENT)
                      {
                      const char act[]= "now signal Reached wait_for signal.flush_complete_continue";
                      DBUG_ASSERT(opt_debug_sync_timeout > 0);
                      DBUG_ASSERT(!debug_sync_set_action(current_thd,
                                                         STRING_WITH_LEN(act)));

                      }
                      });
      DBUG_EXECUTE_IF("stop_io_after_reading_gtid_log_event",
        if (event_buf[EVENT_TYPE_OFFSET] == binary_log::GTID_LOG_EVENT)
          thd->killed= THD::KILLED_NO_VALUE;
      );
      DBUG_EXECUTE_IF("stop_io_after_reading_query_log_event",
        if (event_buf[EVENT_TYPE_OFFSET] == binary_log::QUERY_EVENT)
          thd->killed= THD::KILLED_NO_VALUE;
      );
      DBUG_EXECUTE_IF("stop_io_after_reading_user_var_log_event",
        if (event_buf[EVENT_TYPE_OFFSET] == binary_log::USER_VAR_EVENT)
          thd->killed= THD::KILLED_NO_VALUE;
      );
      DBUG_EXECUTE_IF("stop_io_after_reading_table_map_event",
        if (event_buf[EVENT_TYPE_OFFSET] == binary_log::TABLE_MAP_EVENT)
          thd->killed= THD::KILLED_NO_VALUE;
      );
      DBUG_EXECUTE_IF("stop_io_after_reading_xid_log_event",
        if (event_buf[EVENT_TYPE_OFFSET] == binary_log::XID_EVENT)
          thd->killed= THD::KILLED_NO_VALUE;
      );
      DBUG_EXECUTE_IF("stop_io_after_reading_write_rows_log_event",
        if (event_buf[EVENT_TYPE_OFFSET] == binary_log::WRITE_ROWS_EVENT)
          thd->killed= THD::KILLED_NO_VALUE;
      );
      DBUG_EXECUTE_IF("stop_io_after_reading_unknown_event",
        if (event_buf[EVENT_TYPE_OFFSET] >= binary_log::ENUM_END_EVENT)
          thd->killed= THD::KILLED_NO_VALUE;
      );
      DBUG_EXECUTE_IF("stop_io_after_queuing_event",
        thd->killed= THD::KILLED_NO_VALUE;
      );
      /*
        After event is flushed to relay log file, memory used
        by thread's mem_root is not required any more.
        Hence adding free_root(thd->mem_root,...) to do the
        cleanup, otherwise a long running IO thread can
        cause OOM error.
      */
      free_root(thd->mem_root, MYF(MY_KEEP_PREALLOC));
    }
  }

  // error = 0;
err:
  // print the current replication position
  sql_print_information("Slave I/O thread exiting%s, read up to log '%s', position %s",
                        mi->get_for_channel_str(), mi->get_io_rpl_log_name(),
                        llstr(mi->get_master_log_pos(), llbuff));
  /* At this point the I/O thread will not try to reconnect anymore. */
  mi->is_stopping.atomic_set(1);
  (void) RUN_HOOK(binlog_relay_io, thread_stop, (thd, mi));
  /*
    Pause the IO thread and wait for 'continue_to_stop_io_thread'
    signal to continue to shutdown the IO thread.
  */
  DBUG_EXECUTE_IF("pause_after_io_thread_stop_hook",
                  {
                    const char act[]= "now SIGNAL reached_stopping_io_thread "
                                      "WAIT_FOR continue_to_stop_io_thread";
                    DBUG_ASSERT(!debug_sync_set_action(thd,
                                                       STRING_WITH_LEN(act)));
                  };);
  thd->reset_query();
  thd->reset_db(NULL_CSTR);
  if (mysql)
  {
    /*
      Here we need to clear the active VIO before closing the
      connection with the master.  The reason is that THD::awake()
      might be called from terminate_slave_thread() because somebody
      issued a STOP SLAVE.  If that happends, the shutdown_active_vio()
      can be called in the middle of closing the VIO associated with
      the 'mysql' object, causing a crash.
    */
    thd->clear_active_vio();
    mysql_close(mysql);
    mi->mysql=0;
  }
  mysql_mutex_lock(&mi->data_lock);
  write_ignored_events_info_to_relay_log(thd, mi);
  mysql_mutex_unlock(&mi->data_lock);
  THD_STAGE_INFO(thd, stage_waiting_for_slave_mutex_on_exit);
  mysql_mutex_lock(&mi->run_lock);
  /*
    Clean information used to start slave in order to avoid
    security issues.
  */
  mi->reset_start_info();
  /* Forget the relay log's format */
  mysql_mutex_lock(&mi->data_lock);
  mi->set_mi_description_event(NULL);
  mysql_mutex_unlock(&mi->data_lock);

  // destructor will not free it, because net.vio is 0
  thd->get_protocol_classic()->end_net();

  thd->release_resources();
  THD_CHECK_SENTRY(thd);
  if (thd_added)
    thd_manager->remove_thd(thd);

  mi->abort_slave= 0;
  mi->slave_running= 0;
  mi->is_stopping.atomic_set(0);
  mysql_mutex_lock(&mi->info_thd_lock);
  mi->info_thd= NULL;
  mysql_mutex_unlock(&mi->info_thd_lock);

  /*
    The thd can only be destructed after indirect references
    through mi->info_thd are cleared: mi->info_thd= NULL.

    For instance, user thread might be issuing show_slave_status
    and attempting to read mi->info_thd->get_proc_info().
    Therefore thd must only be deleted after info_thd is set
    to NULL.
  */
  delete thd;

  /*
    Note: the order of the two following calls (first broadcast, then unlock)
    is important. Otherwise a killer_thread can execute between the calls and
    delete the mi structure leading to a crash! (see BUG#25306 for details)
   */ 
  mysql_cond_broadcast(&mi->stop_cond);       // tell the world we are done
  DBUG_EXECUTE_IF("simulate_slave_delay_at_terminate_bug38694", sleep(5););
  mysql_mutex_unlock(&mi->run_lock);
  DBUG_LEAVE;                                   // Must match DBUG_ENTER()
  my_thread_end();
  ERR_remove_state(0);
  my_thread_exit(0);
  return(0);                                    // Avoid compiler warnings
}

/*
  Check the temporary directory used by commands like
  LOAD DATA INFILE.
 */
static 
int check_temp_dir(char* tmp_file, const char *channel_name)
{
  int fd;
  MY_DIR *dirp;
  char tmp_dir[FN_REFLEN];
  size_t tmp_dir_size;

  DBUG_ENTER("check_temp_dir");

  /*
    Get the directory from the temporary file.
  */
  dirname_part(tmp_dir, tmp_file, &tmp_dir_size);

  /*
    Check if the directory exists.
   */
  if (!(dirp=my_dir(tmp_dir,MYF(MY_WME))))
    DBUG_RETURN(1);
  my_dirend(dirp);

  /*
    Check permissions to create a file.
   */
  //append the server UUID to the temp file name.
  uint size_of_tmp_file_name= FN_REFLEN+TEMP_FILE_MAX_LEN * sizeof(char);
  char *unique_tmp_file_name= (char*)my_malloc(key_memory_rpl_slave_check_temp_dir,
                                               size_of_tmp_file_name, MYF(0));
  /*
    In the case of Multisource replication, the file create
    sometimes fail because of there is a race that a second SQL
    thread might create the same file and the creation fails.
    TO overcome this, we add a channel name to get a unique file name.
  */

  /* @TODO: dangerous. Prevent this buffer flow */
  my_snprintf(unique_tmp_file_name, size_of_tmp_file_name,
              "%s%s%s", tmp_file, channel_name, server_uuid);
  if ((fd= mysql_file_create(key_file_misc,
                             unique_tmp_file_name, CREATE_MODE,
                             O_WRONLY | O_BINARY | O_EXCL | O_NOFOLLOW,
                             MYF(MY_WME))) < 0)
  DBUG_RETURN(1);

  /*
    Clean up.
   */
  mysql_file_close(fd, MYF(0));

  mysql_file_delete(key_file_misc, unique_tmp_file_name, MYF(0));
  my_free(unique_tmp_file_name);
  DBUG_RETURN(0);
}

/*
  Worker thread for the parallel execution of the replication events.
*/
extern "C" void *handle_slave_worker(void *arg)
{
  THD *thd;                     /* needs to be first for thread_stack */
  bool thd_added= false;
  int error= 0;
  Slave_worker *w= (Slave_worker *) arg;
  Relay_log_info* rli= w->c_rli;
  ulong purge_cnt= 0;
  ulonglong purge_size= 0;
  struct slave_job_item _item, *job_item= &_item;
  Global_THD_manager *thd_manager= Global_THD_manager::get_instance();
  #ifdef HAVE_PSI_INTERFACE
  struct PSI_thread *psi;
  #endif

  my_thread_init();
  DBUG_ENTER("handle_slave_worker");

  thd= new THD;
  if (!thd)
  {
    sql_print_error("Failed during slave worker initialization%s",
                    rli->get_for_channel_str());
    goto err;
  }
  mysql_mutex_lock(&w->info_thd_lock);
  w->info_thd= thd;
  mysql_mutex_unlock(&w->info_thd_lock);
  thd->thread_stack = (char*)&thd;

  #ifdef HAVE_PSI_INTERFACE
  // save the instrumentation for worker thread in w->info_thd
  psi= PSI_THREAD_CALL(get_thread)();
  thd_set_psi(w->info_thd, psi);
  #endif

  if (init_slave_thread(thd, SLAVE_THD_WORKER))
  {
    // todo make SQL thread killed
    sql_print_error("Failed during slave worker initialization%s",
                    rli->get_for_channel_str());
    goto err;
  }
  thd->rli_slave= w;
  thd->init_for_queries(w);
  /* Set applier thread InnoDB priority */
  set_thd_tx_priority(thd, rli->get_thd_tx_priority());

  thd_manager->add_thd(thd);
  thd_added= true;

  if (w->update_is_transactional())
  {
    rli->report(ERROR_LEVEL, ER_SLAVE_FATAL_ERROR, ER(ER_SLAVE_FATAL_ERROR),
                "Error checking if the worker repository is transactional.");
    goto err;
  }

  mysql_mutex_lock(&w->jobs_lock);
  w->running_status= Slave_worker::RUNNING;
  mysql_cond_signal(&w->jobs_cond);

  mysql_mutex_unlock(&w->jobs_lock);

  DBUG_ASSERT(thd->is_slave_error == 0);

  w->stats_exec_time= w->stats_read_time= 0;
  set_timespec_nsec(&w->ts_exec[0], 0);
  set_timespec_nsec(&w->ts_exec[1], 0);
  set_timespec_nsec(&w->stats_begin, 0);

  while (!error)
  {
    error= slave_worker_exec_job_group(w, rli);
  }

  /*
     Cleanup after an error requires clear_error() go first.
     Otherwise assert(!all) in binlog_rollback()
  */
  thd->clear_error();
  w->cleanup_context(thd, error);

  mysql_mutex_lock(&w->jobs_lock);

  while(de_queue(&w->jobs, job_item))
  {
    purge_cnt++;
    purge_size += job_item->data->common_header->data_written;
    DBUG_ASSERT(job_item->data);
    delete job_item->data;
  }

  DBUG_ASSERT(w->jobs.len == 0);

  mysql_mutex_unlock(&w->jobs_lock);

  mysql_mutex_lock(&rli->pending_jobs_lock);
  rli->pending_jobs -= purge_cnt;
  rli->mts_pending_jobs_size -= purge_size;
  DBUG_ASSERT(rli->mts_pending_jobs_size < rli->mts_pending_jobs_size_max);

  mysql_mutex_unlock(&rli->pending_jobs_lock);

  /*
     In MTS case cleanup_after_session() has be called explicitly.
     TODO: to make worker thd be deleted before Slave_worker instance.
  */
  if (thd->rli_slave)
  {
    w->cleanup_after_session();
    thd->rli_slave= NULL;
  }
  mysql_mutex_lock(&w->jobs_lock);

  struct timespec stats_end;
  set_timespec_nsec(&stats_end, 0);
  DBUG_PRINT("info", ("Worker %lu statistics: "
                      "events processed = %lu "
                      "online time = %llu "
                      "events exec time = %llu "
                      "events read time = %llu "
                      "hungry waits = %lu "
                      "priv queue overfills = %llu ",
                      w->id, w->events_done,
                      diff_timespec(&stats_end, &w->stats_begin),
                      w->stats_exec_time,
                      w->stats_read_time,
                      w->wq_empty_waits,
                      w->jobs.waited_overfill));

  w->running_status= Slave_worker::NOT_RUNNING;
  mysql_cond_signal(&w->jobs_cond);  // famous last goodbye

  mysql_mutex_unlock(&w->jobs_lock);

err:

  if (thd)
  {
    /*
       The slave code is very bad. Notice that it is missing
       several clean up calls here. I've just added what was
       necessary to avoid valgrind errors.
 
       /Alfranio
    */
    thd->get_protocol_classic()->end_net();

    /*
      to avoid close_temporary_tables() closing temp tables as those
      are Coordinator's burden.
    */
    thd->system_thread= NON_SYSTEM_THREAD;
    thd->release_resources();

    THD_CHECK_SENTRY(thd);
    if (thd_added)
      thd_manager->remove_thd(thd);
    delete thd;
  }

  my_thread_end();
  ERR_remove_state(0);
  my_thread_exit(0);
  DBUG_RETURN(0); 
}

/**
   Orders jobs by comparing relay log information.
*/

int mts_event_coord_cmp(LOG_POS_COORD *id1, LOG_POS_COORD *id2)
{
  longlong filecmp= strcmp(id1->file_name, id2->file_name);
  longlong poscmp= id1->pos - id2->pos;
  return (filecmp < 0  ? -1 : (filecmp > 0  ?  1 :
         (poscmp  < 0  ? -1 : (poscmp  > 0  ?  1 : 0))));
}

bool mts_recovery_groups(Relay_log_info *rli)
{ 
  Log_event *ev= NULL;
  bool is_error= false;
  const char *errmsg= NULL;
  bool flag_group_seen_begin= FALSE;
  uint recovery_group_cnt= 0;
  bool not_reached_commit= true;

  // Value-initialization, to avoid compiler warnings on push_back.
  Slave_job_group job_worker= Slave_job_group();

  IO_CACHE log;
  File file;
  LOG_INFO linfo;
  my_off_t offset= 0;
  MY_BITMAP *groups= &rli->recovery_groups;
  THD *thd= current_thd;

  DBUG_ENTER("mts_recovery_groups");

  DBUG_ASSERT(rli->slave_parallel_workers == 0);

  /* 
     Although mts_recovery_groups() is reentrant it returns
     early if the previous invocation raised any bit in 
     recovery_groups bitmap.
  */
  if (rli->is_mts_recovery())
    DBUG_RETURN(0);

  /*
    Parallel applier recovery is based on master log name and
    position, on Group Replication we have several masters what
    makes impossible to recover parallel applier from that information.
    Since we always have GTID_MODE=ON on Group Replication, we can
    ignore the positions completely, seek the current relay log to the
    beginning and start from there. Already applied transactions will be
    skipped due to GTIDs auto skip feature and applier will resume from
    the last applied transaction.
  */
  if (channel_map.is_group_replication_channel_name(rli->get_channel(), true))
  {
    rli->recovery_parallel_workers= 0;
    rli->mts_recovery_group_cnt= 0;
    rli->set_group_relay_log_pos(BIN_LOG_HEADER_SIZE);
    rli->set_event_relay_log_pos(BIN_LOG_HEADER_SIZE);
    DBUG_RETURN(0);
  }

  /*
    Save relay log position to compare with worker's position.
  */
  LOG_POS_COORD cp=
  {
    (char *) rli->get_group_master_log_name(),
    rli->get_group_master_log_pos()
  };

  Format_description_log_event fdle(BINLOG_VERSION), *p_fdle= &fdle;
  DBUG_ASSERT(p_fdle->is_valid());

  /*
    Gathers information on valuable workers and stores it in 
    above_lwm_jobs in asc ordered by the master binlog coordinates.
  */
  Prealloced_array<Slave_job_group, 16, true>
    above_lwm_jobs(PSI_NOT_INSTRUMENTED);
  above_lwm_jobs.reserve(rli->recovery_parallel_workers);

  /*
    When info tables are used and autocommit= 0 we force a new
    transaction start to avoid table access deadlocks when START SLAVE
    is executed after STOP SLAVE with MTS enabled.
  */
  if (is_autocommit_off_and_infotables(thd))
    if (trans_begin(thd))
      goto err;

  for (uint id= 0; id < rli->recovery_parallel_workers; id++)
  {
    Slave_worker *worker=
      Rpl_info_factory::create_worker(opt_rli_repository_id, id, rli, true);

    if (!worker)
    {
      if (is_autocommit_off_and_infotables(thd))
        trans_rollback(thd);
      goto err;
    }

    LOG_POS_COORD w_last= { const_cast<char*>(worker->get_group_master_log_name()),
                            worker->get_group_master_log_pos() };
    if (mts_event_coord_cmp(&w_last, &cp) > 0)
    {
      /*
        Inserts information into a dynamic array for further processing.
        The jobs/workers are ordered by the last checkpoint positions
        workers have seen.
      */
      job_worker.worker= worker;
      job_worker.checkpoint_log_pos= worker->checkpoint_master_log_pos;
      job_worker.checkpoint_log_name= worker->checkpoint_master_log_name;

      above_lwm_jobs.push_back(job_worker);
    }
    else
    {
      /*
        Deletes the worker because its jobs are included in the latest
        checkpoint.
      */
      delete worker;
    }
  }

  /*
    When info tables are used and autocommit= 0 we force transaction
    commit to avoid table access deadlocks when START SLAVE is executed
    after STOP SLAVE with MTS enabled.
  */
  if (is_autocommit_off_and_infotables(thd))
    if (trans_commit(thd))
      goto err;

  /*
    In what follows, the group Recovery Bitmap is constructed.

     seek(lwm);

     while(w= next(above_lwm_w))
       do
         read G
         if G == w->last_comm
           w.B << group_cnt++;
           RB |= w.B;
            break;
         else
           group_cnt++;
        while(!eof);
        continue;
  */
  DBUG_ASSERT(!rli->recovery_groups_inited);

  if (!above_lwm_jobs.empty())
  {
    bitmap_init(groups, NULL, MTS_MAX_BITS_IN_GROUP, FALSE);
    rli->recovery_groups_inited= true;
    bitmap_clear_all(groups);
  }
  rli->mts_recovery_group_cnt= 0;
  for (Slave_job_group *jg= above_lwm_jobs.begin();
       jg != above_lwm_jobs.end(); ++jg)
  {
    Slave_worker *w= jg->worker;
    LOG_POS_COORD w_last= { const_cast<char*>(w->get_group_master_log_name()),
                            w->get_group_master_log_pos() };
    bool checksum_detected= FALSE;

    sql_print_information("Slave: MTS group recovery relay log info based on "
                          "Worker-Id %lu, "
                          "group_relay_log_name %s, group_relay_log_pos %llu "
                          "group_master_log_name %s, group_master_log_pos %llu",
                          w->id,
                          w->get_group_relay_log_name(),
                          w->get_group_relay_log_pos(),
                          w->get_group_master_log_name(),
                          w->get_group_master_log_pos());

    recovery_group_cnt= 0;
    not_reached_commit= true;
    if (rli->relay_log.find_log_pos(&linfo, rli->get_group_relay_log_name(), 1))
    {
      sql_print_error("Error looking for %s.", rli->get_group_relay_log_name());
      goto err;
    }
    offset= rli->get_group_relay_log_pos();
    for (int checking= 0 ; not_reached_commit; checking++)
    {
      if ((file= open_binlog_file(&log, linfo.log_file_name, &errmsg)) < 0)
      {
        sql_print_error("%s", errmsg);
        goto err;
      }
      /*
        Looking for the actual relay checksum algorithm that is present in
        a FD at head events of the relay log.
      */
      if (!checksum_detected)
      {
        int i= 0;
        while (i < 4 && (ev= Log_event::read_log_event(&log,
               (mysql_mutex_t*) 0, p_fdle, 0)))
        {
          if (ev->get_type_code() == binary_log::FORMAT_DESCRIPTION_EVENT)
          {
            p_fdle->common_footer->checksum_alg=
                                   ev->common_footer->checksum_alg;
            checksum_detected= TRUE;
          }
          delete ev;
          i++;
        }
        if (!checksum_detected)
        {
          sql_print_error("%s", "malformed or very old relay log which "
                          "does not have FormatDescriptor");
          goto err;
        }
      }

      my_b_seek(&log, offset);

      while (not_reached_commit &&
             (ev= Log_event::read_log_event(&log, 0, p_fdle,
                                            opt_slave_sql_verify_checksum)))
      {
        DBUG_ASSERT(ev->is_valid());

        if (ev->get_type_code() == binary_log::FORMAT_DESCRIPTION_EVENT)
          p_fdle->common_footer->checksum_alg= ev->common_footer->checksum_alg;

        if (ev->get_type_code() == binary_log::ROTATE_EVENT ||
            ev->get_type_code() == binary_log::FORMAT_DESCRIPTION_EVENT ||
            ev->get_type_code() == binary_log::PREVIOUS_GTIDS_LOG_EVENT)
        {
          delete ev;
          ev= NULL;
          continue;
        }

        DBUG_PRINT("mts", ("Event Recoverying relay log info "
                   "group_mster_log_name %s, event_master_log_pos %llu type code %u.",
                   linfo.log_file_name, ev->common_header->log_pos,
                   ev->get_type_code()));

        if (ev->starts_group())
        {
          flag_group_seen_begin= true;
        }
        else if ((ev->ends_group() || !flag_group_seen_begin) &&
                 !is_gtid_event(ev))
        {
          int ret= 0;
          LOG_POS_COORD ev_coord= { (char *) rli->get_group_master_log_name(),
                                      ev->common_header->log_pos };
          flag_group_seen_begin= false;
          recovery_group_cnt++;

          sql_print_information("Slave: MTS group recovery relay log info "
                                "group_master_log_name %s, "
                                "event_master_log_pos %llu.",
                                rli->get_group_master_log_name(),
                                ev->common_header->log_pos);
          if ((ret= mts_event_coord_cmp(&ev_coord, &w_last)) == 0)
          {
#ifndef DBUG_OFF
            for (uint i= 0; i <= w->checkpoint_seqno; i++)
            {
              if (bitmap_is_set(&w->group_executed, i))
                DBUG_PRINT("mts", ("Bit %u is set.", i));
              else
                DBUG_PRINT("mts", ("Bit %u is not set.", i));
            }
#endif
            DBUG_PRINT("mts",
                       ("Doing a shift ini(%lu) end(%lu).",
                       (w->checkpoint_seqno + 1) - recovery_group_cnt,
                        w->checkpoint_seqno));

            for (uint i= (w->checkpoint_seqno + 1) - recovery_group_cnt,
                 j= 0; i <= w->checkpoint_seqno; i++, j++)
            {
              if (bitmap_is_set(&w->group_executed, i))
              {
                DBUG_PRINT("mts", ("Setting bit %u.", j));
                bitmap_fast_test_and_set(groups, j);
              }
            }
            not_reached_commit= false;
          }
          else
            DBUG_ASSERT(ret < 0);
        }
        delete ev;
        ev= NULL;
      }
      end_io_cache(&log);
      mysql_file_close(file, MYF(MY_WME));
      offset= BIN_LOG_HEADER_SIZE;
      if (not_reached_commit && rli->relay_log.find_next_log(&linfo, 1))
      {
         sql_print_error("Error looking for file after %s.", linfo.log_file_name);
         goto err;
      }
    }

    rli->mts_recovery_group_cnt= (rli->mts_recovery_group_cnt < recovery_group_cnt ?
      recovery_group_cnt : rli->mts_recovery_group_cnt);
  }

  DBUG_ASSERT(!rli->recovery_groups_inited ||
              rli->mts_recovery_group_cnt <= groups->n_bits);

  goto end;
err:
  is_error= true;
end:
  
  for (Slave_job_group *jg= above_lwm_jobs.begin();
       jg != above_lwm_jobs.end(); ++jg)
  {
    delete jg->worker;
  }

  if (rli->mts_recovery_group_cnt == 0)
    rli->clear_mts_recovery_groups();

  DBUG_RETURN(is_error);
}

/**
   Processing rli->gaq to find out the low-water-mark (lwm) coordinates
   which is stored into the cental recovery table.

   @param rli            pointer to Relay-log-info of Coordinator
   @param period         period of processing GAQ, normally derived from
                         @c mts_checkpoint_period
   @param force          if TRUE then hang in a loop till some progress
   @param need_data_lock False if rli->data_lock mutex is aquired by
                         the caller.

   @return FALSE success, TRUE otherwise
*/
bool mts_checkpoint_routine(Relay_log_info *rli, ulonglong period,
                            bool force, bool need_data_lock)
{
  ulong cnt;
  bool error= FALSE;
  struct timespec curr_clock;

  DBUG_ENTER("checkpoint_routine");

#ifndef DBUG_OFF
  if (DBUG_EVALUATE_IF("check_slave_debug_group", 1, 0))
  {
    if (!rli->gaq->count_done(rli))
      DBUG_RETURN(FALSE);
  }
#endif

  /*
    rli->checkpoint_group can have two possible values due to
    two possible status of the last (being scheduled) group. 
  */
  DBUG_ASSERT(!rli->gaq->full() ||
              ((rli->checkpoint_seqno == rli->checkpoint_group -1 &&
                rli->mts_group_status == Relay_log_info::MTS_IN_GROUP) ||
               rli->checkpoint_seqno == rli->checkpoint_group));

  /*
    Currently, the checkpoint routine is being called by the SQL Thread.
    For that reason, this function is called call from appropriate points
    in the SQL Thread's execution path and the elapsed time is calculated
    here to check if it is time to execute it.
  */
  set_timespec_nsec(&curr_clock, 0);
  ulonglong diff= diff_timespec(&curr_clock, &rli->last_clock);
  if (!force && diff < period)
  {
    /*
      We do not need to execute the checkpoint now because
      the time elapsed is not enough.
    */
    DBUG_RETURN(FALSE);
  }

 do
  {
    if (!is_mts_db_partitioned(rli))
      mysql_mutex_lock(&rli->mts_gaq_LOCK);

    cnt= rli->gaq->move_queue_head(&rli->workers);

    if (!is_mts_db_partitioned(rli))
      mysql_mutex_unlock(&rli->mts_gaq_LOCK);
#ifndef DBUG_OFF
    if (DBUG_EVALUATE_IF("check_slave_debug_group", 1, 0) &&
        cnt != opt_mts_checkpoint_period)
      sql_print_error("This an error cnt != mts_checkpoint_period");
#endif
  } while (!sql_slave_killed(rli->info_thd, rli) &&
           cnt == 0 && force &&
           !DBUG_EVALUATE_IF("check_slave_debug_group", 1, 0) &&
           (my_sleep(rli->mts_coordinator_basic_nap), 1));
  /*
    This checks how many consecutive jobs where processed.
    If this value is different than zero the checkpoint
    routine can proceed. Otherwise, there is nothing to be
    done.
  */
  if (cnt == 0)
    goto end;

 /*
    The workers have completed  cnt jobs from the gaq. This means that we
    should increment C->jobs_done by cnt.
  */
  if (!is_mts_worker(rli->info_thd) &&
      !is_mts_db_partitioned(rli))
  {
    DBUG_PRINT("info", ("jobs_done this itr=%ld", cnt));
    static_cast<Mts_submode_logical_clock*>
      (rli->current_mts_submode)->jobs_done+= cnt;
  }

  /* TODO: 
     to turn the least occupied selection in terms of jobs pieces
  */
  for (Slave_worker **it= rli->workers.begin();
       it != rli->workers.begin(); ++it)
  {
    Slave_worker *w_i= *it;
    rli->least_occupied_workers[w_i->id]= w_i->jobs.len;
  };
  std::sort(rli->least_occupied_workers.begin(),
            rli->least_occupied_workers.end());

  if (need_data_lock)
    mysql_mutex_lock(&rli->data_lock);
  else
    mysql_mutex_assert_owner(&rli->data_lock);

  /*
    "Coordinator::commit_positions" {

    rli->gaq->lwm has been updated in move_queue_head() and
    to contain all but rli->group_master_log_name which
    is altered solely by Coordinator at special checkpoints.
  */
  rli->set_group_master_log_pos(rli->gaq->lwm.group_master_log_pos);
  rli->set_group_relay_log_pos(rli->gaq->lwm.group_relay_log_pos);
  DBUG_PRINT("mts", ("New checkpoint %llu %llu %s",
             rli->gaq->lwm.group_master_log_pos,
             rli->gaq->lwm.group_relay_log_pos,
             rli->gaq->lwm.group_relay_log_name));

  if (rli->gaq->lwm.group_relay_log_name[0] != 0)
    rli->set_group_relay_log_name(rli->gaq->lwm.group_relay_log_name);

  /* 
     todo: uncomment notifies when UNTIL will be supported

     rli->notify_group_master_log_name_update();
     rli->notify_group_relay_log_name_update();

     Todo: optimize with if (wait_flag) broadcast
         waiter: set wait_flag; waits....; drops wait_flag;
  */

  error= rli->flush_info(TRUE);

  mysql_cond_broadcast(&rli->data_cond);
  if (need_data_lock)
    mysql_mutex_unlock(&rli->data_lock);

  /*
    We need to ensure that this is never called at this point when
    cnt is zero. This value means that the checkpoint information
    will be completely reset.
  */
  rli->reset_notified_checkpoint(cnt, rli->gaq->lwm.ts, need_data_lock);

  /* end-of "Coordinator::"commit_positions" */

end:
#ifndef DBUG_OFF
  if (DBUG_EVALUATE_IF("check_slave_debug_group", 1, 0))
    DBUG_SUICIDE();
#endif
  set_timespec_nsec(&rli->last_clock, 0);

  DBUG_RETURN(error);
}

/**
   Instantiation of a Slave_worker and forking out a single Worker thread.
   
   @param  rli  Coordinator's Relay_log_info pointer
   @param  i    identifier of the Worker

   @return 0 suppress or 1 if fails
*/
int slave_start_single_worker(Relay_log_info *rli, ulong i)
{
  int error= 0;
  my_thread_handle th;
  Slave_worker *w= NULL;

  mysql_mutex_assert_owner(&rli->run_lock);

  if (!(w=
        Rpl_info_factory::create_worker(opt_rli_repository_id, i, rli, false)))
  {
    sql_print_error("Failed during slave worker thread creation%s",
                    rli->get_for_channel_str());
    error= 1;
    goto err;
  }

  if (w->init_worker(rli, i))
  {
    sql_print_error("Failed during slave worker thread creation%s",
                    rli->get_for_channel_str());
    error= 1;
    goto err;
  }

  // We assume that workers are added in sequential order here.
  DBUG_ASSERT(i == rli->workers.size());
  if (i >= rli->workers.size())
    rli->workers.resize(i+1);
  rli->workers[i]= w;

  w->currently_executing_gtid.set_automatic();

  if (DBUG_EVALUATE_IF("mts_worker_thread_fails", i == 1, 0) ||
      (error= mysql_thread_create(key_thread_slave_worker, &th,
                                  &connection_attrib, handle_slave_worker,
                                  (void*) w)))
  {
    sql_print_error("Failed during slave worker thread creation%s (errno= %d)",
                    rli->get_for_channel_str(), error);
    error= 1;
    goto err;
  }
  
  mysql_mutex_lock(&w->jobs_lock);
  if (w->running_status == Slave_worker::NOT_RUNNING)
    mysql_cond_wait(&w->jobs_cond, &w->jobs_lock);
  mysql_mutex_unlock(&w->jobs_lock);
  // Least occupied inited with zero
  {
    ulong jobs_len= w->jobs.len;
    rli->least_occupied_workers.push_back(jobs_len);
  }
err:
  if (error && w)
  {
    // Free the current submode object
    delete w->current_mts_submode;
    w->current_mts_submode= 0;
    delete w;
    /*
      Any failure after array inserted must follow with deletion
      of just created item.
    */
    if (rli->workers.size() == i + 1)
      rli->workers.erase(i);
  }
  return error;
}

/**
   Initialization of the central rli members for Coordinator's role,
   communication channels such as Assigned Partition Hash (APH),
   and starting the Worker pool.

   @param  n   Number of configured Workers in the upcoming session.

   @return 0         success
           non-zero  as failure
*/
int slave_start_workers(Relay_log_info *rli, ulong n, bool *mts_inited)
{
  uint i;
  int error= 0;

  mysql_mutex_assert_owner(&rli->run_lock);

  if (n == 0 && rli->mts_recovery_group_cnt == 0)
  {
    rli->workers.clear();
    goto end;
  }

  *mts_inited= true;

  /*
    The requested through argument number of Workers can be different 
     from the previous time which ended with an error. Thereby
     the effective number of configured Workers is max of the two.
  */
  rli->init_workers(max(n, rli->recovery_parallel_workers));

  rli->last_assigned_worker= NULL;     // associated with curr_group_assigned
  // Least_occupied_workers array to hold items size of Slave_jobs_queue::len
  rli->least_occupied_workers.resize(n); 

  /* 
     GAQ  queue holds seqno:s of scheduled groups. C polls workers in 
     @c opt_mts_checkpoint_period to update GAQ (see @c next_event())
     The length of GAQ is set to be equal to checkpoint_group.
     Notice, the size matters for mts_checkpoint_routine's progress loop.
  */

  rli->gaq= new Slave_committed_queue(rli->get_group_master_log_name(),
                                      rli->checkpoint_group, n);
  if (!rli->gaq->inited)
    return 1;

  // length of WQ is actually constant though can be made configurable
  rli->mts_slave_worker_queue_len_max= mts_slave_worker_queue_len_max;
  rli->mts_pending_jobs_size= 0;
  rli->mts_pending_jobs_size_max= ::opt_mts_pending_jobs_size_max;
  rli->mts_wq_underrun_w_id= MTS_WORKER_UNDEF;
  rli->mts_wq_excess_cnt= 0;
  rli->mts_wq_overrun_cnt= 0;
  rli->mts_wq_oversize= FALSE;
  rli->mts_coordinator_basic_nap= mts_coordinator_basic_nap;
  rli->mts_worker_underrun_level= mts_worker_underrun_level;
  rli->curr_group_seen_begin= rli->curr_group_seen_gtid= false;
  rli->curr_group_isolated= FALSE;
  rli->checkpoint_seqno= 0;
  rli->mts_last_online_stat= my_time(0);
  rli->mts_group_status= Relay_log_info::MTS_NOT_IN_GROUP;

  if (init_hash_workers(rli))  // MTS: mapping_db_to_worker
  {
    sql_print_error("Failed to init partitions hash");
    error= 1;
    goto err;
  }

  for (i= 0; i < n; i++)
  {
    if ((error= slave_start_single_worker(rli, i)))
      goto err;
    rli->slave_parallel_workers++;
  }

end:
  /*
    Free the buffer that was being used to report worker's status through
    the table performance_schema.table_replication_applier_status_by_worker
    between stop slave and next start slave.
  */
  for (int i= static_cast<int>(rli->workers_copy_pfs.size()) - 1; i >= 0; i--)
    delete rli->workers_copy_pfs[i];
  rli->workers_copy_pfs.clear();

  // Effective end of the recovery right now when there is no gaps
  if (!error && rli->mts_recovery_group_cnt == 0)
  {
    if ((error= rli->mts_finalize_recovery()))
      (void) Rpl_info_factory::reset_workers(rli);
    if (!error)
      error= rli->flush_info(TRUE);
  }

err:
  return error;
}

/* 
   Ending Worker threads.

   Not in case Coordinator is killed itself, it first waits for
   Workers have finished their assignements, and then updates checkpoint. 
   Workers are notified with setting KILLED status
   and waited for their acknowledgment as specified by
   worker's running_status.
   Coordinator finalizes with its MTS running status to reset few objects.
*/
void slave_stop_workers(Relay_log_info *rli, bool *mts_inited)
{
  THD *thd= rli->info_thd;

  if (!*mts_inited)
    return;
  else if (rli->slave_parallel_workers == 0)
    goto end;

  /*
    If request for stop slave is received notify worker
    to stop.
  */
  // Initialize worker exit count and max_updated_index to 0 during each stop.
  rli->exit_counter= 0;
  rli->max_updated_index= (rli->until_condition !=
                           Relay_log_info::UNTIL_NONE)?
                           rli->mts_groups_assigned:0;
  if (!rli->workers.empty())
  {
    for (int i= static_cast<int>(rli->workers.size()) - 1; i >= 0; i--)
    {
      Slave_worker *w= rli->workers[i];
      struct slave_job_item item= {NULL, 0, 0};
      struct slave_job_item *job_item= &item;
      mysql_mutex_lock(&w->jobs_lock);

      if (w->running_status != Slave_worker::RUNNING)
      {
        mysql_mutex_unlock(&w->jobs_lock);
        continue;
      }

      w->running_status= Slave_worker::STOP;
      (void) set_max_updated_index_on_stop(w, job_item);
      mysql_cond_signal(&w->jobs_cond);

      mysql_mutex_unlock(&w->jobs_lock);

      DBUG_PRINT("info",
                 ("Notifying worker %lu%s to exit, thd %p", w->id,
                  w->get_for_channel_str(), w->info_thd));
    }
  }
  thd_proc_info(thd, "Waiting for workers to exit");

  for (Slave_worker **it= rli->workers.begin(); it != rli->workers.end(); ++it)
  {
    Slave_worker *w= *it;

    /*
      Make copies for reporting through the performance schema tables.
      This is preserved until the next START SLAVE.
    */
    Slave_worker *worker_copy=new Slave_worker(NULL
    #ifdef HAVE_PSI_INTERFACE
                                               ,&key_relay_log_info_run_lock,
                                               &key_relay_log_info_data_lock,
                                               &key_relay_log_info_sleep_lock,
                                               &key_relay_log_info_thd_lock,
                                               &key_relay_log_info_data_cond,
                                               &key_relay_log_info_start_cond,
                                               &key_relay_log_info_stop_cond,
                                               &key_relay_log_info_sleep_cond
    #endif
                                               ,w->id, rli->get_channel());
    worker_copy->copy_values_for_PFS(w->id, w->running_status, w->info_thd,
                                     w->last_error(),
                                     w->currently_executing_gtid);
    rli->workers_copy_pfs.push_back(worker_copy);
  }

  for (Slave_worker **it= rli->workers.begin(); it != rli->workers.end(); ++it)
  {
    Slave_worker *w= *it;
    mysql_mutex_lock(&w->jobs_lock);
    while (w->running_status != Slave_worker::NOT_RUNNING)
    {
      PSI_stage_info old_stage;
      DBUG_ASSERT(w->running_status == Slave_worker::ERROR_LEAVING ||
                  w->running_status == Slave_worker::STOP ||
                  w->running_status == Slave_worker::STOP_ACCEPTED);

      thd->ENTER_COND(&w->jobs_cond, &w->jobs_lock,
                      &stage_slave_waiting_workers_to_exit, &old_stage);
      mysql_cond_wait(&w->jobs_cond, &w->jobs_lock);
      mysql_mutex_unlock(&w->jobs_lock);
      thd->EXIT_COND(&old_stage);
      mysql_mutex_lock(&w->jobs_lock);
    }
    mysql_mutex_unlock(&w->jobs_lock);
  }

  if (thd->killed == THD::NOT_KILLED)
    (void) mts_checkpoint_routine(rli, 0, false, true/*need_data_lock=true*/); // TODO:consider to propagate an error out of the function

  while (!rli->workers.empty())
  {
    Slave_worker *w= rli->workers.back();
    // Free the current submode object
    delete w->current_mts_submode;
    w->current_mts_submode= 0;
    rli->workers.pop_back();
    delete w;
  }
  struct timespec stats_end;
  set_timespec_nsec(&stats_end, 0);

  DBUG_PRINT("info", ("Total MTS session statistics: "
                      "events processed = %llu; "
                      "online time = %llu "
                      "worker queues filled over overrun level = %lu "
                      "waited due a Worker queue full = %lu "
                      "waited due the total size = %lu "
                      "total wait at clock conflicts = %llu "
                      "found (count) workers occupied = %lu "
                      "waited when workers occupied = %llu",
                      rli->mts_events_assigned,
                      diff_timespec(&stats_end, &rli->stats_begin),
                      rli->mts_wq_overrun_cnt,
                      rli->mts_wq_overfill_cnt, rli->wq_size_waits_cnt,
                      rli->mts_total_wait_overlap,
                      rli->mts_wq_no_underrun_cnt,
                      rli->mts_total_wait_worker_avail));

  DBUG_ASSERT(rli->pending_jobs == 0);
  DBUG_ASSERT(rli->mts_pending_jobs_size == 0);

end:
  rli->mts_group_status= Relay_log_info::MTS_NOT_IN_GROUP;
  destroy_hash_workers(rli);
  delete rli->gaq;
  rli->least_occupied_workers.clear();

  // Destroy buffered events of the current group prior to exit.
  for (uint i= 0; i < rli->curr_group_da.size(); i++)
    delete rli->curr_group_da[i].data;
  rli->curr_group_da.clear();                      // GCDA

  rli->curr_group_assigned_parts.clear();          // GCAP
  rli->deinit_workers();
  rli->workers_array_initialized= false;
  rli->slave_parallel_workers= 0;

  *mts_inited= false;
}


/**
  Slave SQL thread entry point.

  @param arg Pointer to Relay_log_info object that holds information
  for the SQL thread.

  @return Always 0.
*/
extern "C" void *handle_slave_sql(void *arg)
{
  THD *thd;                     /* needs to be first for thread_stack */
  bool thd_added= false;
  char llbuff[22],llbuff1[22];
  char saved_log_name[FN_REFLEN];
  char saved_master_log_name[FN_REFLEN];
  my_off_t saved_log_pos= 0;
  my_off_t saved_master_log_pos= 0;
  my_off_t saved_skip= 0;

  Relay_log_info* rli = ((Master_info*)arg)->rli;
  const char *errmsg;
  bool mts_inited= false;
  Global_THD_manager *thd_manager= Global_THD_manager::get_instance();
  Commit_order_manager *commit_order_mngr= NULL;

  // needs to call my_thread_init(), otherwise we get a coredump in DBUG_ stuff
  my_thread_init();
  DBUG_ENTER("handle_slave_sql");

  DBUG_ASSERT(rli->inited);
  mysql_mutex_lock(&rli->run_lock);
  DBUG_ASSERT(!rli->slave_running);
  errmsg= 0;
#ifndef DBUG_OFF
  rli->events_until_exit = abort_slave_event_count;
#endif

  thd = new THD; // note that contructor of THD uses DBUG_ !
  thd->thread_stack = (char*)&thd; // remember where our stack is
  mysql_mutex_lock(&rli->info_thd_lock);
  rli->info_thd= thd;

  #ifdef HAVE_PSI_INTERFACE
  // save the instrumentation for SQL thread in rli->info_thd
  struct PSI_thread *psi= PSI_THREAD_CALL(get_thread)();
  thd_set_psi(rli->info_thd, psi);
  #endif

 if (rli->channel_mts_submode != MTS_PARALLEL_TYPE_DB_NAME)
   rli->current_mts_submode= new Mts_submode_logical_clock();
 else
   rli->current_mts_submode= new Mts_submode_database();

  if (opt_slave_preserve_commit_order && rli->opt_slave_parallel_workers > 0 &&
      opt_bin_log && opt_log_slave_updates)
    commit_order_mngr= new Commit_order_manager(rli->opt_slave_parallel_workers);

  rli->set_commit_order_manager(commit_order_mngr);

  mysql_mutex_unlock(&rli->info_thd_lock);

  /* Inform waiting threads that slave has started */
  rli->slave_run_id++;
  rli->slave_running = 1;
  rli->reported_unsafe_warning= false;
  rli->sql_thread_kill_accepted= false;

  if (init_slave_thread(thd, SLAVE_THD_SQL))
  {
    /*
      TODO: this is currently broken - slave start and change master
      will be stuck if we fail here
    */
    mysql_cond_broadcast(&rli->start_cond);
    mysql_mutex_unlock(&rli->run_lock);
    rli->report(ERROR_LEVEL, ER_SLAVE_FATAL_ERROR, ER(ER_SLAVE_FATAL_ERROR),
                "Failed during slave thread initialization");
    goto err;
  }
  thd->init_for_queries(rli);
  thd->temporary_tables = rli->save_temporary_tables; // restore temp tables
  set_thd_in_use_temporary_tables(rli);   // (re)set sql_thd in use for saved temp tables
  /* Set applier thread InnoDB priority */
  set_thd_tx_priority(thd, rli->get_thd_tx_priority());

  thd_manager->add_thd(thd);
  thd_added= true;

  rli->stats_exec_time= rli->stats_read_time= 0;
  set_timespec_nsec(&rli->ts_exec[0], 0);
  set_timespec_nsec(&rli->ts_exec[1], 0);
  set_timespec_nsec(&rli->stats_begin, 0);
  rli->currently_executing_gtid.set_automatic();

  if (RUN_HOOK(binlog_relay_io, applier_start, (thd, rli->mi)))
  {
    mysql_cond_broadcast(&rli->start_cond);
    mysql_mutex_unlock(&rli->run_lock);
    rli->report(ERROR_LEVEL, ER_SLAVE_FATAL_ERROR,
                ER_THD(thd, ER_SLAVE_FATAL_ERROR),
                "Failed to run 'applier_start' hook");
    goto err;
  }

  /* MTS: starting the worker pool */
  if (slave_start_workers(rli, rli->opt_slave_parallel_workers, &mts_inited) != 0)
  {
    mysql_cond_broadcast(&rli->start_cond);
    mysql_mutex_unlock(&rli->run_lock);
    rli->report(ERROR_LEVEL, ER_SLAVE_FATAL_ERROR, ER(ER_SLAVE_FATAL_ERROR),
                "Failed during slave workers initialization");
    goto err;
  }
  /*
    We are going to set slave_running to 1. Assuming slave I/O thread is
    alive and connected, this is going to make Seconds_Behind_Master be 0
    i.e. "caught up". Even if we're just at start of thread. Well it's ok, at
    the moment we start we can think we are caught up, and the next second we
    start receiving data so we realize we are not caught up and
    Seconds_Behind_Master grows. No big deal.
  */
  rli->abort_slave = 0;

  /*
    Reset errors for a clean start (otherwise, if the master is idle, the SQL
    thread may execute no Query_log_event, so the error will remain even
    though there's no problem anymore). Do not reset the master timestamp
    (imagine the slave has caught everything, the STOP SLAVE and START SLAVE:
    as we are not sure that we are going to receive a query, we want to
    remember the last master timestamp (to say how many seconds behind we are
    now.
    But the master timestamp is reset by RESET SLAVE & CHANGE MASTER.
  */
  rli->clear_error();
  if (rli->workers_array_initialized)
  {
    for(size_t i= 0; i<rli->get_worker_count(); i++)
    {
      rli->get_worker(i)->clear_error();
    }
  }

  if (rli->update_is_transactional())
  {
    mysql_cond_broadcast(&rli->start_cond);
    mysql_mutex_unlock(&rli->run_lock);
    rli->report(ERROR_LEVEL, ER_SLAVE_FATAL_ERROR, ER(ER_SLAVE_FATAL_ERROR),
                "Error checking if the relay log repository is transactional.");
    goto err;
  }

  if (!rli->is_transactional())
    rli->report(WARNING_LEVEL, 0,
    "If a crash happens this configuration does not guarantee that the relay "
    "log info will be consistent");

  mysql_mutex_unlock(&rli->run_lock);
  mysql_cond_broadcast(&rli->start_cond);

  DEBUG_SYNC(thd, "after_start_slave");

  //tell the I/O thread to take relay_log_space_limit into account from now on
  mysql_mutex_lock(&rli->log_space_lock);
  rli->ignore_log_space_limit= 0;
  mysql_mutex_unlock(&rli->log_space_lock);
  rli->trans_retries= 0; // start from "no error"
  DBUG_PRINT("info", ("rli->trans_retries: %lu", rli->trans_retries));

  if (rli->init_relay_log_pos(rli->get_group_relay_log_name(),
                              rli->get_group_relay_log_pos(),
                              true/*need_data_lock=true*/, &errmsg,
                              1 /*look for a description_event*/))
  { 
    rli->report(ERROR_LEVEL, ER_SLAVE_FATAL_ERROR, 
                "Error initializing relay log position: %s", errmsg);
    goto err;
  }
  THD_CHECK_SENTRY(thd);
#ifndef DBUG_OFF
  {
    char llbuf1[22], llbuf2[22];
    DBUG_PRINT("info", ("my_b_tell(rli->cur_log)=%s rli->event_relay_log_pos=%s",
                        llstr(my_b_tell(rli->cur_log),llbuf1),
                        llstr(rli->get_event_relay_log_pos(),llbuf2)));
    DBUG_ASSERT(rli->get_event_relay_log_pos() >= BIN_LOG_HEADER_SIZE);
    /*
      Wonder if this is correct. I (Guilhem) wonder if my_b_tell() returns the
      correct position when it's called just after my_b_seek() (the questionable
      stuff is those "seek is done on next read" comments in the my_b_seek()
      source code).
      The crude reality is that this assertion randomly fails whereas
      replication seems to work fine. And there is no easy explanation why it
      fails (as we my_b_seek(rli->event_relay_log_pos) at the very end of
      init_relay_log_pos() called above). Maybe the assertion would be
      meaningful if we held rli->data_lock between the my_b_seek() and the
      DBUG_ASSERT().

      DBUG_ASSERT(my_b_tell(rli->cur_log) == rli->get_event_relay_log_pos());
    */
  }
#endif
  DBUG_ASSERT(rli->info_thd == thd);

#ifdef WITH_NDBCLUSTER_STORAGE_ENGINE
  /* engine specific hook, to be made generic */
  if (ndb_wait_setup_func && ndb_wait_setup_func(opt_ndb_wait_setup))
  {
    sql_print_warning("Slave SQL thread : NDB : Tables not available after %lu"
                      " seconds.  Consider increasing --ndb-wait-setup value",
                      opt_ndb_wait_setup);
  }
#endif

  DBUG_PRINT("master_info",("log_file_name: %s  position: %s",
                            rli->get_group_master_log_name(),
                            llstr(rli->get_group_master_log_pos(),llbuff)));
  sql_print_information("Slave SQL thread%s initialized, starting replication in"
                        " log '%s' at position %s, relay log '%s' position: %s",
                        rli->get_for_channel_str(), rli->get_rpl_log_name(),
                        llstr(rli->get_group_master_log_pos(),llbuff),
                        rli->get_group_relay_log_name(),
                        llstr(rli->get_group_relay_log_pos(),llbuff1));

  if (check_temp_dir(rli->slave_patternload_file, rli->get_channel()))
  {
    rli->report(ERROR_LEVEL, thd->get_stmt_da()->mysql_errno(),
                "Unable to use slave's temporary directory %s - %s", 
                slave_load_tmpdir, thd->get_stmt_da()->message_text());
    goto err;
  }

  /* execute init_slave variable */
  if (opt_init_slave.length)
  {
    execute_init_command(thd, &opt_init_slave, &LOCK_sys_init_slave);
    if (thd->is_slave_error)
    {
      rli->report(ERROR_LEVEL, thd->get_stmt_da()->mysql_errno(),
                  "Slave SQL thread aborted. Can't execute init_slave query,"
                  "'%s'", thd->get_stmt_da()->message_text());
      goto err;
    }
  }

  /*
    First check until condition - probably there is nothing to execute. We
    do not want to wait for next event in this case.
  */
  mysql_mutex_lock(&rli->data_lock);
  if (rli->slave_skip_counter)
  {
    strmake(saved_log_name, rli->get_group_relay_log_name(), FN_REFLEN - 1);
    strmake(saved_master_log_name, rli->get_group_master_log_name(), FN_REFLEN - 1);
    saved_log_pos= rli->get_group_relay_log_pos();
    saved_master_log_pos= rli->get_group_master_log_pos();
    saved_skip= rli->slave_skip_counter;
  }
  if (rli->until_condition != Relay_log_info::UNTIL_NONE &&
      rli->is_until_satisfied(thd, NULL))
  {
    mysql_mutex_unlock(&rli->data_lock);
    goto err;
  }
  mysql_mutex_unlock(&rli->data_lock);

  /* Read queries from the IO/THREAD until this thread is killed */

  while (!sql_slave_killed(thd,rli))
  {
    THD_STAGE_INFO(thd, stage_reading_event_from_the_relay_log);
    DBUG_ASSERT(rli->info_thd == thd);
    THD_CHECK_SENTRY(thd);

    if (saved_skip && rli->slave_skip_counter == 0)
    {
      sql_print_information("'SQL_SLAVE_SKIP_COUNTER=%ld' executed at "
        "relay_log_file='%s', relay_log_pos='%ld', master_log_name='%s', "
        "master_log_pos='%ld' and new position at "
        "relay_log_file='%s', relay_log_pos='%ld', master_log_name='%s', "
        "master_log_pos='%ld' ",
        (ulong) saved_skip, saved_log_name, (ulong) saved_log_pos,
        saved_master_log_name, (ulong) saved_master_log_pos,
        rli->get_group_relay_log_name(), (ulong) rli->get_group_relay_log_pos(),
        rli->get_group_master_log_name(), (ulong) rli->get_group_master_log_pos());
      saved_skip= 0;
    }
    
    if (exec_relay_log_event(thd,rli))
    {
      DBUG_PRINT("info", ("exec_relay_log_event() failed"));
      // do not scare the user if SQL thread was simply killed or stopped
      if (!sql_slave_killed(thd,rli))
      {
        /*
          retrieve as much info as possible from the thd and, error
          codes and warnings and print this to the error log as to
          allow the user to locate the error
        */
        uint32 const last_errno= rli->last_error().number;

        if (thd->is_error())
        {
          char const *const errmsg= thd->get_stmt_da()->message_text();

          DBUG_PRINT("info",
                     ("thd->get_stmt_da()->get_mysql_errno()=%d; "
                      "rli->last_error.number=%d",
                      thd->get_stmt_da()->mysql_errno(), last_errno));
          if (last_errno == 0)
          {
            /*
 	      This function is reporting an error which was not reported
 	      while executing exec_relay_log_event().
 	    */ 
            rli->report(ERROR_LEVEL, thd->get_stmt_da()->mysql_errno(),
                        "%s", errmsg);
          }
          else if (last_errno != thd->get_stmt_da()->mysql_errno())
          {
            /*
             * An error was reported while executing exec_relay_log_event()
             * however the error code differs from what is in the thread.
             * This function prints out more information to help finding
             * what caused the problem.
             */  
            sql_print_error("Slave (additional info): %s Error_code: %d",
                            errmsg, thd->get_stmt_da()->mysql_errno());
          }
        }

        /* Print any warnings issued */
        Diagnostics_area::Sql_condition_iterator it=
          thd->get_stmt_da()->sql_conditions();
        const Sql_condition *err;
        /*
          Added controlled slave thread cancel for replication
          of user-defined variables.
        */
        bool udf_error = false;
        while ((err= it++))
        {
          if (err->mysql_errno() == ER_CANT_OPEN_LIBRARY)
            udf_error = true;
          sql_print_warning("Slave: %s Error_code: %d",
                            err->message_text(), err->mysql_errno());
        }
        if (udf_error)
          sql_print_error("Error loading user-defined library, slave SQL "
            "thread aborted. Install the missing library, and restart the "
            "slave SQL thread with \"SLAVE START\". We stopped at log '%s' "
            "position %s", rli->get_rpl_log_name(),
            llstr(rli->get_group_master_log_pos(), llbuff));
        else
          sql_print_error("\
Error running query, slave SQL thread aborted. Fix the problem, and restart \
the slave SQL thread with \"SLAVE START\". We stopped at log \
'%s' position %s", rli->get_rpl_log_name(),
llstr(rli->get_group_master_log_pos(), llbuff));
      }
      goto err;
    }
  }

  /* Thread stopped. Print the current replication position to the log */
  sql_print_information("Slave SQL thread%s exiting, replication stopped in log "
                        "'%s' at position %s",
                        rli->get_for_channel_str(),
                        rli->get_rpl_log_name(),
                        llstr(rli->get_group_master_log_pos(), llbuff));

 err:
  /* At this point the SQL thread will not try to work anymore. */
  rli->is_stopping.atomic_set(1);
  (void) RUN_HOOK(binlog_relay_io, applier_stop,
                  (thd, rli->mi,
                   rli->is_error() || !rli->sql_thread_kill_accepted));

  slave_stop_workers(rli, &mts_inited); // stopping worker pool
  delete rli->current_mts_submode;
  rli->current_mts_submode= 0;
  rli->clear_mts_recovery_groups();

  /*
    Some events set some playgrounds, which won't be cleared because thread
    stops. Stopping of this thread may not be known to these events ("stop"
    request is detected only by the present function, not by events), so we
    must "proactively" clear playgrounds:
  */
  thd->clear_error();
  rli->cleanup_context(thd, 1);
  /*
    Some extra safety, which should not been needed (normally, event deletion
    should already have done these assignments (each event which sets these
    variables is supposed to set them to 0 before terminating)).
  */
  thd->set_catalog(NULL_CSTR);
  thd->reset_query();
  thd->reset_db(NULL_CSTR);

  /*
    Pause the SQL thread and wait for 'continue_to_stop_sql_thread'
    signal to continue to shutdown the SQL thread.
  */
  DBUG_EXECUTE_IF("pause_after_sql_thread_stop_hook",
                  {
                    const char act[]= "now SIGNAL reached_stopping_sql_thread "
                                      "WAIT_FOR continue_to_stop_sql_thread";
                    DBUG_ASSERT(!debug_sync_set_action(thd,
                                                       STRING_WITH_LEN(act)));
                  };);

  THD_STAGE_INFO(thd, stage_waiting_for_slave_mutex_on_exit);
  mysql_mutex_lock(&rli->run_lock);
  /* We need data_lock, at least to wake up any waiting master_pos_wait() */
  mysql_mutex_lock(&rli->data_lock);
  DBUG_ASSERT(rli->slave_running == 1); // tracking buffer overrun
  /* When master_pos_wait() wakes up it will check this and terminate */
  rli->slave_running= 0;
  rli->is_stopping.atomic_set(0);
  /* Forget the relay log's format */
  rli->set_rli_description_event(NULL);
  /* Wake up master_pos_wait() */
  mysql_mutex_unlock(&rli->data_lock);
  DBUG_PRINT("info",("Signaling possibly waiting master_pos_wait() functions"));
  mysql_cond_broadcast(&rli->data_cond);
  rli->ignore_log_space_limit= 0; /* don't need any lock */
  /* we die so won't remember charset - re-update them on next thread start */
  rli->cached_charset_invalidate();
  rli->save_temporary_tables = thd->temporary_tables;

  /*
    TODO: see if we can do this conditionally in next_event() instead
    to avoid unneeded position re-init
  */
  thd->temporary_tables = 0; // remove tempation from destructor to close them
  // destructor will not free it, because we are weird
  thd->get_protocol_classic()->end_net();
  DBUG_ASSERT(rli->info_thd == thd);
  THD_CHECK_SENTRY(thd);
  mysql_mutex_lock(&rli->info_thd_lock);
  rli->info_thd= NULL;
  if (commit_order_mngr)
  {
    delete commit_order_mngr;
    rli->set_commit_order_manager(NULL);
  }

  mysql_mutex_unlock(&rli->info_thd_lock);
  set_thd_in_use_temporary_tables(rli);  // (re)set info_thd in use for saved temp tables

  thd->release_resources();
  THD_CHECK_SENTRY(thd);
  if (thd_added)
    thd_manager->remove_thd(thd);

  /*
    The thd can only be destructed after indirect references
    through mi->rli->info_thd are cleared: mi->rli->info_thd= NULL.

    For instance, user thread might be issuing show_slave_status
    and attempting to read mi->rli->info_thd->get_proc_info().
    Therefore thd must only be deleted after info_thd is set
    to NULL.
  */
  delete thd;

 /*
  Note: the order of the broadcast and unlock calls below (first broadcast, then unlock)
  is important. Otherwise a killer_thread can execute between the calls and
  delete the mi structure leading to a crash! (see BUG#25306 for details)
 */ 
  mysql_cond_broadcast(&rli->stop_cond);
  DBUG_EXECUTE_IF("simulate_slave_delay_at_terminate_bug38694", sleep(5););
  mysql_mutex_unlock(&rli->run_lock);  // tell the world we are done

  DBUG_LEAVE;                            // Must match DBUG_ENTER()
  my_thread_end();
  ERR_remove_state(0);
  my_thread_exit(0);
  return 0;                             // Avoid compiler warnings
}


/*
  process_io_create_file()
*/

static int process_io_create_file(Master_info* mi, Create_file_log_event* cev)
{
  int error = 1;
  ulong num_bytes;
  bool cev_not_written;
  THD *thd = mi->info_thd;
  NET *net = &mi->mysql->net;
  DBUG_ENTER("process_io_create_file");

  mysql_mutex_assert_owner(&mi->data_lock);

  if (unlikely(!cev->is_valid()))
    DBUG_RETURN(1);

  if (!rpl_filter->db_ok(cev->db))
  {
    skip_load_data_infile(net);
    DBUG_RETURN(0);
  }
  DBUG_ASSERT(cev->inited_from_old);
  thd->file_id = cev->file_id = mi->file_id++;
  thd->server_id = cev->server_id;
  cev_not_written = 1;

  if (unlikely(net_request_file(net,cev->fname)))
  {
    sql_print_error("Slave I/O: failed requesting download of '%s'",
                    cev->fname);
    goto err;
  }

  /*
    This dummy block is so we could instantiate Append_block_log_event
    once and then modify it slightly instead of doing it multiple times
    in the loop
  */
  {
    Append_block_log_event aev(thd,0,0,0,0);

    for (;;)
    {
      if (unlikely((num_bytes=my_net_read(net)) == packet_error))
      {
        sql_print_error("Network read error downloading '%s' from master",
                        cev->fname);
        goto err;
      }
      if (unlikely(!num_bytes)) /* eof */
      {
	/* 3.23 master wants it */
        net_write_command(net, 0, (uchar*) "", 0, (uchar*) "", 0);
        /*
          If we wrote Create_file_log_event, then we need to write
          Execute_load_log_event. If we did not write Create_file_log_event,
          then this is an empty file and we can just do as if the LOAD DATA
          INFILE had not existed, i.e. write nothing.
        */
        if (unlikely(cev_not_written))
          break;
        Execute_load_log_event xev(thd,0,0);
        xev.common_header->log_pos = cev->common_header->log_pos;
        if (unlikely(mi->rli->relay_log.append_event(&xev, mi) != 0))
        {
          mi->report(ERROR_LEVEL, ER_SLAVE_RELAY_LOG_WRITE_FAILURE,
                     ER(ER_SLAVE_RELAY_LOG_WRITE_FAILURE),
                     "error writing Exec_load event to relay log");
          goto err;
        }
        mi->rli->relay_log.harvest_bytes_written(&mi->rli->log_space_total);
        break;
      }
      if (unlikely(cev_not_written))
      {
        cev->block = net->read_pos;
        cev->block_len = num_bytes;
        if (unlikely(mi->rli->relay_log.append_event(cev, mi) != 0))
        {
          mi->report(ERROR_LEVEL, ER_SLAVE_RELAY_LOG_WRITE_FAILURE,
                     ER(ER_SLAVE_RELAY_LOG_WRITE_FAILURE),
                     "error writing Create_file event to relay log");
          goto err;
        }
        cev_not_written=0;
        mi->rli->relay_log.harvest_bytes_written(&mi->rli->log_space_total);
      }
      else
      {
        aev.block = net->read_pos;
        aev.block_len = num_bytes;
        aev.common_header->log_pos= cev->common_header->log_pos;
        if (unlikely(mi->rli->relay_log.append_event(&aev, mi) != 0))
        {
          mi->report(ERROR_LEVEL, ER_SLAVE_RELAY_LOG_WRITE_FAILURE,
                     ER(ER_SLAVE_RELAY_LOG_WRITE_FAILURE),
                     "error writing Append_block event to relay log");
          goto err;
        }
        mi->rli->relay_log.harvest_bytes_written(&mi->rli->log_space_total);
      }
    }
  }
  error=0;
err:
  DBUG_RETURN(error);
}


/**
  Used by the slave IO thread when it receives a rotate event from the
  master.

  Updates the master info with the place in the next binary log where
  we should start reading.  Rotate the relay log to avoid mixed-format
  relay logs.

  @param mi master_info for the slave
  @param rev The rotate log event read from the master

  @note The caller must hold mi->data_lock before invoking this function.

  @retval 0 ok
  @retval 1 error
*/
static int process_io_rotate(Master_info *mi, Rotate_log_event *rev)
{
  DBUG_ENTER("process_io_rotate");
  mysql_mutex_assert_owner(&mi->data_lock);

  if (unlikely(!rev->is_valid()))
    DBUG_RETURN(1);

  /* Safe copy as 'rev' has been "sanitized" in Rotate_log_event's ctor */
  memcpy(const_cast<char *>(mi->get_master_log_name()),
         rev->new_log_ident, rev->ident_len + 1);
  mi->set_master_log_pos(rev->pos);
  DBUG_PRINT("info", ("new (master_log_name, master_log_pos): ('%s', %lu)",
                      mi->get_master_log_name(), (ulong) mi->get_master_log_pos()));
#ifndef DBUG_OFF
  /*
    If we do not do this, we will be getting the first
    rotate event forever, so we need to not disconnect after one.
  */
  if (disconnect_slave_event_count)
    mi->events_until_exit++;
#endif

  /*
    If mi_description_event is format <4, there is conversion in the
    relay log to the slave's format (4). And Rotate can mean upgrade or
    nothing. If upgrade, it's to 5.0 or newer, so we will get a Format_desc, so
    no need to reset mi_description_event now. And if it's nothing (same
    master version as before), no need (still using the slave's format).
  */
  Format_description_log_event *old_fdle= mi->get_mi_description_event();
  if (old_fdle->binlog_version >= 4)
  {
    DBUG_ASSERT(old_fdle->common_footer->checksum_alg ==
                mi->rli->relay_log.relay_log_checksum_alg);
    Format_description_log_event *new_fdle= new
      Format_description_log_event(3);
    new_fdle->common_footer->checksum_alg=
                             mi->rli->relay_log.relay_log_checksum_alg;
    mi->set_mi_description_event(new_fdle);
  }
  /*
    Rotate the relay log makes binlog format detection easier (at next slave
    start or mysqlbinlog)
  */
  int ret= rotate_relay_log(mi);
  DBUG_RETURN(ret);
}

/**
  Reads a 3.23 event and converts it to the slave's format. This code was
  copied from MySQL 4.0.

  @note The caller must hold mi->data_lock before invoking this function.
*/
static int queue_binlog_ver_1_event(Master_info *mi, const char *buf,
                                    ulong event_len)
{
  const char *errmsg = 0;
  ulong inc_pos;
  bool ignore_event= 0;
  char *tmp_buf = 0;
  Relay_log_info *rli= mi->rli;
  DBUG_ENTER("queue_binlog_ver_1_event");

  mysql_mutex_assert_owner(&mi->data_lock);

  /*
    If we get Load event, we need to pass a non-reusable buffer
    to read_log_event, so we do a trick
  */
  if (buf[EVENT_TYPE_OFFSET] == binary_log::LOAD_EVENT)
  {
    if (unlikely(!(tmp_buf=(char*)my_malloc(key_memory_binlog_ver_1_event,
                                            event_len+1,MYF(MY_WME)))))
    {
      mi->report(ERROR_LEVEL, ER_SLAVE_FATAL_ERROR,
                 ER(ER_SLAVE_FATAL_ERROR), "Memory allocation failed");
      DBUG_RETURN(1);
    }
    memcpy(tmp_buf,buf,event_len);
    /*
      Create_file constructor wants a 0 as last char of buffer, this 0 will
      serve as the string-termination char for the file's name (which is at the
      end of the buffer)
      We must increment event_len, otherwise the event constructor will not see
      this end 0, which leads to segfault.
    */
    tmp_buf[event_len++]=0;
    int4store(tmp_buf+EVENT_LEN_OFFSET, event_len);
    buf = (const char*)tmp_buf;
  }
  /*
    This will transform LOAD_EVENT into CREATE_FILE_EVENT, ask the master to
    send the loaded file, and write it to the relay log in the form of
    Append_block/Exec_load (the SQL thread needs the data, as that thread is not
    connected to the master).
  */
  Log_event *ev=
    Log_event::read_log_event(buf, event_len, &errmsg,
                              mi->get_mi_description_event(), 0);
  if (unlikely(!ev))
  {
    sql_print_error("Read invalid event from master: '%s',\
 master could be corrupt but a more likely cause of this is a bug",
                    errmsg);
    my_free(tmp_buf);
    DBUG_RETURN(1);
  }
  /* 3.23 events don't contain log_pos */
  mi->set_master_log_pos(ev->common_header->log_pos);
  switch (ev->get_type_code()) {
  case binary_log::STOP_EVENT:
    ignore_event= 1;
    inc_pos= event_len;
    break;
  case binary_log::ROTATE_EVENT:
    if (unlikely(process_io_rotate(mi,(Rotate_log_event*)ev)))
    {
      delete ev;
      DBUG_RETURN(1);
    }
    inc_pos= 0;
    break;
  case binary_log::CREATE_FILE_EVENT:
    /*
      Yes it's possible to have CREATE_FILE_EVENT here, even if we're in
      queue_old_event() which is for 3.23 events which don't comprise
      CREATE_FILE_EVENT. This is because read_log_event() above has just
      transformed LOAD_EVENT into CREATE_FILE_EVENT.
    */
  {
    /* We come here when and only when tmp_buf != 0 */
    DBUG_ASSERT(tmp_buf != 0);
    inc_pos=event_len;
    ev->common_header->log_pos+= inc_pos;
    int error = process_io_create_file(mi,(Create_file_log_event*)ev);
    delete ev;
    mi->set_master_log_pos(mi->get_master_log_pos() + inc_pos);
    DBUG_PRINT("info", ("master_log_pos: %lu", (ulong) mi->get_master_log_pos()));
    my_free(tmp_buf);
    DBUG_RETURN(error);
  }
  default:
    inc_pos= event_len;
    break;
  }
  if (likely(!ignore_event))
  {
    if (ev->common_header->log_pos)
      /*
         Don't do it for fake Rotate events (see comment in
      Log_event::Log_event(const char* buf...) in log_event.cc).
      */
      /* make log_pos be the pos of the end of the event */
      ev->common_header->log_pos+= event_len;
    if (unlikely(rli->relay_log.append_event(ev, mi) != 0))
    {
      delete ev;
      DBUG_RETURN(1);
    }
    rli->relay_log.harvest_bytes_written(&rli->log_space_total);
  }
  delete ev;
  mi->set_master_log_pos(mi->get_master_log_pos() + inc_pos);
  DBUG_PRINT("info", ("master_log_pos: %lu", (ulong) mi->get_master_log_pos()));
  DBUG_RETURN(0);
}

/**
  Reads a 4.0 event and converts it to the slave's format. This code was copied
  from queue_binlog_ver_1_event(), with some affordable simplifications.

  @note The caller must hold mi->data_lock before invoking this function.
*/
static int queue_binlog_ver_3_event(Master_info *mi, const char *buf,
                                    ulong event_len)
{
  const char *errmsg = 0;
  ulong inc_pos;
  char *tmp_buf = 0;
  Relay_log_info *rli= mi->rli;
  DBUG_ENTER("queue_binlog_ver_3_event");

  mysql_mutex_assert_owner(&mi->data_lock);

  /* read_log_event() will adjust log_pos to be end_log_pos */
  Log_event *ev=
    Log_event::read_log_event(buf, event_len, &errmsg,
                              mi->get_mi_description_event(), 0);
  if (unlikely(!ev))
  {
    sql_print_error("Read invalid event from master: '%s',\
 master could be corrupt but a more likely cause of this is a bug",
                    errmsg);
    my_free(tmp_buf);
    DBUG_RETURN(1);
  }
  switch (ev->get_type_code()) {
  case binary_log::STOP_EVENT:
    goto err;
  case binary_log::ROTATE_EVENT:
    if (unlikely(process_io_rotate(mi,(Rotate_log_event*)ev)))
    {
      delete ev;
      DBUG_RETURN(1);
    }
    inc_pos= 0;
    break;
  default:
    inc_pos= event_len;
    break;
  }

  if (unlikely(rli->relay_log.append_event(ev, mi) != 0))
  {
    delete ev;
    DBUG_RETURN(1);
  }
  rli->relay_log.harvest_bytes_written(&rli->log_space_total);
  delete ev;
  mi->set_master_log_pos(mi->get_master_log_pos() + inc_pos);
err:
  DBUG_PRINT("info", ("master_log_pos: %lu", (ulong) mi->get_master_log_pos()));
  DBUG_RETURN(0);
}

/*
  queue_old_event()

  Writes a 3.23 or 4.0 event to the relay log, after converting it to the 5.0
  (exactly, slave's) format. To do the conversion, we create a 5.0 event from
  the 3.23/4.0 bytes, then write this event to the relay log.

  TODO:
    Test this code before release - it has to be tested on a separate
    setup with 3.23 master or 4.0 master
*/

static int queue_old_event(Master_info *mi, const char *buf,
                           ulong event_len)
{
  DBUG_ENTER("queue_old_event");

  mysql_mutex_assert_owner(&mi->data_lock);

  switch (mi->get_mi_description_event()->binlog_version)
  {
  case 1:
      DBUG_RETURN(queue_binlog_ver_1_event(mi,buf,event_len));
  case 3:
      DBUG_RETURN(queue_binlog_ver_3_event(mi,buf,event_len));
  default: /* unsupported format; eg version 2 */
    DBUG_PRINT("info",("unsupported binlog format %d in queue_old_event()",
                       mi->get_mi_description_event()->binlog_version));
    DBUG_RETURN(1);
  }
}

/**
  Store an event received from the master connection into the relay
  log.

  @param mi The Master_info object representing this connection.
  @param buf Pointer to the event data.
  @param event_len Length of event data.

  @retval true Error.
  @retval false Success.

  @note
  If the event is 3.23/4.0, passes it to queue_old_event() which will convert
  it. Otherwise, writes a 5.0 (or newer) event to the relay log. Then there is
  no format conversion, it's pure read/write of bytes.
  So a 5.0.0 slave's relay log can contain events in the slave's format or in
  any >=5.0.0 format.

  @todo Make this a member of Master_info.
*/
bool queue_event(Master_info* mi,const char* buf, ulong event_len)
{
  bool error= false;
  ulong inc_pos= 0;
  Relay_log_info *rli= mi->rli;
  mysql_mutex_t *log_lock= rli->relay_log.get_log_lock();
  ulong s_id;
  int lock_count= 0;
  /*
    FD_q must have been prepared for the first R_a event
    inside get_master_version_and_clock()
    Show-up of FD:s affects checksum_alg at once because
    that changes FD_queue.
  */
  enum_binlog_checksum_alg checksum_alg= mi->checksum_alg_before_fd !=
                                         binary_log::BINLOG_CHECKSUM_ALG_UNDEF ?
    mi->checksum_alg_before_fd :
    mi->rli->relay_log.relay_log_checksum_alg;

  char *save_buf= NULL; // needed for checksumming the fake Rotate event
  char rot_buf[LOG_EVENT_HEADER_LEN + Binary_log_event::ROTATE_HEADER_LEN + FN_REFLEN];
  Gtid gtid= { 0, 0 };
  Log_event_type event_type= (Log_event_type)buf[EVENT_TYPE_OFFSET];

  DBUG_ASSERT(checksum_alg == binary_log::BINLOG_CHECKSUM_ALG_OFF || 
              checksum_alg == binary_log::BINLOG_CHECKSUM_ALG_UNDEF || 
              checksum_alg == binary_log::BINLOG_CHECKSUM_ALG_CRC32); 

  DBUG_ENTER("queue_event");

  /*
    Pause the IO thread execution and wait for 'continue_queuing_event'
    signal to continue IO thread execution.
  */
  DBUG_EXECUTE_IF("pause_on_queuing_event",
                  {
                    const char act[]= "now SIGNAL reached_queuing_event "
                                      "WAIT_FOR continue_queuing_event";
                    DBUG_ASSERT(!debug_sync_set_action(current_thd,
                                                       STRING_WITH_LEN(act)));
                  };);

  /*
    FD_queue checksum alg description does not apply in a case of
    FD itself. The one carries both parts of the checksum data.
  */
  if (event_type == binary_log::FORMAT_DESCRIPTION_EVENT)
  {
    checksum_alg= Log_event_footer::get_checksum_alg(buf, event_len);
  }
  else if (event_type == binary_log::START_EVENT_V3)
  {
    // checksum behaviour is similar to the pre-checksum FD handling
    mi->checksum_alg_before_fd= binary_log::BINLOG_CHECKSUM_ALG_UNDEF;
    mysql_mutex_lock(&mi->data_lock);
    mi->get_mi_description_event()->common_footer->checksum_alg=
      mi->rli->relay_log.relay_log_checksum_alg= checksum_alg=
      binary_log::BINLOG_CHECKSUM_ALG_OFF;
    mysql_mutex_unlock(&mi->data_lock);
  }

  // does not hold always because of old binlog can work with NM 
  // DBUG_ASSERT(checksum_alg != BINLOG_CHECKSUM_ALG_UNDEF);

  // should hold unless manipulations with RL. Tests that do that
  // will have to refine the clause.
  DBUG_ASSERT(mi->rli->relay_log.relay_log_checksum_alg !=
              binary_log::BINLOG_CHECKSUM_ALG_UNDEF);
              
  // Emulate the network corruption
  DBUG_EXECUTE_IF("corrupt_queue_event",
    if (event_type != binary_log::FORMAT_DESCRIPTION_EVENT)
    {
      char *debug_event_buf_c = (char*) buf;
      int debug_cor_pos = rand() % (event_len - BINLOG_CHECKSUM_LEN);
      debug_event_buf_c[debug_cor_pos] =~ debug_event_buf_c[debug_cor_pos];
      DBUG_PRINT("info", ("Corrupt the event at queue_event: byte on position %d", debug_cor_pos));
      DBUG_SET("");
    }
  );
  binary_log_debug::debug_checksum_test=
    DBUG_EVALUATE_IF("simulate_checksum_test_failure", true, false);
  binary_log_debug::debug_checksum_test=
    DBUG_EVALUATE_IF("gr_simulate_checksum_test_failure", true, binary_log_debug::debug_checksum_test);
  if (Log_event_footer::event_checksum_test((uchar *) buf,
                                            event_len, checksum_alg))
  {
    mi->report(ERROR_LEVEL, ER_NETWORK_READ_EVENT_CHECKSUM_FAILURE,
               "%s", ER(ER_NETWORK_READ_EVENT_CHECKSUM_FAILURE));
    goto err;
  }

  mysql_mutex_lock(&mi->data_lock);
  DBUG_ASSERT(lock_count == 0);
  lock_count= 1;

  if (mi->get_mi_description_event() == NULL)
  {
    sql_print_error("The queue event failed for channel '%s' as its "
                    "configuration is invalid.", mi->get_channel());
    goto err;
  }

  /*
    Simulate an unknown ignorable log event by rewriting a Xid
    log event before queuing it into relay log.
  */
  DBUG_EXECUTE_IF("simulate_unknown_ignorable_log_event_with_xid",
    if (event_type == binary_log::XID_EVENT)
    {
      uchar* ev_buf= (uchar*)buf;
      /* Overwrite the log event type with an unknown type. */
      ev_buf[EVENT_TYPE_OFFSET]= binary_log::ENUM_END_EVENT + 1;
      /* Set LOG_EVENT_IGNORABLE_F for the log event. */
      int2store(ev_buf + FLAGS_OFFSET,
                uint2korr(ev_buf + FLAGS_OFFSET) | LOG_EVENT_IGNORABLE_F);
      /* Recalc event's CRC */
      ha_checksum ev_crc= checksum_crc32(0L, NULL, 0);
      ev_crc= checksum_crc32(ev_crc, (const uchar *) ev_buf,
                             event_len - BINLOG_CHECKSUM_LEN);
      int4store(&ev_buf[event_len - BINLOG_CHECKSUM_LEN], ev_crc);
      /*
        We will skip writing this event to the relay log in order to let
        the startup procedure to not finding it and assuming this transaction
        is incomplete.
        But we have to keep the unknown ignorable error to let the
        "stop_io_after_reading_unknown_event" debug point to work after
        "queuing" this event.
      */
      mi->set_master_log_pos(mi->get_master_log_pos() + event_len);
      goto end;
    }
  );

  /*
    This transaction parser is used to ensure that the GTID of the transaction
    (if it has one) will only be added to the Retrieved_Gtid_Set after the
    last event of the transaction be queued.
    It will also be used to avoid rotating the relay log in the middle of
    a transaction.
  */
  if (mi->transaction_parser.feed_event(buf, event_len,
                                        mi->get_mi_description_event(), true))
  {
    /*
      The transaction parser detected a problem while changing state and threw
      a warning message. We are taking care of avoiding transaction boundary
      issues, but it can happen.

      Transaction boundary errors might happen only because of bad master
      positioning in 'CHANGE MASTER TO' (or bad manipulation of master.info)
      when GTID auto positioning is off.

      The IO thread will keep working and queuing events regardless of the
      transaction parser error, but we will throw another warning message to
      log the relay log file and position of the parser error to help
      forensics.
    */
    sql_print_warning(
      "An unexpected event sequence was detected by the IO thread while "
      "queuing the event received from master '%s' binary log file, at "
      "position %llu.", mi->get_master_log_name(), mi->get_master_log_pos());

    DBUG_ASSERT(!mi->is_auto_position());
  }

  if (mi->get_mi_description_event()->binlog_version < 4 &&
      event_type != binary_log::FORMAT_DESCRIPTION_EVENT /* a way to escape */)
  {
    if (queue_old_event(mi,buf,event_len))
      goto err;
    else
      goto end;
  }
  switch (event_type) {
  case binary_log::STOP_EVENT:
    /*
      We needn't write this event to the relay log. Indeed, it just indicates a
      master server shutdown. The only thing this does is cleaning. But
      cleaning is already done on a per-master-thread basis (as the master
      server is shutting down cleanly, it has written all DROP TEMPORARY TABLE
      prepared statements' deletion are TODO only when we binlog prep stmts).

      We don't even increment mi->get_master_log_pos(), because we may be just after
      a Rotate event. Btw, in a few milliseconds we are going to have a Start
      event from the next binlog (unless the master is presently running
      without --log-bin).
    */
    goto end;
  case binary_log::ROTATE_EVENT:
  {
    Rotate_log_event rev(buf, checksum_alg != binary_log::BINLOG_CHECKSUM_ALG_OFF ?
                         event_len - BINLOG_CHECKSUM_LEN : event_len,
                         mi->get_mi_description_event());

    if (unlikely(process_io_rotate(mi, &rev)))
    {
      mi->report(ERROR_LEVEL, ER_SLAVE_RELAY_LOG_WRITE_FAILURE,
                 ER(ER_SLAVE_RELAY_LOG_WRITE_FAILURE),
                 "could not queue event from master");
      goto err;
    }
    /* 
       Checksum special cases for the fake Rotate (R_f) event caused by the protocol
       of events generation and serialization in RL where Rotate of master is 
       queued right next to FD of slave.
       Since it's only FD that carries the alg desc of FD_s has to apply to R_m.
       Two special rules apply only to the first R_f which comes in before any FD_m.
       The 2nd R_f should be compatible with the FD_s that must have taken over
       the last seen FD_m's (A).
       
       RSC_1: If OM \and fake Rotate \and slave is configured to
              to compute checksum for its first FD event for RL
              the fake Rotate gets checksummed here.
    */
    if (uint4korr(&buf[0]) == 0 && checksum_alg ==
                  binary_log::BINLOG_CHECKSUM_ALG_OFF &&
                  mi->rli->relay_log.relay_log_checksum_alg !=
                  binary_log::BINLOG_CHECKSUM_ALG_OFF)
    {
      ha_checksum rot_crc= checksum_crc32(0L, NULL, 0);
      event_len += BINLOG_CHECKSUM_LEN;
      memcpy(rot_buf, buf, event_len - BINLOG_CHECKSUM_LEN);
      int4store(&rot_buf[EVENT_LEN_OFFSET],
                uint4korr(rot_buf + EVENT_LEN_OFFSET) +
                BINLOG_CHECKSUM_LEN);
      rot_crc= checksum_crc32(rot_crc, (const uchar *) rot_buf,
                           event_len - BINLOG_CHECKSUM_LEN);
      int4store(&rot_buf[event_len - BINLOG_CHECKSUM_LEN], rot_crc);
      DBUG_ASSERT(event_len == uint4korr(&rot_buf[EVENT_LEN_OFFSET]));
      DBUG_ASSERT(mi->get_mi_description_event()->common_footer->checksum_alg ==
                  mi->rli->relay_log.relay_log_checksum_alg);
      /* the first one */
      DBUG_ASSERT(mi->checksum_alg_before_fd !=
                  binary_log::BINLOG_CHECKSUM_ALG_UNDEF);
      save_buf= (char *) buf;
      buf= rot_buf;
    }
    else
      /*
        RSC_2: If NM \and fake Rotate \and slave does not compute checksum
        the fake Rotate's checksum is stripped off before relay-logging.
      */
      if (uint4korr(&buf[0]) == 0 && checksum_alg !=
                    binary_log::BINLOG_CHECKSUM_ALG_OFF &&
                    mi->rli->relay_log.relay_log_checksum_alg ==
                    binary_log::BINLOG_CHECKSUM_ALG_OFF)
      {
        event_len -= BINLOG_CHECKSUM_LEN;
        memcpy(rot_buf, buf, event_len);
        int4store(&rot_buf[EVENT_LEN_OFFSET],
                  uint4korr(rot_buf + EVENT_LEN_OFFSET) -
                  BINLOG_CHECKSUM_LEN);
        DBUG_ASSERT(event_len == uint4korr(&rot_buf[EVENT_LEN_OFFSET]));
        DBUG_ASSERT(mi->get_mi_description_event()->common_footer->checksum_alg ==
                    mi->rli->relay_log.relay_log_checksum_alg);
        /* the first one */
        DBUG_ASSERT(mi->checksum_alg_before_fd !=
                    binary_log::BINLOG_CHECKSUM_ALG_UNDEF);
        save_buf= (char *) buf;
        buf= rot_buf;
      }
    /*
      Now the I/O thread has just changed its mi->get_master_log_name(), so
      incrementing mi->get_master_log_pos() is nonsense.
    */
    inc_pos= 0;
    break;
  }
  case binary_log::FORMAT_DESCRIPTION_EVENT:
  {
    /*
      Create an event, and save it (when we rotate the relay log, we will have
      to write this event again).
    */
    /*
      We are the only thread which reads/writes mi_description_event.
      The relay_log struct does not move (though some members of it can
      change), so we needn't any lock (no rli->data_lock, no log lock).
    */
    const char* errmsg_unused;
    // mark it as undefined that is irrelevant anymore
    mi->checksum_alg_before_fd= binary_log::BINLOG_CHECKSUM_ALG_UNDEF;
    Format_description_log_event *new_fdle=
      (Format_description_log_event*)
      Log_event::read_log_event(buf, event_len, &errmsg_unused,
                                mi->get_mi_description_event(), 1);
    /// @todo: don't ignore 'errmsg_unused'; instead report correct error here
    if (new_fdle == NULL)
    {
      mi->report(ERROR_LEVEL, ER_SLAVE_RELAY_LOG_WRITE_FAILURE,
                 ER(ER_SLAVE_RELAY_LOG_WRITE_FAILURE),
                 "could not queue event from master");
      goto err;
    }
    if (new_fdle->common_footer->checksum_alg ==
                                 binary_log::BINLOG_CHECKSUM_ALG_UNDEF)
      new_fdle->common_footer->checksum_alg= binary_log::BINLOG_CHECKSUM_ALG_OFF;

    mi->set_mi_description_event(new_fdle);

    /* installing new value of checksum Alg for relay log */
    mi->rli->relay_log.relay_log_checksum_alg= new_fdle->common_footer->checksum_alg;

    /*
       Though this does some conversion to the slave's format, this will
       preserve the master's binlog format version, and number of event types.
    */
    /*
       If the event was not requested by the slave (the slave did not ask for
       it), i.e. has end_log_pos=0, we do not increment mi->get_master_log_pos()
    */
    inc_pos= uint4korr(buf+LOG_POS_OFFSET) ? event_len : 0;
    DBUG_PRINT("info",("binlog format is now %d",
                       mi->get_mi_description_event()->binlog_version));

  }
  break;

  case binary_log::HEARTBEAT_LOG_EVENT:
  {
    /*
      HB (heartbeat) cannot come before RL (Relay)
    */
    Heartbeat_log_event hb(buf,
                           mi->rli->relay_log.relay_log_checksum_alg
                           != binary_log::BINLOG_CHECKSUM_ALG_OFF ?
                           event_len - BINLOG_CHECKSUM_LEN : event_len,
                           mi->get_mi_description_event());
    if (!hb.is_valid())
    {
      char errbuf[1024];
      char llbuf[22];
      sprintf(errbuf, "inconsistent heartbeat event content; the event's data: "
              "log_file_name %-.512s log_pos %s",
              hb.get_log_ident(), llstr(hb.common_header->log_pos, llbuf));
      mi->report(ERROR_LEVEL, ER_SLAVE_HEARTBEAT_FAILURE,
                 ER(ER_SLAVE_HEARTBEAT_FAILURE), errbuf);
      goto err;
    }
    mi->received_heartbeats++;
    mi->last_heartbeat= my_time(0);


    /*
      During GTID protocol, if the master skips transactions,
      a heartbeat event is sent to the slave at the end of last
      skipped transaction to update coordinates.

      I/O thread receives the heartbeat event and updates mi
      only if the received heartbeat position is greater than
      mi->get_master_log_pos(). This event is written to the
      relay log as an ignored Rotate event. SQL thread reads
      the rotate event only to update the coordinates corresponding
      to the last skipped transaction. Note that,
      we update only the positions and not the file names, as a ROTATE
      EVENT from the master prior to this will update the file name.
    */
    if (mi->is_auto_position()  && mi->get_master_log_pos() <
       hb.common_header->log_pos &&  mi->get_master_log_name() != NULL)
    {

      DBUG_ASSERT(memcmp(const_cast<char*>(mi->get_master_log_name()),
                         hb.get_log_ident(), hb.get_ident_len()) == 0);

      mi->set_master_log_pos(hb.common_header->log_pos);

      /*
         Put this heartbeat event in the relay log as a Rotate Event.
      */
      inc_pos= 0;
      memcpy(rli->ign_master_log_name_end, mi->get_master_log_name(),
             FN_REFLEN);
      rli->ign_master_log_pos_end = mi->get_master_log_pos();

      if (write_ignored_events_info_to_relay_log(mi->info_thd, mi))
        goto end;
    }

    /* 
       compare local and event's versions of log_file, log_pos.
       
       Heartbeat is sent only after an event corresponding to the corrdinates
       the heartbeat carries.
       Slave can not have a difference in coordinates except in the only
       special case when mi->get_master_log_name(), mi->get_master_log_pos() have never
       been updated by Rotate event i.e when slave does not have any history
       with the master (and thereafter mi->get_master_log_pos() is NULL).

       TODO: handling `when' for SHOW SLAVE STATUS' snds behind
    */
    if (memcmp(const_cast<char *>(mi->get_master_log_name()),
               hb.get_log_ident(), hb.get_ident_len())
        || (mi->get_master_log_pos() > hb.common_header->log_pos))
    {
      /* missed events of heartbeat from the past */
      char errbuf[1024];
      char llbuf[22];
      sprintf(errbuf, "heartbeat is not compatible with local info; "
              "the event's data: log_file_name %-.512s log_pos %s",
              hb.get_log_ident(), llstr(hb.common_header->log_pos, llbuf));
      mi->report(ERROR_LEVEL, ER_SLAVE_HEARTBEAT_FAILURE,
                 ER(ER_SLAVE_HEARTBEAT_FAILURE), errbuf);
      goto err;
    }
    goto end;
  }
  break;

  case binary_log::PREVIOUS_GTIDS_LOG_EVENT:
  {
    /*
      This event does not have any meaning for the slave and
      was just sent to show the slave the master is making
      progress and avoid possible deadlocks.
      So at this point, the event is replaced by a rotate
      event what will make the slave to update what it knows
      about the master's coordinates.
    */
    inc_pos= 0;
    mi->set_master_log_pos(mi->get_master_log_pos() + event_len);
    memcpy(rli->ign_master_log_name_end, mi->get_master_log_name(), FN_REFLEN);
    rli->ign_master_log_pos_end= mi->get_master_log_pos();

    if (write_ignored_events_info_to_relay_log(mi->info_thd, mi))
      goto err;

    goto end;
  }
  break;

  case binary_log::GTID_LOG_EVENT:
  {
    global_sid_lock->rdlock();
    /*
      This can happen if the master uses GTID_MODE=OFF_PERMISSIVE, and
      sends GTID events to the slave. A possible scenario is that user
      does not follow the upgrade procedure for GTIDs, and creates a
      topology like A->B->C, where A uses GTID_MODE=ON_PERMISSIVE, B
      uses GTID_MODE=OFF_PERMISSIVE, and C uses GTID_MODE=OFF.  Each
      connection is allowed, but the master A will generate GTID
      transactions which will be sent through B to C.  Then C will hit
      this error.
    */
    if (get_gtid_mode(GTID_MODE_LOCK_SID) == GTID_MODE_OFF)
    {
      global_sid_lock->unlock();
      mi->report(ERROR_LEVEL, ER_CANT_REPLICATE_GTID_WITH_GTID_MODE_OFF,
                 ER(ER_CANT_REPLICATE_GTID_WITH_GTID_MODE_OFF),
                 mi->get_master_log_name(), mi->get_master_log_pos());
      goto err;
    }
    Gtid_log_event gtid_ev(buf,
                           checksum_alg != binary_log::BINLOG_CHECKSUM_ALG_OFF ?
                           event_len - BINLOG_CHECKSUM_LEN : event_len,
                           mi->get_mi_description_event());
    gtid.sidno= gtid_ev.get_sidno(false);
    global_sid_lock->unlock();
    if (gtid.sidno < 0)
      goto err;
    gtid.gno= gtid_ev.get_gno();
    inc_pos= event_len;
  }
  break;

  case binary_log::ANONYMOUS_GTID_LOG_EVENT:
    /*
      This cannot normally happen, because the master has a check that
      prevents it from sending anonymous events when auto_position is
      enabled.  However, the master could be something else than
      mysqld, which could contain bugs that we have no control over.
      So we need this check on the slave to be sure that whoever is on
      the other side of the protocol does not break the protocol.
    */
    if (mi->is_auto_position())
    {
      mi->report(ERROR_LEVEL, ER_CANT_REPLICATE_ANONYMOUS_WITH_AUTO_POSITION,
                 ER(ER_CANT_REPLICATE_ANONYMOUS_WITH_AUTO_POSITION),
                 mi->get_master_log_name(), mi->get_master_log_pos());
      goto err;
    }
    /*
      This can happen if the master uses GTID_MODE=ON_PERMISSIVE, and
      sends an anonymous event to the slave. A possible scenario is
      that user does not follow the upgrade procedure for GTIDs, and
      creates a topology like A->B->C, where A uses
      GTID_MODE=OFF_PERMISSIVE, B uses GTID_MODE=ON_PERMISSIVE, and C
      uses GTID_MODE=ON.  Each connection is allowed, but the master A
      will generate anonymous transactions which will be sent through
      B to C.  Then C will hit this error.
    */
    else if (get_gtid_mode(GTID_MODE_LOCK_NONE) == GTID_MODE_ON)
    {
      mi->report(ERROR_LEVEL, ER_CANT_REPLICATE_ANONYMOUS_WITH_GTID_MODE_ON,
                 ER(ER_CANT_REPLICATE_ANONYMOUS_WITH_GTID_MODE_ON),
                 mi->get_master_log_name(), mi->get_master_log_pos());
      goto err;
    }
    /* fall through */

  default:
    inc_pos= event_len;
  break;
  }

  /*
    Simulate an unknown ignorable log event by rewriting the write_rows log
    event and previous_gtids log event before writing them in relay log.
  */
  DBUG_EXECUTE_IF("simulate_unknown_ignorable_log_event",
    if (event_type == binary_log::WRITE_ROWS_EVENT ||
        event_type == binary_log::PREVIOUS_GTIDS_LOG_EVENT)
    {
      char *event_buf= const_cast<char*>(buf);
      /* Overwrite the log event type with an unknown type. */
      event_buf[EVENT_TYPE_OFFSET]= binary_log::ENUM_END_EVENT + 1;
      /* Set LOG_EVENT_IGNORABLE_F for the log event. */
      int2store(event_buf + FLAGS_OFFSET,
                uint2korr(event_buf + FLAGS_OFFSET) | LOG_EVENT_IGNORABLE_F);
    }
  );

  /*
     If this event is originating from this server, don't queue it.
     We don't check this for 3.23 events because it's simpler like this; 3.23
     will be filtered anyway by the SQL slave thread which also tests the
     server id (we must also keep this test in the SQL thread, in case somebody
     upgrades a 4.0 slave which has a not-filtered relay log).

     ANY event coming from ourselves can be ignored: it is obvious for queries;
     for STOP_EVENT/ROTATE_EVENT/START_EVENT: these cannot come from ourselves
     (--log-slave-updates would not log that) unless this slave is also its
     direct master (an unsupported, useless setup!).
  */

  mysql_mutex_lock(log_lock);
  DBUG_ASSERT(lock_count == 1);
  lock_count= 2;

  s_id= uint4korr(buf + SERVER_ID_OFFSET);

  /*
    If server_id_bits option is set we need to mask out irrelevant bits
    when checking server_id, but we still put the full unmasked server_id
    into the Relay log so that it can be accessed when applying the event
  */
  s_id&= opt_server_id_mask;

  if ((s_id == ::server_id && !mi->rli->replicate_same_server_id) ||
      /*
        the following conjunction deals with IGNORE_SERVER_IDS, if set
        If the master is on the ignore list, execution of
        format description log events and rotate events is necessary.
      */
      (mi->ignore_server_ids->dynamic_ids.size() > 0 &&
       mi->shall_ignore_server_id(s_id) &&
       /* everything is filtered out from non-master */
       (s_id != mi->master_id ||
        /* for the master meta information is necessary */
        (event_type != binary_log::FORMAT_DESCRIPTION_EVENT &&
         event_type != binary_log::ROTATE_EVENT))))
  {
    /*
      Do not write it to the relay log.
      a) We still want to increment mi->get_master_log_pos(), so that we won't
      re-read this event from the master if the slave IO thread is now
      stopped/restarted (more efficient if the events we are ignoring are big
      LOAD DATA INFILE).
      b) We want to record that we are skipping events, for the information of
      the slave SQL thread, otherwise that thread may let
      rli->group_relay_log_pos stay too small if the last binlog's event is
      ignored.
      But events which were generated by this slave and which do not exist in
      the master's binlog (i.e. Format_desc, Rotate & Stop) should not increment
      mi->get_master_log_pos().
      If the event is originated remotely and is being filtered out by
      IGNORE_SERVER_IDS it increments mi->get_master_log_pos()
      as well as rli->group_relay_log_pos.
    */
    if (!(s_id == ::server_id && !mi->rli->replicate_same_server_id) ||
        (event_type != binary_log::FORMAT_DESCRIPTION_EVENT &&
         event_type != binary_log::ROTATE_EVENT &&
         event_type != binary_log::STOP_EVENT))
    {
      mi->set_master_log_pos(mi->get_master_log_pos() + inc_pos);
      memcpy(rli->ign_master_log_name_end, mi->get_master_log_name(), FN_REFLEN);
      DBUG_ASSERT(rli->ign_master_log_name_end[0]);
      rli->ign_master_log_pos_end= mi->get_master_log_pos();
    }
    rli->relay_log.signal_update(); // the slave SQL thread needs to re-check
    DBUG_PRINT("info", ("master_log_pos: %lu, event originating from %u server, ignored",
                        (ulong) mi->get_master_log_pos(), uint4korr(buf + SERVER_ID_OFFSET)));
  }
  else
  {
    bool is_error= false;
    /* write the event to the relay log */
    if (likely(rli->relay_log.append_buffer(buf, event_len, mi) == 0))
    {
      mi->set_master_log_pos(mi->get_master_log_pos() + inc_pos);
      DBUG_PRINT("info", ("master_log_pos: %lu", (ulong) mi->get_master_log_pos()));
      rli->relay_log.harvest_bytes_written(&rli->log_space_total);

      /*
        If this event is GTID_LOG_EVENT we store its GTID to add to the
        Retrieved_Gtid_Set later, when the last event of the transaction be
        queued.
      */
      if (event_type == binary_log::GTID_LOG_EVENT)
      {
        mi->set_last_gtid_queued(gtid);
      }

      /*
        If we are starting an anonymous transaction, we have to discard
        the GTID of the partial transaction that was not finished (if
        there is one).
        */
      if (event_type == binary_log::ANONYMOUS_GTID_LOG_EVENT)
      {
#ifndef DBUG_OFF
        if (!mi->get_last_gtid_queued()->is_empty())
        {
          DBUG_PRINT("info", ("Discarding Gtid(%d, %lld) as the transaction "
                              "wasn't complete and we found an "
                              "ANONYMOUS_GTID_LOG_EVENT.",
                              mi->get_last_gtid_queued()->sidno,
                              mi->get_last_gtid_queued()->gno));
        }
#endif
        mi->clear_last_gtid_queued();
      }
    }
    else
      is_error= true;
    rli->ign_master_log_name_end[0]= 0; // last event is not ignored
    if (save_buf != NULL)
      buf= save_buf;
    if (is_error)
    {
      mi->report(ERROR_LEVEL, ER_SLAVE_RELAY_LOG_WRITE_FAILURE,
                 ER(ER_SLAVE_RELAY_LOG_WRITE_FAILURE),
                 "could not queue event from master");
      goto err;
    }
  }
  goto end;

err:
  error= true;

end:
  if (lock_count >= 1)
    mysql_mutex_unlock(&mi->data_lock);
  if (lock_count >= 2)
    mysql_mutex_unlock(log_lock);
  DBUG_PRINT("info", ("error: %d", error));
  DBUG_RETURN(error);
}

/**
  Hook to detach the active VIO before closing a connection handle.

  The client API might close the connection (and associated data)
  in case it encounters a unrecoverable (network) error. This hook
  is called from the client code before the VIO handle is deleted
  allows the thread to detach the active vio so it does not point
  to freed memory.

  Other calls to THD::clear_active_vio throughout this module are
  redundant due to the hook but are left in place for illustrative
  purposes.
*/

extern "C" void slave_io_thread_detach_vio()
{
  THD *thd= current_thd;
  if (thd && thd->slave_thread)
    thd->clear_active_vio();
}


/*
  Try to connect until successful or slave killed

  SYNPOSIS
    safe_connect()
    thd                 Thread handler for slave
    mysql               MySQL connection handle
    mi                  Replication handle

  RETURN
    0   ok
    #   Error
*/

static int safe_connect(THD* thd, MYSQL* mysql, Master_info* mi)
{
  DBUG_ENTER("safe_connect");

  DBUG_RETURN(connect_to_master(thd, mysql, mi, 0, 0));
}


/*
  SYNPOSIS
    connect_to_master()

  IMPLEMENTATION
    Try to connect until successful or slave killed or we have retried
    mi->retry_count times
*/

static int connect_to_master(THD* thd, MYSQL* mysql, Master_info* mi,
                             bool reconnect, bool suppress_warnings)
{
  int slave_was_killed= 0;
  int last_errno= -2;                           // impossible error
  ulong err_count=0;
  char llbuff[22];
  char password[MAX_PASSWORD_LENGTH + 1];
  size_t password_size= sizeof(password);
  DBUG_ENTER("connect_to_master");
  set_slave_max_allowed_packet(thd, mysql);
#ifndef DBUG_OFF
  mi->events_until_exit = disconnect_slave_event_count;
#endif
  ulong client_flag= CLIENT_REMEMBER_OPTIONS;
  if (opt_slave_compressed_protocol)
    client_flag|= CLIENT_COMPRESS;              /* We will use compression */

  mysql_options(mysql, MYSQL_OPT_CONNECT_TIMEOUT, (char *) &slave_net_timeout);
  mysql_options(mysql, MYSQL_OPT_READ_TIMEOUT, (char *) &slave_net_timeout);

  if (mi->bind_addr[0])
  {
    DBUG_PRINT("info",("bind_addr: %s", mi->bind_addr));
    mysql_options(mysql, MYSQL_OPT_BIND, mi->bind_addr);
  }

#ifdef HAVE_OPENSSL
  /* By default the channel is not configured to use SSL */
  enum mysql_ssl_mode ssl_mode= SSL_MODE_DISABLED;
  if (mi->ssl)
  {
    /* The channel is configured to use SSL */
    mysql_ssl_set(mysql,
                  mi->ssl_key[0]?mi->ssl_key:0,
                  mi->ssl_cert[0]?mi->ssl_cert:0,
                  mi->ssl_ca[0]?mi->ssl_ca:0,
                  mi->ssl_capath[0]?mi->ssl_capath:0,
                  mi->ssl_cipher[0]?mi->ssl_cipher:0);
#ifdef HAVE_YASSL
    mi->ssl_crl[0]= '\0';
    mi->ssl_crlpath[0]= '\0';
#endif
    mysql_options(mysql, MYSQL_OPT_SSL_CRL,
                  mi->ssl_crl[0] ? mi->ssl_crl : 0);
    mysql_options(mysql, MYSQL_OPT_TLS_VERSION,
                  mi->tls_version[0] ? mi->tls_version : 0);
    mysql_options(mysql, MYSQL_OPT_SSL_CRLPATH,
                  mi->ssl_crlpath[0] ? mi->ssl_crlpath : 0);
    if (mi->ssl_verify_server_cert)
      ssl_mode= SSL_MODE_VERIFY_IDENTITY;
    else if (mi->ssl_ca[0] || mi->ssl_capath[0])
      ssl_mode= SSL_MODE_VERIFY_CA;
    else
      ssl_mode= SSL_MODE_REQUIRED;
  }
  mysql_options(mysql, MYSQL_OPT_SSL_MODE, &ssl_mode);
#endif

  /*
    If server's default charset is not supported (like utf16, utf32) as client
    charset, then set client charset to 'latin1' (default client charset).
  */
  if (is_supported_parser_charset(default_charset_info))
    mysql_options(mysql, MYSQL_SET_CHARSET_NAME, default_charset_info->csname);
  else
  {
    sql_print_information("'%s' can not be used as client character set. "
                          "'%s' will be used as default client character set "
                          "while connecting to master.",
                          default_charset_info->csname,
                          default_client_charset_info->csname);
    mysql_options(mysql, MYSQL_SET_CHARSET_NAME,
                  default_client_charset_info->csname);
  }


  /* This one is not strictly needed but we have it here for completeness */
  mysql_options(mysql, MYSQL_SET_CHARSET_DIR, (char *) charsets_dir);

  if (mi->is_start_plugin_auth_configured())
  {
    DBUG_PRINT("info", ("Slaving is using MYSQL_DEFAULT_AUTH %s",
                        mi->get_start_plugin_auth()));
    mysql_options(mysql, MYSQL_DEFAULT_AUTH, mi->get_start_plugin_auth());
  }
  
  if (mi->is_start_plugin_dir_configured())
  {
    DBUG_PRINT("info", ("Slaving is using MYSQL_PLUGIN_DIR %s",
                        mi->get_start_plugin_dir()));
    mysql_options(mysql, MYSQL_PLUGIN_DIR, mi->get_start_plugin_dir());
  }
  /* Set MYSQL_PLUGIN_DIR in case master asks for an external authentication plugin */
  else if (opt_plugin_dir_ptr && *opt_plugin_dir_ptr)
    mysql_options(mysql, MYSQL_PLUGIN_DIR, opt_plugin_dir_ptr);
  
  if (!mi->is_start_user_configured())
    sql_print_warning("%s", ER(ER_INSECURE_CHANGE_MASTER));

  if (mi->get_password(password, &password_size))
  {
    mi->report(ERROR_LEVEL, ER_SLAVE_FATAL_ERROR,
               ER(ER_SLAVE_FATAL_ERROR),
               "Unable to configure password when attempting to "
               "connect to the master server. Connection attempt "
               "terminated.");
    DBUG_RETURN(1);
  }

  const char* user= mi->get_user();
  if (user == NULL || user[0] == 0)
  {
    mi->report(ERROR_LEVEL, ER_SLAVE_FATAL_ERROR,
               ER(ER_SLAVE_FATAL_ERROR),
               "Invalid (empty) username when attempting to "
               "connect to the master server. Connection attempt "
               "terminated.");
    DBUG_RETURN(1);
  }

  mysql_options4(mysql, MYSQL_OPT_CONNECT_ATTR_ADD,
                "program_name", "mysqld");
  mysql_options4(mysql, MYSQL_OPT_CONNECT_ATTR_ADD,
                "_client_role", "binary_log_listener");
  mysql_options4(mysql, MYSQL_OPT_CONNECT_ATTR_ADD,
                "_client_replication_channel_name", mi->get_channel());

  while (!(slave_was_killed = io_slave_killed(thd,mi))
         && (reconnect ? mysql_reconnect(mysql) != 0 :
             mysql_real_connect(mysql, mi->host, user,
                                password, 0, mi->port, 0, client_flag) == 0))
  {
    /*
       SHOW SLAVE STATUS will display the number of retries which
       would be real retry counts instead of mi->retry_count for
       each connection attempt by 'Last_IO_Error' entry.
    */
    last_errno=mysql_errno(mysql);
    suppress_warnings= 0;
    mi->report(ERROR_LEVEL, last_errno,
               "error %s to master '%s@%s:%d'"
               " - retry-time: %d  retries: %lu",
               (reconnect ? "reconnecting" : "connecting"),
               mi->get_user(), mi->host, mi->port,
               mi->connect_retry, err_count + 1);
    /*
      By default we try forever. The reason is that failure will trigger
      master election, so if the user did not set mi->retry_count we
      do not want to have election triggered on the first failure to
      connect
    */
    if (++err_count == mi->retry_count)
    {
      slave_was_killed=1;
      break;
    }
    slave_sleep(thd, mi->connect_retry, io_slave_killed, mi);
  }

  if (!slave_was_killed)
  {
    mi->clear_error(); // clear possible left over reconnect error
    if (reconnect)
    {
      if (!suppress_warnings)
        sql_print_information("Slave%s: connected to master '%s@%s:%d',"
                              "replication resumed in log '%s' at position %s",
                              mi->get_for_channel_str(), mi->get_user(),
                              mi->host, mi->port,
                              mi->get_io_rpl_log_name(),
                              llstr(mi->get_master_log_pos(),llbuff));
    }
    else
    {
      query_logger.general_log_print(thd, COM_CONNECT_OUT, "%s@%s:%d",
                                     mi->get_user(), mi->host, mi->port);
    }

    thd->set_active_vio(mysql->net.vio);
  }
  mysql->reconnect= 1;
  DBUG_PRINT("exit",("slave_was_killed: %d", slave_was_killed));
  DBUG_RETURN(slave_was_killed);
}


/*
  safe_reconnect()

  IMPLEMENTATION
    Try to connect until successful or slave killed or we have retried
    mi->retry_count times
*/

static int safe_reconnect(THD* thd, MYSQL* mysql, Master_info* mi,
                          bool suppress_warnings)
{
  DBUG_ENTER("safe_reconnect");
  DBUG_RETURN(connect_to_master(thd, mysql, mi, 1, suppress_warnings));
}


/*
  Called when we notice that the current "hot" log got rotated under our feet.
*/

static IO_CACHE *reopen_relay_log(Relay_log_info *rli, const char **errmsg)
{
  DBUG_ENTER("reopen_relay_log");
  DBUG_ASSERT(rli->cur_log != &rli->cache_buf);
  DBUG_ASSERT(rli->cur_log_fd == -1);

  IO_CACHE *cur_log = rli->cur_log=&rli->cache_buf;
  if ((rli->cur_log_fd=open_binlog_file(cur_log,rli->get_event_relay_log_name(),
                                        errmsg)) <0)
    DBUG_RETURN(0);
  /*
    We want to start exactly where we was before:
    relay_log_pos       Current log pos
    pending             Number of bytes already processed from the event
  */
  rli->set_event_relay_log_pos(max<ulonglong>(rli->get_event_relay_log_pos(),
                                              BIN_LOG_HEADER_SIZE));
  my_b_seek(cur_log,rli->get_event_relay_log_pos());
  DBUG_RETURN(cur_log);
}


/**
  Reads next event from the relay log.  Should be called from the
  slave SQL thread.

  @param rli Relay_log_info structure for the slave SQL thread.

  @return The event read, or NULL on error.  If an error occurs, the
  error is reported through the sql_print_information() or
  sql_print_error() functions.
*/
static Log_event* next_event(Relay_log_info* rli)
{
  Log_event* ev;
  IO_CACHE* cur_log = rli->cur_log;
  mysql_mutex_t *log_lock = rli->relay_log.get_log_lock();
  const char* errmsg=0;
  THD* thd = rli->info_thd;
  DBUG_ENTER("next_event");

  DBUG_ASSERT(thd != 0);

#ifndef DBUG_OFF
  if (abort_slave_event_count && !rli->events_until_exit--)
    DBUG_RETURN(0);
#endif

  /*
    For most operations we need to protect rli members with data_lock,
    so we assume calling function acquired this mutex for us and we will
    hold it for the most of the loop below However, we will release it
    whenever it is worth the hassle,  and in the cases when we go into a
    mysql_cond_wait() with the non-data_lock mutex
  */
  mysql_mutex_assert_owner(&rli->data_lock);

  while (!sql_slave_killed(thd,rli))
  {
    /*
      We can have two kinds of log reading:
      hot_log:
        rli->cur_log points at the IO_CACHE of relay_log, which
        is actively being updated by the I/O thread. We need to be careful
        in this case and make sure that we are not looking at a stale log that
        has already been rotated. If it has been, we reopen the log.

      The other case is much simpler:
        We just have a read only log that nobody else will be updating.
    */
    bool hot_log;
    if ((hot_log = (cur_log != &rli->cache_buf)) ||
        DBUG_EVALUATE_IF("force_sql_thread_error", 1, 0))
    {
      DBUG_ASSERT(rli->cur_log_fd == -1); // foreign descriptor
      mysql_mutex_lock(log_lock);

      /*
        Reading xxx_file_id is safe because the log will only
        be rotated when we hold relay_log.LOCK_log
      */
      if (rli->relay_log.get_open_count() != rli->cur_log_old_open_count &&
          DBUG_EVALUATE_IF("force_sql_thread_error", 0, 1))
      {
        // The master has switched to a new log file; Reopen the old log file
        cur_log=reopen_relay_log(rli, &errmsg);
        mysql_mutex_unlock(log_lock);
        if (!cur_log)                           // No more log files
          goto err;
        hot_log=0;                              // Using old binary log
      }
    }
    /* 
      As there is no guarantee that the relay is open (for example, an I/O
      error during a write by the slave I/O thread may have closed it), we
      have to test it.
    */
    if (!my_b_inited(cur_log) ||
        DBUG_EVALUATE_IF("force_sql_thread_error", 1, 0))
    {
      if (hot_log)
        mysql_mutex_unlock(log_lock);
      goto err;
    }
#ifndef DBUG_OFF
    {
      DBUG_PRINT("info", ("assertion skip %lu file pos %lu event relay log pos %lu file %s\n",
        (ulong) rli->slave_skip_counter, (ulong) my_b_tell(cur_log),
        (ulong) rli->get_event_relay_log_pos(),
        rli->get_event_relay_log_name()));

      /* This is an assertion which sometimes fails, let's try to track it */
      char llbuf1[22], llbuf2[22];
      DBUG_PRINT("info", ("my_b_tell(cur_log)=%s rli->event_relay_log_pos=%s",
                          llstr(my_b_tell(cur_log),llbuf1),
                          llstr(rli->get_event_relay_log_pos(),llbuf2)));

      DBUG_ASSERT(my_b_tell(cur_log) >= BIN_LOG_HEADER_SIZE);
      DBUG_ASSERT(my_b_tell(cur_log) == rli->get_event_relay_log_pos() || rli->is_parallel_exec());

      DBUG_PRINT("info", ("next_event group master %s %lu group relay %s %lu event %s %lu\n",
        rli->get_group_master_log_name(),
        (ulong) rli->get_group_master_log_pos(),
        rli->get_group_relay_log_name(),
        (ulong) rli->get_group_relay_log_pos(),
        rli->get_event_relay_log_name(),
        (ulong) rli->get_event_relay_log_pos()));
    }
#endif
    rli->set_event_start_pos(my_b_tell(cur_log));
    /*
      Relay log is always in new format - if the master is 3.23, the
      I/O thread will convert the format for us.
      A problem: the description event may be in a previous relay log. So if
      the slave has been shutdown meanwhile, we would have to look in old relay
      logs, which may even have been deleted. So we need to write this
      description event at the beginning of the relay log.
      When the relay log is created when the I/O thread starts, easy: the
      master will send the description event and we will queue it.
      But if the relay log is created by new_file(): then the solution is:
      MYSQL_BIN_LOG::open() will write the buffered description event.
    */
    if ((ev= Log_event::read_log_event(cur_log, 0,
                                       rli->get_rli_description_event(),
                                       opt_slave_sql_verify_checksum)))
    {
      DBUG_ASSERT(thd==rli->info_thd);
      /*
        read it while we have a lock, to avoid a mutex lock in
        inc_event_relay_log_pos()
      */
      rli->set_future_event_relay_log_pos(my_b_tell(cur_log));
      ev->future_event_relay_log_pos= rli->get_future_event_relay_log_pos();

      if (hot_log)
        mysql_mutex_unlock(log_lock);
      /*
         MTS checkpoint in the successful read branch.
         The following block makes sure that
         a. GAQ the job assignment control resource is not run out of space, and
         b. Last executed transaction coordinates are advanced whenever
            there's been progress by Workers.
         Notice, MTS logical clock scheduler does not introduce any
         own specfics even though internally it may need to learn about
         the done status of a job.
      */
      bool force= (rli->checkpoint_seqno > (rli->checkpoint_group - 1));
      if (rli->is_parallel_exec() && (opt_mts_checkpoint_period != 0 || force))
      {
        ulonglong period= static_cast<ulonglong>(opt_mts_checkpoint_period * 1000000ULL);
        mysql_mutex_unlock(&rli->data_lock);
        /*
          At this point the coordinator has is delegating jobs to workers and
          the checkpoint routine must be periodically invoked.
        */
        (void) mts_checkpoint_routine(rli, period, force, true/*need_data_lock=true*/); // TODO: ALFRANIO ERROR
        DBUG_ASSERT(!force ||
                    (force && (rli->checkpoint_seqno <= (rli->checkpoint_group - 1))) ||
                    sql_slave_killed(thd, rli));
        mysql_mutex_lock(&rli->data_lock);
      }
      DBUG_RETURN(ev);
    }
    DBUG_ASSERT(thd==rli->info_thd);
    if (opt_reckless_slave)                     // For mysql-test
      cur_log->error = 0;
    if (cur_log->error < 0)
    {
      errmsg = "slave SQL thread aborted because of I/O error";
      if (rli->mts_group_status == Relay_log_info::MTS_IN_GROUP)
        /*
          MTS group status is set to MTS_KILLED_GROUP, whenever a read event
          error happens and there was already a non-terminal event scheduled.
        */
        rli->mts_group_status= Relay_log_info::MTS_KILLED_GROUP;
      if (hot_log)
        mysql_mutex_unlock(log_lock);
      goto err;
    }
    if (!cur_log->error) /* EOF */
    {
      /*
        On a hot log, EOF means that there are no more updates to
        process and we must block until I/O thread adds some and
        signals us to continue
      */
      if (hot_log)
      {
        /*
          We say in Seconds_Behind_Master that we have "caught up". Note that
          for example if network link is broken but I/O slave thread hasn't
          noticed it (slave_net_timeout not elapsed), then we'll say "caught
          up" whereas we're not really caught up. Fixing that would require
          internally cutting timeout in smaller pieces in network read, no
          thanks. Another example: SQL has caught up on I/O, now I/O has read
          a new event and is queuing it; the false "0" will exist until SQL
          finishes executing the new event; it will be look abnormal only if
          the events have old timestamps (then you get "many", 0, "many").

          Transient phases like this can be fixed with implemeting
          Heartbeat event which provides the slave the status of the
          master at time the master does not have any new update to send.
          Seconds_Behind_Master would be zero only when master has no
          more updates in binlog for slave. The heartbeat can be sent
          in a (small) fraction of slave_net_timeout. Until it's done
          rli->last_master_timestamp is temporarely (for time of
          waiting for the following event) reset whenever EOF is
          reached.
        */

        /* shows zero while it is sleeping (and until the next event
           is about to be executed).  Note, in MTS case
           Seconds_Behind_Master resetting follows slightly different
           schema where reaching EOF is not enough.  The status
           parameter is updated per some number of processed group of
           events. The number can't be greater than
           @@global.slave_checkpoint_group and anyway SBM updating
           rate does not exceed @@global.slave_checkpoint_period.
           Notice that SBM is set to a new value after processing the
           terminal event (e.g Commit) of a group.  Coordinator resets
           SBM when notices no more groups left neither to read from
           Relay-log nor to process by Workers.
        */
        if (!rli->is_parallel_exec())
          rli->last_master_timestamp= 0;

        DBUG_ASSERT(rli->relay_log.get_open_count() ==
                    rli->cur_log_old_open_count);

        if (rli->ign_master_log_name_end[0])
        {
          /* We generate and return a Rotate, to make our positions advance */
          DBUG_PRINT("info",("seeing an ignored end segment"));
          ev= new Rotate_log_event(rli->ign_master_log_name_end,
                                   0, rli->ign_master_log_pos_end,
                                   Rotate_log_event::DUP_NAME);
          rli->ign_master_log_name_end[0]= 0;
          mysql_mutex_unlock(log_lock);
          if (unlikely(!ev))
          {
            errmsg= "Slave SQL thread failed to create a Rotate event "
              "(out of memory?), SHOW SLAVE STATUS may be inaccurate";
            goto err;
          }
          ev->server_id= 0; // don't be ignored by slave SQL thread
          DBUG_RETURN(ev);
        }

        /*
          We can, and should release data_lock while we are waiting for
          update. If we do not, show slave status will block
        */
        mysql_mutex_unlock(&rli->data_lock);

        /*
          Possible deadlock :
          - the I/O thread has reached log_space_limit
          - the SQL thread has read all relay logs, but cannot purge for some
          reason:
            * it has already purged all logs except the current one
            * there are other logs than the current one but they're involved in
            a transaction that finishes in the current one (or is not finished)
          Solution :
          Wake up the possibly waiting I/O thread, and set a boolean asking
          the I/O thread to temporarily ignore the log_space_limit
          constraint, because we do not want the I/O thread to block because of
          space (it's ok if it blocks for any other reason (e.g. because the
          master does not send anything). Then the I/O thread stops waiting
          and reads one more event and starts honoring log_space_limit again.

          If the SQL thread needs more events to be able to rotate the log (it
          might need to finish the current group first), then it can ask for one
          more at a time. Thus we don't outgrow the relay log indefinitely,
          but rather in a controlled manner, until the next rotate.

          When the SQL thread starts it sets ignore_log_space_limit to false. 
          We should also reset ignore_log_space_limit to 0 when the user does 
          RESET SLAVE, but in fact, no need as RESET SLAVE requires that the slave
          be stopped, and the SQL thread sets ignore_log_space_limit to 0 when
          it stops.
        */
        mysql_mutex_lock(&rli->log_space_lock);

        /* 
          If we have reached the limit of the relay space and we
          are going to sleep, waiting for more events:

          1. If outside a group, SQL thread asks the IO thread 
             to force a rotation so that the SQL thread purges 
             logs next time it processes an event (thus space is
             freed).

          2. If in a group, SQL thread asks the IO thread to 
             ignore the limit and queues yet one more event 
             so that the SQL thread finishes the group and 
             is are able to rotate and purge sometime soon.
         */
        if (rli->log_space_limit && 
            rli->log_space_limit < rli->log_space_total)
        {
          /* force rotation if not in an unfinished group */
          if (!rli->is_parallel_exec())
          {
            rli->sql_force_rotate_relay= !rli->is_in_group();
          }
          else
          {
            rli->sql_force_rotate_relay=
              (rli->mts_group_status != Relay_log_info::MTS_IN_GROUP);
          }
          /* ask for one more event */
          rli->ignore_log_space_limit= true;
        }

        /*
          If the I/O thread is blocked, unblock it.  Ok to broadcast
          after unlock, because the mutex is only destroyed in
          ~Relay_log_info(), i.e. when rli is destroyed, and rli will
          not be destroyed before we exit the present function.
        */
        mysql_mutex_unlock(&rli->log_space_lock);
        mysql_cond_broadcast(&rli->log_space_cond);
        // Note that wait_for_update_relay_log unlocks lock_log !

        if (rli->is_parallel_exec() && (opt_mts_checkpoint_period != 0 ||
            DBUG_EVALUATE_IF("check_slave_debug_group", 1, 0)))
        {
          int ret= 0;
          struct timespec waittime;
          ulonglong period= static_cast<ulonglong>(opt_mts_checkpoint_period * 1000000ULL);
          ulong signal_cnt= rli->relay_log.signal_cnt;

          mysql_mutex_unlock(log_lock);
          do
          {
            /*
              At this point the coordinator has no job to delegate to workers.
              However, workers are executing their assigned jobs and as such
              the checkpoint routine must be periodically invoked.
            */
            (void) mts_checkpoint_routine(rli, period, false, true/*need_data_lock=true*/); // TODO: ALFRANIO ERROR
            mysql_mutex_lock(log_lock);
            // More to the empty relay-log all assigned events done so reset it.
            if (rli->gaq->empty())
              rli->last_master_timestamp= 0;

            if (DBUG_EVALUATE_IF("check_slave_debug_group", 1, 0))
              period= 10000000ULL;

            set_timespec_nsec(&waittime, period);
            ret= rli->relay_log.wait_for_update_relay_log(thd, &waittime);
          } while ((ret == ETIMEDOUT || ret == ETIME) /* todo:remove */ &&
                   signal_cnt == rli->relay_log.signal_cnt && !thd->killed);
        }
        else
        {
          rli->relay_log.wait_for_update_relay_log(thd, NULL);
        }
        
        // re-acquire data lock since we released it earlier
        mysql_mutex_lock(&rli->data_lock);
        continue;
      }
      /*
        If the log was not hot, we need to move to the next log in
        sequence. The next log could be hot or cold, we deal with both
        cases separately after doing some common initialization
      */
      end_io_cache(cur_log);
      DBUG_ASSERT(rli->cur_log_fd >= 0);
      mysql_file_close(rli->cur_log_fd, MYF(MY_WME));
      rli->cur_log_fd = -1;

      if (relay_log_purge)
      {
        /*
          purge_first_log will properly set up relay log coordinates in rli.
          If the group's coordinates are equal to the event's coordinates
          (i.e. the relay log was not rotated in the middle of a group),
          we can purge this relay log too.
          We do ulonglong and string comparisons, this may be slow but
          - purging the last relay log is nice (it can save 1GB of disk), so we
          like to detect the case where we can do it, and given this,
          - I see no better detection method
          - purge_first_log is not called that often
        */
        if (rli->relay_log.purge_first_log
            (rli,
             rli->get_group_relay_log_pos() == rli->get_event_relay_log_pos()
             && !strcmp(rli->get_group_relay_log_name(),rli->get_event_relay_log_name())))
        {
          errmsg = "Error purging processed logs";
          goto err;
        }
        DBUG_PRINT("info", ("next_event group master %s %lu  group relay %s %lu event %s %lu\n",
          rli->get_group_master_log_name(),
          (ulong) rli->get_group_master_log_pos(),
          rli->get_group_relay_log_name(),
          (ulong) rli->get_group_relay_log_pos(),
          rli->get_event_relay_log_name(),
          (ulong) rli->get_event_relay_log_pos()));
      }
      else
      {
        /*
          If hot_log is set, then we already have a lock on
          LOCK_log.  If not, we have to get the lock.

          According to Sasha, the only time this code will ever be executed
          is if we are recovering from a bug.
        */
        if (rli->relay_log.find_next_log(&rli->linfo, !hot_log))
        {
          errmsg = "error switching to the next log";
          goto err;
        }
        rli->set_event_relay_log_pos(BIN_LOG_HEADER_SIZE);
        rli->set_event_relay_log_name(rli->linfo.log_file_name);
        /*
          We may update the worker here but this is not extremlly
          necessary. /Alfranio
        */
        rli->flush_info();
      }

      /* Reset the relay-log-change-notified status of  Slave Workers */
      if (rli->is_parallel_exec())
      {
        DBUG_PRINT("info", ("next_event: MTS group relay log changes to %s %lu\n",
                            rli->get_group_relay_log_name(),
                            (ulong) rli->get_group_relay_log_pos()));
        rli->reset_notified_relay_log_change();
      }

      /*
        Now we want to open this next log. To know if it's a hot log (the one
        being written by the I/O thread now) or a cold log, we can use
        is_active(); if it is hot, we use the I/O cache; if it's cold we open
        the file normally. But if is_active() reports that the log is hot, this
        may change between the test and the consequence of the test. So we may
        open the I/O cache whereas the log is now cold, which is nonsense.
        To guard against this, we need to have LOCK_log.
      */

      DBUG_PRINT("info",("hot_log: %d",hot_log));
      if (!hot_log) /* if hot_log, we already have this mutex */
        mysql_mutex_lock(log_lock);
      if (rli->relay_log.is_active(rli->linfo.log_file_name))
      {
#ifdef EXTRA_DEBUG
        sql_print_information("next log '%s' is currently active",
                              rli->linfo.log_file_name);
#endif
        rli->cur_log= cur_log= rli->relay_log.get_log_file();
        rli->cur_log_old_open_count= rli->relay_log.get_open_count();
        DBUG_ASSERT(rli->cur_log_fd == -1);

        /*
           When the SQL thread is [stopped and] (re)started the
           following may happen:

           1. Log was hot at stop time and remains hot at restart

              SQL thread reads again from hot_log (SQL thread was
              reading from the active log when it was stopped and the
              very same log is still active on SQL thread restart).

              In this case, my_b_seek is performed on cur_log, while
              cur_log points to relay_log.get_log_file();

           2. Log was hot at stop time but got cold before restart

              The log was hot when SQL thread stopped, but it is not
              anymore when the SQL thread restarts.

              In this case, the SQL thread reopens the log, using
              cache_buf, ie, cur_log points to &cache_buf, and thence
              its coordinates are reset.

           3. Log was already cold at stop time

              The log was not hot when the SQL thread stopped, and, of
              course, it will not be hot when it restarts.

              In this case, the SQL thread opens the cold log again,
              using cache_buf, ie, cur_log points to &cache_buf, and
              thence its coordinates are reset.

           4. Log was hot at stop time, DBA changes to previous cold
              log and restarts SQL thread

              The log was hot when the SQL thread was stopped, but the
              user changed the coordinates of the SQL thread to
              restart from a previous cold log.

              In this case, at start time, cur_log points to a cold
              log, opened using &cache_buf as cache, and coordinates
              are reset. However, as it moves on to the next logs, it
              will eventually reach the hot log. If the hot log is the
              same at the time the SQL thread was stopped, then
              coordinates were not reset - the cur_log will point to
              relay_log.get_log_file(), and not a freshly opened
              IO_CACHE through cache_buf. For this reason we need to
              deploy a my_b_seek before calling check_binlog_magic at
              this point of the code (see: BUG#55263 for more
              details).
          
          NOTES: 
            - We must keep the LOCK_log to read the 4 first bytes, as
              this is a hot log (same as when we call read_log_event()
              above: for a hot log we take the mutex).

            - Because of scenario #4 above, we need to have a
              my_b_seek here. Otherwise, we might hit the assertion
              inside check_binlog_magic.
        */

        my_b_seek(cur_log, (my_off_t) 0);
        if (check_binlog_magic(cur_log,&errmsg))
        {
          if (!hot_log)
            mysql_mutex_unlock(log_lock);
          goto err;
        }
        if (!hot_log)
          mysql_mutex_unlock(log_lock);
        continue;
      }
      if (!hot_log)
        mysql_mutex_unlock(log_lock);
      /*
        if we get here, the log was not hot, so we will have to open it
        ourselves. We are sure that the log is still not hot now (a log can get
        from hot to cold, but not from cold to hot). No need for LOCK_log.
      */
#ifdef EXTRA_DEBUG
      sql_print_information("next log '%s' is not active",
                            rli->linfo.log_file_name);
#endif
      // open_binlog_file() will check the magic header
      if ((rli->cur_log_fd=open_binlog_file(cur_log,rli->linfo.log_file_name,
                                            &errmsg)) <0)
        goto err;
    }
    else
    {
      /*
        Read failed with a non-EOF error.
        TODO: come up with something better to handle this error
      */
      if (hot_log)
        mysql_mutex_unlock(log_lock);
      sql_print_error("Slave SQL thread%s: I/O error reading "
                      "event(errno: %d  cur_log->error: %d)",
                      rli->get_for_channel_str(), my_errno(),cur_log->error);
      // set read position to the beginning of the event
      my_b_seek(cur_log,rli->get_event_relay_log_pos());
      /* otherwise, we have had a partial read */
      errmsg = "Aborting slave SQL thread because of partial event read";
      break;                                    // To end of function
    }
  }
  if (!errmsg)
  {
    sql_print_information("Error reading relay log event%s: %s",
                          rli->get_for_channel_str(), "slave SQL thread was killed");
    DBUG_RETURN(0);
  }

err:
  if (errmsg)
    sql_print_error("Error reading relay log event%s: %s", rli->get_for_channel_str(), errmsg);
  DBUG_RETURN(0);
}

/*
  Rotate a relay log (this is used only by FLUSH LOGS; the automatic rotation
  because of size is simpler because when we do it we already have all relevant
  locks; here we don't, so this function is mainly taking locks).
  Returns nothing as we cannot catch any error (MYSQL_BIN_LOG::new_file()
  is void).
*/

int rotate_relay_log(Master_info* mi)
{
  DBUG_ENTER("rotate_relay_log");

  mysql_mutex_assert_owner(&mi->data_lock);
  DBUG_EXECUTE_IF("crash_before_rotate_relaylog", DBUG_SUICIDE(););

  Relay_log_info* rli= mi->rli;
  int error= 0;

  /*
     We need to test inited because otherwise, new_file() will attempt to lock
     LOCK_log, which may not be inited (if we're not a slave).
  */
  if (!rli->inited)
  {
    DBUG_PRINT("info", ("rli->inited == 0"));
    goto end;
  }

  /* If the relay log is closed, new_file() will do nothing. */
  error= rli->relay_log.new_file(mi->get_mi_description_event());
  if (error != 0)
    goto end;

  /*
    We harvest now, because otherwise BIN_LOG_HEADER_SIZE will not immediately
    be counted, so imagine a succession of FLUSH LOGS  and assume the slave
    threads are started:
    relay_log_space decreases by the size of the deleted relay log, but does
    not increase, so flush-after-flush we may become negative, which is wrong.
    Even if this will be corrected as soon as a query is replicated on the
    slave (because the I/O thread will then call harvest_bytes_written() which
    will harvest all these BIN_LOG_HEADER_SIZE we forgot), it may give strange
    output in SHOW SLAVE STATUS meanwhile. So we harvest now.
    If the log is closed, then this will just harvest the last writes, probably
    0 as they probably have been harvested.
  */
  rli->relay_log.harvest_bytes_written(&rli->log_space_total);
end:
  DBUG_RETURN(error);
}


/**
  flushes the relay logs of a replication channel.

  @param[in]         mi      Master_info corresponding to the
                             channel.
  @return
    @retval          true     fail
    @retval          false     ok.
*/
bool flush_relay_logs(Master_info *mi)
{
  DBUG_ENTER("flush_relay_logs");
  bool error= false;

  if (mi)
  {
    mysql_mutex_lock(&mi->data_lock);
    if (rotate_relay_log(mi))
      error= true;
    mysql_mutex_unlock(&mi->data_lock);
  }
  DBUG_RETURN(error);
}


/**
   Entry point for FLUSH RELAYLOGS command or to flush relaylogs for
   the FLUSH LOGS command.
   FLUSH LOGS or FLUSH RELAYLOGS needs to flush the relaylogs of all
   the replciaiton channels in multisource replication.
   FLUSH RELAYLOGS FOR CHANNEL flushes only the relaylogs pertaining to
   a channel.

   @param[in]         thd              the client thread carrying the command.

   @return
     @retval           true                fail
     @retval           false              success
*/
bool flush_relay_logs_cmd(THD *thd)
{
  DBUG_ENTER("flush_relay_logs_cmd");
  Master_info *mi= 0;
  LEX *lex= thd->lex;
  bool error =false;

  channel_map.wrlock();

  /*
     lex->mi.channel is NULL, for FLUSH LOGS or when the client thread
     is not present. (See tmp_thd in  the caller).
     When channel is not provided, lex->mi.for_channel is false.
  */
  if (!lex->mi.channel || !lex->mi.for_channel)
  {
    for (mi_map::iterator it= channel_map.begin(); it!= channel_map.end(); it++)
    {
      mi= it->second;

      if ((error = flush_relay_logs(mi)))
        break;
    }
  }
  else
  {

    mi= channel_map.get_mi(lex->mi.channel);

    if (mi)
    {
      /*
        Disallow flush on Group Replication applier channel to avoid
        split transactions among relay log files due to DBA action.
      */
      if (channel_map.is_group_replication_channel_name(lex->mi.channel, true))
      {
        if (thd->system_thread == SYSTEM_THREAD_SLAVE_SQL ||
            thd->system_thread == SYSTEM_THREAD_SLAVE_WORKER)
        {
          /*
            Log warning on SQL or worker threads.
          */
          sql_print_warning(ER(ER_SLAVE_CHANNEL_OPERATION_NOT_ALLOWED),
                            "FLUSH RELAY LOGS", lex->mi.channel);
        }
        else
        {
          /*
            Return error on client sessions.
          */
          error= true;
          my_error(ER_SLAVE_CHANNEL_OPERATION_NOT_ALLOWED,
                   MYF(0), "FLUSH RELAY LOGS", lex->mi.channel);
        }
      }
      else
        error= flush_relay_logs(mi);
    }
    else
    {
      if (thd->system_thread == SYSTEM_THREAD_SLAVE_SQL ||
          thd->system_thread == SYSTEM_THREAD_SLAVE_WORKER)
      {
        /*
          Log warning on SQL or worker threads.
        */
        sql_print_warning(ER(ER_SLAVE_CHANNEL_DOES_NOT_EXIST),
                          lex->mi.channel);
      }
      else
      {
        /*
          Return error on client sessions.
        */
        error= true;
        my_error(ER_SLAVE_CHANNEL_DOES_NOT_EXIST, MYF(0), lex->mi.channel);
      }
    }
  }

  channel_map.unlock();

  DBUG_RETURN(error);
}


/**
   Detects, based on master's version (as found in the relay log), if master
   has a certain bug.
   @param rli Relay_log_info which tells the master's version
   @param bug_id Number of the bug as found in bugs.mysql.com
   @param report bool report error message, default TRUE

   @param pred Predicate function that will be called with @c param to
   check for the bug. If the function return @c true, the bug is present,
   otherwise, it is not.

   @param param  State passed to @c pred function.

   @return TRUE if master has the bug, FALSE if it does not.
*/
bool rpl_master_has_bug(const Relay_log_info *rli, uint bug_id, bool report,
                        bool (*pred)(const void *), const void *param)
{
  struct st_version_range_for_one_bug {
    uint        bug_id;
    const uchar introduced_in[3]; // first version with bug
    const uchar fixed_in[3];      // first version with fix
  };
  static struct st_version_range_for_one_bug versions_for_all_bugs[]=
  {
    {24432, { 5, 0, 24 }, { 5, 0, 38 } },
    {24432, { 5, 1, 12 }, { 5, 1, 17 } },
    {33029, { 5, 0,  0 }, { 5, 0, 58 } },
    {33029, { 5, 1,  0 }, { 5, 1, 12 } },
    {37426, { 5, 1,  0 }, { 5, 1, 26 } },
  };
  const uchar *master_ver=
    rli->get_rli_description_event()->server_version_split;

  DBUG_ASSERT(sizeof(rli->get_rli_description_event()->server_version_split) == 3);

  for (uint i= 0;
       i < sizeof(versions_for_all_bugs)/sizeof(*versions_for_all_bugs);i++)
  {
    const uchar *introduced_in= versions_for_all_bugs[i].introduced_in,
      *fixed_in= versions_for_all_bugs[i].fixed_in;
    if ((versions_for_all_bugs[i].bug_id == bug_id) &&
        (memcmp(introduced_in, master_ver, 3) <= 0) &&
        (memcmp(fixed_in,      master_ver, 3) >  0) &&
        (pred == NULL || (*pred)(param)))
    {
      if (!report)
	return TRUE;
      // a short message for SHOW SLAVE STATUS (message length constraints)
      my_printf_error(ER_UNKNOWN_ERROR, "master may suffer from"
                      " http://bugs.mysql.com/bug.php?id=%u"
                      " so slave stops; check error log on slave"
                      " for more info", MYF(0), bug_id);
      // a verbose message for the error log
      enum loglevel report_level= INFORMATION_LEVEL;
      if (!ignored_error_code(ER_UNKNOWN_ERROR))
      {
        report_level= ERROR_LEVEL;
        current_thd->is_slave_error= 1;
      }
      /* In case of ignored errors report warnings only if log_warnings > 1. */
      else if (log_warnings > 1)
        report_level= WARNING_LEVEL;

      if (report_level != INFORMATION_LEVEL)
        rli->report(report_level, ER_UNKNOWN_ERROR,
                    "According to the master's version ('%s'),"
                    " it is probable that master suffers from this bug:"
                    " http://bugs.mysql.com/bug.php?id=%u"
                    " and thus replicating the current binary log event"
                    " may make the slave's data become different from the"
                    " master's data."
                    " To take no risk, slave refuses to replicate"
                    " this event and stops."
                    " We recommend that all updates be stopped on the"
                    " master and slave, that the data of both be"
                    " manually synchronized,"
                    " that master's binary logs be deleted,"
                    " that master be upgraded to a version at least"
                    " equal to '%d.%d.%d'. Then replication can be"
                    " restarted.",
                    rli->get_rli_description_event()->server_version,
                    bug_id,
                    fixed_in[0], fixed_in[1], fixed_in[2]);
      return TRUE;
    }
  }
  return FALSE;
}

/**
   BUG#33029, For all 5.0 up to 5.0.58 exclusive, and 5.1 up to 5.1.12
   exclusive, if one statement in a SP generated AUTO_INCREMENT value
   by the top statement, all statements after it would be considered
   generated AUTO_INCREMENT value by the top statement, and a
   erroneous INSERT_ID value might be associated with these statement,
   which could cause duplicate entry error and stop the slave.

   Detect buggy master to work around.
 */
bool rpl_master_erroneous_autoinc(THD *thd)
{
  if (thd->rli_slave && thd->rli_slave->info_thd == thd)
  {
    Relay_log_info *c_rli= thd->rli_slave->get_c_rli();

    DBUG_EXECUTE_IF("simulate_bug33029", return TRUE;);
    return rpl_master_has_bug(c_rli, 33029, FALSE, NULL, NULL);
  }
  return FALSE;
}

/**
  a copy of active_mi->rli->slave_skip_counter, for showing in SHOW GLOBAL VARIABLES,
  INFORMATION_SCHEMA.GLOBAL_VARIABLES and @@sql_slave_skip_counter without
  taking all the mutexes needed to access active_mi->rli->slave_skip_counter
  properly.
*/
uint sql_slave_skip_counter;

/**
   Executes a START SLAVE statement.

  @param thd                 Pointer to THD object for the client thread
                             executing the statement.

   @param connection_param   Connection parameters for starting threads

   @param master_param       Master parameters used for starting threads

   @param thread_mask_input  The thread mask that identifies which threads to
                             start. If 0 is passed (start no thread) then this
                             parameter is ignored and all stopped threads are
                             started

   @param mi                 Pointer to Master_info object for the slave's IO
                             thread.

   @param set_mts_settings   If true, the channel uses the server MTS
                             configured settings when starting the applier
                             thread.

   @retval false success
   @retval true error
*/
bool start_slave(THD* thd,
                 LEX_SLAVE_CONNECTION* connection_param,
                 LEX_MASTER_INFO* master_param,
                 int thread_mask_input,
                 Master_info* mi,
                 bool set_mts_settings)
{
  bool is_error= false;
  int thread_mask;

  DBUG_ENTER("start_slave(THD, lex, lex, int, Master_info, bool");

  if (check_access(thd, SUPER_ACL, any_db, NULL, NULL, 0, 0))
    DBUG_RETURN(1);

  mi->channel_wrlock();

  if (connection_param->user ||
      connection_param->password)
  {
#if defined(HAVE_OPENSSL) && !defined(EMBEDDED_LIBRARY)
    if (!thd->get_protocol()->get_ssl())
      push_warning(thd, Sql_condition::SL_NOTE,
                   ER_INSECURE_PLAIN_TEXT,
                   ER(ER_INSECURE_PLAIN_TEXT));
#endif
#if !defined(HAVE_OPENSSL) && !defined(EMBEDDED_LIBRARY)
    push_warning(thd, Sql_condition::SL_NOTE,
                 ER_INSECURE_PLAIN_TEXT,
                 ER(ER_INSECURE_PLAIN_TEXT));
#endif
  }

  lock_slave_threads(mi);  // this allows us to cleanly read slave_running
  // Get a mask of _stopped_ threads
  init_thread_mask(&thread_mask,mi,1 /* inverse */);
  /*
    Below we will start all stopped threads.  But if the user wants to
    start only one thread, do as if the other thread was running (as we
    don't wan't to touch the other thread), so set the bit to 0 for the
    other thread
  */
  if (thread_mask_input)
  {
    thread_mask&= thread_mask_input;
  }
  if (thread_mask) //some threads are stopped, start them
  {
    if (load_mi_and_rli_from_repositories(mi, false, thread_mask))
    {
      is_error= true;
      my_error(ER_MASTER_INFO, MYF(0));
    }
    else if (server_id_supplied && (*mi->host || !(thread_mask & SLAVE_IO)))
    {
      /*
        If we will start IO thread we need to take care of possible
        options provided through the START SLAVE if there is any.
      */
      if (thread_mask & SLAVE_IO)
      {
        if (connection_param->user)
        {
          mi->set_start_user_configured(true);
          mi->set_user(connection_param->user);
        }
        if (connection_param->password)
        {
          mi->set_start_user_configured(true);
          mi->set_password(connection_param->password);
        }
        if (connection_param->plugin_auth)
          mi->set_plugin_auth(connection_param->plugin_auth);
        if (connection_param->plugin_dir)
          mi->set_plugin_dir(connection_param->plugin_dir);
      }

      /*
        If we will start SQL thread we will care about UNTIL options If
        not and they are specified we will ignore them and warn user
        about this fact.
      */
      if (thread_mask & SLAVE_SQL)
      {
        /*
          sql_slave_skip_counter only effects the applier thread which is
          first started. So after sql_slave_skip_counter is copied to
          rli->slave_skip_counter, it is reset to 0.
        */
        mysql_mutex_lock(&LOCK_sql_slave_skip_counter);
        mi->rli->slave_skip_counter= sql_slave_skip_counter;
        sql_slave_skip_counter= 0;
        mysql_mutex_unlock(&LOCK_sql_slave_skip_counter);
        /*
          To cache the MTS system var values and used them in the following
          runtime. The system vars can change meanwhile but having no other
          effects.
          It also allows the per channel definition of this variables.
        */
        if (set_mts_settings)
        {
          mi->rli->opt_slave_parallel_workers= opt_mts_slave_parallel_workers;
          if (mts_parallel_option == MTS_PARALLEL_TYPE_DB_NAME)
            mi->rli->channel_mts_submode = MTS_PARALLEL_TYPE_DB_NAME;
          else
            mi->rli->channel_mts_submode = MTS_PARALLEL_TYPE_LOGICAL_CLOCK;

#ifndef DBUG_OFF
        if (!DBUG_EVALUATE_IF("check_slave_debug_group", 1, 0))
#endif
          mi->rli->checkpoint_group= opt_mts_checkpoint_group;
        }

        mysql_mutex_lock(&mi->rli->data_lock);

        if (master_param->pos)
        {
          if (master_param->relay_log_pos)
          {
            is_error= true;
            my_error(ER_BAD_SLAVE_UNTIL_COND, MYF(0));
          }
          mi->rli->until_condition= Relay_log_info::UNTIL_MASTER_POS;
          mi->rli->until_log_pos= master_param->pos;
          /*
             We don't check thd->lex->mi.log_file_name for NULL here
             since it is checked in sql_yacc.yy
          */
          strmake(mi->rli->until_log_name, master_param->log_file_name,
                  sizeof(mi->rli->until_log_name)-1);
        }
        else if (master_param->relay_log_pos)
        {
          if (master_param->pos)
          {
            is_error= true;
            my_error(ER_BAD_SLAVE_UNTIL_COND, MYF(0));
          }
          mi->rli->until_condition= Relay_log_info::UNTIL_RELAY_POS;
          mi->rli->until_log_pos= master_param->relay_log_pos;
          strmake(mi->rli->until_log_name, master_param->relay_log_name,
                  sizeof(mi->rli->until_log_name)-1);
        }
        else if (master_param->gtid)
        {
          global_sid_lock->wrlock();
          mi->rli->clear_until_condition();
          if (mi->rli->until_sql_gtids.add_gtid_text(master_param->gtid)
              != RETURN_STATUS_OK)
          {
            is_error= true;
            my_error(ER_BAD_SLAVE_UNTIL_COND, MYF(0));
          }
          else
          {
            mi->rli->until_condition=
              LEX_MASTER_INFO::UNTIL_SQL_BEFORE_GTIDS == master_param->gtid_until_condition
              ? Relay_log_info::UNTIL_SQL_BEFORE_GTIDS
              : Relay_log_info::UNTIL_SQL_AFTER_GTIDS;
            if ((mi->rli->until_condition ==
               Relay_log_info::UNTIL_SQL_AFTER_GTIDS) &&
               mi->rli->opt_slave_parallel_workers != 0)
            {
              mi->rli->opt_slave_parallel_workers= 0;
              push_warning_printf(thd, Sql_condition::SL_NOTE,
                                  ER_MTS_FEATURE_IS_NOT_SUPPORTED,
                                  ER(ER_MTS_FEATURE_IS_NOT_SUPPORTED),
                                  "UNTIL condtion",
                                  "Slave is started in the sequential execution mode.");
            }
          }
          global_sid_lock->unlock();
        }
        else if (master_param->until_after_gaps)
        {
            mi->rli->until_condition= Relay_log_info::UNTIL_SQL_AFTER_MTS_GAPS;
            mi->rli->opt_slave_parallel_workers=
              mi->rli->recovery_parallel_workers;
        }
        else if (master_param->view_id)
        {
          mi->rli->until_condition= Relay_log_info::UNTIL_SQL_VIEW_ID;
          mi->rli->until_view_id.clear();
          mi->rli->until_view_id.append(master_param->view_id);
          mi->rli->until_view_id_found= false;
          mi->rli->until_view_id_commit_found= false;
        }
        else
          mi->rli->clear_until_condition();

        if (mi->rli->until_condition == Relay_log_info::UNTIL_MASTER_POS ||
            mi->rli->until_condition == Relay_log_info::UNTIL_RELAY_POS)
        {
          /* Preparing members for effective until condition checking */
          const char *p= fn_ext(mi->rli->until_log_name);
          char *p_end;
          if (*p)
          {
            //p points to '.'
            mi->rli->until_log_name_extension= strtoul(++p,&p_end, 10);
            /*
              p_end points to the first invalid character. If it equals
              to p, no digits were found, error. If it contains '\0' it
              means  conversion went ok.
            */
            if (p_end==p || *p_end)
            {
              is_error= true;
              my_error(ER_BAD_SLAVE_UNTIL_COND, MYF(0));
            }
          }
          else
          {
            is_error= true;
            my_error(ER_BAD_SLAVE_UNTIL_COND, MYF(0));
          }

          /* mark the cached result of the UNTIL comparison as "undefined" */
          mi->rli->until_log_names_cmp_result=
            Relay_log_info::UNTIL_LOG_NAMES_CMP_UNKNOWN;

          /* Issuing warning then started without --skip-slave-start */
          if (!opt_skip_slave_start)
            push_warning(thd, Sql_condition::SL_NOTE,
                         ER_MISSING_SKIP_SLAVE,
                         ER(ER_MISSING_SKIP_SLAVE));
          if (mi->rli->opt_slave_parallel_workers != 0)
          {
            mi->rli->opt_slave_parallel_workers= 0;
            push_warning_printf(thd, Sql_condition::SL_NOTE,
                                ER_MTS_FEATURE_IS_NOT_SUPPORTED,
                                ER(ER_MTS_FEATURE_IS_NOT_SUPPORTED),
                                "UNTIL condtion",
                                "Slave is started in the sequential execution mode.");
          }
        }

        mysql_mutex_unlock(&mi->rli->data_lock);

        if (!is_error)
          is_error= check_slave_sql_config_conflict(mi->rli);
      }
      else if (master_param->pos || master_param->relay_log_pos || master_param->gtid)
        push_warning(thd, Sql_condition::SL_NOTE, ER_UNTIL_COND_IGNORED,
                     ER(ER_UNTIL_COND_IGNORED));

      if (!is_error)
        is_error= start_slave_threads(false/*need_lock_slave=false*/,
                                      true/*wait_for_start=true*/,
                                      mi, thread_mask);
    }
    else
    {
      is_error= true;
      my_error(ER_BAD_SLAVE, MYF(0));
    }
  }
  else
  {
    /* no error if all threads are already started, only a warning */
    push_warning_printf(thd, Sql_condition::SL_NOTE,
                        ER_SLAVE_CHANNEL_WAS_RUNNING,
                        ER(ER_SLAVE_CHANNEL_WAS_RUNNING),
                        mi->get_channel());
  }

  /*
    Clean up start information if there was an attempt to start
    the IO thread to avoid any security issue.
  */
  if (is_error && (thread_mask & SLAVE_IO) == SLAVE_IO)
    mi->reset_start_info();

  unlock_slave_threads(mi);

  mi->channel_unlock();

  DBUG_RETURN(is_error);
}


/**
  Execute a STOP SLAVE statement.

  @param thd              Pointer to THD object for the client thread executing
                          the statement.

  @param mi               Pointer to Master_info object for the slave's IO
                          thread.

  @param net_report       If true, saves the exit status into Diagnostics_area.

  @param for_one_channel  If the method is being invoked only for one channel

  @param push_temp_tables_warning  If it should push a "have temp tables
                                   warning" once having open temp tables. This
                                   avoids multiple warnings when there is more
                                   than one channel with open temp tables.
                                   This parameter can be removed when the
                                   warning is issued with per-channel
                                   information.

  @retval 0 success
  @retval 1 error
*/
int stop_slave(THD* thd, Master_info* mi, bool net_report, bool for_one_channel,
               bool* push_temp_tables_warning)
{
  DBUG_ENTER("stop_slave(THD, Master_info, bool, bool");

  int slave_errno;
  if (!thd)
    thd = current_thd;

  if (check_access(thd, SUPER_ACL, any_db, NULL, NULL, 0, 0))
    DBUG_RETURN(1);

  mi->channel_wrlock();

  THD_STAGE_INFO(thd, stage_killing_slave);
  int thread_mask;
  lock_slave_threads(mi);

  DBUG_EXECUTE_IF("simulate_hold_run_locks_on_stop_slave",
                  my_sleep(10000000););

  // Get a mask of _running_ threads
  init_thread_mask(&thread_mask,mi,0 /* not inverse*/);

  /*
    Below we will stop all running threads.
    But if the user wants to stop only one thread, do as if the other thread
    was stopped (as we don't wan't to touch the other thread), so set the
    bit to 0 for the other thread
  */
  if (thd->lex->slave_thd_opt)
    thread_mask &= thd->lex->slave_thd_opt;

  if (thread_mask)
  {
    slave_errno= terminate_slave_threads(mi,thread_mask,
                                         rpl_stop_slave_timeout,
                                         false/*need_lock_term=false*/);
  }
  else
  {
    //no error if both threads are already stopped, only a warning
    slave_errno= 0;
    push_warning_printf(thd, Sql_condition::SL_NOTE,
                        ER_SLAVE_CHANNEL_WAS_NOT_RUNNING,
                        ER(ER_SLAVE_CHANNEL_WAS_NOT_RUNNING),
                        mi->get_channel());
  }

  /*
    If the slave has open temp tables and there is a following CHANGE MASTER
    there is a possibility that the temporary tables are left open forever.
    Though we dont restrict failover here, we do warn users. In future, we
    should have a command to delete open temp tables the slave has replicated.
    See WL#7441 regarding this command.
  */

  if (mi->rli->channel_open_temp_tables.atomic_get() &&
      *push_temp_tables_warning)
  {
    push_warning(thd, Sql_condition::SL_WARNING,
                 ER_WARN_OPEN_TEMP_TABLES_MUST_BE_ZERO,
                 ER(ER_WARN_OPEN_TEMP_TABLES_MUST_BE_ZERO));
    *push_temp_tables_warning= false;
  }

  unlock_slave_threads(mi);

  mi->channel_unlock();

  if (slave_errno)
  {
    if ((slave_errno == ER_STOP_SLAVE_SQL_THREAD_TIMEOUT) ||
        (slave_errno == ER_STOP_SLAVE_IO_THREAD_TIMEOUT))
    {
      push_warning(thd, Sql_condition::SL_NOTE, slave_errno,
                   ER(slave_errno));
      sql_print_warning("%s",ER(slave_errno));
    }
    if (net_report)
      my_message(slave_errno, ER(slave_errno), MYF(0));
    DBUG_RETURN(1);
  }
  else if (net_report && for_one_channel)
    my_ok(thd);

  DBUG_RETURN(0);
}

/**
  Execute a RESET SLAVE (for all channels), used in Multisource replication.
  If resetting of a particular channel fails, it exits out.

  @param[in]  THD  THD object of the client.

  @retval     0    success
  @retval     1    error
 */

int reset_slave(THD *thd)
{
  DBUG_ENTER("reset_slave(THD)");

  channel_map.assert_some_wrlock();

  Master_info *mi= 0;
  int result= 0;
  mi_map::iterator it;
  if (thd->lex->reset_slave_info.all)
  {
    /* First do reset_slave for default channel */
    mi= channel_map.get_default_channel_mi();
    if (mi && reset_slave(thd, mi, thd->lex->reset_slave_info.all))
      DBUG_RETURN(1);
    /* Do while iteration for rest of the channels */
    it= channel_map.begin();
    while (it != channel_map.end())
    {
      if (!it->first.compare(channel_map.get_default_channel()))
      {
        it++;
        continue;
      }
      mi= it->second;
      DBUG_ASSERT(mi);
      if ((result= reset_slave(thd, mi, thd->lex->reset_slave_info.all)))
        break;
      it= channel_map.begin();
    }
  }
  else
  {
    it= channel_map.begin();
    while (it != channel_map.end())
    {
      mi= it->second;
      DBUG_ASSERT(mi);
      if ((result= reset_slave(thd, mi, thd->lex->reset_slave_info.all)))
        break;
      it++;
    }
  }
  DBUG_RETURN(result);

}


/**
  Execute a RESET SLAVE statement.
  Locks slave threads and unlocks the slave threads after executing
  reset slave.

  @param thd        Pointer to THD object of the client thread executing the
                    statement.

  @param mi         Pointer to Master_info object for the slave.

  @param reset_all  Do a full reset or only clean master info structures

  @retval 0   success
  @retval !=0 error
*/
int reset_slave(THD *thd, Master_info* mi, bool reset_all)
{
  int thread_mask= 0, error= 0;
  const char* errmsg= "Unknown error occured while reseting slave";
  DBUG_ENTER("reset_slave");

  bool no_init_after_delete= false;

  mi->channel_wrlock();

  lock_slave_threads(mi);
  init_thread_mask(&thread_mask,mi,0 /* not inverse */);
  if (thread_mask) // We refuse if any slave thread is running
  {
    my_error(ER_SLAVE_CHANNEL_MUST_STOP, MYF(0), mi->get_channel());
    error=ER_SLAVE_CHANNEL_MUST_STOP;
    unlock_slave_threads(mi);
    mi->channel_unlock();
    goto err;
  }

  ha_reset_slave(thd);


  // delete relay logs, clear relay log coordinates

  /*
     For named channels, we have to delete the index and log files
     and not init them
  */
  if (strcmp(mi->get_channel(), channel_map.get_default_channel()))
    no_init_after_delete= true;

  if ((error= mi->rli->purge_relay_logs(thd,
                                        1 /* just reset */,
                                        &errmsg,
                                        no_init_after_delete)))
  {
    my_error(ER_RELAY_LOG_FAIL, MYF(0), errmsg);
    error= ER_RELAY_LOG_FAIL;
    unlock_slave_threads(mi);
    mi->channel_unlock();
    goto err;
  }

  /* Clear master's log coordinates and associated information */
  DBUG_ASSERT(!mi->rli || !mi->rli->slave_running); // none writes in rli table
  if (remove_info(mi))
  {
    error= ER_UNKNOWN_ERROR;
    my_error(ER_UNKNOWN_ERROR, MYF(0));
    unlock_slave_threads(mi);
    mi->channel_unlock();
    goto err;
  }
  if (!reset_all)
    mi->init_master_log_pos();

  unlock_slave_threads(mi);

  (void) RUN_HOOK(binlog_relay_io, after_reset_slave, (thd, mi));

  /*
     RESET SLAVE ALL deletes the channels(except default channel), so their mi
     and rli objects are removed. For default channel, its mi and rli are
     deleted and recreated to keep in clear status.
  */
  if (reset_all)
  {
    bool is_default= !strcmp(mi->get_channel(), channel_map.get_default_channel());

    channel_map.delete_mi(mi->get_channel());

    if (is_default)
    {
      if (!Rpl_info_factory::create_mi_and_rli_objects(opt_mi_repository_id,
                                                       opt_rli_repository_id,
                                                       channel_map.get_default_channel(),
                                                       true,
                                                       &channel_map))
      {
        error= ER_MASTER_INFO;
        my_message(ER_MASTER_INFO, ER(ER_MASTER_INFO), MYF(0));
      }
    }
  }
  else
  {
    mi->channel_unlock();
  }

err:
  DBUG_RETURN(error);
}


/**
  Entry function for RESET SLAVE command. Function either resets
  the slave for all channels or for a single channel.
  When RESET SLAVE ALL is given, the slave_info_objects (mi, rli & workers)
  are destroyed.

  @param[in]           thd          the client thread with the command.

  @return
    @retval            false            OK
    @retval            true            not OK
*/
bool reset_slave_cmd(THD *thd)
{
  DBUG_ENTER("reset_slave_cmd");

  Master_info *mi;
  LEX *lex= thd->lex;
  bool res= true;  // default, an error

  channel_map.wrlock();

  if (!is_slave_configured())
  {
    my_message(ER_SLAVE_CONFIGURATION, ER(ER_SLAVE_CONFIGURATION), MYF(0));
    channel_map.unlock();
    DBUG_RETURN(res= true);
  }

  if (!lex->mi.for_channel)
    res= reset_slave(thd);
  else
  {
    mi= channel_map.get_mi(lex->mi.channel);
    /*
      If the channel being used is a group replication channel and
      group_replication is still running we need to disable RESET SLAVE [ALL]
      command.
    */
    if (mi && channel_map.is_group_replication_channel_name(mi->get_channel(), true)
        && is_group_replication_running())
    {
      my_error(ER_SLAVE_CHANNEL_OPERATION_NOT_ALLOWED, MYF(0),
               "RESET SLAVE [ALL] FOR CHANNEL", mi->get_channel());
      channel_map.unlock();
      DBUG_RETURN(true);
    }

    if (mi)
      res= reset_slave(thd, mi, thd->lex->reset_slave_info.all);
    else if (strcmp(channel_map.get_default_channel(), lex->mi.channel))
      my_error(ER_SLAVE_CHANNEL_DOES_NOT_EXIST, MYF(0), lex->mi.channel);
  }

  channel_map.unlock();

  DBUG_RETURN(res);
}


/**
   This function checks if the given CHANGE MASTER command has any receive
   option being set or changed.

   - used in change_master().

  @param  lex_mi structure that holds all change master options given on the
          change master command.

  @retval false No change master receive option.
  @retval true  At least one receive option was there.
*/

static bool have_change_master_receive_option(const LEX_MASTER_INFO* lex_mi)
{
  bool have_receive_option= false;

  DBUG_ENTER("have_change_master_receive_option");

  /* Check if *at least one* receive option is given on change master command*/
  if (lex_mi->host ||
      lex_mi->user ||
      lex_mi->password ||
      lex_mi->log_file_name ||
      lex_mi->pos ||
      lex_mi->bind_addr ||
      lex_mi->port ||
      lex_mi->connect_retry ||
      lex_mi->server_id ||
      lex_mi->ssl != LEX_MASTER_INFO::LEX_MI_UNCHANGED ||
      lex_mi->ssl_verify_server_cert != LEX_MASTER_INFO::LEX_MI_UNCHANGED ||
      lex_mi->heartbeat_opt != LEX_MASTER_INFO::LEX_MI_UNCHANGED ||
      lex_mi->retry_count_opt !=  LEX_MASTER_INFO::LEX_MI_UNCHANGED ||
      lex_mi->ssl_key ||
      lex_mi->ssl_cert ||
      lex_mi->ssl_ca ||
      lex_mi->ssl_capath ||
      lex_mi->tls_version ||
      lex_mi->ssl_cipher ||
      lex_mi->ssl_crl ||
      lex_mi->ssl_crlpath ||
      lex_mi->repl_ignore_server_ids_opt == LEX_MASTER_INFO::LEX_MI_ENABLE)
    have_receive_option= true;

  DBUG_RETURN(have_receive_option);
}

/**
   This function checks if the given CHANGE MASTER command has any execute
   option being set or changed.

   - used in change_master().

  @param  lex_mi structure that holds all change master options given on the
          change master command.

  @param[OUT] need_relay_log_purge
              - If relay_log_file/relay_log_pos options are used,
                we wont delete relaylogs. We set this boolean flag to false.
              - If relay_log_file/relay_log_pos options are NOT used,
                we return the boolean flag UNCHANGED.
              - Used in change_receive_options() and change_master().

  @retval false No change master execute option.
  @retval true  At least one execute option was there.
*/

static bool have_change_master_execute_option(const LEX_MASTER_INFO* lex_mi,
                                              bool* need_relay_log_purge )
{
  bool have_execute_option= false;

  DBUG_ENTER("have_change_master_execute_option");

  /* Check if *at least one* execute option is given on change master command*/
  if (lex_mi->relay_log_name ||
      lex_mi->relay_log_pos ||
      lex_mi->sql_delay != -1)
    have_execute_option= true;

  if (lex_mi->relay_log_name || lex_mi->relay_log_pos)
    *need_relay_log_purge= false;

  DBUG_RETURN(have_execute_option);
}

/**
   This function is called if the change master command had at least one
   receive option. This function then sets or alters the receive option(s)
   given in the command. The execute options are handled in the function
   change_execute_options()

   - used in change_master().
   - Receiver threads should be stopped when this function is called.

  @param thd    Pointer to THD object for the client thread executing the
                statement.

  @param lex_mi structure that holds all change master options given on the
                change master command.
                Coming from the an executing statement or set directly this
                shall contain connection settings like hostname, user, password
                and other settings like the number of connection retries.

  @param mi     Pointer to Master_info object belonging to the slave's IO
                thread.

  @retval 0    no error i.e., success.
  @retval !=0  error.
*/

static int change_receive_options(THD* thd, LEX_MASTER_INFO* lex_mi,
                                  Master_info* mi)
{
  int ret= 0; /* return value. Set if there is an error. */

  DBUG_ENTER("change_receive_options");

  /*
    If the user specified host or port without binlog or position,
    reset binlog's name to FIRST and position to 4.
  */

  if ((lex_mi->host && strcmp(lex_mi->host, mi->host)) ||
      (lex_mi->port && lex_mi->port != mi->port))
  {
    /*
      This is necessary because the primary key, i.e. host or port, has
      changed.

      The repository does not support direct changes on the primary key,
      so the row is dropped and re-inserted with a new primary key. If we
      don't do that, the master info repository we will end up with several
      rows.
    */
    if (mi->clean_info())
    {
      ret= 1;
      goto err;
    }
    mi->master_uuid[0]= 0;
    mi->master_id= 0;
  }

  if ((lex_mi->host || lex_mi->port) && !lex_mi->log_file_name && !lex_mi->pos)
  {
    char *var_master_log_name= NULL;
    var_master_log_name= const_cast<char*>(mi->get_master_log_name());
    var_master_log_name[0]= '\0';
    mi->set_master_log_pos(BIN_LOG_HEADER_SIZE);
  }

  if (lex_mi->log_file_name)
    mi->set_master_log_name(lex_mi->log_file_name);
  if (lex_mi->pos)
  {
    mi->set_master_log_pos(lex_mi->pos);
  }

  if (lex_mi->log_file_name && !lex_mi->pos)
    push_warning(thd, Sql_condition::SL_WARNING,
                 ER_WARN_ONLY_MASTER_LOG_FILE_NO_POS,
                 ER(ER_WARN_ONLY_MASTER_LOG_FILE_NO_POS));

  DBUG_PRINT("info", ("master_log_pos: %lu", (ulong) mi->get_master_log_pos()));

  if (lex_mi->user || lex_mi->password)
  {
#if defined(HAVE_OPENSSL) && !defined(EMBEDDED_LIBRARY)
    if (!thd->get_protocol()->get_ssl())
      push_warning(thd, Sql_condition::SL_NOTE,
                   ER_INSECURE_PLAIN_TEXT,
                   ER(ER_INSECURE_PLAIN_TEXT));
#endif
#if !defined(HAVE_OPENSSL) && !defined(EMBEDDED_LIBRARY)
    push_warning(thd, Sql_condition::SL_NOTE,
                 ER_INSECURE_PLAIN_TEXT,
                 ER(ER_INSECURE_PLAIN_TEXT));
#endif
    push_warning(thd, Sql_condition::SL_NOTE,
                 ER_INSECURE_CHANGE_MASTER,
                 ER(ER_INSECURE_CHANGE_MASTER));
  }

  if (lex_mi->user)
    mi->set_user(lex_mi->user);
  if (lex_mi->password)
    mi->set_password(lex_mi->password);
  if (lex_mi->host)
    strmake(mi->host, lex_mi->host, sizeof(mi->host)-1);
  if (lex_mi->bind_addr)
    strmake(mi->bind_addr, lex_mi->bind_addr, sizeof(mi->bind_addr)-1);
  /*
    Setting channel's port number explicitly to '0' should be allowed.
    Eg: 'group_replication_recovery' channel (*after recovery is done*)
    or 'group_replication_applier' channel wants to set the port number
    to '0' as there is no actual network usage on these channels.
  */
  if (lex_mi->port || lex_mi->port_opt == LEX_MASTER_INFO::LEX_MI_ENABLE)
    mi->port = lex_mi->port;
  if (lex_mi->connect_retry)
    mi->connect_retry = lex_mi->connect_retry;
  if (lex_mi->retry_count_opt !=  LEX_MASTER_INFO::LEX_MI_UNCHANGED)
    mi->retry_count = lex_mi->retry_count;

  if (lex_mi->heartbeat_opt != LEX_MASTER_INFO::LEX_MI_UNCHANGED)
    mi->heartbeat_period = lex_mi->heartbeat_period;
  else if (lex_mi->host || lex_mi->port)
  {
    /*
      If the user specified host or port or both without heartbeat_period,
      we use default value for heartbeat_period. By default, We want to always
      have heartbeat enabled when we switch master unless
      master_heartbeat_period is explicitly set to zero (heartbeat disabled).

      Here is the default value for heartbeat period if CHANGE MASTER did not
      specify it.  (no data loss in conversion as hb period has a max)
    */
    mi->heartbeat_period= min<float>(SLAVE_MAX_HEARTBEAT_PERIOD,
                                     (slave_net_timeout/2.0f));
    DBUG_ASSERT(mi->heartbeat_period > (float) 0.001
                || mi->heartbeat_period == 0);

    // counter is cleared if master is CHANGED.
    mi->received_heartbeats= 0;
    // clear timestamp of last heartbeat as well.
    mi->last_heartbeat= 0;
  }

  /*
    reset the last time server_id list if the current CHANGE MASTER
    is mentioning IGNORE_SERVER_IDS= (...)
  */
  if (lex_mi->repl_ignore_server_ids_opt == LEX_MASTER_INFO::LEX_MI_ENABLE)
    mi->ignore_server_ids->dynamic_ids.clear();
  for (size_t i= 0; i < lex_mi->repl_ignore_server_ids.size(); i++)
  {
    ulong s_id= lex_mi->repl_ignore_server_ids[i];
    if (s_id == ::server_id && replicate_same_server_id)
    {
      ret= ER_SLAVE_IGNORE_SERVER_IDS;
      my_error(ER_SLAVE_IGNORE_SERVER_IDS, MYF(0), static_cast<int>(s_id));
      goto err;
    }
    else
    {
      // Keep the array sorted, ignore duplicates.
      mi->ignore_server_ids->dynamic_ids.insert_unique(s_id);
    }
  }

  if (lex_mi->ssl != LEX_MASTER_INFO::LEX_MI_UNCHANGED)
    mi->ssl= (lex_mi->ssl == LEX_MASTER_INFO::LEX_MI_ENABLE);

  if (lex_mi->ssl_verify_server_cert != LEX_MASTER_INFO::LEX_MI_UNCHANGED)
    mi->ssl_verify_server_cert=
      (lex_mi->ssl_verify_server_cert == LEX_MASTER_INFO::LEX_MI_ENABLE);

  if (lex_mi->ssl_ca)
    strmake(mi->ssl_ca, lex_mi->ssl_ca, sizeof(mi->ssl_ca)-1);
  if (lex_mi->ssl_capath)
    strmake(mi->ssl_capath, lex_mi->ssl_capath, sizeof(mi->ssl_capath)-1);
  if (lex_mi->tls_version)
    strmake(mi->tls_version, lex_mi->tls_version, sizeof(mi->tls_version)-1);
  if (lex_mi->ssl_cert)
    strmake(mi->ssl_cert, lex_mi->ssl_cert, sizeof(mi->ssl_cert)-1);
  if (lex_mi->ssl_cipher)
    strmake(mi->ssl_cipher, lex_mi->ssl_cipher, sizeof(mi->ssl_cipher)-1);
  if (lex_mi->ssl_key)
    strmake(mi->ssl_key, lex_mi->ssl_key, sizeof(mi->ssl_key)-1);
  if (lex_mi->ssl_crl)
    strmake(mi->ssl_crl, lex_mi->ssl_crl, sizeof(mi->ssl_crl)-1);
  if (lex_mi->ssl_crlpath)
    strmake(mi->ssl_crlpath, lex_mi->ssl_crlpath, sizeof(mi->ssl_crlpath)-1);
#ifndef HAVE_OPENSSL
  if (lex_mi->ssl || lex_mi->ssl_ca || lex_mi->ssl_capath ||
      lex_mi->ssl_cert || lex_mi->ssl_cipher || lex_mi->ssl_key ||
      lex_mi->ssl_verify_server_cert || lex_mi->ssl_crl || lex_mi->ssl_crlpath || lex_mi->tls_version)
    push_warning(thd, Sql_condition::SL_NOTE,
                 ER_SLAVE_IGNORED_SSL_PARAMS, ER(ER_SLAVE_IGNORED_SSL_PARAMS));
#endif

err:
  DBUG_RETURN(ret);
}

/**
   This function is called if the change master command had at least one
   execute option. This function then sets or alters the execute option(s)
   given in the command. The receive options are handled in the function
   change_receive_options()

   - used in change_master().
   - Execute threads should be stopped before this function is called.

  @param lex_mi structure that holds all change master options given on the
                change master command.

  @param mi     Pointer to Master_info object belonging to the slave's IO
                thread.
*/

static void change_execute_options(LEX_MASTER_INFO* lex_mi, Master_info* mi)
{
  DBUG_ENTER("change_execute_options");

  if (lex_mi->relay_log_name)
  {
    char relay_log_name[FN_REFLEN];
    mi->rli->relay_log.make_log_name(relay_log_name, lex_mi->relay_log_name);
    mi->rli->set_group_relay_log_name(relay_log_name);
    mi->rli->set_event_relay_log_name(relay_log_name);
    mi->rli->is_group_master_log_pos_invalid= true;
  }

  if (lex_mi->relay_log_pos)
  {
    mi->rli->set_group_relay_log_pos(lex_mi->relay_log_pos);
    mi->rli->set_event_relay_log_pos(lex_mi->relay_log_pos);
    mi->rli->is_group_master_log_pos_invalid= true;
  }

  if (lex_mi->sql_delay != -1)
    mi->rli->set_sql_delay(lex_mi->sql_delay);

  DBUG_VOID_RETURN;
}

/**
  Execute a CHANGE MASTER statement.

  Apart from changing the receive/execute configurations/positions,
  this function also does the following:
  - May leave replicated open temporary table after warning.
  - Purges relay logs if no threads running and no relay log file/pos options.
  - Delete worker info in mysql.slave_worker_info table if applier not running.

  @param thd            Pointer to THD object for the client thread executing
                        the statement.

  @param mi             Pointer to Master_info object belonging to the slave's
                        IO thread.

  @param lex_mi         Lex information with master connection data.
                        Coming from the an executing statement or set directly
                        this shall contain connection settings like hostname,
                        user, password and other settings like the number of
                        connection retries.

  @param preserve_logs  If the decision of purging the logs should be always be
                        false even if no relay log name/position is given to
                        the method. The preserve_logs parameter will not be
                        respected when the relay log info repository is not
                        initialized.

  @retval 0   success
  @retval !=0 error
*/
int change_master(THD* thd, Master_info* mi, LEX_MASTER_INFO* lex_mi,
                  bool preserve_logs)
{
  int error= 0;

  /* Do we have at least one receive related (IO thread) option? */
  bool have_receive_option= false;
  /* Do we have at least one execute related (SQL/coord/worker) option? */
  bool have_execute_option= false;
  /* If there are no mts gaps, we delete the rows in this table. */
  bool mts_remove_worker_info= false;
  /* used as a bit mask to indicate running slave threads. */
  int thread_mask;
  /*
    Relay logs are purged only if both receive and execute threads are
    stopped before executing CHANGE MASTER and relay_log_file/relay_log_pos
    options are not used.
  */
  bool need_relay_log_purge= 1;

  /*
    We want to save the old receive configurations so that we can use them to
    print the changes in these configurations (from-to form). This is used in
    sql_print_information() later.
  */
  char saved_host[HOSTNAME_LENGTH + 1], saved_bind_addr[HOSTNAME_LENGTH + 1];
  uint saved_port= 0;
  char saved_log_name[FN_REFLEN];
  my_off_t saved_log_pos= 0;

  DBUG_ENTER("change_master");

  mi->channel_wrlock();
  /*
    When we change master, we first decide which thread is running and
    which is not. We dont want this assumption to break while we change master.

    Suppose we decide that receiver thread is running and thus it is
    safe to change receive related options in mi. By this time if
    the receive thread is started, we may have a race condition between
    the client thread and receiver thread.
  */
  lock_slave_threads(mi);

  /*
    Get a bit mask for the slave threads that are running.
    Since the third argument is 0, thread_mask after the function
    returns stands for running threads.
  */
  init_thread_mask(&thread_mask, mi, 0);

  /*
    change master with master_auto_position=1 requires stopping both
    receiver and applier threads. If any slave thread is running,
    we report an error.
  */
  if (thread_mask) /* If any thread is running */
  {
    if (lex_mi->auto_position != LEX_MASTER_INFO::LEX_MI_UNCHANGED)
    {
      error= ER_SLAVE_CHANNEL_MUST_STOP;
      my_error(ER_SLAVE_CHANNEL_MUST_STOP, MYF(0), mi->get_channel());
      goto err;
    }
    /*
      Prior to WL#6120, we imposed the condition that STOP SLAVE is required
      before CHANGE MASTER. Since the slave threads die on STOP SLAVE, it was
      fine if we purged relay logs.

      Now that we do allow CHANGE MASTER with a running receiver/applier thread,
      we need to make sure that the relay logs are purged only if both
      receiver and applier threads are stopped otherwise we could lose events.

      The idea behind purging relay logs if both the threads are stopped is to
      keep consistency with the old behavior. If the user/application is doing
      a CHANGE MASTER without stopping any one thread, the relay log purge
      should be controlled via the 'relay_log_purge' option.
    */
    need_relay_log_purge= 0;
  }

  /*
    We cannot specify auto position and set either the coordinates
    on master or slave. If we try to do so, an error message is
    printed out.
  */
  if (lex_mi->log_file_name != NULL || lex_mi->pos != 0 ||
      lex_mi->relay_log_name != NULL || lex_mi->relay_log_pos != 0)
  {
    if (lex_mi->auto_position == LEX_MASTER_INFO::LEX_MI_ENABLE ||
        (lex_mi->auto_position != LEX_MASTER_INFO::LEX_MI_DISABLE &&
         mi->is_auto_position()))
    {
      error= ER_BAD_SLAVE_AUTO_POSITION;
      my_message(ER_BAD_SLAVE_AUTO_POSITION,
                 ER(ER_BAD_SLAVE_AUTO_POSITION), MYF(0));
      goto err;
    }
  }

  /* CHANGE MASTER TO MASTER_AUTO_POSITION = 1 requires GTID_MODE != OFF */
  if (lex_mi->auto_position == LEX_MASTER_INFO::LEX_MI_ENABLE &&
      /*
        We hold channel_map lock for the duration of the CHANGE MASTER.
        This is important since it prevents that a concurrent
        connection changes to GTID_MODE=OFF between this check and the
        point where AUTO_POSITION is stored in the table and in mi.
      */
      get_gtid_mode(GTID_MODE_LOCK_CHANNEL_MAP) == GTID_MODE_OFF)
  {
    error= ER_AUTO_POSITION_REQUIRES_GTID_MODE_NOT_OFF;
    my_message(ER_AUTO_POSITION_REQUIRES_GTID_MODE_NOT_OFF,
               ER(ER_AUTO_POSITION_REQUIRES_GTID_MODE_NOT_OFF), MYF(0));
    goto err;
  }

  /* Check if at least one receive option is given on change master */
  have_receive_option= have_change_master_receive_option(lex_mi);

  /* Check if at least one execute option is given on change master */
  have_execute_option= have_change_master_execute_option(lex_mi,
                                                         &need_relay_log_purge);

  if (need_relay_log_purge && /* If we should purge the logs for this channel */
      preserve_logs &&        /* And we were asked to keep them */
      mi->rli->inited)        /* And the channel was initialized properly */
  {
    need_relay_log_purge= false;
  }

  /* With receiver thread running, we dont allow changing receive options. */
  if (have_receive_option && (thread_mask & SLAVE_IO))
  {
    error= ER_SLAVE_CHANNEL_IO_THREAD_MUST_STOP;
    my_error(ER_SLAVE_CHANNEL_IO_THREAD_MUST_STOP, MYF(0), mi->get_channel());
    goto err;
  }

  /* With an execute thread running, we don't allow changing execute options. */
  if (have_execute_option && (thread_mask & SLAVE_SQL))
  {
    error= ER_SLAVE_CHANNEL_SQL_THREAD_MUST_STOP;
    my_error(ER_SLAVE_CHANNEL_SQL_THREAD_MUST_STOP, MYF(0), mi->get_channel());
    goto err;
  }

  /*
    We need to check if there is an empty master_host. Otherwise
    change master succeeds, a master.info file is created containing
    empty master_host string and when issuing: start slave; an error
    is thrown stating that the server is not configured as slave.
    (See BUG#28796).
  */
  if (lex_mi->host && !*lex_mi->host)
  {
    error= ER_WRONG_ARGUMENTS;
    my_error(ER_WRONG_ARGUMENTS, MYF(0), "MASTER_HOST");
    goto err;
  }

  THD_STAGE_INFO(thd, stage_changing_master);

  int thread_mask_stopped_threads;

  /*
    Before load_mi_and_rli_from_repositories() call, get a bit mask to indicate
    stopped threads in thread_mask_stopped_threads. Since the third argguement
    is 1, thread_mask when the function returns stands for stopped threads.
  */

  init_thread_mask(&thread_mask_stopped_threads, mi, 1);

  if (load_mi_and_rli_from_repositories(mi, false, thread_mask_stopped_threads))
  {
    error= ER_MASTER_INFO;
    my_message(ER_MASTER_INFO, ER(ER_MASTER_INFO), MYF(0));
    goto err;
  }

  if ((thread_mask & SLAVE_SQL) == 0) // If execute threads are stopped
  {
    if (mi->rli->mts_recovery_group_cnt)
    {
      /*
        Change-Master can't be done if there is a mts group gap.
        That requires mts-recovery which START SLAVE provides.
      */
      DBUG_ASSERT(mi->rli->recovery_parallel_workers);

      error= ER_MTS_CHANGE_MASTER_CANT_RUN_WITH_GAPS;
      my_message(ER_MTS_CHANGE_MASTER_CANT_RUN_WITH_GAPS,
                 ER(ER_MTS_CHANGE_MASTER_CANT_RUN_WITH_GAPS), MYF(0));
      goto err;
    }
    else
    {
      /*
        Lack of mts group gaps makes Workers info stale regardless of
        need_relay_log_purge computation. We set the mts_remove_worker_info
        flag here and call reset_workers() later to delete the worker info
        in mysql.slave_worker_info table.
      */
      if (mi->rli->recovery_parallel_workers)
        mts_remove_worker_info= true;
    }
  }

  /*
    When give a warning?
    CHANGE MASTER command is used in three ways:
    a) To change a connection configuration but remain connected to
       the same master.
    b) To change positions in binary or relay log(eg: master_log_pos).
    c) To change the master you are replicating from.
    We give a warning in cases b and c.
  */
  if ((lex_mi->host || lex_mi->port || lex_mi->log_file_name || lex_mi->pos ||
       lex_mi->relay_log_name || lex_mi->relay_log_pos) &&
      (mi->rli->channel_open_temp_tables.atomic_get() > 0))
    push_warning(thd, Sql_condition::SL_WARNING,
                 ER_WARN_OPEN_TEMP_TABLES_MUST_BE_ZERO,
                 ER(ER_WARN_OPEN_TEMP_TABLES_MUST_BE_ZERO));

  /*
    auto_position is the only option that affects both receive
    and execute sections of replication. So, this code is kept
    outside both if (have_receive_option) and if (have_execute_option)

    Here, we check if the auto_position option was used and set the flag
    if the slave should connect to the master and look for GTIDs.
  */
  if (lex_mi->auto_position != LEX_MASTER_INFO::LEX_MI_UNCHANGED)
    mi->set_auto_position(
      (lex_mi->auto_position == LEX_MASTER_INFO::LEX_MI_ENABLE));

  if (have_receive_option)
  {
    strmake(saved_host, mi->host, HOSTNAME_LENGTH);
    strmake(saved_bind_addr, mi->bind_addr, HOSTNAME_LENGTH);
    saved_port= mi->port;
    strmake(saved_log_name, mi->get_master_log_name(), FN_REFLEN - 1);
    saved_log_pos= mi->get_master_log_pos();

    if ((error= change_receive_options(thd, lex_mi, mi)))
    {
      goto err;
    }
  }

  /*
    If user didn't specify neither host nor port nor any log name nor any log
    pos, i.e. he specified only user/password/master_connect_retry, master_delay,
    he probably  wants replication to resume from where it had left, i.e. from the
    coordinates of the **SQL** thread (imagine the case where the I/O is ahead
    of the SQL; restarting from the coordinates of the I/O would lose some
    events which is probably unwanted when you are just doing minor changes
    like changing master_connect_retry).
    Note: coordinates of the SQL thread must be read before the block which
    resets them.
  */
  if (need_relay_log_purge)
  {
    /*
      A side-effect is that if only the I/O thread was started, this thread may
      restart from ''/4 after the CHANGE MASTER. That's a minor problem (it is a
      much more unlikely situation than the one we are fixing here).
    */
    if (!lex_mi->host && !lex_mi->port &&
        !lex_mi->log_file_name && !lex_mi->pos)
    {
      /*
        Sometimes mi->rli->master_log_pos == 0 (it happens when the SQL thread is
        not initialized), so we use a max().
        What happens to mi->rli->master_log_pos during the initialization stages
        of replication is not 100% clear, so we guard against problems using
        max().
      */
      mi->set_master_log_pos(max<ulonglong>(BIN_LOG_HEADER_SIZE,
                                            mi->rli->get_group_master_log_pos()));
      mi->set_master_log_name(mi->rli->get_group_master_log_name());
    }
  }

  if (have_receive_option)
    sql_print_information("'CHANGE MASTER TO%s executed'. "
      "Previous state master_host='%s', master_port= %u, master_log_file='%s', "
      "master_log_pos= %ld, master_bind='%s'. "
      "New state master_host='%s', master_port= %u, master_log_file='%s', "
      "master_log_pos= %ld, master_bind='%s'.",
      mi->get_for_channel_str(true),
      saved_host, saved_port, saved_log_name, (ulong) saved_log_pos,
      saved_bind_addr, mi->host, mi->port, mi->get_master_log_name(),
      (ulong) mi->get_master_log_pos(), mi->bind_addr);

  if (have_execute_option)
    change_execute_options(lex_mi, mi);

  /* If the receiver is stopped, flush master_info to disk. */
  if ((thread_mask & SLAVE_IO) == 0 && flush_master_info(mi, true))
  {
    error= ER_RELAY_LOG_INIT;
    my_error(ER_RELAY_LOG_INIT, MYF(0), "Failed to flush master info file");
    goto err;
  }

  if ((thread_mask & SLAVE_SQL) == 0) /* Applier module is not executing */
  {

    /*
      The following code for purging logs can be improved. We currently use
      3 flags-
      1) need_relay_log_purge,
      2) relay_log_purge(global) and
      3) save_relay_log_purge.

      The use of the global variable 'relay_log_purge' is bad. So, when
      refactoring the code for purge logs, please consider improving this code.
    */

    /*
      Used as a temporary variable while logs are being purged.

      We save the value of the global variable 'relay_log_purge' here and then
      set/unset it as required in if (need_relay_log_purge){}else{} block
      following which we restore relay_log_purge value from its saved value.
    */
    bool save_relay_log_purge= relay_log_purge;

    if (need_relay_log_purge)
    {
      /*
        'if (need_relay_log_purge)' implicitly means that all slave threads are
        stopped and there is no use of relay_log_file/relay_log_pos options.
        We need not check these here again.
      */

      /* purge_relay_log() returns pointer to an error message here. */
      const char* errmsg= 0;
      /*
        purge_relay_log() assumes that we have run_lock and no slave threads
        are running.
      */
      relay_log_purge= 1;
      THD_STAGE_INFO(thd, stage_purging_old_relay_logs);
      if (mi->rli->purge_relay_logs(thd,
                                    0 /* not only reset, but also reinit */,
                                    &errmsg))
      {
        error= ER_RELAY_LOG_FAIL;
        my_error(ER_RELAY_LOG_FAIL, MYF(0), errmsg);
        goto err;
      }
    }
    else
    {
      /*
        If our applier module is executing and we want to switch to another
        master without disturbing it, relay log position need not be disturbed.
        The SQL/coordinator thread will continue reasding whereever it is
        placed at the moement, finish events from the old master and
        then start with the new relay log containing events from new master
        on its own. So we only  do this when the relay logs are not purged.

        execute this when the applier is NOT executing.
      */
      const char* msg;
      relay_log_purge= 0;

      /* Relay log must be already initialized */
      DBUG_ASSERT(mi->rli->inited);
      if (mi->rli->init_relay_log_pos(mi->rli->get_group_relay_log_name(),
                                      mi->rli->get_group_relay_log_pos(),
                                      true/*we do need mi->rli->data_lock*/,
                                      &msg, 0))
      {
        error= ER_RELAY_LOG_INIT;
        my_error(ER_RELAY_LOG_INIT, MYF(0), msg);
        goto err;
      }
    }

    relay_log_purge= save_relay_log_purge;

    /*
      Coordinates in rli were spoilt by the 'if (need_relay_log_purge)' block,
      so restore them to good values. If we left them to ''/0, that would work;
      but that would fail in the case of 2 successive CHANGE MASTER (without a
      START SLAVE in between): because first one would set the coords in mi to
      the good values of those in rli, then set those i>n rli to ''/0, then
      second CHANGE MASTER would set the coords in mi to those of rli, i.e. to
      ''/0: we have lost all copies of the original good coordinates.
      That's why we always save good coords in rli.
    */
    if (need_relay_log_purge)
    {
      mi->rli->set_group_master_log_pos(mi->get_master_log_pos());
      DBUG_PRINT("info", ("master_log_pos: %lu", (ulong) mi->get_master_log_pos()));
      mi->rli->set_group_master_log_name(mi->get_master_log_name());
    }

    char *var_group_master_log_name=
      const_cast<char *>(mi->rli->get_group_master_log_name());

    if (!var_group_master_log_name[0]) // uninitialized case
      mi->rli->set_group_master_log_pos(0);

    mi->rli->abort_pos_wait++; /* for MASTER_POS_WAIT() to abort */

    /* Clear the errors, for a clean start */
    mi->rli->clear_error();
    if (mi->rli->workers_array_initialized)
    {
      for(size_t i= 0; i < mi->rli->get_worker_count(); i++)
      {
        mi->rli->get_worker(i)->clear_error();
      }
    }

    mi->rli->clear_until_condition();

    /*
      If we don't write new coordinates to disk now, then old will remain in
      relay-log.info until START SLAVE is issued; but if mysqld is shutdown
      before START SLAVE, then old will remain in relay-log.info, and will be the
      in-memory value at restart (thus causing errors, as the old relay log does
      not exist anymore).

      Notice that the rli table is available exclusively as slave is not
      running.
    */
    if (mi->rli->flush_info(true))
    {
      error= ER_RELAY_LOG_INIT;
      my_error(ER_RELAY_LOG_INIT, MYF(0), "Failed to flush relay info file.");
      goto err;
    }

  } /* end 'if (thread_mask & SLAVE_SQL == 0)' */

  if (mts_remove_worker_info)
    if (Rpl_info_factory::reset_workers(mi->rli))
    {
      error= ER_MTS_RESET_WORKERS;
      my_error(ER_MTS_RESET_WORKERS, MYF(0));
      goto err;
    }

err:

  unlock_slave_threads(mi);
  mi->channel_unlock();
  DBUG_RETURN(error);
}


/**
   This function is first called when the Master_info object
   corresponding to a channel in a multisourced slave does not
   exist. But before a new channel is created, certain
   conditions have to be met. The below function apriorily
   checks if all such conditions are met. If all the
   conditions are met then it creates a channel i.e
   mi<->rli

   @param[in,out]  mi                When new {mi,rli} are created,
                                     the reference is stored in *mi
   @param[in]      channel           The channel on which the change
                                     master was introduced.
*/
int add_new_channel(Master_info** mi, const char* channel)
{
  DBUG_ENTER("add_new_channel");

  int error= 0;
  enum_ident_name_check ident_check_status;

  /*
    Refuse to create a new channel if the repositories does not support this.
  */

  if (opt_mi_repository_id == INFO_REPOSITORY_FILE ||
      opt_rli_repository_id == INFO_REPOSITORY_FILE)
  {
    sql_print_error("Slave: Cannot create new master info structure when"
                    " repositories are of type FILE. Convert slave"
                    " repositories  to TABLE to replicate from multiple"
                    " sources.");
    error= ER_SLAVE_NEW_CHANNEL_WRONG_REPOSITORY;
    my_error(ER_SLAVE_NEW_CHANNEL_WRONG_REPOSITORY, MYF(0));
    goto err;
  }

  /*
    Return if max num of replication channels exceeded already.
  */

  if (!channel_map.is_valid_channel_count())
  {
    error= ER_SLAVE_MAX_CHANNELS_EXCEEDED;
    my_error(ER_SLAVE_MAX_CHANNELS_EXCEEDED, MYF(0));
    goto err;
  }

 /*
   Now check the sanity of the channel name. It's length etc. The channel
   identifier is similar to table names. So, use  check_table_function.
 */
  if (channel)
  {
    ident_check_status= check_table_name(channel, strlen(channel), false);
  }
  else
    ident_check_status= IDENT_NAME_WRONG;

  if (ident_check_status != IDENT_NAME_OK)
  {
    error= ER_SLAVE_CHANNEL_NAME_INVALID_OR_TOO_LONG;
    my_error(ER_SLAVE_CHANNEL_NAME_INVALID_OR_TOO_LONG, MYF(0));
    goto err;
  }

  if (!((*mi)=Rpl_info_factory::create_mi_and_rli_objects(opt_mi_repository_id,
                                                          opt_rli_repository_id,
                                                          channel,
                                                          false,
                                                          &channel_map)))
  {
    error= ER_MASTER_INFO;
    my_message(ER_MASTER_INFO, ER(ER_MASTER_INFO), MYF(0));
    goto err;
  }

err:

  DBUG_RETURN(error);

}

/**
   Method used to check if the user is trying to update any other option for
   the change master apart from the MASTER_USER and MASTER_PASSWORD.
   In case user tries to update any other parameter apart from these two,
   this method will return error.

   @param  lex_mi structure that holds all change master options given on
           the change master command.

   @retval TRUE - The CHANGE MASTER is updating a unsupported parameter for the
                  recovery channel.

   @retval FALSE - Everything is fine. The CHANGE MASTER can execute with the
                   given option(s) for the recovery channel.
*/
static bool is_invalid_change_master_for_group_replication_recovery(const
                                                                    LEX_MASTER_INFO*
                                                                    lex_mi)
{
  DBUG_ENTER("is_invalid_change_master_for_group_replication_recovery");
  bool have_extra_option_received= false;

  /* Check if *at least one* receive/execute option is given on change master command*/
  if (lex_mi->host ||
      lex_mi->log_file_name ||
      lex_mi->pos ||
      lex_mi->bind_addr ||
      lex_mi->port ||
      lex_mi->connect_retry ||
      lex_mi->server_id ||
      lex_mi->auto_position != LEX_MASTER_INFO::LEX_MI_UNCHANGED ||
      lex_mi->ssl != LEX_MASTER_INFO::LEX_MI_UNCHANGED ||
      lex_mi->ssl_verify_server_cert != LEX_MASTER_INFO::LEX_MI_UNCHANGED ||
      lex_mi->heartbeat_opt != LEX_MASTER_INFO::LEX_MI_UNCHANGED ||
      lex_mi->retry_count_opt !=  LEX_MASTER_INFO::LEX_MI_UNCHANGED ||
      lex_mi->ssl_key ||
      lex_mi->ssl_cert ||
      lex_mi->ssl_ca ||
      lex_mi->ssl_capath ||
      lex_mi->tls_version ||
      lex_mi->ssl_cipher ||
      lex_mi->ssl_crl ||
      lex_mi->ssl_crlpath ||
      lex_mi->repl_ignore_server_ids_opt == LEX_MASTER_INFO::LEX_MI_ENABLE ||
      lex_mi->relay_log_name ||
      lex_mi->relay_log_pos ||
      lex_mi->sql_delay != -1)
    have_extra_option_received= true;

  DBUG_RETURN(have_extra_option_received);
}

/**
  Entry point for the CHANGE MASTER command. Function
  decides to create a new channel or create an existing one.

  @param[in]        thd        the client thread that issued the command.

  @return
    @retval         true        fail
    @retval         false       success.
*/
bool change_master_cmd(THD *thd)
{
  DBUG_ENTER("change_master_cmd");

  Master_info *mi= 0;
  LEX *lex= thd->lex;
  bool res=false;

  channel_map.wrlock();

  /* The slave must have been initialized to allow CHANGE MASTER statements */
  if (!is_slave_configured())
  {
    my_message(ER_SLAVE_CONFIGURATION, ER(ER_SLAVE_CONFIGURATION), MYF(0));
    res= true;
    goto err;
  }

  //If the chosen name is for group_replication_applier channel we abort
  if (channel_map.is_group_replication_channel_name(lex->mi.channel, true))
  {
    my_error(ER_SLAVE_CHANNEL_NAME_INVALID_OR_TOO_LONG, MYF(0));
    res= true;
    goto err;
  }

  // If the channel being used is group_replication_recovery we allow the
  // channel creation based on the check as to which field is being updated.
  if (channel_map.is_group_replication_channel_name(lex->mi.channel) &&
      !channel_map.is_group_replication_channel_name(lex->mi.channel, true))
  {
    LEX_MASTER_INFO* lex_mi= &thd->lex->mi;
    if (is_invalid_change_master_for_group_replication_recovery(lex_mi))
    {
      my_error(ER_SLAVE_CHANNEL_OPERATION_NOT_ALLOWED, MYF(0),
               "CHANGE MASTER with the given parameters", lex->mi.channel);
      res= true;
      goto err;
    }
  }

  /*
    Error out if number of replication channels are > 1 if FOR CHANNEL
    clause is not provided in the CHANGE MASTER command.
  */
  if (!lex->mi.for_channel && channel_map.get_num_instances() > 1)
  {
    my_error(ER_SLAVE_MULTIPLE_CHANNELS_CMD, MYF(0));
    res= true;
    goto err;
  }

  /* Get the Master_info of the channel */
  mi= channel_map.get_mi(lex->mi.channel);

  /* create a new channel if doesn't exist */
  if (!mi && strcmp(lex->mi.channel, channel_map.get_default_channel()))
  {
    /* The mi will be returned holding mi->channel_lock for writing */
    if (add_new_channel(&mi, lex->mi.channel))
      goto err;
  }

  if (mi)
  {
    if (!(res= change_master(thd, mi, &thd->lex->mi)))
    {
      my_ok(thd);
    }
  }
  else
  {
    /*
       Even default channel does not exist. So issue a previous
       backward compatible  error message (till 5.6).
       @TODO: This error message shall be improved.
    */
    my_message(ER_SLAVE_CONFIGURATION, ER(ER_SLAVE_CONFIGURATION), MYF(0));
  }

err:
  channel_map.unlock();

  DBUG_RETURN(res);
}


/**
  Check if there is any slave SQL config conflict.

  @param[in] rli The slave's rli object.

  @return 0 is returned if there is no conflict, otherwise 1 is returned.
 */
static int check_slave_sql_config_conflict(const Relay_log_info *rli)
{
  int channel_mts_submode, slave_parallel_workers;

  if (rli)
  {
    channel_mts_submode= rli->channel_mts_submode;
    slave_parallel_workers= rli->opt_slave_parallel_workers;
  }
  else
  {
    /*
      When the slave is first initialized, we collect the values from the
      command line options
    */
    channel_mts_submode= mts_parallel_option;
    slave_parallel_workers= opt_mts_slave_parallel_workers;
  }

  if (opt_slave_preserve_commit_order && slave_parallel_workers > 0)
  {
    if (channel_mts_submode == MTS_PARALLEL_TYPE_DB_NAME)
    {
      my_error(ER_DONT_SUPPORT_SLAVE_PRESERVE_COMMIT_ORDER, MYF(0),
               "when slave_parallel_type is DATABASE");
      return ER_DONT_SUPPORT_SLAVE_PRESERVE_COMMIT_ORDER;
    }

    if ((!opt_bin_log || !opt_log_slave_updates) &&
        channel_mts_submode == MTS_PARALLEL_TYPE_LOGICAL_CLOCK)
    {
      my_error(ER_DONT_SUPPORT_SLAVE_PRESERVE_COMMIT_ORDER, MYF(0),
               "unless the binlog and log_slave update options are "
               "both enabled");
      return ER_DONT_SUPPORT_SLAVE_PRESERVE_COMMIT_ORDER;
    }
  }

  if (rli)
  {
    const char* channel= const_cast<Relay_log_info*>(rli)->get_channel();
    if (slave_parallel_workers > 0 &&
        (channel_mts_submode != MTS_PARALLEL_TYPE_LOGICAL_CLOCK ||
         (channel_mts_submode == MTS_PARALLEL_TYPE_LOGICAL_CLOCK &&
          !opt_slave_preserve_commit_order)) &&
        channel_map.is_group_replication_channel_name(channel, true))
    {
        my_error(ER_SLAVE_CHANNEL_OPERATION_NOT_ALLOWED, MYF(0),
                 "START SLAVE SQL_THREAD when SLAVE_PARALLEL_WORKERS > 0 "
                 "and SLAVE_PARALLEL_TYPE != LOGICAL_CLOCK "
                 "or SLAVE_PRESERVE_COMMIT_ORDER != ON", channel);
        return ER_SLAVE_CHANNEL_OPERATION_NOT_ALLOWED;
    }
  }

  return 0;
}


/**
  Checks if any slave threads of any channel is running in Multisource
  replication.
  @note: The caller shall possess channel_map lock before calling this function.

  @param[in]        thread_mask       type of slave thread- IO/SQL or any
  @param[in]        already_locked_mi the mi that has its run_lock already
                                      taken.

  @return
    @retval          true               atleast one channel threads are running.
    @retval          false              none of the the channels are running.
*/
bool is_any_slave_channel_running(int thread_mask,
                                  Master_info* already_locked_mi)
{
  DBUG_ENTER("is_any_slave_channel_running");
  Master_info *mi= 0;
  bool is_running;

  channel_map.assert_some_lock();

  for (mi_map::iterator it= channel_map.begin(); it != channel_map.end(); it++)
  {
    mi= it->second;

    if (mi)
    {
      if ((thread_mask & SLAVE_IO) != 0)
      {
        /*
          start_slave() might call this function after already locking the
          rli->run_lock for a slave channel that is going to be started.
          In this case, we just assert that the lock is taken.
        */
        if (mi != already_locked_mi)
          mysql_mutex_lock(&mi->run_lock);
        else
        {
          mysql_mutex_assert_owner(&mi->run_lock);
        }
        is_running= mi->slave_running;
        if (mi != already_locked_mi)
          mysql_mutex_unlock(&mi->run_lock);
        if (is_running)
          DBUG_RETURN(true);
      }

      if ((thread_mask & SLAVE_SQL) != 0)
      {
        /*
          start_slave() might call this function after already locking the
          rli->run_lock for a slave channel that is going to be started.
          In this case, we just assert that the lock is taken.
        */
        if (mi != already_locked_mi)
          mysql_mutex_lock(&mi->rli->run_lock);
        else
        {
          mysql_mutex_assert_owner(&mi->rli->run_lock);
        }
        is_running= mi->rli->slave_running;
        if (mi != already_locked_mi)
          mysql_mutex_unlock(&mi->rli->run_lock);
        if (is_running)
          DBUG_RETURN(true);
      }
    }

  }

  DBUG_RETURN(false);
}


/**
  @} (end of group Replication)
*/
#endif /* HAVE_REPLICATION */<|MERGE_RESOLUTION|>--- conflicted
+++ resolved
@@ -3916,27 +3916,7 @@
   if (io_gtid_set_buffer_array == NULL)
      DBUG_RETURN(true);
 
-<<<<<<< HEAD
   global_sid_lock->wrlock();
-=======
-static int init_slave_thread(THD* thd, SLAVE_THD_TYPE thd_type)
-{
-  DBUG_ENTER("init_slave_thread");
-#if !defined(DBUG_OFF)
-  int simulate_error= 0;
-#endif
-  thd->system_thread= (thd_type == SLAVE_THD_WORKER) ? 
-    SYSTEM_THREAD_SLAVE_WORKER : (thd_type == SLAVE_THD_SQL) ?
-    SYSTEM_THREAD_SLAVE_SQL : SYSTEM_THREAD_SLAVE_IO;
-  thd->security_ctx->skip_grants();
-  my_net_init(&thd->net, 0);
-  thd->slave_thread = 1;
-  thd->enable_slow_log= opt_log_slow_slave_statements;
-  set_slave_thread_options(thd);
-  mysql_mutex_lock(&LOCK_thread_count);
-  thd->thread_id= thd->variables.pseudo_thread_id= thread_id++;
-  mysql_mutex_unlock(&LOCK_thread_count);
->>>>>>> 9ee65787
 
   const Gtid_set *sql_gtid_set= gtid_state->get_executed_gtids();
   sql_gtid_set_size= sql_gtid_set->to_string(&sql_gtid_set_buffer);
@@ -4241,8 +4221,6 @@
   thd->slave_thread = 1;
   thd->enable_slow_log= opt_log_slow_slave_statements;
   set_slave_thread_options(thd);
-  thd->get_protocol_classic()->set_client_capabilities(
-      CLIENT_LOCAL_FILES);
 
   /*
     Replication threads are:
