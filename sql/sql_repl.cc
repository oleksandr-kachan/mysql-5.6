--- conflicted
+++ resolved
@@ -1491,16 +1491,11 @@
   field_list.push_back(new Item_empty_string("Log_name", 255));
   field_list.push_back(new Item_return_int("File_size", 20,
                                            MYSQL_TYPE_LONGLONG));
-<<<<<<< HEAD
   if (protocol->send_fields(&field_list,
                             Protocol::SEND_NUM_ROWS | Protocol::SEND_EOF))
     DBUG_RETURN(TRUE);
-=======
-  if (protocol->send_fields(&field_list, 1))
-    DBUG_RETURN(1);
   
   pthread_mutex_lock(mysql_bin_log.get_log_lock());
->>>>>>> 96ff8b4c
   mysql_bin_log.lock_index();
   index_file=mysql_bin_log.get_index_file();
   
