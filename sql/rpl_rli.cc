/* Copyright (c) 2006, 2018, Oracle and/or its affiliates. All rights reserved.

   This program is free software; you can redistribute it and/or modify
   it under the terms of the GNU General Public License, version 2.0,
   as published by the Free Software Foundation.

   This program is also distributed with certain software (including
   but not limited to OpenSSL) that is licensed under separate terms,
   as designated in a particular file or component or in included license
   documentation.  The authors of MySQL hereby grant you an additional
   permission to link the program and your derivative works with the
   separately licensed software that they have included with MySQL.

   This program is distributed in the hope that it will be useful,
   but WITHOUT ANY WARRANTY; without even the implied warranty of
   MERCHANTABILITY or FITNESS FOR A PARTICULAR PURPOSE.  See the
   GNU General Public License, version 2.0, for more details.

   You should have received a copy of the GNU General Public License
   along with this program; if not, write to the Free Software
   Foundation, Inc., 51 Franklin St, Fifth Floor, Boston, MA 02110-1301  USA */

#include "sql/rpl_rli.h"

#include <stdio.h>
#include <stdlib.h>
#include <string.h>
#include <sys/stat.h>
#include <algorithm>

#include "binlog_event.h"
#include "m_ctype.h"
#include "my_dbug.h"
#include "my_dir.h"  // MY_STAT
#include "my_sqlcommand.h"
#include "my_systime.h"
#include "my_thread.h"
#include "mysql/components/services/log_builtins.h"
#include "mysql/components/services/psi_stage_bits.h"
#include "mysql/plugin.h"
#include "mysql/psi/mysql_cond.h"
#include "mysql/psi/mysql_file.h"
#include "mysql/psi/psi_base.h"
#include "mysql/service_mysql_alloc.h"
#include "mysql/service_thd_wait.h"
#include "mysql_com.h"
#include "mysqld_error.h"
#include "sql/debug_sync.h"
#include "sql/derror.h"
#include "sql/log_event.h"  // Log_event
#include "sql/mdl.h"
#include "sql/mysqld.h"  // sync_relaylog_period ...
#include "sql/protocol.h"
#include "sql/rpl_info_factory.h"  // Rpl_info_factory
#include "sql/rpl_info_handler.h"
#include "sql/rpl_mi.h"   // Master_info
#include "sql/rpl_msr.h"  // channel_map
#include "sql/rpl_reporting.h"
#include "sql/rpl_rli_pdb.h"  // Slave_worker
#include "sql/rpl_slave.h"
#include "sql/rpl_trx_boundary_parser.h"
#include "sql/sql_base.h"  // close_thread_tables
#include "sql/sql_error.h"
#include "sql/sql_lex.h"
#include "sql/sql_list.h"
#include "sql/sql_plugin.h"
#include "sql/strfunc.h"      // strconvert
#include "sql/transaction.h"  // trans_commit_stmt
#include "sql/transaction_info.h"
#include "sql/xa.h"
#include "sql_string.h"
#include "thr_mutex.h"

class Item;

using std::max;
using std::min;

/*
  Please every time you add a new field to the relay log info, update
  what follows. For now, this is just used to get the number of
  fields.
*/
const char *info_rli_fields[] = {
    "number_of_lines",      "group_relay_log_name",
    "group_relay_log_pos",  "group_master_log_name",
    "group_master_log_pos", "sql_delay",
    "number_of_workers",    "id",
    "channel_name"};

Relay_log_info::Relay_log_info(bool is_slave_recovery
#ifdef HAVE_PSI_INTERFACE
                               ,
                               PSI_mutex_key *param_key_info_run_lock,
                               PSI_mutex_key *param_key_info_data_lock,
                               PSI_mutex_key *param_key_info_sleep_lock,
                               PSI_mutex_key *param_key_info_thd_lock,
                               PSI_mutex_key *param_key_info_data_cond,
                               PSI_mutex_key *param_key_info_start_cond,
                               PSI_mutex_key *param_key_info_stop_cond,
                               PSI_mutex_key *param_key_info_sleep_cond
#endif
                               ,
                               uint param_id, const char *param_channel,
                               bool is_rli_fake)
    : Rpl_info("SQL"
#ifdef HAVE_PSI_INTERFACE
               ,
               param_key_info_run_lock, param_key_info_data_lock,
               param_key_info_sleep_lock, param_key_info_thd_lock,
               param_key_info_data_cond, param_key_info_start_cond,
               param_key_info_stop_cond, param_key_info_sleep_cond
#endif
               ,
               param_id, param_channel),
      replicate_same_server_id(::replicate_same_server_id),
      cur_log_fd(-1),
      relay_log(&sync_relaylog_period, WRITE_CACHE),
      is_relay_log_recovery(is_slave_recovery),
      save_temporary_tables(0),
      error_on_rli_init_info(false),
      gtid_timestamps_warning_logged(false),
      group_relay_log_pos(0),
      event_relay_log_number(0),
      event_relay_log_pos(0),
      event_start_pos(0),
      group_master_log_pos(0),
      gtid_set(NULL),
      rli_fake(is_rli_fake),
      gtid_retrieved_initialized(false),
      is_group_master_log_pos_invalid(false),
      log_space_total(0),
      ignore_log_space_limit(0),
      sql_force_rotate_relay(false),
      last_master_timestamp(0),
      slave_skip_counter(0),
      abort_pos_wait(0),
      until_condition(UNTIL_NONE),
      trans_retries(0),
      retried_trans(0),
      tables_to_lock(0),
      tables_to_lock_count(0),
      rows_query_ev(NULL),
      last_event_start_time(0),
      deferred_events(NULL),
      workers(PSI_NOT_INSTRUMENTED),
      workers_array_initialized(false),
      curr_group_assigned_parts(PSI_NOT_INSTRUMENTED),
      curr_group_da(PSI_NOT_INSTRUMENTED),
      curr_group_seen_begin(false),
      mts_end_group_sets_max_dbs(false),
      slave_parallel_workers(0),
      exit_counter(0),
      max_updated_index(0),
      recovery_parallel_workers(0),
      checkpoint_seqno(0),
      checkpoint_group(opt_mts_checkpoint_group),
      recovery_groups_inited(false),
      mts_recovery_group_cnt(0),
      mts_recovery_index(0),
      mts_recovery_group_seen_begin(0),
      mts_group_status(MTS_NOT_IN_GROUP),
      stats_exec_time(0),
      stats_read_time(0),
      least_occupied_workers(PSI_NOT_INSTRUMENTED),
      current_mts_submode(0),
      reported_unsafe_warning(false),
      rli_description_event(NULL),
      commit_order_mngr(NULL),
      sql_delay(0),
      sql_delay_end(0),
      m_flags(0),
      row_stmt_start_timestamp(0),
      long_find_row_note_printed(false),
      thd_tx_priority(0),
      is_engine_ha_data_detached(false),
      current_event(NULL),
      ddl_not_atomic(false) {
  DBUG_ENTER("Relay_log_info::Relay_log_info");

#ifdef HAVE_PSI_INTERFACE
  relay_log.set_psi_keys(key_RELAYLOG_LOCK_index, key_RELAYLOG_LOCK_commit,
                         key_RELAYLOG_LOCK_commit_queue, key_RELAYLOG_LOCK_done,
                         key_RELAYLOG_LOCK_flush_queue, key_RELAYLOG_LOCK_log,
                         key_RELAYLOG_LOCK_log_end_pos, key_RELAYLOG_LOCK_sync,
                         key_RELAYLOG_LOCK_sync_queue, key_RELAYLOG_LOCK_xids,
                         key_RELAYLOG_COND_done, key_RELAYLOG_update_cond,
                         key_RELAYLOG_prep_xids_cond, key_file_relaylog,
                         key_file_relaylog_index, key_file_relaylog_cache,
                         key_file_relaylog_index_cache);
#endif

  group_relay_log_name[0] = event_relay_log_name[0] = group_master_log_name[0] =
      0;
  ign_master_log_name_end[0] = 0;
  set_timespec_nsec(&last_clock, 0);
  cached_charset_invalidate();
  inited_hash_workers = false;
  commit_timestamps_status = COMMIT_TS_UNKNOWN;

  if (!rli_fake) {
    mysql_mutex_init(key_relay_log_info_log_space_lock, &log_space_lock,
                     MY_MUTEX_INIT_FAST);
    mysql_cond_init(key_relay_log_info_log_space_cond, &log_space_cond);
    mysql_mutex_init(key_mutex_slave_parallel_pend_jobs, &pending_jobs_lock,
                     MY_MUTEX_INIT_FAST);
    mysql_cond_init(key_cond_slave_parallel_pend_jobs, &pending_jobs_cond);
    mysql_mutex_init(key_mutex_slave_parallel_worker_count, &exit_count_lock,
                     MY_MUTEX_INIT_FAST);
    mysql_mutex_init(key_mts_temp_table_LOCK, &mts_temp_table_LOCK,
                     MY_MUTEX_INIT_FAST);
    mysql_mutex_init(key_mts_gaq_LOCK, &mts_gaq_LOCK, MY_MUTEX_INIT_FAST);
    mysql_cond_init(key_cond_mts_gaq, &logical_clock_cond);

    relay_log.init_pthread_objects();
    force_flush_postponed_due_to_split_trans = false;

    Checkable_rwlock *sid_lock = new Checkable_rwlock(
#if defined(HAVE_PSI_INTERFACE)
        key_rwlock_receiver_sid_lock
#endif
    );
    Sid_map *sid_map = new Sid_map(sid_lock);
    gtid_set = new Gtid_set(sid_map, sid_lock);
  }
  gtid_monitoring_info = new Gtid_monitoring_info();
  do_server_version_split(::server_version, slave_version_split);
  until_option = NULL;
  rpl_filter = NULL;

  DBUG_VOID_RETURN;
}

/**
   The method to invoke at slave threads start
*/
void Relay_log_info::init_workers(ulong n_workers) {
  /*
    Parallel slave parameters initialization is done regardless
    whether the feature is or going to be active or not.
  */
  mts_groups_assigned = mts_events_assigned = pending_jobs = wq_size_waits_cnt =
      0;
  mts_wq_excess_cnt = mts_wq_no_underrun_cnt = mts_wq_overfill_cnt = 0;
  mts_total_wait_overlap = 0;
  mts_total_wait_worker_avail = 0;
  mts_last_online_stat = 0;

  workers.reserve(n_workers);
  workers_array_initialized = true;  // set after init
}

/**
   The method to invoke at slave threads stop
*/
void Relay_log_info::deinit_workers() { workers.clear(); }

Relay_log_info::~Relay_log_info() {
  DBUG_ENTER("Relay_log_info::~Relay_log_info");

  if (!rli_fake) {
    if (recovery_groups_inited) bitmap_free(&recovery_groups);
    delete current_mts_submode;

    if (rpl_filter != NULL) {
      /* Remove the channel's replication filter from rpl_channel_filters. */
      rpl_channel_filters.delete_filter(rpl_filter);
      rpl_filter = NULL;
    }

    if (workers_copy_pfs.size()) {
      for (int i = static_cast<int>(workers_copy_pfs.size()) - 1; i >= 0; i--)
        delete workers_copy_pfs[i];
      workers_copy_pfs.clear();
    }

    mysql_mutex_destroy(&log_space_lock);
    mysql_cond_destroy(&log_space_cond);
    mysql_mutex_destroy(&pending_jobs_lock);
    mysql_cond_destroy(&pending_jobs_cond);
    mysql_mutex_destroy(&exit_count_lock);
    mysql_mutex_destroy(&mts_temp_table_LOCK);
    mysql_mutex_destroy(&mts_gaq_LOCK);
    mysql_cond_destroy(&logical_clock_cond);
    relay_log.cleanup();

    Sid_map *sid_map = gtid_set->get_sid_map();
    Checkable_rwlock *sid_lock = sid_map->get_sid_lock();

    sid_lock->wrlock();
    gtid_set->clear();
    sid_map->clear();
    delete gtid_set;
    delete sid_map;
    sid_lock->unlock();
    delete sid_lock;
  }

  set_rli_description_event(NULL);
  delete until_option;
  delete gtid_monitoring_info;
  DBUG_VOID_RETURN;
}

/**
   Method is called when MTS coordinator senses the relay-log name
   has been changed.
   It marks each Worker member with this fact to make an action
   at time it will distribute a terminal event of a group to the Worker.

   Worker receives the new name at the group commiting phase
   @c Slave_worker::slave_worker_ends_group().
*/
void Relay_log_info::reset_notified_relay_log_change() {
  if (!is_parallel_exec()) return;
  for (Slave_worker **it = workers.begin(); it != workers.end(); ++it) {
    Slave_worker *w = *it;
    w->relay_log_change_notified = false;
  }
}

/**
   This method is called in mts_checkpoint_routine() to mark that each
   worker is required to adapt to a new checkpoint data whose coordinates
   are passed to it through GAQ index.

   Worker notices the new checkpoint value at the group commit to reset
   the current bitmap and starts using the clean bitmap indexed from zero
   of being reset checkpoint_seqno.

    New seconds_behind_master timestamp is installed.

   @param shift            number of bits to shift by Worker due to the
                           current checkpoint change.
   @param new_ts           new seconds_behind_master timestamp value
                           unless zero. Zero could be due to FD event
                           or fake rotate event.
   @param need_data_lock   False if caller has locked @c data_lock
   @param update_timestamp if true, this function will update the
                           rli->last_master_timestamp.
*/
void Relay_log_info::reset_notified_checkpoint(ulong shift, time_t new_ts,
                                               bool need_data_lock,
                                               bool update_timestamp) {
  /*
    If this is not a parallel execution we return immediately.
  */
  if (!is_parallel_exec()) return;

  for (Slave_worker **it = workers.begin(); it != workers.end(); ++it) {
    Slave_worker *w = *it;
    /*
      Reseting the notification information in order to force workers to
      assign jobs with the new updated information.
      Notice that the bitmap_shifted is accumulated to indicate how many
      consecutive jobs were successfully processed.

      The worker when assigning a new job will set the value back to
      zero.
    */
    w->checkpoint_notified = false;
    w->bitmap_shifted = w->bitmap_shifted + shift;
    /*
      Zero shift indicates the caller rotates the master binlog.
      The new name will be passed to W through the group descriptor
      during the first post-rotation time scheduling.
    */
    if (shift == 0) w->master_log_change_notified = false;

    DBUG_PRINT("mts", ("reset_notified_checkpoint shift --> %lu, "
                       "worker->bitmap_shifted --> %lu, worker --> %u.",
                       shift, w->bitmap_shifted,
                       static_cast<unsigned>(it - workers.begin())));
  }
  /*
    There should not be a call where (shift == 0 && checkpoint_seqno != 0).
    Then the new checkpoint sequence is updated by subtracting the number
    of consecutive jobs that were successfully processed.
  */
  DBUG_ASSERT(current_mts_submode->get_type() != MTS_PARALLEL_TYPE_DB_NAME ||
              !(shift == 0 && checkpoint_seqno != 0));
  checkpoint_seqno = checkpoint_seqno - shift;
  DBUG_PRINT("mts", ("reset_notified_checkpoint shift --> %lu, "
                     "checkpoint_seqno --> %u.",
                     shift, checkpoint_seqno));

  if (update_timestamp) {
    if (need_data_lock)
      mysql_mutex_lock(&data_lock);
    else
      mysql_mutex_assert_owner(&data_lock);
    last_master_timestamp = new_ts;
    if (need_data_lock) mysql_mutex_unlock(&data_lock);
  }
}

/**
   Reset recovery info from Worker info table and
   mark MTS recovery is completed.

   @return false on success true when @c reset_notified_checkpoint failed.
*/
bool Relay_log_info::mts_finalize_recovery() {
  bool ret = false;
  uint i;
  uint repo_type = get_rpl_info_handler()->get_rpl_info_type();

  DBUG_ENTER("Relay_log_info::mts_finalize_recovery");

  for (Slave_worker **it = workers.begin(); !ret && it != workers.end(); ++it) {
    Slave_worker *w = *it;
    ret = w->reset_recovery_info();
    DBUG_EXECUTE_IF("mts_debug_recovery_reset_fails", ret = true;);
  }
  /*
    The loop is traversed in the worker index descending order due
    to specifics of the Worker table repository that does not like
    even temporary holes. Therefore stale records are deleted
    from the tail.
  */
  DBUG_EXECUTE_IF("enable_mts_wokrer_failure_in_recovery_finalize",
                  { DBUG_SET("+d,mts_worker_thread_init_fails"); });
  for (i = recovery_parallel_workers; i > workers.size() && !ret; i--) {
    Slave_worker *w =
        Rpl_info_factory::create_worker(repo_type, i - 1, this, true);
    /*
      If an error occurs during the above create_worker call, the newly created
      worker object gets deleted within the above function call itself and only
      NULL is returned. Hence the following check has been added to verify
      that a valid worker object exists.
    */
    if (w) {
      ret = w->remove_info();
      delete w;
    } else {
      ret = true;
      goto err;
    }
  }
  recovery_parallel_workers = slave_parallel_workers;

err:
  DBUG_RETURN(ret);
}

static inline int add_relay_log(Relay_log_info *rli, LOG_INFO *linfo) {
  MY_STAT s;
  DBUG_ENTER("add_relay_log");
  if (!mysql_file_stat(key_file_relaylog, linfo->log_file_name, &s, MYF(0))) {
    LogErr(ERROR_LEVEL, ER_RPL_FAILED_TO_STAT_LOG_IN_INDEX,
           linfo->log_file_name);
    DBUG_RETURN(1);
  }
  rli->log_space_total += s.st_size;
#ifndef DBUG_OFF
  char buf[22];
  DBUG_PRINT("info", ("log_space_total: %s", llstr(rli->log_space_total, buf)));
#endif
  DBUG_RETURN(0);
}

int Relay_log_info::count_relay_log_space() {
  LOG_INFO flinfo;
  DBUG_ENTER("Relay_log_info::count_relay_log_space");
  log_space_total = 0;
  if (relay_log.find_log_pos(&flinfo, NullS, 1)) {
    LogErr(ERROR_LEVEL, ER_RPL_LOG_NOT_FOUND_WHILE_COUNTING_RELAY_LOG_SPACE);
    DBUG_RETURN(1);
  }
  do {
    if (add_relay_log(this, &flinfo)) DBUG_RETURN(1);
  } while (!relay_log.find_next_log(&flinfo, 1));
  /*
     As we have counted everything, including what may have written in a
     preceding write, we must reset bytes_written, or we may count some space
     twice.
  */
  relay_log.reset_bytes_written();
  DBUG_RETURN(0);
}

/**
  Re-init the SQL thread IO_CACHE for a given file.

  If the file specified as parameter is not the one the SQL thread is
  reading from, this function does nothing.

  @param [in] log Name of relay log file to re-init the IO_CACHE.
  @param [in] need_data_lock If true, this function will acquire the
                             rli->data_lock; otherwise the caller should already
                             have acquired it.

  @retval false On successful operation.
  @retval true  On error.
*/

bool Relay_log_info::reinit_sql_thread_io_cache(const char *log,
                                                bool need_data_lock) {
  DBUG_ENTER("Relay_log_info::reinit_sql_thread_io_cache");
  bool error = false;
  my_off_t current_relay_log_pos;

  if (need_data_lock)
    mysql_mutex_lock(&data_lock);
  else
    mysql_mutex_assert_owner(&data_lock);

  // The SQL thread was not reading from the requested file
  if (strcmp(log, get_event_relay_log_name())) goto end;

  // Save current relay log pos
  current_relay_log_pos = my_b_tell(&cache_buf);

  /*
    The SQL thread was reading from the "hot" relay log file but that file
    was truncated by the I/O thread. We will re-init the IO_CACHE of the
    SQL thread in order to avoid reading content that was in the IO_CACHE
    but no longer exists on the relay log file because of the truncation.

    Suppose:
    a) the relay log file have a full transaction (many events) with a
       total of finishing at position 8190;
    b) the I/O thread is receiving and queuing a 32K event;
    c) the disk had only space to write 30K of the event;

    In this situation, the I/O thread will be waiting for disk space, and the
    SQL thread would be allowed to read up to the end of the last fully queued
    event (that would be the 8190 position of the file).

    Starting the SQL thread, it would read until the relay_log.binlog_end_pos
    (the 8190), but, because of some optimizations, the IO_CACHE will read a
    full "buffer" (8192 bytes) from the file. The additional 2 bytes belong
    to the not yet completely queued event, and should not be read by the
    SQL thread.

    If the I/O thread is killed, it will truncate the relay log file at position
    8190. This means that the SQL thread IO_CACHE have 2 bytes that doesn't
    belong to the relay log file anymore and should re-initialize its IO_CACHE
    to remove such data from it.
  */
  DBUG_ASSERT(cur_log_fd >= 0);
  error =
      reinit_io_cache(&cache_buf, READ_CACHE, current_relay_log_pos, 0, true);
#ifndef DBUG_OFF
  {
    char llbuf1[22], llbuf2[22];
    DBUG_PRINT("info", ("my_b_tell(cur_log)=%s, event_relay_log_pos=%s",
                        llstr(my_b_tell(&cache_buf), llbuf1),
                        llstr(get_event_relay_log_pos(), llbuf2)));
  }
#endif

end:
  if (need_data_lock) mysql_mutex_unlock(&data_lock);

  DBUG_RETURN(error);
}

/**
  Opens and initialize the given relay log. Specifically, it does what follows:

  - Closes old open relay log files.
  - Opens the 'log' binary file.

  @todo check proper initialization of
  group_master_log_name/group_master_log_pos. /alfranio

  @param [in] log Name of relay log file to read from. NULL = First log
  @param [in] pos Position in relay log file
  @param [in] need_data_lock If true, this function will acquire the
  relay_log.data_lock(); otherwise the caller should already have
  acquired it.
  @param [out] errmsg On error, this function will store a pointer to
  an error message here
  @param [in] keep_looking_for_fd If true, this function will
  look for a Format_description_log_event.  We only need this when the
  SQL thread starts and opens an existing relay log and has to execute
  it (possibly from an offset >4); then we need to read the first
  event of the relay log to be able to parse the events we have to
  execute.

  @retval 0 ok,
  @retval 1 error.  In this case, *errmsg is set to point to the error
  message.
*/

int Relay_log_info::init_relay_log_pos(const char *log, ulonglong pos,
                                       bool need_data_lock, const char **errmsg,
                                       bool keep_looking_for_fd) {
  DBUG_ENTER("Relay_log_info::init_relay_log_pos");
  DBUG_PRINT("info", ("pos: %lu", (ulong)pos));

  *errmsg = 0;
  const char *errmsg_fmt = 0;
  static char errmsg_buff[MYSQL_ERRMSG_SIZE + FN_REFLEN];
  IO_CACHE *cur_log = &cache_buf;

  if (need_data_lock)
    mysql_mutex_lock(&data_lock);
  else
    mysql_mutex_assert_owner(&data_lock);

  set_rli_description_event(new Format_description_log_event());

  /* Close log file and free buffers if it's already open */
  if (cur_log_fd >= 0) {
    end_io_cache(&cache_buf);
    mysql_file_close(cur_log_fd, MYF(MY_WME));
    cur_log_fd = -1;
  }

  group_relay_log_pos = event_relay_log_pos = pos;

  /*
    Test to see if the previous run was with the skip of purging
    If yes, we do not purge when we restart
  */
  if (relay_log.find_log_pos(&linfo, NullS, 1)) {
    *errmsg = "Could not find first log during relay log initialization";
    goto err;
  }

  if (log && relay_log.find_log_pos(&linfo, log, 1)) {
    errmsg_fmt =
        "Could not find target log file mentioned in "
        "relay log info in the index file '%s' during "
        "relay log initialization";
    sprintf(errmsg_buff, errmsg_fmt, relay_log.get_index_fname());
    *errmsg = errmsg_buff;
    goto err;
  }

  set_group_relay_log_name(linfo.log_file_name);
  set_event_relay_log_name(linfo.log_file_name);

  /* Open the relay log */
  if ((cur_log_fd = open_binlog_file(&cache_buf, linfo.log_file_name, errmsg)) <
      0)
    goto err;

  /*
    In all cases, check_binlog_magic() has been called so we're at offset 4 for
    sure.
  */
  if (pos > BIN_LOG_HEADER_SIZE) /* If pos<=4, we stay at 4 */
  {
    Log_event *ev;
    while (keep_looking_for_fd) {
      /*
        Read the possible Format_description_log_event; if position
        was 4, no need, it will be read naturally.
      */
      DBUG_PRINT("info", ("looking for a Format_description_log_event"));

      if (my_b_tell(cur_log) >= pos) break;

      /*
        Because of we have data_lock and log_lock, we can safely read an
        event
      */
      if (!(ev = Log_event::read_log_event(cur_log, 0, rli_description_event,
                                           opt_slave_sql_verify_checksum))) {
        DBUG_PRINT("info",
                   ("could not read event, cur_log->error=%d", cur_log->error));
        if (cur_log->error) /* not EOF */
        {
          *errmsg = "I/O error reading event at position 4";
          goto err;
        }
        break;
      } else if (ev->get_type_code() == binary_log::FORMAT_DESCRIPTION_EVENT) {
        DBUG_PRINT("info", ("found Format_description_log_event"));
        set_rli_description_event((Format_description_log_event *)ev);
        /*
          As ev was returned by read_log_event, it has passed is_valid(), so
          my_malloc() in ctor worked, no need to check again.
        */
        /*
          Ok, we found a Format_description event. But it is not sure that this
          describes the whole relay log; indeed, one can have this sequence
          (starting from position 4):
          Format_desc (of slave)
          Previous-GTIDs (of slave IO thread, if GTIDs are enabled)
          Rotate (of master)
          Format_desc (of master)
          So the Format_desc which really describes the rest of the relay log
          can be the 3rd or the 4th event (depending on GTIDs being enabled or
          not, it can't be further than that, because we rotate
          the relay log when we queue a Rotate event from the master).
          But what describes the Rotate is the first Format_desc.
          So what we do is:
          go on searching for Format_description events, until you exceed the
          position (argument 'pos') or until you find an event other than
          Previous-GTIDs, Rotate or Format_desc.
        */
      } else {
        DBUG_PRINT("info",
                   ("found event of another type=%d", ev->get_type_code()));
        keep_looking_for_fd =
            (ev->get_type_code() == binary_log::ROTATE_EVENT ||
             ev->get_type_code() == binary_log::PREVIOUS_GTIDS_LOG_EVENT);
        delete ev;
      }
    }
    my_b_seek(cur_log, (off_t)pos);
#ifndef DBUG_OFF
    {
      char llbuf1[22], llbuf2[22];
      DBUG_PRINT("info", ("my_b_tell(cur_log)=%s >event_relay_log_pos=%s",
                          llstr(my_b_tell(cur_log), llbuf1),
                          llstr(get_event_relay_log_pos(), llbuf2)));
    }
#endif
  }

err:
  /*
    If we don't purge, we can't honour relay_log_space_limit ;
    silently discard it
  */
  if (!relay_log_purge) {
    log_space_limit = 0;  // todo: consider to throw a warning at least
  }
  mysql_cond_broadcast(&data_cond);

  if (need_data_lock) mysql_mutex_unlock(&data_lock);
  if (!rli_description_event->is_valid() && !*errmsg)
    *errmsg = "Invalid Format_description log event; could be out of memory";

  DBUG_RETURN((*errmsg) ? 1 : 0);
}

/**
  Update the error number, message and timestamp fields. This function is
  different from va_report() as va_report() also logs the error message in the
  log apart from updating the error fields.

  SYNOPSIS
  @param[in]  level          specifies the level- error, warning or information,
  @param[in]  err_code       error number,
  @param[in]  buff_coord     error message to be used.

*/
void Relay_log_info::fill_coord_err_buf(loglevel level, int err_code,
                                        const char *buff_coord) const {
  mysql_mutex_lock(&err_lock);

  if (level == ERROR_LEVEL) {
    m_last_error.number = err_code;
    snprintf(m_last_error.message, sizeof(m_last_error.message), "%.*s",
             MAX_SLAVE_ERRMSG - 1, buff_coord);
    m_last_error.update_timestamp();
  }

  mysql_mutex_unlock(&err_lock);
}

/**
  Waits until the SQL thread reaches (has executed up to) the
  log/position or timed out.

  SYNOPSIS
  @param[in]  thd             client thread that sent @c SELECT @c
  MASTER_POS_WAIT,
  @param[in]  log_name        log name to wait for,
  @param[in]  log_pos         position to wait for,
  @param[in]  timeout         @c timeout in seconds before giving up waiting.
                              @c timeout is double whereas it should be ulong;
  but this is to catch if the user submitted a negative timeout.

  @retval  -2   improper arguments (log_pos<0)
                or slave not running, or master info changed
                during the function's execution,
                or client thread killed. -2 is translated to NULL by caller,
  @retval  -1   timed out
  @retval  >=0  number of log events the function had to wait
                before reaching the desired log/position
 */

int Relay_log_info::wait_for_pos(THD *thd, String *log_name, longlong log_pos,
                                 double timeout) {
  int event_count = 0;
  ulong init_abort_pos_wait;
  int error = 0;
  struct timespec abstime;  // for timeout checking
  PSI_stage_info old_stage;
  DBUG_ENTER("Relay_log_info::wait_for_pos");

  if (!inited) DBUG_RETURN(-2);

  DBUG_PRINT("enter", ("log_name: '%s'  log_pos: %lu  timeout: %lu",
                       log_name->c_ptr_safe(), (ulong)log_pos, (ulong)timeout));

  DEBUG_SYNC(thd, "begin_master_pos_wait");

  set_timespec_nsec(&abstime, (ulonglong)timeout * 1000000000ULL);
  mysql_mutex_lock(&data_lock);
  thd->ENTER_COND(&data_cond, &data_lock,
                  &stage_waiting_for_the_slave_thread_to_advance_position,
                  &old_stage);
  /*
     This function will abort when it notices that some CHANGE MASTER or
     RESET MASTER has changed the master info.
     To catch this, these commands modify abort_pos_wait ; We just monitor
     abort_pos_wait and see if it has changed.
     Why do we have this mechanism instead of simply monitoring slave_running
     in the loop (we do this too), as CHANGE MASTER/RESET SLAVE require that
     the SQL thread be stopped?
     This is becasue if someones does:
     STOP SLAVE;CHANGE MASTER/RESET SLAVE; START SLAVE;
     the change may happen very quickly and we may not notice that
     slave_running briefly switches between 1/0/1.
  */
  init_abort_pos_wait = abort_pos_wait;

  /*
    We'll need to
    handle all possible log names comparisons (e.g. 999 vs 1000).
    We use ulong for string->number conversion ; this is no
    stronger limitation than in find_uniq_filename in sql/log.cc
  */
  ulong log_name_extension;
  char log_name_tmp[FN_REFLEN];  // make a char[] from String

  strmake(log_name_tmp, log_name->ptr(),
          min<uint32>(log_name->length(), FN_REFLEN - 1));

  char *p = fn_ext(log_name_tmp);
  char *p_end;
  if (!*p || log_pos < 0) {
    error = -2;  // means improper arguments
    goto err;
  }
  // Convert 0-3 to 4
  log_pos = max(log_pos, static_cast<longlong>(BIN_LOG_HEADER_SIZE));
  /* p points to '.' */
  log_name_extension = strtoul(++p, &p_end, 10);
  /*
    p_end points to the first invalid character.
    If it equals to p, no digits were found, error.
    If it contains '\0' it means conversion went ok.
  */
  if (p_end == p || *p_end) {
    error = -2;
    goto err;
  }

  /* The "compare and wait" main loop */
  while (!thd->killed && init_abort_pos_wait == abort_pos_wait &&
         slave_running) {
    bool pos_reached;
    int cmp_result = 0;

    DBUG_PRINT("info", ("init_abort_pos_wait: %ld  abort_pos_wait: %ld",
                        init_abort_pos_wait, abort_pos_wait));
    DBUG_PRINT("info", ("group_master_log_name: '%s'  pos: %lu",
                        group_master_log_name, (ulong)group_master_log_pos));

    /*
      group_master_log_name can be "", if we are just after a fresh
      replication start or after a CHANGE MASTER TO MASTER_HOST/PORT
      (before we have executed one Rotate event from the master) or
      (rare) if the user is doing a weird slave setup (see next
      paragraph).  If group_master_log_name is "", we assume we don't
      have enough info to do the comparison yet, so we just wait until
      more data. In this case master_log_pos is always 0 except if
      somebody (wrongly) sets this slave to be a slave of itself
      without using --replicate-same-server-id (an unsupported
      configuration which does nothing), then group_master_log_pos
      will grow and group_master_log_name will stay "".
      Also in case the group master log position is invalid (e.g. after
      CHANGE MASTER TO RELAY_LOG_POS ), we will wait till the first event
      is read and the log position is valid again.
    */
    if (*group_master_log_name && !is_group_master_log_pos_invalid) {
      char *basename =
          (group_master_log_name + dirname_length(group_master_log_name));
      /*
        First compare the parts before the extension.
        Find the dot in the master's log basename,
        and protect against user's input error :
        if the names do not match up to '.' included, return error
      */
      char *q = (fn_ext(basename) + 1);
      if (strncmp(basename, log_name_tmp, (int)(q - basename))) {
        error = -2;
        break;
      }
      // Now compare extensions.
      char *q_end;
      ulong group_master_log_name_extension = strtoul(q, &q_end, 10);
      if (group_master_log_name_extension < log_name_extension)
        cmp_result = -1;
      else
        cmp_result =
            (group_master_log_name_extension > log_name_extension) ? 1 : 0;

      pos_reached =
          ((!cmp_result && group_master_log_pos >= (ulonglong)log_pos) ||
           cmp_result > 0);
      if (pos_reached || thd->killed) break;
    }

    // wait for master update, with optional timeout.

    DBUG_PRINT("info", ("Waiting for master update"));
    /*
      We are going to mysql_cond_(timed)wait(); if the SQL thread stops it
      will wake us up.
    */
    thd_wait_begin(thd, THD_WAIT_BINLOG);
    if (timeout > 0) {
      /*
        Note that mysql_cond_timedwait checks for the timeout
        before for the condition ; i.e. it returns ETIMEDOUT
        if the system time equals or exceeds the time specified by abstime
        before the condition variable is signaled or broadcast, _or_ if
        the absolute time specified by abstime has already passed at the time
        of the call.
        For that reason, mysql_cond_timedwait will do the "timeoutting" job
        even if its condition is always immediately signaled (case of a loaded
        master).
      */
      error = mysql_cond_timedwait(&data_cond, &data_lock, &abstime);
    } else
      mysql_cond_wait(&data_cond, &data_lock);
    thd_wait_end(thd);
    DBUG_PRINT("info", ("Got signal of master update or timed out"));
    if (is_timeout(error)) {
#ifndef DBUG_OFF
      /*
        Doing this to generate a stack trace and make debugging
        easier.
      */
      if (DBUG_EVALUATE_IF("debug_crash_slave_time_out", 1, 0)) DBUG_ASSERT(0);
#endif
      error = -1;
      break;
    }
    error = 0;
    event_count++;
    DBUG_PRINT("info", ("Testing if killed or SQL thread not running"));
  }

err:
  mysql_mutex_unlock(&data_lock);
  thd->EXIT_COND(&old_stage);
  DBUG_PRINT("exit",
             ("killed: %d  abort: %d  slave_running: %d "
              "improper_arguments: %d  timed_out: %d",
              thd->killed.load(), (int)(init_abort_pos_wait != abort_pos_wait),
              (int)slave_running, (int)(error == -2), (int)(error == -1)));
  if (thd->killed || init_abort_pos_wait != abort_pos_wait || !slave_running) {
    error = -2;
  }
  DBUG_RETURN(error ? error : event_count);
}

int Relay_log_info::wait_for_gtid_set(THD *thd, char *gtid, double timeout) {
  DBUG_ENTER("Relay_log_info::wait_for_gtid_set(thd, char *, timeout)");

  DBUG_PRINT("info", ("Waiting for %s timeout %lf", gtid, timeout));

  Gtid_set wait_gtid_set(global_sid_map);
  global_sid_lock->rdlock();
  enum_return_status ret = wait_gtid_set.add_gtid_text(gtid);
  global_sid_lock->unlock();

  if (ret != RETURN_STATUS_OK) {
    DBUG_PRINT("exit", ("improper gtid argument"));
    DBUG_RETURN(-2);
  }

  DBUG_RETURN(wait_for_gtid_set(thd, &wait_gtid_set, timeout));
}

int Relay_log_info::wait_for_gtid_set(THD *thd, String *gtid, double timeout) {
  DBUG_ENTER("Relay_log_info::wait_for_gtid_set(thd, String, timeout)");
  DBUG_RETURN(wait_for_gtid_set(thd, gtid->c_ptr_safe(), timeout));
}

/*
  TODO: This is a duplicated code that needs to be simplified.
  This will be done while developing all possible sync options.
  See WL#3584's specification.

  /Alfranio
*/
int Relay_log_info::wait_for_gtid_set(THD *thd, const Gtid_set *wait_gtid_set,
                                      double timeout) {
  int event_count = 0;
  ulong init_abort_pos_wait;
  int error = 0;
  struct timespec abstime;  // for timeout checking
  PSI_stage_info old_stage;
  DBUG_ENTER("Relay_log_info::wait_for_gtid_set(thd, gtid_set, timeout)");

  if (!inited) DBUG_RETURN(-2);

  DEBUG_SYNC(thd, "begin_wait_for_gtid_set");

  set_timespec_nsec(&abstime, (ulonglong)timeout * 1000000000ULL);

  mysql_mutex_lock(&data_lock);
  thd->ENTER_COND(&data_cond, &data_lock,
                  &stage_waiting_for_the_slave_thread_to_advance_position,
                  &old_stage);
  /*
     This function will abort when it notices that some CHANGE MASTER or
     RESET MASTER has changed the master info.
     To catch this, these commands modify abort_pos_wait ; We just monitor
     abort_pos_wait and see if it has changed.
     Why do we have this mechanism instead of simply monitoring slave_running
     in the loop (we do this too), as CHANGE MASTER/RESET SLAVE require that
     the SQL thread be stopped?
     This is becasue if someones does:
     STOP SLAVE;CHANGE MASTER/RESET SLAVE; START SLAVE;
     the change may happen very quickly and we may not notice that
     slave_running briefly switches between 1/0/1.
  */
  init_abort_pos_wait = abort_pos_wait;

  /* The "compare and wait" main loop */
  while (!thd->killed && init_abort_pos_wait == abort_pos_wait &&
         slave_running) {
    DBUG_PRINT("info", ("init_abort_pos_wait: %ld  abort_pos_wait: %ld",
                        init_abort_pos_wait, abort_pos_wait));

    // wait for master update, with optional timeout.

    DBUG_ASSERT(wait_gtid_set->get_sid_map() == NULL ||
                wait_gtid_set->get_sid_map() == global_sid_map);

    global_sid_lock->wrlock();
    const Gtid_set *executed_gtids = gtid_state->get_executed_gtids();
    const Owned_gtids *owned_gtids = gtid_state->get_owned_gtids();

#ifndef DBUG_OFF
    char *wait_gtid_set_buf;
    wait_gtid_set->to_string(&wait_gtid_set_buf);
    DBUG_PRINT("info",
               ("Waiting for '%s'. is_subset: %d and "
                "!is_intersection_nonempty: %d",
                wait_gtid_set_buf, wait_gtid_set->is_subset(executed_gtids),
                !owned_gtids->is_intersection_nonempty(wait_gtid_set)));
    my_free(wait_gtid_set_buf);
    executed_gtids->dbug_print("gtid_executed:");
    owned_gtids->dbug_print("owned_gtids:");
#endif

    /*
      Since commit is performed after log to binary log, we must also
      check if any GTID of wait_gtid_set is not yet committed.
    */
    if (wait_gtid_set->is_subset(executed_gtids) &&
        !owned_gtids->is_intersection_nonempty(wait_gtid_set)) {
      global_sid_lock->unlock();
      break;
    }
    global_sid_lock->unlock();

    DBUG_PRINT("info", ("Waiting for master update"));

    /*
      We are going to mysql_cond_(timed)wait(); if the SQL thread stops it
      will wake us up.
    */
    thd_wait_begin(thd, THD_WAIT_BINLOG);
    if (timeout > 0) {
      /*
        Note that mysql_cond_timedwait checks for the timeout
        before for the condition ; i.e. it returns ETIMEDOUT
        if the system time equals or exceeds the time specified by abstime
        before the condition variable is signaled or broadcast, _or_ if
        the absolute time specified by abstime has already passed at the time
        of the call.
        For that reason, mysql_cond_timedwait will do the "timeoutting" job
        even if its condition is always immediately signaled (case of a loaded
        master).
      */
      error = mysql_cond_timedwait(&data_cond, &data_lock, &abstime);
    } else
      mysql_cond_wait(&data_cond, &data_lock);
    thd_wait_end(thd);
    DBUG_PRINT("info", ("Got signal of master update or timed out"));
    if (is_timeout(error)) {
#ifndef DBUG_OFF
      /*
        Doing this to generate a stack trace and make debugging
        easier.
      */
      if (DBUG_EVALUATE_IF("debug_crash_slave_time_out", 1, 0)) DBUG_ASSERT(0);
#endif
      error = -1;
      break;
    }
    error = 0;
    event_count++;
    DBUG_PRINT("info", ("Testing if killed or SQL thread not running"));
  }

  mysql_mutex_unlock(&data_lock);
  thd->EXIT_COND(&old_stage);
  DBUG_PRINT("exit",
             ("killed: %d  abort: %d  slave_running: %d "
              "improper_arguments: %d  timed_out: %d",
              thd->killed.load(), (int)(init_abort_pos_wait != abort_pos_wait),
              (int)slave_running, (int)(error == -2), (int)(error == -1)));
  if (thd->killed || init_abort_pos_wait != abort_pos_wait || !slave_running) {
    error = -2;
  }
  DBUG_RETURN(error ? error : event_count);
}

int Relay_log_info::inc_group_relay_log_pos(ulonglong log_pos,
                                            bool need_data_lock, bool force) {
  int error = 0;
  DBUG_ENTER("Relay_log_info::inc_group_relay_log_pos");

  if (need_data_lock)
    mysql_mutex_lock(&data_lock);
  else
    mysql_mutex_assert_owner(&data_lock);

  inc_event_relay_log_pos();
  group_relay_log_pos = event_relay_log_pos;
  strmake(group_relay_log_name, event_relay_log_name,
          sizeof(group_relay_log_name) - 1);

  /*
    In 4.x we used the event's len to compute the positions here. This is
    wrong if the event was 3.23/4.0 and has been converted to 5.0, because
    then the event's len is not what is was in the master's binlog, so this
    will make a wrong group_master_log_pos (yes it's a bug in 3.23->4.0
    replication: Exec_master_log_pos is wrong). Only way to solve this is to
    have the original offset of the end of the event the relay log. This is
    what we do in 5.0: log_pos has become "end_log_pos" (because the real use
    of log_pos in 4.0 was to compute the end_log_pos; so better to store
    end_log_pos instead of begin_log_pos.
    If we had not done this fix here, the problem would also have appeared
    when the slave and master are 5.0 but with different event length (for
    example the slave is more recent than the master and features the event
    UID). It would give false MASTER_POS_WAIT, false Exec_master_log_pos in
    SHOW SLAVE STATUS, and so the user would do some CHANGE MASTER using this
    value which would lead to badly broken replication.
    Even the relay_log_pos will be corrupted in this case, because the len is
    the relay log is not "val".
    With the end_log_pos solution, we avoid computations involving lengthes.
  */
  DBUG_PRINT("info", ("log_pos: %lu  group_master_log_pos: %lu", (long)log_pos,
                      (long)group_master_log_pos));

  if (log_pos > 0)  // 3.23 binlogs don't have log_posx
    group_master_log_pos = log_pos;
  /*
    If the master log position was invalidiated by say, "CHANGE MASTER TO
    RELAY_LOG_POS=N", it is now valid,
   */
  if (is_group_master_log_pos_invalid) is_group_master_log_pos_invalid = false;

  /*
    In MTS mode FD or Rotate event commit their solitary group to
    Coordinator's info table. Callers make sure that Workers have been
    executed all assignements.
    Broadcast to master_pos_wait() waiters should be done after
    the table is updated.
  */
  DBUG_ASSERT(!is_parallel_exec() ||
              mts_group_status != Relay_log_info::MTS_IN_GROUP);
  /*
    We do not force synchronization at this point, except for Rotate event
    (see Rotate_log_event::do_update_pos), note @c force is false by default,
    because a non-transactional change is being committed.

    For that reason, the synchronization here is subjected to
    the option sync_relay_log_info.

    See sql/rpl_rli.h for further information on this behavior.
  */
  error = flush_info(force);

  mysql_cond_broadcast(&data_cond);
  if (need_data_lock) mysql_mutex_unlock(&data_lock);
  DBUG_RETURN(error);
}

void Relay_log_info::close_temporary_tables() {
  TABLE *table, *next;
  int num_closed_temp_tables = 0;
  DBUG_ENTER("Relay_log_info::close_temporary_tables");

  for (table = save_temporary_tables; table; table = next) {
    next = table->next;
    /*
      Don't ask for disk deletion. For now, anyway they will be deleted when
      slave restarts, but it is a better intention to not delete them.
    */
    DBUG_PRINT("info", ("table: %p", table));
    close_temporary(NULL, table, true, false);
    num_closed_temp_tables++;
  }
  save_temporary_tables = 0;
  atomic_slave_open_temp_tables -= num_closed_temp_tables;
  atomic_channel_open_temp_tables -= num_closed_temp_tables;
  DBUG_VOID_RETURN;
}

/**
  Purges relay logs. It assumes to have a run lock on rli and that no
  slave thread are running.

  @param[in]   thd         connection,
  @param[in]   just_reset  if false, it tells that logs should be purged
                           and @c init_relay_log_pos() should be called,
  @param[out]  errmsg      store pointer to an error message.
  @param[in]   delete_only If true, do not start writing to a new log file.

  @retval 0 successfully executed,
  @retval 1 otherwise error, where errmsg is set to point to the error message.
*/

int Relay_log_info::purge_relay_logs(THD *thd, bool just_reset,
                                     const char **errmsg, bool delete_only) {
  int error = 0;
  const char *ln;
  /* name of the index file if opt_relaylog_index_name is set*/
  const char *log_index_name;
  /*
    Buffer to add channel name suffix when relay-log-index option is
    provided
   */
  char relay_bin_index_channel[FN_REFLEN];

  const char *ln_without_channel_name;
  /*
    Buffer to add channel name suffix when relay-log option is provided.
   */
  char relay_bin_channel[FN_REFLEN];

  char buffer[FN_REFLEN];

  mysql_mutex_t *log_lock = relay_log.get_log_lock();

  DBUG_ENTER("Relay_log_info::purge_relay_logs");

  /*
    Even if inited==0, we still try to empty master_log_* variables. Indeed,
    inited==0 does not imply that they already are empty.

    It could be that slave's info initialization partly succeeded: for example
    if relay-log.info existed but all relay logs have been manually removed,
    init_info reads the old relay-log.info and fills rli->master_log_*, then
    init_info checks for the existence of the relay log, this fails and
    init_info leaves inited to 0.
    In that pathological case, master_log_pos* will be properly reinited at
    the next START SLAVE (as RESET SLAVE or CHANGE MASTER, the callers of
    purge_relay_logs, will delete bogus *.info files or replace them with
    correct files), however if the user does SHOW SLAVE STATUS before START
    SLAVE, he will see old, confusing master_log_*. In other words, we reinit
    master_log_* for SHOW SLAVE STATUS to display fine in any case.
  */
  group_master_log_name[0] = 0;
  group_master_log_pos = 0;

  /*
    Following the the relay log purge, the master_log_pos will be in sync
    with relay_log_pos, so the flag should be cleared. Refer bug#11766010.
  */

  is_group_master_log_pos_invalid = false;

  if (!inited) {
    DBUG_PRINT("info", ("inited == 0"));
<<<<<<< HEAD
    if (error_on_rli_init_info) {
      DBUG_ASSERT(relay_log.is_relay_log);
      ln_without_channel_name =
          relay_log.generate_name(opt_relay_logname, "-relay-bin", buffer);

      ln = add_channel_to_relay_log_name(relay_bin_channel, FN_REFLEN,
                                         ln_without_channel_name);
      if (opt_relaylog_index_name_supplied) {
=======
    if (error_on_rli_init_info ||
        /*
          mi->reset means that the channel was reset but still exists. Channel
          shall have the index and the first relay log file.

          Those files shall be remove in a following RESET SLAVE ALL (even when
          channel was not inited again).
        */
        (mi->reset && delete_only))
    {
      ln_without_channel_name= relay_log.generate_name(opt_relay_logname,
                                                       "-relay-bin", buffer);

      ln= add_channel_to_relay_log_name(relay_bin_channel, FN_REFLEN,
                                        ln_without_channel_name);
      if (opt_relaylog_index_name)
      {
>>>>>>> 7d6110ec
        char index_file_withoutext[FN_REFLEN];
        relay_log.generate_name(opt_relaylog_index_name, "",
                                index_file_withoutext);

        log_index_name = add_channel_to_relay_log_name(
            relay_bin_index_channel, FN_REFLEN, index_file_withoutext);
      } else
        log_index_name = 0;

      if (relay_log.open_index_file(log_index_name, ln, true)) {
        LogErr(ERROR_LEVEL, ER_SLAVE_RELAY_LOG_PURGE_FAILED,
               "Failed to open relay log index file:",
               relay_log.get_index_fname());
        DBUG_RETURN(1);
      }
      mysql_mutex_lock(&mi->data_lock);
      mysql_mutex_lock(log_lock);
      if (relay_log.open_binlog(
              ln, 0,
              (max_relay_log_size ? max_relay_log_size : max_binlog_size), true,
              true /*need_lock_index=true*/, true /*need_sid_lock=true*/,
              mi->get_mi_description_event())) {
        mysql_mutex_unlock(log_lock);
        mysql_mutex_unlock(&mi->data_lock);
        LogErr(ERROR_LEVEL, ER_SLAVE_RELAY_LOG_PURGE_FAILED,
               "Failed to open relay log file:", relay_log.get_log_fname());
        DBUG_RETURN(1);
      }
      mysql_mutex_unlock(log_lock);
      mysql_mutex_unlock(&mi->data_lock);
    } else
      DBUG_RETURN(0);
  } else {
    DBUG_ASSERT(slave_running == 0);
    DBUG_ASSERT(mi->slave_running == 0);
  }
  /* Reset the transaction boundary parser and clear the last GTID queued */
  mi->transaction_parser.reset();
  mysql_mutex_lock(&mi->data_lock);
  mi->clear_gtid_monitoring_info();
  mysql_mutex_unlock(&mi->data_lock);

  slave_skip_counter = 0;
  mysql_mutex_lock(&data_lock);

  /*
    we close the relay log fd possibly left open by the slave SQL thread,
    to be able to delete it; the relay log fd possibly left open by the slave
    I/O thread will be closed naturally in reset_logs() by the
    close(LOG_CLOSE_TO_BE_OPENED) call
  */
  if (cur_log_fd >= 0) {
    end_io_cache(&cache_buf);
    my_close(cur_log_fd, MYF(MY_WME));
    cur_log_fd = -1;
  }

<<<<<<< HEAD
  if (relay_log.reset_logs(thd, delete_only)) {
    *errmsg = "Failed during log reset";
    error = 1;
    goto err;
  }

=======
>>>>>>> 7d6110ec
  /**
    Clear the retrieved gtid set for this channel.
  */
  get_sid_lock()->wrlock();
  (const_cast<Gtid_set *>(get_gtid_set()))->clear_set_and_sid_map();
  get_sid_lock()->unlock();

  if (relay_log.reset_logs(thd, delete_only))
  {
    *errmsg = "Failed during log reset";
    error=1;
    goto err;
  }

  /* Save name of used relay log file */
  set_group_relay_log_name(relay_log.get_log_fname());
  set_event_relay_log_name(relay_log.get_log_fname());
  group_relay_log_pos = event_relay_log_pos = BIN_LOG_HEADER_SIZE;
  if (!delete_only && count_relay_log_space()) {
    *errmsg = "Error counting relay log space";
    error = 1;
    goto err;
  }
  if (!just_reset)
    error = init_relay_log_pos(group_relay_log_name, group_relay_log_pos,
                               false /*need_data_lock=false*/, errmsg, 0);
  if (!inited && error_on_rli_init_info)
    relay_log.close(LOG_CLOSE_INDEX | LOG_CLOSE_STOP_EVENT,
                    true /*need_lock_log=true*/, true /*need_lock_index=true*/);
err:
#ifndef DBUG_OFF
  char buf[22];
#endif
  DBUG_PRINT("info", ("log_space_total: %s", llstr(log_space_total, buf)));
  mysql_mutex_unlock(&data_lock);
  DBUG_RETURN(error);
}

const char *Relay_log_info::add_channel_to_relay_log_name(
    char *buff, uint buff_size, const char *base_name) {
  char *ptr;
  char channel_to_file[FN_REFLEN];
  uint errors, length;
  uint base_name_len;
  uint suffix_buff_size;

  DBUG_ASSERT(base_name != NULL);

  base_name_len = strlen(base_name);
  suffix_buff_size = buff_size - base_name_len;

  ptr = strmake(buff, base_name, buff_size - 1);

  if (channel[0]) {
    /* adding a "-" */
    ptr = strmake(ptr, "-", suffix_buff_size - 1);

    /*
      Convert the channel name to the file names charset.
      Channel name is in system_charset which is UTF8_general_ci
      as it was defined as utf8 in the mysql.slaveinfo tables.
    */
    length = strconvert(system_charset_info, channel, &my_charset_filename,
                        channel_to_file, NAME_LEN, &errors);
    ptr = strmake(ptr, channel_to_file, suffix_buff_size - length - 1);
  }

  return (const char *)buff;
}

void Relay_log_info::cached_charset_invalidate() {
  DBUG_ENTER("Relay_log_info::cached_charset_invalidate");

  /* Full of zeroes means uninitialized. */
  memset(cached_charset, 0, sizeof(cached_charset));
  DBUG_VOID_RETURN;
}

bool Relay_log_info::cached_charset_compare(char *charset) const {
  DBUG_ENTER("Relay_log_info::cached_charset_compare");

  if (memcmp(cached_charset, charset, sizeof(cached_charset))) {
    memcpy(const_cast<char *>(cached_charset), charset, sizeof(cached_charset));
    DBUG_RETURN(1);
  }
  DBUG_RETURN(0);
}

int Relay_log_info::stmt_done(my_off_t event_master_log_pos) {
  int error = 0;

  clear_flag(IN_STMT);

  DBUG_ASSERT(!belongs_to_client());
  /* Worker does not execute binlog update position logics */
  DBUG_ASSERT(!is_mts_worker(info_thd));

  /*
    Replication keeps event and group positions to specify the
    set of events that were executed.
    Event positions are incremented after processing each event
    whereas group positions are incremented when an event or a
    set of events is processed such as in a transaction and are
    committed or rolled back.

    A transaction can be ended with a Query Event, i.e. either
    commit or rollback, or by a Xid Log Event. Query Event is
    used to terminate pseudo-transactions that are executed
    against non-transactional engines such as MyIsam. Xid Log
    Event denotes though that a set of changes executed
    against a transactional engine is about to commit.

    Events' positions are incremented at stmt_done(). However,
    transactions that are ended with Xid Log Event have their
    group position incremented in the do_apply_event() and in
    the do_apply_event_work().

    Notice that the type of the engine, i.e. where data and
    positions are stored, against what events are being applied
    are not considered in this logic.

    Regarding the code that follows, notice that the executed
    group coordinates don't change if the current event is internal
    to the group. The same applies to MTS Coordinator when it
    handles a Format Descriptor event that appears in the middle
    of a group that is about to be assigned.
  */
  if ((!is_parallel_exec() && is_in_group()) ||
      mts_group_status != MTS_NOT_IN_GROUP) {
    inc_event_relay_log_pos();
  } else {
    if (is_parallel_exec()) {
      DBUG_ASSERT(!is_mts_worker(info_thd));

      /*
        Format Description events only can drive MTS execution to this
        point. It is a special event group that is handled with
        synchronization. For that reason, the checkpoint routine is
        called here.
      */
      error =
          mts_checkpoint_routine(this, 0, false, true /*need_data_lock=true*/);
    }
    if (!error)
      error = inc_group_relay_log_pos(event_master_log_pos,
                                      true /*need_data_lock=true*/);
  }

  return error;
}

void Relay_log_info::cleanup_context(THD *thd, bool error) {
  DBUG_ENTER("Relay_log_info::cleanup_context");

  DBUG_ASSERT(info_thd == thd);
  /*
    1) Instances of Table_map_log_event, if ::do_apply_event() was called on
    them, may have opened tables, which we cannot be sure have been closed
    (because maybe the Rows_log_event have not been found or will not be,
    because slave SQL thread is stopping, or relay log has a missing tail etc).
    So we close all thread's tables. And so the table mappings have to be
    cancelled. 2) Rows_log_event::do_apply_event() may even have started
    statements or transactions on them, which we need to rollback in case of
    error. 3) If finding a Format_description_log_event after a BEGIN, we also
    need to rollback before continuing with the next events. 4) so we need this
    "context cleanup" function.
  */
  if (error) {
    trans_rollback_stmt(thd);  // if a "statement transaction"
    trans_rollback(thd);       // if a "real transaction"
    thd->variables.original_commit_timestamp = UNDEFINED_COMMIT_TIMESTAMP;
  }
  if (rows_query_ev) {
    /*
      In order to avoid invalid memory access, THD::reset_query() should be
      called before deleting the rows_query event.
    */
    info_thd->reset_query();
    delete rows_query_ev;
    rows_query_ev = NULL;
    DBUG_EXECUTE_IF("after_deleting_the_rows_query_ev", {
      const char action[] =
          "now SIGNAL deleted_rows_query_ev WAIT_FOR go_ahead";
      DBUG_ASSERT(!debug_sync_set_action(info_thd, STRING_WITH_LEN(action)));
    };);
  }
  m_table_map.clear_tables();
  slave_close_thread_tables(thd);
  if (error) {
    /*
      trans_rollback above does not rollback XA transactions.
      It could be done only after necessarily closing tables which dictates
      the following placement.
    */
    XID_STATE *xid_state = thd->get_transaction()->xid_state();
    if (!xid_state->has_state(XID_STATE::XA_NOTR)) {
      DBUG_ASSERT(DBUG_EVALUATE_IF("simulate_commit_failure", 1,
                                   xid_state->has_state(XID_STATE::XA_ACTIVE)));

      xa_trans_force_rollback(thd);
      xid_state->reset();
      cleanup_trans_state(thd);
    }
    thd->mdl_context.release_transactional_locks();
  }
  clear_flag(IN_STMT);
  /*
    Cleanup for the flags that have been set at do_apply_event.
  */
  thd->variables.option_bits &= ~OPTION_NO_FOREIGN_KEY_CHECKS;
  thd->variables.option_bits &= ~OPTION_RELAXED_UNIQUE_CHECKS;

  /*
    Reset state related to long_find_row notes in the error log:
    - timestamp
    - flag that decides whether the slave prints or not
  */
  reset_row_stmt_start_timestamp();
  unset_long_find_row_note_printed();

  /*
    If the slave applier changed the current transaction isolation level,
    it need to be restored to the session default value once having the
    current transaction cleared.

    We should call "trans_reset_one_shot_chistics()" only if the "error"
    flag is "true", because "cleanup_context()" is called at the end of each
    set of Table_maps/Rows representing a statement (when the rows event
    is tagged with the STMT_END_F) with the "error" flag as "false".

    So, without the "if (error)" below, the isolation level might be reset
    in the middle of a pure row based transaction.
  */
  if (error) trans_reset_one_shot_chistics(thd);

  DBUG_VOID_RETURN;
}

void Relay_log_info::clear_tables_to_lock() {
  DBUG_ENTER("Relay_log_info::clear_tables_to_lock()");
#ifndef DBUG_OFF
  /**
    When replicating in RBR and MyISAM Merge tables are involved
    open_and_lock_tables (called in do_apply_event) appends the
    base tables to the list of tables_to_lock. Then these are
    removed from the list in close_thread_tables (which is called
    before we reach this point).

    This assertion just confirms that we get no surprises at this
    point.
   */
  uint i = 0;
  for (TABLE_LIST *ptr = tables_to_lock; ptr; ptr = ptr->next_global, i++)
    ;
  DBUG_ASSERT(i == tables_to_lock_count);
#endif

  while (tables_to_lock) {
    uchar *to_free = reinterpret_cast<uchar *>(tables_to_lock);
    if (tables_to_lock->m_tabledef_valid) {
      tables_to_lock->m_tabledef.table_def::~table_def();
      tables_to_lock->m_tabledef_valid = false;
    }

    /*
      If blob fields were used during conversion of field values
      from the master table into the slave table, then we need to
      free the memory used temporarily to store their values before
      copying into the slave's table.
    */
    if (tables_to_lock->m_conv_table) free_blobs(tables_to_lock->m_conv_table);

    tables_to_lock = static_cast<RPL_TABLE_LIST *>(tables_to_lock->next_global);
    tables_to_lock_count--;
    my_free(to_free);
  }
  DBUG_ASSERT(tables_to_lock == NULL && tables_to_lock_count == 0);
  DBUG_VOID_RETURN;
}

void Relay_log_info::slave_close_thread_tables(THD *thd) {
  thd->get_stmt_da()->set_overwrite_status(true);
  DBUG_ENTER("Relay_log_info::slave_close_thread_tables(THD *thd)");
  thd->is_error() ? trans_rollback_stmt(thd) : trans_commit_stmt(thd);
  thd->get_stmt_da()->set_overwrite_status(false);

  close_thread_tables(thd);
  /*
    - If transaction rollback was requested due to deadlock
    perform it and release metadata locks.
    - If inside a multi-statement transaction,
    defer the release of metadata locks until the current
    transaction is either committed or rolled back. This prevents
    other statements from modifying the table for the entire
    duration of this transaction.  This provides commit ordering
    and guarantees serializability across multiple transactions.
    - If in autocommit mode, or outside a transactional context,
    automatically release metadata locks of the current statement.
  */
  if (thd->transaction_rollback_request) {
    trans_rollback_implicit(thd);
    thd->mdl_context.release_transactional_locks();
  } else if (!thd->in_multi_stmt_transaction_mode())
    thd->mdl_context.release_transactional_locks();
  else
    thd->mdl_context.release_statement_locks();

  clear_tables_to_lock();
  DBUG_VOID_RETURN;
}

/**
  Execute a SHOW RELAYLOG EVENTS statement.

  When multiple replication channels exist on this slave
  and no channel name is specified through FOR CHANNEL clause
  this function errors out and exits.

  @param thd Pointer to THD object for the client thread executing the
  statement.

  @retval false success
  @retval true failure
*/
bool mysql_show_relaylog_events(THD *thd) {
  Master_info *mi = 0;
  List<Item> field_list;
  bool res;
  DBUG_ENTER("mysql_show_relaylog_events");

  DBUG_ASSERT(thd->lex->sql_command == SQLCOM_SHOW_RELAYLOG_EVENTS);

  channel_map.wrlock();

  if (!thd->lex->mi.for_channel && channel_map.get_num_instances() > 1) {
    my_error(ER_SLAVE_MULTIPLE_CHANNELS_CMD, MYF(0));
    res = true;
    goto err;
  }

  Log_event::init_show_field_list(&field_list);
  if (thd->send_result_metadata(&field_list,
                                Protocol::SEND_NUM_ROWS | Protocol::SEND_EOF)) {
    res = true;
    goto err;
  }

  mi = channel_map.get_mi(thd->lex->mi.channel);

  if (!mi && strcmp(thd->lex->mi.channel, channel_map.get_default_channel())) {
    my_error(ER_SLAVE_CHANNEL_DOES_NOT_EXIST, MYF(0), thd->lex->mi.channel);
    res = true;
    goto err;
  }

  if (mi == NULL) {
    my_error(ER_SLAVE_CONFIGURATION, MYF(0));
    res = true;
    goto err;
  }

  res = show_binlog_events(thd, &mi->rli->relay_log);

err:
  channel_map.unlock();

  DBUG_RETURN(res);
}

int Relay_log_info::rli_init_info() {
  int error = 0;
  enum_return_check check_return = ERROR_CHECKING_REPOSITORY;
  const char *msg = NULL;
  DBUG_ENTER("Relay_log_info::rli_init_info");

  mysql_mutex_assert_owner(&data_lock);

  /*
    If Relay_log_info is issued again after a failed init_info(), for
    instance because of missing relay log files, it will generate new
    files and ignore the previous failure, to avoid that we set
    error_on_rli_init_info as true.
    This a consequence of the behaviour change, in the past server was
    stopped when there were replication initialization errors, now it is
    not and so init_info() must be aware of previous failures.
  */
  if (error_on_rli_init_info) goto err;

  if (inited) {
    IO_CACHE *cur_log = &cache_buf;
    my_b_seek(cur_log, (my_off_t)0);
    DBUG_RETURN(recovery_parallel_workers ? mts_recovery_groups(this) : 0);
  }

  cur_log_fd = -1;
  slave_skip_counter = 0;
  abort_pos_wait = 0;
  log_space_limit = relay_log_space_limit;
  log_space_total = 0;
  tables_to_lock = 0;
  tables_to_lock_count = 0;

  char pattern[FN_REFLEN];
  (void)my_realpath(pattern, slave_load_tmpdir, 0);
  /*
   @TODO:
    In MSR, sometimes slave fail with the following error:
    Unable to use slave's temporary directory /tmp -
    Can't create/write to file
   '/tmp/SQL_LOAD-92d1eee0-9de4-11e3-8874-68730ad50fcb'    (Errcode: 17 - File
   exists), Error_code: 1

   */
  if (fn_format(pattern, PREFIX_SQL_LOAD, pattern, "",
                MY_SAFE_PATH | MY_RETURN_REAL_PATH) == NullS) {
    LogErr(ERROR_LEVEL, ER_SLAVE_CANT_USE_TEMPDIR, slave_load_tmpdir);
    DBUG_RETURN(1);
  }
  unpack_filename(slave_patternload_file, pattern);
  slave_patternload_file_size = strlen(slave_patternload_file);

  /*
    The relay log will now be opened, as a WRITE_CACHE IO_CACHE.
    Note that the I/O thread flushes it to disk after writing every
    event, in flush_info within the master info.
  */
  /*
    For the maximum log size, we choose max_relay_log_size if it is
    non-zero, max_binlog_size otherwise. If later the user does SET
    GLOBAL on one of these variables, fix_max_binlog_size and
    fix_max_relay_log_size will reconsider the choice (for example
    if the user changes max_relay_log_size to zero, we have to
    switch to using max_binlog_size for the relay log) and update
    relay_log.max_size (and mysql_bin_log.max_size).
  */
  {
    /* Reports an error and returns, if the --relay-log's path
       is a directory.*/
    if (opt_relay_logname &&
        opt_relay_logname[strlen(opt_relay_logname) - 1] == FN_LIBCHAR) {
      LogErr(ERROR_LEVEL, ER_RPL_RELAY_LOG_NEEDS_FILE_NOT_DIRECTORY,
             opt_relay_logname);
      DBUG_RETURN(1);
    }

    /* Reports an error and returns, if the --relay-log-index's path
       is a directory.*/
    if (opt_relaylog_index_name &&
        opt_relaylog_index_name[strlen(opt_relaylog_index_name) - 1] ==
            FN_LIBCHAR) {
      LogErr(ERROR_LEVEL, ER_RPL_RELAY_LOG_INDEX_NEEDS_FILE_NOT_DIRECTORY,
             opt_relaylog_index_name);
      DBUG_RETURN(1);
    }

    char buf[FN_REFLEN];
    /* The base name of the relay log file considering multisource rep */
    const char *ln;
    /*
      relay log name without channel prefix taking into account
      --relay-log option.
    */
    const char *ln_without_channel_name;
    static bool name_warning_sent = 0;

    /*
      Buffer to add channel name suffix when relay-log option is provided.
    */
    char relay_bin_channel[FN_REFLEN];
    /*
      Buffer to add channel name suffix when relay-log-index option is provided
    */
    char relay_bin_index_channel[FN_REFLEN];

    /* name of the index file if opt_relaylog_index_name is set*/
    const char *log_index_name;

    relay_log.is_relay_log = true;
    ln_without_channel_name =
        relay_log.generate_name(opt_relay_logname, "-relay-bin", buf);

    ln = add_channel_to_relay_log_name(relay_bin_channel, FN_REFLEN,
                                       ln_without_channel_name);

    /* We send the warning only at startup, not after every RESET SLAVE */
    if (!opt_relay_logname_supplied && !opt_relaylog_index_name_supplied &&
        !name_warning_sent) {
      /*
        User didn't give us info to name the relay log index file.
        Picking `hostname`-relay-bin.index like we do, causes replication to
        fail if this slave's hostname is changed later. So, we would like to
        instead require a name. But as we don't want to break many existing
        setups, we only give warning, not error.
      */
      LogErr(WARNING_LEVEL, ER_RPL_PLEASE_USE_OPTION_RELAY_LOG,
             ln_without_channel_name);
      name_warning_sent = 1;
    }

    /*
       If relay log index option is set, convert into channel specific
       index file. If the opt_relaylog_index has an extension, we strip
       it too. This is inconsistent to relay log names.
    */
    if (opt_relaylog_index_name_supplied) {
      char index_file_withoutext[FN_REFLEN];
      relay_log.generate_name(opt_relaylog_index_name, "",
                              index_file_withoutext);

      log_index_name = add_channel_to_relay_log_name(
          relay_bin_index_channel, FN_REFLEN, index_file_withoutext);
    } else
      log_index_name = 0;

    if (relay_log.open_index_file(log_index_name, ln, true)) {
      LogErr(ERROR_LEVEL, ER_RPL_OPEN_INDEX_FILE_FAILED);
      DBUG_RETURN(1);
    }

    if (!gtid_retrieved_initialized) {
      /* Store the GTID of a transaction spanned in multiple relay log files */
      Gtid_monitoring_info *partial_trx = mi->get_gtid_monitoring_info();
      partial_trx->clear();
#ifndef DBUG_OFF
      get_sid_lock()->wrlock();
      gtid_set->dbug_print("set of GTIDs in relay log before initialization");
      get_sid_lock()->unlock();
#endif
      /*
        In the init_gtid_set below we pass the mi->transaction_parser.
        This will be useful to ensure that we only add a GTID to
        the Retrieved_Gtid_Set for fully retrieved transactions. Also, it will
        be useful to ensure the Retrieved_Gtid_Set behavior when auto
        positioning is disabled (we could have transactions spanning multiple
        relay log files in this case).
        We will skip this initialization if relay_log_recovery is set in order
        to save time, as neither the GTIDs nor the transaction_parser state
        would be useful when the relay log will be cleaned up later when calling
        init_recovery.
      */
      if (!is_relay_log_recovery && !gtid_retrieved_initialized &&
          relay_log.init_gtid_sets(
              gtid_set, NULL, opt_slave_sql_verify_checksum,
              true /*true=need lock*/, &mi->transaction_parser, partial_trx)) {
        LogErr(ERROR_LEVEL, ER_RPL_CANT_INITIALIZE_GTID_SETS_IN_RLI_INIT_INFO);
        DBUG_RETURN(1);
      }
      gtid_retrieved_initialized = true;
#ifndef DBUG_OFF
      get_sid_lock()->wrlock();
      gtid_set->dbug_print("set of GTIDs in relay log after initialization");
      get_sid_lock()->unlock();
#endif
    }
    /*
      Configures what object is used by the current log to store processed
      gtid(s). This is necessary in the MYSQL_BIN_LOG::MYSQL_BIN_LOG to
      correctly compute the set of previous gtids.
    */
    relay_log.set_previous_gtid_set_relaylog(gtid_set);
    /*
      note, that if open() fails, we'll still have index file open
      but a destructor will take care of that
    */

    mysql_mutex_t *log_lock = relay_log.get_log_lock();
    mysql_mutex_lock(log_lock);

    if (relay_log.open_binlog(
            ln, 0, (max_relay_log_size ? max_relay_log_size : max_binlog_size),
            true, true /*need_lock_index=true*/, true /*need_sid_lock=true*/,
            mi->get_mi_description_event())) {
      mysql_mutex_unlock(log_lock);
      LogErr(ERROR_LEVEL, ER_RPL_CANT_OPEN_LOG_IN_RLI_INIT_INFO);
      DBUG_RETURN(1);
    }

    mysql_mutex_unlock(log_lock);
  }

  /*
   This checks if the repository was created before and thus there
   will be values to be read. Please, do not move this call after
   the handler->init_info().
 */
  if ((check_return = check_info()) == ERROR_CHECKING_REPOSITORY) {
    msg = "Error checking relay log repository";
    error = 1;
    goto err;
  }

  if (handler->init_info()) {
    msg = "Error reading relay log configuration";
    error = 1;
    goto err;
  }

  if (check_return == REPOSITORY_DOES_NOT_EXIST) {
    /* Init relay log with first entry in the relay index file */
    if (init_relay_log_pos(NullS, BIN_LOG_HEADER_SIZE,
                           false /*need_data_lock=false (lock should be held
                                  prior to invoking this function)*/,
                           &msg, 0)) {
      error = 1;
      goto err;
    }
    group_master_log_name[0] = 0;
    group_master_log_pos = 0;
  } else {
    if (read_info(handler)) {
      msg = "Error reading relay log configuration";
      error = 1;
      goto err;
    }

    if (is_relay_log_recovery && init_recovery(mi)) {
      error = 1;
      goto err;
    }

    if (init_relay_log_pos(group_relay_log_name, group_relay_log_pos,
                           false /*need_data_lock=false (lock should be held
                                  prior to invoking this function)*/,
                           &msg, 0)) {
      char llbuf[22];
      LogErr(ERROR_LEVEL, ER_RPL_MTS_RECOVERY_CANT_OPEN_RELAY_LOG,
             group_relay_log_name, llstr(group_relay_log_pos, llbuf));
      error = 1;
      goto err;
    }

#ifndef DBUG_OFF
    {
      IO_CACHE *cur_log = &cache_buf;
      char llbuf1[22], llbuf2[22];
      DBUG_PRINT("info", ("my_b_tell(cur_log)=%s event_relay_log_pos=%s",
                          llstr(my_b_tell(cur_log), llbuf1),
                          llstr(event_relay_log_pos, llbuf2)));
      DBUG_ASSERT(event_relay_log_pos >= BIN_LOG_HEADER_SIZE);
      DBUG_ASSERT((my_b_tell(cur_log) == event_relay_log_pos));
    }
#endif
  }

  inited = 1;
  error_on_rli_init_info = false;
  if (flush_info(true)) {
    msg = "Error reading relay log configuration";
    error = 1;
    goto err;
  }

  if (count_relay_log_space()) {
    msg = "Error counting relay log space";
    error = 1;
    goto err;
  }

  /*
    In case of MTS the recovery is deferred until the end of
    load_mi_and_rli_from_repositories.
  */
  if (!mi->rli->mts_recovery_group_cnt) is_relay_log_recovery = false;
  DBUG_RETURN(error);

err:
  handler->end_info();
  inited = 0;
  error_on_rli_init_info = true;
  if (msg) LogErr(ERROR_LEVEL, ER_RPL_RLI_INIT_INFO_MSG, msg);
  relay_log.close(LOG_CLOSE_INDEX | LOG_CLOSE_STOP_EVENT,
                  true /*need_lock_log=true*/, true /*need_lock_index=true*/);
  DBUG_RETURN(error);
}

void Relay_log_info::end_info() {
  DBUG_ENTER("Relay_log_info::end_info");

  error_on_rli_init_info = false;
  if (!inited) DBUG_VOID_RETURN;

  handler->end_info();

  if (cur_log_fd >= 0) {
    end_io_cache(&cache_buf);
    (void)my_close(cur_log_fd, MYF(MY_WME));
    cur_log_fd = -1;
  }
  inited = 0;
  relay_log.close(LOG_CLOSE_INDEX | LOG_CLOSE_STOP_EVENT,
                  true /*need_lock_log=true*/, true /*need_lock_index=true*/);
  relay_log.harvest_bytes_written(&log_space_total);
  /*
    Delete the slave's temporary tables from memory.
    In the future there will be other actions than this, to ensure persistance
    of slave's temp tables after shutdown.
  */
  close_temporary_tables();

  DBUG_VOID_RETURN;
}

int Relay_log_info::flush_current_log() {
  DBUG_ENTER("Relay_log_info::flush_current_log");
  /*
    When we come to this place in code, relay log may or not be initialized;
    the caller is responsible for setting 'flush_relay_log_cache' accordingly.
  */
  IO_CACHE *log_file = relay_log.get_log_file();
  if (flush_io_cache(log_file)) DBUG_RETURN(2);

  DBUG_RETURN(0);
}

void Relay_log_info::set_master_info(Master_info *info) { mi = info; }

/**
  Stores the file and position where the execute-slave thread are in the
  relay log:

    - As this is only called by the slave thread or on STOP SLAVE, with the
      log_lock grabbed and the slave thread stopped, we don't need to have
      a lock here.
    - If there is an active transaction, then we don't update the position
      in the relay log.  This is to ensure that we re-execute statements
      if we die in the middle of an transaction that was rolled back.
    - As a transaction never spans binary logs, we don't have to handle the
      case where we do a relay-log-rotation in the middle of the transaction.
      If this would not be the case, we would have to ensure that we
      don't delete the relay log file where the transaction started when
      we switch to a new relay log file.

  @retval  0   ok,
  @retval  1   write error, otherwise.
*/

/**
  Store the file and position where the slave's SQL thread are in the
  relay log.

  Notes:

  - This function should be called either from the slave SQL thread,
    or when the slave thread is not running.  (It reads the
    group_{relay|master}_log_{pos|name} and delay fields in the rli
    object.  These may only be modified by the slave SQL thread or by
    a client thread when the slave SQL thread is not running.)

  - If there is an active transaction, then we do not update the
    position in the relay log.  This is to ensure that we re-execute
    statements if we die in the middle of an transaction that was
    rolled back.

  - As a transaction never spans binary logs, we don't have to handle
    the case where we do a relay-log-rotation in the middle of the
    transaction.  If transactions could span several binlogs, we would
    have to ensure that we do not delete the relay log file where the
    transaction started before switching to a new relay log file.

  - Error can happen if writing to file fails or if flushing the file
    fails.

  @todo Change the log file information to a binary format to avoid
  calling longlong2str.

  @return 0 on success, 1 on error.
*/
int Relay_log_info::flush_info(const bool force) {
  DBUG_ENTER("Relay_log_info::flush_info");

  if (!inited) DBUG_RETURN(0);

  /*
    We update the sync_period at this point because only here we
    now that we are handling a relay log info. This needs to be
    update every time we call flush because the option maybe
    dinamically set.
  */
  mysql_mutex_lock(&mts_temp_table_LOCK);
  handler->set_sync_period(sync_relayloginfo_period);

  if (write_info(handler)) goto err;

  if (handler->flush_info(force || force_flush_postponed_due_to_split_trans))
    goto err;

  force_flush_postponed_due_to_split_trans = false;
  mysql_mutex_unlock(&mts_temp_table_LOCK);
  DBUG_RETURN(0);

err:
  LogErr(ERROR_LEVEL, ER_RPL_ERROR_WRITING_RELAY_LOG_CONFIGURATION);
  mysql_mutex_unlock(&mts_temp_table_LOCK);
  DBUG_RETURN(1);
}

size_t Relay_log_info::get_number_info_rli_fields() {
  return sizeof(info_rli_fields) / sizeof(info_rli_fields[0]);
}

void Relay_log_info::start_sql_delay(time_t delay_end) {
  mysql_mutex_assert_owner(&data_lock);
  sql_delay_end = delay_end;
  THD_STAGE_INFO(info_thd, stage_sql_thd_waiting_until_delay);
}

bool Relay_log_info::read_info(Rpl_info_handler *from) {
  int lines = 0;
  char *first_non_digit = NULL;
  ulong temp_group_relay_log_pos = 0;
  ulong temp_group_master_log_pos = 0;
  int temp_sql_delay = 0;
  int temp_internal_id = internal_id;

  DBUG_ENTER("Relay_log_info::read_info");

  /*
    Should not read RLI from file in client threads. Client threads
    only use RLI to execute BINLOG statements.

    @todo Uncomment the following assertion. Currently,
    Relay_log_info::init() is called from init_master_info() before
    the THD object Relay_log_info::sql_thd is created. That means we
    cannot call belongs_to_client() since belongs_to_client()
    dereferences Relay_log_info::sql_thd. So we need to refactor
    slightly: the THD object should be created by Relay_log_info
    constructor (or passed to it), so that we are guaranteed that it
    exists at this point. /Sven
  */
  // DBUG_ASSERT(!belongs_to_client());

  /*
    Starting from 5.1.x, relay-log.info has a new format. Now, its
    first line contains the number of lines in the file. By reading
    this number we can determine which version our master.info comes
    from. We can't simply count the lines in the file, since
    versions before 5.1.x could generate files with more lines than
    needed. If first line doesn't contain a number, or if it
    contains a number less than LINES_IN_RELAY_LOG_INFO_WITH_DELAY,
    then the file is treated like a file from pre-5.1.x version.
    There is no ambiguity when reading an old master.info: before
    5.1.x, the first line contained the binlog's name, which is
    either empty or has an extension (contains a '.'), so can't be
    confused with an integer.

    So we're just reading first line and trying to figure which
    version is this.
  */

  /*
    The first row is temporarily stored in mi->master_log_name, if
    it is line count and not binlog name (new format) it will be
    overwritten by the second row later.
  */
  if (from->prepare_info_for_read() ||
      from->get_info(group_relay_log_name, sizeof(group_relay_log_name),
                     (char *)""))
    DBUG_RETURN(true);

  lines = strtoul(group_relay_log_name, &first_non_digit, 10);

  if (group_relay_log_name[0] != '\0' && *first_non_digit == '\0' &&
      lines >= LINES_IN_RELAY_LOG_INFO_WITH_DELAY) {
    /* Seems to be new format => read group relay log name */
    if (from->get_info(group_relay_log_name, sizeof(group_relay_log_name),
                       (char *)""))
      DBUG_RETURN(true);
  } else
    DBUG_PRINT("info", ("relay_log_info file is in old format."));

  if (from->get_info(&temp_group_relay_log_pos, (ulong)BIN_LOG_HEADER_SIZE) ||
      from->get_info(group_master_log_name, sizeof(group_relay_log_name),
                     (char *)"") ||
      from->get_info(&temp_group_master_log_pos, 0UL))
    DBUG_RETURN(true);

  if (lines >= LINES_IN_RELAY_LOG_INFO_WITH_DELAY) {
    if (from->get_info(&temp_sql_delay, 0)) DBUG_RETURN(true);
  }

  if (lines >= LINES_IN_RELAY_LOG_INFO_WITH_WORKERS) {
    if (from->get_info(&recovery_parallel_workers, 0UL)) DBUG_RETURN(true);
  }

  if (lines >= LINES_IN_RELAY_LOG_INFO_WITH_ID) {
    if (from->get_info(&temp_internal_id, 1)) DBUG_RETURN(true);
  }

  if (lines >= LINES_IN_RELAY_LOG_INFO_WITH_CHANNEL) {
    /* the default value is empty string"" */
    if (from->get_info(channel, sizeof(channel), (char *)"")) DBUG_RETURN(true);
  }

  group_relay_log_pos = temp_group_relay_log_pos;
  group_master_log_pos = temp_group_master_log_pos;
  sql_delay = (int32)temp_sql_delay;
  internal_id = (uint)temp_internal_id;

  DBUG_ASSERT(lines < LINES_IN_RELAY_LOG_INFO_WITH_ID ||
              (lines >= LINES_IN_RELAY_LOG_INFO_WITH_ID && internal_id == 1));
  DBUG_RETURN(false);
}

bool Relay_log_info::set_info_search_keys(Rpl_info_handler *to) {
  DBUG_ENTER("Relay_log_info::set_info_search_keys");

  if (to->set_info(LINES_IN_RELAY_LOG_INFO_WITH_CHANNEL, channel))
    DBUG_RETURN(true);

  DBUG_RETURN(false);
}

bool Relay_log_info::write_info(Rpl_info_handler *to) {
  DBUG_ENTER("Relay_log_info::write_info");

  /*
    @todo Uncomment the following assertion. See todo in
    Relay_log_info::read_info() for details. /Sven
  */
  // DBUG_ASSERT(!belongs_to_client());

  if (to->prepare_info_for_write() ||
      to->set_info((int)LINES_IN_RELAY_LOG_INFO_WITH_ID) ||
      to->set_info(group_relay_log_name) ||
      to->set_info((ulong)group_relay_log_pos) ||
      to->set_info(group_master_log_name) ||
      to->set_info((ulong)group_master_log_pos) ||
      to->set_info((int)sql_delay) || to->set_info(recovery_parallel_workers) ||
      to->set_info((int)internal_id) || to->set_info(channel))
    DBUG_RETURN(true);

  DBUG_RETURN(false);
}

/**
   The method is run by SQL thread/MTS Coordinator.
   It replaces the current FD event with a new one.
   A version adaptation routine is invoked for the new FD
   to align the slave applier execution context with the master version.

   Since FD are shared by Coordinator and Workers in the MTS mode,
   deletion of the old FD is done through decrementing its usage counter.
   The destructor runs when the later drops to zero,
   also see @c Slave_worker::set_rli_description_event().
   The usage counter of the new FD is incremented.

   Although notice that MTS worker runs it, inefficiently (see assert),
   once at its destruction time.

   @param  fe Pointer to be installed into execution context
           FormatDescriptor event
*/

void Relay_log_info::set_rli_description_event(
    Format_description_log_event *fe) {
  DBUG_ENTER("Relay_log_info::set_rli_description_event");
  DBUG_ASSERT(!info_thd || !is_mts_worker(info_thd) || !fe);

  if (fe) {
    ulong fe_version = adapt_to_master_version(fe);

    if (info_thd) {
      // See rpl_rli_pdb.h:Slave_worker::set_rli_description_event.
      if (!is_in_group() &&
          (info_thd->variables.gtid_next.type == AUTOMATIC_GTID ||
           info_thd->variables.gtid_next.type == UNDEFINED_GTID)) {
        DBUG_PRINT("info",
                   ("Setting gtid_next.type to NOT_YET_DETERMINED_GTID"));
        info_thd->variables.gtid_next.set_not_yet_determined();
      }

      if (is_parallel_exec() && fe_version > 0) {
        /*
          Prepare for workers' adaption to a new FD version. Workers
          will see notification through scheduling of a first event of
          a new post-new-FD.
        */
        for (Slave_worker **it = workers.begin(); it != workers.end(); ++it)
          (*it)->fd_change_notified = false;
      }
    }
  }
  if (rli_description_event &&
      --rli_description_event->atomic_usage_counter == 0)
    delete rli_description_event;
#ifndef DBUG_OFF
  else
    /* It must be MTS mode when the usage counter greater than 1. */
    DBUG_ASSERT(!rli_description_event || is_parallel_exec());
#endif
  rli_description_event = fe;
  if (rli_description_event) ++rli_description_event->atomic_usage_counter;

  DBUG_VOID_RETURN;
}

struct st_feature_version {
  /*
    The enum must be in the version non-descending top-down order,
    the last item formally corresponds to highest possible server
    version (never reached, thereby no adapting actions here);
    enumeration starts from zero.
  */
  enum {
    WL6292_TIMESTAMP_EXPLICIT_DEFAULT = 0,
    _END_OF_LIST  // always last
  } item;
  /*
    Version where the feature is introduced.
  */
  uchar version_split[3];
  /*
    Action to perform when according to FormatDescriptor event Master
    is found to be feature-aware while previously it has *not* been.
  */
  void (*upgrade)(THD *);
  /*
    Action to perform when according to FormatDescriptor event Master
    is found to be feature-*un*aware while previously it has been.
  */
  void (*downgrade)(THD *);
};

static void wl6292_upgrade_func(THD *thd) {
  thd->variables.explicit_defaults_for_timestamp = false;
  if (global_system_variables.explicit_defaults_for_timestamp)
    thd->variables.explicit_defaults_for_timestamp = true;

  return;
}

static void wl6292_downgrade_func(THD *thd) {
  if (global_system_variables.explicit_defaults_for_timestamp)
    thd->variables.explicit_defaults_for_timestamp = false;

  return;
}

/**
   Sensitive to Master-vs-Slave version difference features
   should be listed in the version non-descending order.
*/
static st_feature_version s_features[] = {
    // order is the same as in the enum
    {st_feature_version::WL6292_TIMESTAMP_EXPLICIT_DEFAULT,
     {5, 6, 6},
     wl6292_upgrade_func,
     wl6292_downgrade_func},
    {st_feature_version::_END_OF_LIST, {255, 255, 255}, NULL, NULL}};

/**
   The method computes the incoming "master"'s FD server version and that
   of the currently installed (if ever) rli_description_event, to
   invoke more specific method to compare the two and adapt slave applier
   execution context to the new incoming master's version.

   This method is specifically for STS applier/MTS Coordinator as well as
   for a user thread applying binlog events.

   @param  fdle  a pointer to new Format Description event that is being
                 set up a new execution context.
   @return 0                when the versions are equal,
           master_version   otherwise
*/
ulong Relay_log_info::adapt_to_master_version(
    Format_description_log_event *fdle) {
  ulong master_version, current_version, slave_version;

  slave_version = version_product(slave_version_split);
  /* When rli_description_event is uninitialized yet take the slave's version */
  master_version = !fdle ? slave_version : fdle->get_product_version();
  current_version = !rli_description_event
                        ? slave_version
                        : rli_description_event->get_product_version();
  return adapt_to_master_version_updown(master_version, current_version);
}

/**
  The method compares two supplied versions and carries out down- or
  up- grade customization of execution context of the slave applier
  (thd).

  The method is invoked in the STS case through
  Relay_log_info::adapt_to_master_version() right before a new master
  FD is installed into the applier execution context; in the MTS
  case it's done by the Worker when it's assigned with a first event
  after the latest new FD has been installed.

  Comparison of the current (old, existing) and the master (new,
  incoming) versions yields adaptive actions.
  To explain that, let's denote V_0 as the current, and the master's
  one as V_1.
  In the downgrade case (V_1 < V_0) a server feature that is undefined
  in V_1 but is defined starting from some V_f of [V_1 + 1, V_0] range
  (+1 to mean V_1 excluded) are invalidated ("removed" from execution context)
  by running so called here downgrade action.
  Conversely in the upgrade case a feature defined in [V_0 + 1, V_1] range
  is validated ("added" to execution context) by running its upgrade action.
  A typical use case showing how adaptive actions are necessary for the slave
  applier is when the master version is lesser than the slave's one.
  In such case events generated on the "older" master may need to be applied
  in their native server context. And such context can be provided by downgrade
  actions.
  Conversely, when the old master events are run out and a newer master's events
  show up for applying, the execution context will be upgraded through
  the namesake actions.

  Notice that a relay log may have two FD events, one the slave local
  and the other from the Master. As there's no concern for the FD
  originator this leads to two adapt_to_master_version() calls.
  It's not harmful as can be seen from the following example.
  Say the currently installed FD's version is
  V_m, then at relay-log rotation the following transition takes
  place:

     V_m  -adapt-> V_s -adapt-> V_m.

  here and further `m' subscript stands for the master, `s' for the slave.
  It's clear that in this case an ineffective V_m -> V_m transition occurs.

  At composing downgrade/upgrade actions keep in mind that the slave applier
  version transition goes the following route:
  The initial version is that of the slave server (V_ss).
  It changes to a magic 4.0 at the slave relay log initialization.
  In the following course versions are extracted from each FD read out,
  regardless of what server generated it. Here is a typical version
  transition sequence underscored with annotation:

   V_ss -> 4.0 -> V(FD_s^1) -> V(FD_m^2)   --->   V(FD_s^3) -> V(FD_m^4)  ...

    ----------     -----------------     --------  ------------------     ---
     bootstrap       1st relay log       rotation      2nd log            etc

  The upper (^) subscipt enumerates Format Description events, V(FD^i) stands
  for a function extrating the version data from the i:th FD.

  There won't be any action to execute when info_thd is undefined,
  e.g at bootstrap.

  @param  master_version   an upcoming new version
  @param  current_version  the current version
  @return 0                when the new version is equal to the current one,
          master_version   otherwise
*/
ulong Relay_log_info::adapt_to_master_version_updown(ulong master_version,
                                                     ulong current_version) {
  THD *thd = info_thd;
  /*
    When the SQL thread or MTS Coordinator executes this method
    there's a constraint on current_version argument.
  */
  DBUG_ASSERT(
      !thd || thd->rli_fake != NULL ||
      thd->system_thread == SYSTEM_THREAD_SLAVE_WORKER ||
      (thd->system_thread == SYSTEM_THREAD_SLAVE_SQL &&
       (!rli_description_event ||
        current_version == rli_description_event->get_product_version())));

  if (master_version == current_version)
    return 0;
  else if (!thd)
    return master_version;

  bool downgrade = master_version < current_version;
  /*
   find item starting from and ending at for which adaptive actions run
   for downgrade or upgrade branches.
   (todo: convert into bsearch when number of features will grow significantly)
 */
  long i, i_first = st_feature_version::_END_OF_LIST, i_last = i_first;

  for (i = 0; i < st_feature_version::_END_OF_LIST; i++) {
    ulong ver_f = version_product(s_features[i].version_split);

    if ((downgrade ? master_version : current_version) < ver_f &&
        i_first == st_feature_version::_END_OF_LIST)
      i_first = i;
    if ((downgrade ? current_version : master_version) < ver_f) {
      i_last = i;
      DBUG_ASSERT(i_last >= i_first);
      break;
    }
  }

  /*
     actions, executed in version non-descending st_feature_version order
  */
  for (i = i_first; i < i_last; i++) {
    /* Run time check of the st_feature_version items ordering */
    DBUG_ASSERT(!i || version_product(s_features[i - 1].version_split) <=
                          version_product(s_features[i].version_split));

    DBUG_ASSERT((downgrade ? master_version : current_version) <
                    version_product(s_features[i].version_split) &&
                (downgrade ? current_version
                           : master_version >=
                                 version_product(s_features[i].version_split)));

    if (downgrade && s_features[i].downgrade) {
      s_features[i].downgrade(thd);
    } else if (s_features[i].upgrade) {
      s_features[i].upgrade(thd);
    }
  }

  return master_version;
}

void Relay_log_info::relay_log_number_to_name(uint number,
                                              char name[FN_REFLEN + 1]) {
  char *str = NULL;
  char relay_bin_channel[FN_REFLEN + 1];
  const char *relay_log_basename_channel = add_channel_to_relay_log_name(
      relay_bin_channel, FN_REFLEN + 1, relay_log_basename);

  /* str points to closing null of relay log basename channel */
  str = strmake(name, relay_log_basename_channel, FN_REFLEN + 1);
  *str++ = '.';
  sprintf(str, "%06u", number);
}

uint Relay_log_info::relay_log_name_to_number(const char *name) {
  return static_cast<uint>(atoi(fn_ext(name) + 1));
}

bool is_mts_db_partitioned(Relay_log_info *rli) {
  return (rli->current_mts_submode->get_type() == MTS_PARALLEL_TYPE_DB_NAME);
}

const char *Relay_log_info::get_for_channel_str(bool upper_case) const {
  if (rli_fake)
    return "";
  else
    return mi->get_for_channel_str(upper_case);
}

enum_return_status Relay_log_info::add_gtid_set(const Gtid_set *gtid_set) {
  DBUG_ENTER("Relay_log_info::add_gtid_set(gtid_set)");

  get_sid_lock()->wrlock();
  enum_return_status return_status = this->gtid_set->add_gtid_set(gtid_set);
  get_sid_lock()->unlock();

  DBUG_RETURN(return_status);
}

const char *Relay_log_info::get_until_log_name() {
  if (until_condition == UNTIL_MASTER_POS ||
      until_condition == UNTIL_RELAY_POS) {
    DBUG_ASSERT(until_option != NULL);
    return ((Until_position *)until_option)->get_until_log_name();
  }
  return "";
}

my_off_t Relay_log_info::get_until_log_pos() {
  if (until_condition == UNTIL_MASTER_POS ||
      until_condition == UNTIL_RELAY_POS) {
    DBUG_ASSERT(until_option != NULL);
    return ((Until_position *)until_option)->get_until_log_pos();
  }
  return 0;
}

int Relay_log_info::init_until_option(THD *thd,
                                      const LEX_MASTER_INFO *master_param) {
  DBUG_ENTER("init_until_option");
  int ret = 0;
  Until_option *option = NULL;

  until_condition = UNTIL_NONE;
  clear_until_option();

  try {
    if (master_param->pos) {
      Until_master_position *until_mp = NULL;

      if (master_param->relay_log_pos) DBUG_RETURN(ER_BAD_SLAVE_UNTIL_COND);

      option = until_mp = new Until_master_position(this);
      until_condition = UNTIL_MASTER_POS;
      ret = until_mp->init(master_param->log_file_name, master_param->pos);
    } else if (master_param->relay_log_pos) {
      Until_relay_position *until_rp = NULL;

      if (master_param->pos) DBUG_RETURN(ER_BAD_SLAVE_UNTIL_COND);

      option = until_rp = new Until_relay_position(this);
      until_condition = UNTIL_RELAY_POS;
      ret = until_rp->init(master_param->relay_log_name,
                           master_param->relay_log_pos);
    } else if (master_param->gtid) {
      Until_gtids *until_g = NULL;

      if (LEX_MASTER_INFO::UNTIL_SQL_BEFORE_GTIDS ==
          master_param->gtid_until_condition) {
        option = until_g = new Until_before_gtids(this);
        until_condition = UNTIL_SQL_BEFORE_GTIDS;
      } else {
        DBUG_ASSERT(LEX_MASTER_INFO::UNTIL_SQL_AFTER_GTIDS ==
                    master_param->gtid_until_condition);

        option = until_g = new Until_after_gtids(this);
        until_condition = UNTIL_SQL_AFTER_GTIDS;
        if (opt_slave_parallel_workers != 0) {
          opt_slave_parallel_workers = 0;
          push_warning_printf(
              thd, Sql_condition::SL_NOTE, ER_MTS_FEATURE_IS_NOT_SUPPORTED,
              ER_THD(thd, ER_MTS_FEATURE_IS_NOT_SUPPORTED), "UNTIL condtion",
              "Slave is started in the sequential execution mode.");
        }
      }
      ret = until_g->init(master_param->gtid);
    } else if (master_param->until_after_gaps) {
      Until_mts_gap *until_mg = NULL;

      option = until_mg = new Until_mts_gap(this);
      until_condition = UNTIL_SQL_AFTER_MTS_GAPS;
      until_mg->init();
    } else if (master_param->view_id) {
      Until_view_id *until_vi = NULL;

      option = until_vi = new Until_view_id(this);
      until_condition = UNTIL_SQL_VIEW_ID;
      ret = until_vi->init(master_param->view_id);
    }
  } catch (...) {
    DBUG_RETURN(ER_OUTOFMEMORY);
  }

  if (until_condition == UNTIL_MASTER_POS ||
      until_condition == UNTIL_RELAY_POS) {
    /* Issuing warning then started without --skip-slave-start */
    if (!opt_skip_slave_start)
      push_warning(thd, Sql_condition::SL_NOTE, ER_MISSING_SKIP_SLAVE,
                   ER_THD(thd, ER_MISSING_SKIP_SLAVE));
  }

  mysql_mutex_lock(&data_lock);
  until_option = option;
  mysql_mutex_unlock(&data_lock);
  DBUG_RETURN(ret);
}

void Relay_log_info::detach_engine_ha_data(THD *thd) {
  is_engine_ha_data_detached = true;
  /*
    In case of slave thread applier or processing binlog by client,
    detach the engine ha_data ("native" engine transaction)
    in favor of dynamically created.
  */
  plugin_foreach(thd, detach_native_trx, MYSQL_STORAGE_ENGINE_PLUGIN, NULL);
}

void Relay_log_info::reattach_engine_ha_data(THD *thd) {
  is_engine_ha_data_detached = false;
  /*
    In case of slave thread applier or processing binlog by client,
    reattach the engine ha_data ("native" engine transaction)
    in favor of dynamically created.
  */
  plugin_foreach(thd, reattach_native_trx, MYSQL_STORAGE_ENGINE_PLUGIN, NULL);
}

bool Relay_log_info::commit_positions() {
  int error = 0;
  char saved_group_master_log_name[FN_REFLEN];
  my_off_t saved_group_master_log_pos;
  char saved_group_relay_log_name[FN_REFLEN];
  my_off_t saved_group_relay_log_pos;

  /*
    In FILE case Query_log_event::update_pos(), called after commit,
    updates the info object.
  */
  if (!is_transactional()) return false;

  mysql_mutex_lock(&data_lock);

  /* save the rli positions to restore after flush_info() */
  strmake(saved_group_master_log_name, get_group_master_log_name(),
          FN_REFLEN - 1);
  saved_group_master_log_pos = get_group_master_log_pos();
  strmake(saved_group_relay_log_name, get_group_relay_log_name(),
          FN_REFLEN - 1);
  saved_group_relay_log_pos = get_group_relay_log_pos();

  /* Update to new values just for the sake of flush_info */
  inc_event_relay_log_pos();
  set_group_relay_log_pos(get_event_relay_log_pos());
  set_group_relay_log_name(get_event_relay_log_name());
  set_group_master_log_pos(current_event->common_header->log_pos);
  /* save them too, but now for post_commit() time */
  strmake(new_group_master_log_name, get_group_master_log_name(),
          FN_REFLEN - 1);
  new_group_master_log_pos = get_group_master_log_pos();
  strmake(new_group_relay_log_name, get_group_relay_log_name(), FN_REFLEN - 1);
  new_group_relay_log_pos = get_group_relay_log_pos();

  error = flush_info(true);

  /*
    Restore the saved ones so they remain actual until the replicated
    statement commits.
  */
  set_group_master_log_name(saved_group_master_log_name);
  set_group_master_log_pos(saved_group_master_log_pos);
  set_group_relay_log_name(saved_group_relay_log_name);
  set_group_relay_log_pos(saved_group_relay_log_pos);

  mysql_mutex_unlock(&data_lock);

  return error != 0;
}

void Relay_log_info::post_commit(bool on_rollback) {
  THD *thd = info_thd;

  if (on_rollback) {
    if (thd->owned_gtid.is_empty()) gtid_state->update_on_rollback(thd);
  } else {
    /*
      New executed coordinates prepared in pre_commit() are
      finally installed.
    */
    mysql_mutex_lock(&data_lock);
    set_group_master_log_name(new_group_master_log_name);
    set_group_master_log_pos(new_group_master_log_pos);
    set_group_relay_log_name(new_group_relay_log_name);
    set_group_relay_log_pos(new_group_relay_log_pos);
    mysql_mutex_unlock(&data_lock);

    if (is_transactional()) {
      /* DDL's commit has been completed */
      DBUG_ASSERT(
          !current_event || !is_atomic_ddl_event(current_event) ||
          static_cast<Query_log_event *>(current_event)->has_ddl_committed);
      /*
        Marked as already-committed DDL may have not updated the GTID
        executed state, which is the case when slave filters it out.
        on slave side with binlog filtering out.
        When this is detected now the gtid state will be sorted later,
        and the gtid-executed based signaling will be done in the
        "last-chance-to-commit" branch of Log_event::do_update_pos().
        However in order to enter the branch has_ddl_committed needs false.
      */
      if (!thd->owned_gtid.is_empty())
        static_cast<Query_log_event *>(current_event)->has_ddl_committed =
            false;

      mysql_mutex_lock(&data_lock);
      /* Post-commit cleanup for Relay_log_info::wait_for_pos() */
      if (is_group_master_log_pos_invalid)
        is_group_master_log_pos_invalid = false;

      notify_group_master_log_name_update();
      mysql_cond_broadcast(&data_cond);
      mysql_mutex_unlock(&data_lock);
    } else {
      /*
        In the non-transactional slave info repository case should the
        current event be DDL it would still have to finalize commit.
      */
      DBUG_ASSERT(
          !current_event || !is_atomic_ddl_event(current_event) ||
          !static_cast<Query_log_event *>(current_event)->has_ddl_committed);
    }
  }
}<|MERGE_RESOLUTION|>--- conflicted
+++ resolved
@@ -1271,16 +1271,6 @@
 
   if (!inited) {
     DBUG_PRINT("info", ("inited == 0"));
-<<<<<<< HEAD
-    if (error_on_rli_init_info) {
-      DBUG_ASSERT(relay_log.is_relay_log);
-      ln_without_channel_name =
-          relay_log.generate_name(opt_relay_logname, "-relay-bin", buffer);
-
-      ln = add_channel_to_relay_log_name(relay_bin_channel, FN_REFLEN,
-                                         ln_without_channel_name);
-      if (opt_relaylog_index_name_supplied) {
-=======
     if (error_on_rli_init_info ||
         /*
           mi->reset means that the channel was reset but still exists. Channel
@@ -1289,16 +1279,14 @@
           Those files shall be remove in a following RESET SLAVE ALL (even when
           channel was not inited again).
         */
-        (mi->reset && delete_only))
-    {
-      ln_without_channel_name= relay_log.generate_name(opt_relay_logname,
-                                                       "-relay-bin", buffer);
-
-      ln= add_channel_to_relay_log_name(relay_bin_channel, FN_REFLEN,
-                                        ln_without_channel_name);
-      if (opt_relaylog_index_name)
-      {
->>>>>>> 7d6110ec
+        (mi->reset && delete_only)) {
+      DBUG_ASSERT(relay_log.is_relay_log);
+      ln_without_channel_name =
+          relay_log.generate_name(opt_relay_logname, "-relay-bin", buffer);
+
+      ln = add_channel_to_relay_log_name(relay_bin_channel, FN_REFLEN,
+                                         ln_without_channel_name);
+      if (opt_relaylog_index_name_supplied) {
         char index_file_withoutext[FN_REFLEN];
         relay_log.generate_name(opt_relaylog_index_name, "",
                                 index_file_withoutext);
@@ -1356,26 +1344,16 @@
     cur_log_fd = -1;
   }
 
-<<<<<<< HEAD
+  /**
+    Clear the retrieved gtid set for this channel.
+  */
+  get_sid_lock()->wrlock();
+  (const_cast<Gtid_set *>(get_gtid_set()))->clear_set_and_sid_map();
+  get_sid_lock()->unlock();
+
   if (relay_log.reset_logs(thd, delete_only)) {
     *errmsg = "Failed during log reset";
     error = 1;
-    goto err;
-  }
-
-=======
->>>>>>> 7d6110ec
-  /**
-    Clear the retrieved gtid set for this channel.
-  */
-  get_sid_lock()->wrlock();
-  (const_cast<Gtid_set *>(get_gtid_set()))->clear_set_and_sid_map();
-  get_sid_lock()->unlock();
-
-  if (relay_log.reset_logs(thd, delete_only))
-  {
-    *errmsg = "Failed during log reset";
-    error=1;
     goto err;
   }
 
