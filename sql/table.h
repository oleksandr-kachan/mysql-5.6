#ifndef TABLE_INCLUDED
#define TABLE_INCLUDED

/* Copyright (c) 2000, 2012, Oracle and/or its affiliates. All rights reserved.

   This program is free software; you can redistribute it and/or modify
   it under the terms of the GNU General Public License as published by
   the Free Software Foundation; version 2 of the License.

   This program is distributed in the hope that it will be useful,
   but WITHOUT ANY WARRANTY; without even the implied warranty of
   MERCHANTABILITY or FITNESS FOR A PARTICULAR PURPOSE.  See the
   GNU General Public License for more details.

   You should have received a copy of the GNU General Public License
   along with this program; if not, write to the Free Software
   Foundation, Inc., 51 Franklin St, Fifth Floor, Boston, MA 02110-1301  USA */

#include "my_global.h"                          /* NO_EMBEDDED_ACCESS_CHECKS */
#include "sql_plist.h"
#include "sql_alloc.h"
#include "mdl.h"
#include "datadict.h"

#ifndef MYSQL_CLIENT

#include "hash.h"                               /* HASH */
#include "handler.h"                /* row_type, ha_choice, handler */
#include "mysql_com.h"              /* enum_field_types */
#include "thr_lock.h"                  /* thr_lock_type */
#include "filesort_utils.h"
<<<<<<< HEAD
=======
#include "parse_file.h"
>>>>>>> 23ac7487

/* Structs that defines the TABLE */

class Item;				/* Needed by ORDER */
class Item_subselect;
class Item_field;
class GRANT_TABLE;
class st_select_lex_unit;
class st_select_lex;
class partition_info;
class COND_EQUAL;
class Security_context;
struct TABLE_LIST;
class ACL_internal_schema_access;
class ACL_internal_table_access;
class Field;
class Field_temporal_with_date_and_time;
class Table_cache_element;

/*
  Used to identify NESTED_JOIN structures within a join (applicable to
  structures representing outer joins that have not been simplified away).
*/
typedef ulonglong nested_join_map;


#define tmp_file_prefix "#sql"			/**< Prefix for tmp tables */
#define tmp_file_prefix_length 4
#define TMP_TABLE_KEY_EXTRA 8

/**
  Enumerate possible types of a table from re-execution
  standpoint.
  TABLE_LIST class has a member of this type.
  At prepared statement prepare, this member is assigned a value
  as of the current state of the database. Before (re-)execution
  of a prepared statement, we check that the value recorded at
  prepare matches the type of the object we obtained from the
  table definition cache.

  @sa check_and_update_table_version()
  @sa Execute_observer
  @sa Prepared_statement::reprepare()
*/

enum enum_table_ref_type
{
  /** Initial value set by the parser */
  TABLE_REF_NULL= 0,
  TABLE_REF_VIEW,
  TABLE_REF_BASE_TABLE,
  TABLE_REF_I_S_TABLE,
  TABLE_REF_TMP_TABLE
};

/**
 Enumerate possible status of a identifier name while determining
 its validity
*/
enum enum_ident_name_check
{
  IDENT_NAME_OK,
  IDENT_NAME_WRONG,
  IDENT_NAME_TOO_LONG
};

/*************************************************************************/

/**
 Object_creation_ctx -- interface for creation context of database objects
 (views, stored routines, events, triggers). Creation context -- is a set
 of attributes, that should be fixed at the creation time and then be used
 each time the object is parsed or executed.
*/

class Object_creation_ctx
{
public:
  Object_creation_ctx *set_n_backup(THD *thd);

  void restore_env(THD *thd, Object_creation_ctx *backup_ctx);

protected:
  Object_creation_ctx() {}
  virtual Object_creation_ctx *create_backup_ctx(THD *thd) const = 0;

  virtual void change_env(THD *thd) const = 0;

public:
  virtual ~Object_creation_ctx()
  { }
};

/*************************************************************************/

/**
 Default_object_creation_ctx -- default implementation of
 Object_creation_ctx.
*/

class Default_object_creation_ctx : public Object_creation_ctx
{
public:
  const CHARSET_INFO *get_client_cs()
  {
    return m_client_cs;
  }

  const CHARSET_INFO *get_connection_cl()
  {
    return m_connection_cl;
  }

protected:
  Default_object_creation_ctx(THD *thd);

  Default_object_creation_ctx(const CHARSET_INFO *client_cs,
                              const CHARSET_INFO *connection_cl);

protected:
  virtual Object_creation_ctx *create_backup_ctx(THD *thd) const;

  virtual void change_env(THD *thd) const;

protected:
  /**
    client_cs stores the value of character_set_client session variable.
    The only character set attribute is used.

    Client character set is included into query context, because we save
    query in the original character set, which is client character set. So,
    in order to parse the query properly we have to switch client character
    set on parsing.
  */
  const CHARSET_INFO *m_client_cs;

  /**
    connection_cl stores the value of collation_connection session
    variable. Both character set and collation attributes are used.

    Connection collation is included into query context, becase it defines
    the character set and collation of text literals in internal
    representation of query (item-objects).
  */
  const CHARSET_INFO *m_connection_cl;
};


/**
 View_creation_ctx -- creation context of view objects.
*/

class View_creation_ctx : public Default_object_creation_ctx,
                          public Sql_alloc
{
public:
  static View_creation_ctx *create(THD *thd);

  static View_creation_ctx *create(THD *thd,
                                   TABLE_LIST *view);

private:
  View_creation_ctx(THD *thd)
    : Default_object_creation_ctx(thd)
  { }
};

/*************************************************************************/

/** Order clause list element */

typedef struct st_order {
  struct st_order *next;
  Item   **item;                        /* Point at item in select fields */
  Item   *item_ptr;                     /* Storage for initial item */
  int    counter;                       /* position in SELECT list, correct
                                           only if counter_used is true */
  enum enum_order {
    ORDER_NOT_RELEVANT,
    ORDER_ASC,
    ORDER_DESC
  };

  enum_order direction;                 /* Requested direction of ordering */
  bool   in_field_list;                 /* true if in select field list */
  bool   counter_used;                  /* parameter was counter of columns */
  /**
     Tells whether this ORDER element was referenced with an alias or with an
     expression, in the query:
     SELECT a AS foo GROUP BY foo: true.
     SELECT a AS foo GROUP BY a: false.
  */
  bool   used_alias;
  Field  *field;                        /* If tmp-table group */
  char   *buff;                         /* If tmp-table group */
  table_map used, depend_map;
} ORDER;

/**
  State information for internal tables grants.
  This structure is part of the TABLE_LIST, and is updated
  during the ACL check process.
  @sa GRANT_INFO
*/
struct st_grant_internal_info
{
  /** True if the internal lookup by schema name was done. */
  bool m_schema_lookup_done;
  /** Cached internal schema access. */
  const ACL_internal_schema_access *m_schema_access;
  /** True if the internal lookup by table name was done. */
  bool m_table_lookup_done;
  /** Cached internal table access. */
  const ACL_internal_table_access *m_table_access;
};
typedef struct st_grant_internal_info GRANT_INTERNAL_INFO;

/**
   @brief The current state of the privilege checking process for the current
   user, SQL statement and SQL object.

   @details The privilege checking process is divided into phases depending on
   the level of the privilege to be checked and the type of object to be
   accessed. Due to the mentioned scattering of privilege checking
   functionality, it is necessary to keep track of the state of the
   process. This information is stored in privilege, want_privilege, and
   orig_want_privilege.

   A GRANT_INFO also serves as a cache of the privilege hash tables. Relevant
   members are grant_table and version.
 */
typedef struct st_grant_info
{
  /**
     @brief A copy of the privilege information regarding the current host,
     database, object and user.

     @details The version of this copy is found in GRANT_INFO::version.
   */
  GRANT_TABLE *grant_table;
  /**
     @brief Used for cache invalidation when caching privilege information.

     @details The privilege information is stored on disk, with dedicated
     caches residing in memory: table-level and column-level privileges,
     respectively, have their own dedicated caches.

     The GRANT_INFO works as a level 1 cache with this member updated to the
     current value of the global variable @c grant_version (@c static variable
     in sql_acl.cc). It is updated Whenever the GRANT_INFO is refreshed from
     the level 2 cache. The level 2 cache is the @c column_priv_hash structure
     (@c static variable in sql_acl.cc)

     @see grant_version
   */
  uint version;
  /**
     @brief The set of privileges that the current user has fulfilled for a
     certain host, database, and object.
     
     @details This field is continually updated throughout the access checking
     process. In each step the "wanted privilege" is checked against the
     fulfilled privileges. When/if the intersection of these sets is empty,
     access is granted.

     The set is implemented as a bitmap, with the bits defined in sql_acl.h.
   */
  ulong privilege;
  /**
     @brief the set of privileges that the current user needs to fulfil in
     order to carry out the requested operation.
   */
  ulong want_privilege;
  /**
    Stores the requested access acl of top level tables list. Is used to
    check access rights to the underlying tables of a view.
  */
  ulong orig_want_privilege;
  /** The grant state for internal tables. */
  GRANT_INTERNAL_INFO m_internal;
} GRANT_INFO;

enum tmp_table_type
{
  NO_TMP_TABLE, NON_TRANSACTIONAL_TMP_TABLE, TRANSACTIONAL_TMP_TABLE,
  INTERNAL_TMP_TABLE, SYSTEM_TMP_TABLE
};
enum release_type { RELEASE_NORMAL, RELEASE_WAIT_FOR_DROP };


class Filesort_info
{
  /// Buffer for sorting keys.
  Filesort_buffer filesort_buffer;

public:
  IO_CACHE *io_cache;           /* If sorted through filesort */
  uchar     *buffpek;           /* Buffer for buffpek structures */
  uint      buffpek_len;        /* Max number of buffpeks in the buffer */
  uchar     *addon_buf;         /* Pointer to a buffer if sorted with fields */
  size_t    addon_length;       /* Length of the buffer */
  struct st_sort_addon_field *addon_field;     /* Pointer to the fields info */
  void    (*unpack)(struct st_sort_addon_field *, uchar *); /* To unpack back */
  uchar     *record_pointers;    /* If sorted in memory */
  ha_rows   found_records;      /* How many records in sort */

  Filesort_info(): record_pointers(0) {};
  /** Sort filesort_buffer */
  void sort_buffer(Sort_param *param, uint count)
  { filesort_buffer.sort_buffer(param, count); }

  /**
     Accessors for Filesort_buffer (which @c).
  */
  uchar *get_record_buffer(uint idx)
  { return filesort_buffer.get_record_buffer(idx); }

  uchar **get_sort_keys()
  { return filesort_buffer.get_sort_keys(); }

  uchar **alloc_sort_buffer(uint num_records, uint record_length)
  { return filesort_buffer.alloc_sort_buffer(num_records, record_length); }

  std::pair<uint, uint> sort_buffer_properties() const
  { return filesort_buffer.sort_buffer_properties(); }

  void free_sort_buffer()
  { filesort_buffer.free_sort_buffer(); }

  void init_record_pointers()
  { filesort_buffer.init_record_pointers(); }

  size_t sort_buffer_size() const
  { return filesort_buffer.sort_buffer_size(); }
};

class Field_blob;
class Table_triggers_list;

/**
  Category of table found in the table share.
*/
enum enum_table_category
{
  /**
    Unknown value.
  */
  TABLE_UNKNOWN_CATEGORY=0,

  /**
    Temporary table.
    The table is visible only in the session.
    Therefore,
    - FLUSH TABLES WITH READ LOCK
    - SET GLOBAL READ_ONLY = ON
    do not apply to this table.
    Note that LOCK TABLE t FOR READ/WRITE
    can be used on temporary tables.
    Temporary tables are not part of the table cache.
  */
  TABLE_CATEGORY_TEMPORARY=1,

  /**
    User table.
    These tables do honor:
    - LOCK TABLE t FOR READ/WRITE
    - FLUSH TABLES WITH READ LOCK
    - SET GLOBAL READ_ONLY = ON
    User tables are cached in the table cache.
  */
  TABLE_CATEGORY_USER=2,

  /**
    System table, maintained by the server.
    These tables do honor:
    - LOCK TABLE t FOR READ/WRITE
    - FLUSH TABLES WITH READ LOCK
    - SET GLOBAL READ_ONLY = ON
    Typically, writes to system tables are performed by
    the server implementation, not explicitly be a user.
    System tables are cached in the table cache.
  */
  TABLE_CATEGORY_SYSTEM=3,

  /**
    Information schema tables.
    These tables are an interface provided by the system
    to inspect the system metadata.
    These tables do *not* honor:
    - LOCK TABLE t FOR READ/WRITE
    - FLUSH TABLES WITH READ LOCK
    - SET GLOBAL READ_ONLY = ON
    as there is no point in locking explicitly
    an INFORMATION_SCHEMA table.
    Nothing is directly written to information schema tables.
    Note that this value is not used currently,
    since information schema tables are not shared,
    but implemented as session specific temporary tables.
  */
  /*
    TODO: Fixing the performance issues of I_S will lead
    to I_S tables in the table cache, which should use
    this table type.
  */
  TABLE_CATEGORY_INFORMATION=4,

  /**
    Log tables.
    These tables are an interface provided by the system
    to inspect the system logs.
    These tables do *not* honor:
    - LOCK TABLE t FOR READ/WRITE
    - FLUSH TABLES WITH READ LOCK
    - SET GLOBAL READ_ONLY = ON
    as there is no point in locking explicitly
    a LOG table.
    An example of LOG tables are:
    - mysql.slow_log
    - mysql.general_log,
    which *are* updated even when there is either
    a GLOBAL READ LOCK or a GLOBAL READ_ONLY in effect.
    User queries do not write directly to these tables
    (there are exceptions for log tables).
    The server implementation perform writes.
    Log tables are cached in the table cache.
  */
  TABLE_CATEGORY_LOG=5,

  /**
    Performance schema tables.
    These tables are an interface provided by the system
    to inspect the system performance data.
    These tables do *not* honor:
    - LOCK TABLE t FOR READ/WRITE
    - FLUSH TABLES WITH READ LOCK
    - SET GLOBAL READ_ONLY = ON
    as there is no point in locking explicitly
    a PERFORMANCE_SCHEMA table.
    An example of PERFORMANCE_SCHEMA tables are:
    - performance_schema.*
    which *are* updated (but not using the handler interface)
    even when there is either
    a GLOBAL READ LOCK or a GLOBAL READ_ONLY in effect.
    User queries do not write directly to these tables
    (there are exceptions for SETUP_* tables).
    The server implementation perform writes.
    Performance tables are cached in the table cache.
  */
  TABLE_CATEGORY_PERFORMANCE=6,

  /**
    Replication Information Tables.
    These tables are used to store replication information.
    These tables do *not* honor:
    - LOCK TABLE t FOR READ/WRITE
    - FLUSH TABLES WITH READ LOCK
    - SET GLOBAL READ_ONLY = ON
    as there is no point in locking explicitly
    a Replication Information table.
    An example of replication tables are:
    - mysql.slave_master_info
    - mysql.slave_relay_log_info,
    which *are* updated even when there is either
    a GLOBAL READ LOCK or a GLOBAL READ_ONLY in effect.
    User queries do not write directly to these tables.
    Replication tables are cached in the table cache.
  */
  TABLE_CATEGORY_RPL_INFO=7
};
typedef enum enum_table_category TABLE_CATEGORY;

TABLE_CATEGORY get_table_category(const LEX_STRING *db,
                                  const LEX_STRING *name);


extern ulong refresh_version;

typedef struct st_table_field_type
{
  LEX_STRING name;
  LEX_STRING type;
  LEX_STRING cset;
} TABLE_FIELD_TYPE;


typedef struct st_table_field_def
{
  uint count;
  const TABLE_FIELD_TYPE *field;
} TABLE_FIELD_DEF;


class Table_check_intact
{
protected:
  virtual void report_error(uint code, const char *fmt, ...)= 0;

public:
  Table_check_intact() {}
  virtual ~Table_check_intact() {}

  /** Checks whether a table is intact. */
  bool check(TABLE *table, const TABLE_FIELD_DEF *table_def);
};


/**
  Class representing the fact that some thread waits for table
  share to be flushed. Is used to represent information about
  such waits in MDL deadlock detector.
*/

class Wait_for_flush : public MDL_wait_for_subgraph
{
  MDL_context *m_ctx;
  TABLE_SHARE *m_share;
  uint m_deadlock_weight;
public:
  Wait_for_flush(MDL_context *ctx_arg, TABLE_SHARE *share_arg,
               uint deadlock_weight_arg)
    : m_ctx(ctx_arg), m_share(share_arg),
      m_deadlock_weight(deadlock_weight_arg)
  {}

  MDL_context *get_ctx() const { return m_ctx; }

  virtual bool accept_visitor(MDL_wait_for_graph_visitor *dvisitor);

  virtual uint get_deadlock_weight() const;

  /**
    Pointers for participating in the list of waiters for table share.
  */
  Wait_for_flush *next_in_share;
  Wait_for_flush **prev_in_share;
};


typedef I_P_List <Wait_for_flush,
                  I_P_List_adapter<Wait_for_flush,
                                   &Wait_for_flush::next_in_share,
                                   &Wait_for_flush::prev_in_share> >
                 Wait_for_flush_list;


/**
  This structure is shared between different table objects. There is one
  instance of table share per one table in the database.
*/

struct TABLE_SHARE
{
  TABLE_SHARE() {}                    /* Remove gcc warning */

  /** Category of this table. */
  TABLE_CATEGORY table_category;

  /* hash of field names (contains pointers to elements of field array) */
  HASH	name_hash;			/* hash of field names */
  MEM_ROOT mem_root;
  TYPELIB keynames;			/* Pointers to keynames */
  TYPELIB fieldnames;			/* Pointer to fieldnames */
  TYPELIB *intervals;			/* pointer to interval info */
  mysql_mutex_t LOCK_ha_data;           /* To protect access to ha_data */
  TABLE_SHARE *next, **prev;            /* Link to unused shares */
  /**
    Array of table_cache_instances pointers to elements of table caches
    respresenting this table in each of Table_cache instances.
    Allocated along with the share itself in alloc_table_share().
    Each element of the array is protected by Table_cache::m_lock in the
    corresponding Table_cache. False sharing should not be a problem in
    this case as elements of this array are supposed to be updated rarely.
  */
  Table_cache_element **cache_element;

  /* The following is copied to each TABLE on OPEN */
  Field **field;
  Field **found_next_number_field;
  KEY  *key_info;			/* data of keys defined for the table */
  uint	*blob_field;			/* Index to blobs in Field arrray*/

  uchar	*default_values;		/* row with default values */
  LEX_STRING comment;			/* Comment about table */
  const CHARSET_INFO *table_charset;	/* Default charset of string fields */

  MY_BITMAP all_set;
  /*
    Key which is used for looking-up table in table cache and in the list
    of thread's temporary tables. Has the form of:
      "database_name\0table_name\0" + optional part for temporary tables.

    Note that all three 'table_cache_key', 'db' and 'table_name' members
    must be set (and be non-zero) for tables in table cache. They also
    should correspond to each other.
    To ensure this one can use set_table_cache() methods.
  */
  LEX_STRING table_cache_key;
  LEX_STRING db;                        /* Pointer to db */
  LEX_STRING table_name;                /* Table name (for open) */
  LEX_STRING path;                	/* Path to .frm file (from datadir) */
  LEX_STRING normalized_path;		/* unpack_filename(path) */
  LEX_STRING connect_string;

  /* 
     Set of keys in use, implemented as a Bitmap.
     Excludes keys disabled by ALTER TABLE ... DISABLE KEYS.
  */
  key_map keys_in_use;
  key_map keys_for_keyread;
  ha_rows min_rows, max_rows;		/* create information */
  ulong   avg_row_length;		/* create information */
  ulong   version;
  ulong   mysql_version;		/* 0 if .frm is created before 5.0 */
  ulong   reclength;			/* Recordlength */

  plugin_ref db_plugin;			/* storage engine plugin */
  inline handlerton *db_type() const	/* table_type for handler */
  { 
    // DBUG_ASSERT(db_plugin);
    return db_plugin ? plugin_data(db_plugin, handlerton*) : NULL;
  }
  enum row_type row_type;		/* How rows are stored */
  enum tmp_table_type tmp_table;

  uint ref_count;                       /* How many TABLE objects uses this */
  uint key_block_size;			/* create key_block_size, if used */
  uint stats_sample_pages;		/* number of pages to sample during
					stats estimation, if used, otherwise 0. */
  enum_stats_auto_recalc stats_auto_recalc; /* Automatic recalc of stats. */
  uint null_bytes, last_null_bit_pos;
  uint fields;				/* Number of fields */
  uint rec_buff_length;                 /* Size of table->record[] buffer */
  uint keys;                            /* Number of keys defined for the table*/
  uint key_parts;                       /* Number of key parts of all keys
                                           defined for the table
                                        */
  uint max_key_length;                  /* Length of the longest key */
  uint max_unique_length;               /* Length of the longest unique key */
  uint total_key_length;
  uint uniques;                         /* Number of UNIQUE index */
  uint null_fields;			/* number of null fields */
  uint blob_fields;			/* number of blob fields */
  uint varchar_fields;                  /* number of varchar fields */
  uint db_create_options;		/* Create options from database */
  uint db_options_in_use;		/* Options in use */
  uint db_record_offset;		/* if HA_REC_IN_SEQ */
  uint rowid_field_offset;		/* Field_nr +1 to rowid field */
  /* Primary key index number, used in TABLE::key_info[] */
  uint primary_key;                     
  uint next_number_index;               /* autoincrement key number */
  uint next_number_key_offset;          /* autoinc keypart offset in a key */
  uint next_number_keypart;             /* autoinc keypart number in a key */
  uint error, open_errno, errarg;       /* error from open_table_def() */
  uint column_bitmap_size;
  uchar frm_version;
  bool null_field_first;
  bool system;                          /* Set if system table (one record) */
  bool crypted;                         /* If .frm file is crypted */
  bool db_low_byte_first;		/* Portable row format */
  bool crashed;
  bool is_view;
  ulong table_map_id;                   /* for row-based replication */

  /*
    Cache for row-based replication table share checks that does not
    need to be repeated. Possible values are: -1 when cache value is
    not calculated yet, 0 when table *shall not* be replicated, 1 when
    table *may* be replicated.
  */
  int cached_row_logging_check;

  /*
    Storage media to use for this table (unless another storage
    media has been specified on an individual column - in versions
    where that is supported)
  */
  enum ha_storage_media default_storage_media;

  /* Name of the tablespace used for this table */
  char *tablespace;

#ifdef WITH_PARTITION_STORAGE_ENGINE
  /* filled in when reading from frm */
  bool auto_partitioned;
  char *partition_info_str;
  uint  partition_info_str_len;
  uint  partition_info_buffer_size;
  handlerton *default_part_db_type;
#endif

  /**
    Cache the checked structure of this table.

    The pointer data is used to describe the structure that
    a instance of the table must have. Each element of the
    array specifies a field that must exist on the table.

    The pointer is cached in order to perform the check only
    once -- when the table is loaded from the disk.
  */
  const TABLE_FIELD_DEF *table_field_def_cache;

  /** Main handler's share */
  Handler_share *ha_share;

  /** Instrumentation for this table share. */
  PSI_table_share *m_psi;

  /**
    List of tickets representing threads waiting for the share to be flushed.
  */
  Wait_for_flush_list m_flush_tickets;

  /**
    For shares representing views File_parser object with view
    definition read from .FRM file.
  */ 
  const File_parser *view_def;


  /*
    Set share's table cache key and update its db and table name appropriately.

    SYNOPSIS
      set_table_cache_key()
        key_buff    Buffer with already built table cache key to be
                    referenced from share.
        key_length  Key length.

    NOTES
      Since 'key_buff' buffer will be referenced from share it should has same
      life-time as share itself.
      This method automatically ensures that TABLE_SHARE::table_name/db have
      appropriate values by using table cache key as their source.
  */

  void set_table_cache_key(char *key_buff, uint key_length)
  {
    table_cache_key.str= key_buff;
    table_cache_key.length= key_length;
    /*
      Let us use the fact that the key is "db/0/table_name/0" + optional
      part for temporary tables.
    */
    db.str=            table_cache_key.str;
    db.length=         strlen(db.str);
    table_name.str=    db.str + db.length + 1;
    table_name.length= strlen(table_name.str);
  }


  /*
    Set share's table cache key and update its db and table name appropriately.

    SYNOPSIS
      set_table_cache_key()
        key_buff    Buffer to be used as storage for table cache key
                    (should be at least key_length bytes).
        key         Value for table cache key.
        key_length  Key length.

    NOTE
      Since 'key_buff' buffer will be used as storage for table cache key
      it should has same life-time as share itself.
  */

  void set_table_cache_key(char *key_buff, const char *key, uint key_length)
  {
    memcpy(key_buff, key, key_length);
    set_table_cache_key(key_buff, key_length);
  }

  inline bool honor_global_locks()
  {
    return ((table_category == TABLE_CATEGORY_USER)
            || (table_category == TABLE_CATEGORY_SYSTEM));
  }

  inline ulong get_table_def_version()
  {
    return table_map_id;
  }


  /** Is this table share being expelled from the table definition cache?  */
  inline bool has_old_version() const
  {
    return version != refresh_version;
  }
  /**
    Convert unrelated members of TABLE_SHARE to one enum
    representing its type.

    @todo perhaps we need to have a member instead of a function.
  */
  enum enum_table_ref_type get_table_ref_type() const
  {
    if (is_view)
      return TABLE_REF_VIEW;
    switch (tmp_table) {
    case NO_TMP_TABLE:
      return TABLE_REF_BASE_TABLE;
    case SYSTEM_TMP_TABLE:
      return TABLE_REF_I_S_TABLE;
    default:
      return TABLE_REF_TMP_TABLE;
    }
  }
  /**
    Return a table metadata version.
     * for base tables and views, we return table_map_id.
       It is assigned from a global counter incremented for each
       new table loaded into the table definition cache (TDC).
     * for temporary tables it's table_map_id again. But for
       temporary tables table_map_id is assigned from
       thd->query_id. The latter is assigned from a thread local
       counter incremented for every new SQL statement. Since
       temporary tables are thread-local, each temporary table
       gets a unique id.
     * for everything else (e.g. information schema tables),
       the version id is zero.

   This choice of version id is a large compromise
   to have a working prepared statement validation in 5.1. In
   future version ids will be persistent, as described in WL#4180.

   Let's try to explain why and how this limited solution allows
   to validate prepared statements.

   Firstly, sets (in mathematical sense) of version numbers
   never intersect for different table types. Therefore,
   version id of a temporary table is never compared with
   a version id of a view, and vice versa.

   Secondly, for base tables and views, we know that each DDL flushes
   the respective share from the TDC. This ensures that whenever
   a table is altered or dropped and recreated, it gets a new
   version id.
   Unfortunately, since elements of the TDC are also flushed on
   LRU basis, this choice of version ids leads to false positives.
   E.g. when the TDC size is too small, we may have a SELECT
   * FROM INFORMATION_SCHEMA.TABLES flush all its elements, which
   in turn will lead to a validation error and a subsequent
   reprepare of all prepared statements.  This is
   considered acceptable, since as long as prepared statements are
   automatically reprepared, spurious invalidation is only
   a performance hit. Besides, no better simple solution exists.

   For temporary tables, using thd->query_id ensures that if
   a temporary table was altered or recreated, a new version id is
   assigned. This suits validation needs very well and will perhaps
   never change.

   Metadata of information schema tables never changes.
   Thus we can safely assume 0 for a good enough version id.

   Finally, by taking into account table type, we always
   track that a change has taken place when a view is replaced
   with a base table, a base table is replaced with a temporary
   table and so on.

   @sa TABLE_LIST::is_table_ref_id_equal()
  */
  ulong get_table_ref_version() const
  {
    return (tmp_table == SYSTEM_TMP_TABLE) ? 0 : table_map_id;
  }

  bool visit_subgraph(Wait_for_flush *waiting_ticket,
                      MDL_wait_for_graph_visitor *gvisitor);

  bool wait_for_old_version(THD *thd, struct timespec *abstime,
                            uint deadlock_weight);
  /** Release resources and free memory occupied by the table share. */
  void destroy();
};


/**
   Class is used as a BLOB field value storage for
   intermediate GROUP_CONCAT results. Used only for
   GROUP_CONCAT with  DISTINCT or ORDER BY options.
 */

class Blob_mem_storage: public Sql_alloc
{
private:
  MEM_ROOT storage;
  /**
    Sign that some values were cut
    during saving into the storage.
  */
  bool truncated_value;
public:
  Blob_mem_storage() :truncated_value(false)
  {
    init_alloc_root(&storage, MAX_FIELD_VARCHARLENGTH, 0);
  }
  ~ Blob_mem_storage()
  {
    free_root(&storage, MYF(0));
  }
  void reset()
  {
    free_root(&storage, MYF(MY_MARK_BLOCKS_FREE));
    truncated_value= false;
  }
  /**
     Fuction creates duplicate of 'from'
     string in 'storage' MEM_ROOT.

     @param from           string to copy
     @param length         string length

     @retval Pointer to the copied string.
     @retval 0 if an error occured.
  */
  char *store(const char *from, uint length)
  {
    return (char*) memdup_root(&storage, from, length);
  }
  void set_truncated_value(bool is_truncated_value)
  {
    truncated_value= is_truncated_value;
  }
  bool is_truncated_value() { return truncated_value; }
};


/* Information for one open table */
enum index_hint_type
{
  INDEX_HINT_IGNORE,
  INDEX_HINT_USE,
  INDEX_HINT_FORCE
};

/* Bitmap of table's fields */
typedef Bitmap<MAX_FIELDS> Field_map;

struct TABLE
{
  TABLE() {}                               /* Remove gcc warning */
  /*
    Since TABLE instances are often cleared using memset(), do not
    add virtual members and do not inherit from TABLE.
    Otherwise memset() will start overwriting the vtable pointer.
  */

  TABLE_SHARE	*s;
  handler	*file;
  TABLE *next, *prev;

private:
  /**
     Links for the lists of used/unused TABLE objects for the particular
     table in the specific instance of Table_cache (in other words for
     specific Table_cache_element object).
     Declared as private to avoid direct manipulation with those objects.
     One should use methods of I_P_List template instead.
  */
  TABLE *cache_next, **cache_prev;

  /*
    Give Table_cache_element access to the above two members to allow
    using them for linking TABLE objects in a list.
  */
  friend class Table_cache_element;

public:

  THD	*in_use;                        /* Which thread uses this */
  Field **field;			/* Pointer to fields */

  uchar *record[2];			/* Pointer to records */
  uchar *write_row_record;		/* Used as optimisation in
					   THD::write_row */
  uchar *insert_values;                  /* used by INSERT ... UPDATE */
  /* 
    Map of keys that can be used to retrieve all data from this table 
    needed by the query without reading the row.
  */
  key_map covering_keys;
  key_map quick_keys, merge_keys;
  key_map used_keys;  /* Indexes that cover all fields used by the query */

  /*
    A set of keys that can be used in the query that references this
    table.

    All indexes disabled on the table's TABLE_SHARE (see TABLE::s) will be 
    subtracted from this set upon instantiation. Thus for any TABLE t it holds
    that t.keys_in_use_for_query is a subset of t.s.keys_in_use. Generally we 
    must not introduce any new keys here (see setup_tables).

    The set is implemented as a bitmap.
  */
  key_map keys_in_use_for_query;
  /* Map of keys that can be used to calculate GROUP BY without sorting */
  key_map keys_in_use_for_group_by;
  /* Map of keys that can be used to calculate ORDER BY without sorting */
  key_map keys_in_use_for_order_by;
  KEY  *key_info;			/* data of keys defined for the table */

  Field *next_number_field;		/* Set if next_number is activated */
  Field *found_next_number_field;	/* Set on open */

  /* Table's triggers, 0 if there are no of them */
  Table_triggers_list *triggers;
  TABLE_LIST *pos_in_table_list;/* Element referring to this table */
  /* Position in thd->locked_table_list under LOCK TABLES */
  TABLE_LIST *pos_in_locked_tables;
  ORDER		*group;
  const char	*alias;            	  /* alias or table name */
  uchar		*null_flags;
  my_bitmap_map	*bitmap_init_value;
  MY_BITMAP     def_read_set, def_write_set, tmp_set; /* containers */
  MY_BITMAP     *read_set, *write_set;          /* Active column sets */
  /*
   The ID of the query that opened and is using this table. Has different
   meanings depending on the table type.

   Temporary tables:

   table->query_id is set to thd->query_id for the duration of a statement
   and is reset to 0 once it is closed by the same statement. A non-zero
   table->query_id means that a statement is using the table even if it's
   not the current statement (table is in use by some outer statement).

   Non-temporary tables:

   Under pre-locked or LOCK TABLES mode: query_id is set to thd->query_id
   for the duration of a statement and is reset to 0 once it is closed by
   the same statement. A non-zero query_id is used to control which tables
   in the list of pre-opened and locked tables are actually being used.
  */
  query_id_t	query_id;

  /* 
    For each key that has quick_keys.is_set(key) == TRUE: estimate of #records
    and max #key parts that range access would use.
  */
  ha_rows	quick_rows[MAX_KEY];

  /* Bitmaps of key parts that =const for the entire join. */
  key_part_map  const_key_parts[MAX_KEY];

  uint		quick_key_parts[MAX_KEY];
  uint		quick_n_ranges[MAX_KEY];

  /* 
    Estimate of number of records that satisfy SARGable part of the table
    condition, or table->file->records if no SARGable condition could be
    constructed.
    This value is used by join optimizer as an estimate of number of records
    that will pass the table condition (condition that depends on fields of 
    this table and constants)
  */
  ha_rows       quick_condition_rows;
  table_map	map;                    /* ID bit of table (1,2,4,8,16...) */

  uint          lock_position;          /* Position in MYSQL_LOCK.table */
  uint          lock_data_start;        /* Start pos. in MYSQL_LOCK.locks */
  uint          lock_count;             /* Number of locks */
  uint		tablenr,used_fields;
  uint          temp_pool_slot;		/* Used by intern temp tables */
  uint		db_stat;		/* mode of file as in handler.h */
  int		current_lock;           /* Type of lock on table */

  /*
    0 or JOIN_TYPE_{LEFT|RIGHT}. Currently this is only compared to 0.
    If maybe_null !=0, this table is inner w.r.t. some outer join operation,
    and null_row may be true.
  */
  uint maybe_null;
  /*
    If true, the current table row is considered to have all columns set to 
    NULL, including columns declared as "not null" (see maybe_null).
  */
  my_bool null_row;

  uint8   status;                       /* What's in record[0] */
  my_bool copy_blobs;                   /* copy_blobs when storing */

  /*
    TODO: Each of the following flags take up 8 bits. They can just as easily
    be put into one single unsigned long and instead of taking up 18
    bytes, it would take up 4.
  */
  my_bool force_index;

  /**
    Flag set when the statement contains FORCE INDEX FOR ORDER BY
    See TABLE_LIST::process_index_hints().
  */
  my_bool force_index_order;

  /**
    Flag set when the statement contains FORCE INDEX FOR GROUP BY
    See TABLE_LIST::process_index_hints().
  */
  my_bool force_index_group;
  my_bool distinct,const_table,no_rows;

  /**
     If set, the optimizer has found that row retrieval should access index 
     tree only.
   */
  my_bool key_read;
  my_bool no_keyread;
  my_bool locked_by_logger;
  my_bool no_replicate;
  my_bool locked_by_name;
  my_bool fulltext_searched;
  my_bool no_cache;
  /* To signal that the table is associated with a HANDLER statement */
  my_bool open_by_handler;
  /*
    To indicate that a non-null value of the auto_increment field
    was provided by the user or retrieved from the current record.
    Used only in the MODE_NO_AUTO_VALUE_ON_ZERO mode.
  */
  my_bool auto_increment_field_not_null;
  my_bool insert_or_update;             /* Can be used by the handler */
  my_bool alias_name_used;		/* true if table_name is alias */
  my_bool get_fields_in_item_tree;      /* Signal to fix_field */
  my_bool m_needs_reopen;
  bool created; /* For tmp tables. TRUE <=> tmp table has been instantiated.*/
  uint max_keys; /* Size of allocated key_info array. */

  REGINFO reginfo;			/* field connections */
  /**
     @todo This member should not be declared in-line. That makes it
     impossible for any function that does memory allocation to take a const
     reference to a TABLE object.
   */
  MEM_ROOT mem_root;
  /**
     Initialized in Item_func_group_concat::setup for appropriate
     temporary table if GROUP_CONCAT is used with ORDER BY | DISTINCT
     and BLOB field count > 0.
   */
  Blob_mem_storage *blob_storage;
  GRANT_INFO grant;
  Filesort_info sort;
#ifdef WITH_PARTITION_STORAGE_ENGINE
  partition_info *part_info;            /* Partition related information */
  /* If true, all partitions have been pruned away */
  bool all_partitions_pruned_away;
#endif
  MDL_ticket *mdl_ticket;

  void init(THD *thd, TABLE_LIST *tl);
  bool fill_item_list(List<Item> *item_list) const;
  void reset_item_list(List<Item> *item_list) const;
  void clear_column_bitmaps(void);
  void prepare_for_position(void);
  void mark_columns_used_by_index_no_reset(uint index, MY_BITMAP *map);
  void mark_columns_used_by_index(uint index);
  void mark_auto_increment_column(void);
  void mark_columns_needed_for_update(void);
  void mark_columns_needed_for_delete(void);
  void mark_columns_needed_for_insert(void);
  void mark_columns_per_binlog_row_image(void);
  inline void column_bitmaps_set(MY_BITMAP *read_set_arg,
                                 MY_BITMAP *write_set_arg)
  {
    read_set= read_set_arg;
    write_set= write_set_arg;
    if (file && created)
      file->column_bitmaps_signal();
  }
  inline void column_bitmaps_set_no_signal(MY_BITMAP *read_set_arg,
                                           MY_BITMAP *write_set_arg)
  {
    read_set= read_set_arg;
    write_set= write_set_arg;
  }
  inline void use_all_columns()
  {
    column_bitmaps_set(&s->all_set, &s->all_set);
  }
  inline void default_column_bitmaps()
  {
    read_set= &def_read_set;
    write_set= &def_write_set;
  }
  /** Should this instance of the table be reopened? */
  inline bool needs_reopen()
  { return !db_stat || m_needs_reopen; }
  bool alloc_keys(uint key_count);
  bool add_tmp_key(Field_map *key_parts, char *key_name);
  void use_index(int key_to_save);

  inline void set_keyread(bool flag)
  {
    DBUG_ASSERT(file);
    if (flag && !key_read)
    {
      key_read= 1;
      file->extra(HA_EXTRA_KEYREAD);
    }
    else if (!flag && key_read)
    {
      key_read= 0;
      file->extra(HA_EXTRA_NO_KEYREAD);
    }
  }

  bool update_const_key_parts(Item *conds);

  bool check_read_removal(uint index);
};


enum enum_schema_table_state
{ 
  NOT_PROCESSED= 0,
  PROCESSED_BY_CREATE_SORT_INDEX,
  PROCESSED_BY_JOIN_EXEC
};

typedef struct st_foreign_key_info
{
  LEX_STRING *foreign_id;
  LEX_STRING *foreign_db;
  LEX_STRING *foreign_table;
  LEX_STRING *referenced_db;
  LEX_STRING *referenced_table;
  LEX_STRING *update_method;
  LEX_STRING *delete_method;
  LEX_STRING *referenced_key_name;
  List<LEX_STRING> foreign_fields;
  List<LEX_STRING> referenced_fields;
} FOREIGN_KEY_INFO;

#define MY_I_S_MAYBE_NULL 1
#define MY_I_S_UNSIGNED   2


#define SKIP_OPEN_TABLE 0                // do not open table
#define OPEN_FRM_ONLY   1                // open FRM file only
#define OPEN_FULL_TABLE 2                // open FRM,MYD, MYI files

typedef struct st_field_info
{
  /** 
      This is used as column name. 
  */
  const char* field_name;
  /**
     For string-type columns, this is the maximum number of
     characters. Otherwise, it is the 'display-length' for the column.
  */
  uint field_length;
  /**
     This denotes data type for the column. For the most part, there seems to
     be one entry in the enum for each SQL data type, although there seem to
     be a number of additional entries in the enum.
  */
  enum enum_field_types field_type;
  int value;
  /**
     This is used to set column attributes. By default, columns are @c NOT
     @c NULL and @c SIGNED, and you can deviate from the default
     by setting the appopriate flags. You can use either one of the flags
     @c MY_I_S_MAYBE_NULL and @cMY_I_S_UNSIGNED or
     combine them using the bitwise or operator @c |. Both flags are
     defined in table.h.
   */
  uint field_flags;        // Field atributes(maybe_null, signed, unsigned etc.)
  const char* old_name;
  /**
     This should be one of @c SKIP_OPEN_TABLE,
     @c OPEN_FRM_ONLY or @c OPEN_FULL_TABLE.
  */
  uint open_method;
} ST_FIELD_INFO;


struct TABLE_LIST;

typedef struct st_schema_table
{
  const char* table_name;
  ST_FIELD_INFO *fields_info;
  /* Create information_schema table */
  TABLE *(*create_table)  (THD *thd, TABLE_LIST *table_list);
  /* Fill table with data */
  int (*fill_table) (THD *thd, TABLE_LIST *tables, Item *cond);
  /* Handle fileds for old SHOW */
  int (*old_format) (THD *thd, struct st_schema_table *schema_table);
  int (*process_table) (THD *thd, TABLE_LIST *tables, TABLE *table,
                        bool res, LEX_STRING *db_name, LEX_STRING *table_name);
  int idx_field1, idx_field2; 
  bool hidden;
  uint i_s_requested_object;  /* the object we need to open(TABLE | VIEW) */
} ST_SCHEMA_TABLE;


#define JOIN_TYPE_LEFT	1
#define JOIN_TYPE_RIGHT	2

enum enum_derived_type {
  VIEW_ALGORITHM_UNDEFINED = 0,
  VIEW_ALGORITHM_TMPTABLE,
  VIEW_ALGORITHM_MERGE,
  DERIVED_ALGORITHM_TMPTABLE
};

#define VIEW_SUID_INVOKER               0
#define VIEW_SUID_DEFINER               1
#define VIEW_SUID_DEFAULT               2

/* view WITH CHECK OPTION parameter options */
#define VIEW_CHECK_NONE       0
#define VIEW_CHECK_LOCAL      1
#define VIEW_CHECK_CASCADED   2

/* result of view WITH CHECK OPTION parameter check */
#define VIEW_CHECK_OK         0
#define VIEW_CHECK_ERROR      1
#define VIEW_CHECK_SKIP       2

/** The threshold size a blob field buffer before it is freed */
#define MAX_TDC_BLOB_SIZE 65536

class select_union;
class TMP_TABLE_PARAM;

struct Field_translator
{
  Item *item;
  const char *name;
};


/*
  Column reference of a NATURAL/USING join. Since column references in
  joins can be both from views and stored tables, may point to either a
  Field (for tables), or a Field_translator (for views).
*/

class Natural_join_column: public Sql_alloc
{
public:
  Field_translator *view_field;  /* Column reference of merge view. */
  Item_field       *table_field; /* Column reference of table or temp view. */
  TABLE_LIST *table_ref; /* Original base table/view reference. */
  /*
    True if a common join column of two NATURAL/USING join operands. Notice
    that when we have a hierarchy of nested NATURAL/USING joins, a column can
    be common at some level of nesting but it may not be common at higher
    levels of nesting. Thus this flag may change depending on at which level
    we are looking at some column.
  */
  bool is_common;
public:
  Natural_join_column(Field_translator *field_param, TABLE_LIST *tab);
  Natural_join_column(Item_field *field_param, TABLE_LIST *tab);
  const char *name();
  Item *create_item(THD *thd);
  Field *field();
  const char *table_name();
  const char *db_name();
  GRANT_INFO *grant();
};


/**
   Type of table which can be open for an element of table list.
*/

enum enum_open_type
{
  OT_TEMPORARY_OR_BASE= 0, OT_TEMPORARY_ONLY, OT_BASE_ONLY
};

/**
  This structure is used to keep info about possible key for the result table
  of a derived table/view.
  The 'referenced_by' is the table map of tables to which this possible
    key corresponds.
  The 'used_field' is a map of fields of which this key consists of.
  See also the comment for the TABLE_LIST::update_derived_keys function.
*/

class Derived_key: public Sql_alloc {
public:
  table_map referenced_by;
  Field_map used_fields;
};

class Semijoin_mat_exec;
class Index_hint;
class Item_exists_subselect;


/*
  Table reference in the FROM clause.

  These table references can be of several types that correspond to
  different SQL elements. Below we list all types of TABLE_LISTs with
  the necessary conditions to determine when a TABLE_LIST instance
  belongs to a certain type.

  1) table (TABLE_LIST::view == NULL)
     - base table
       (TABLE_LIST::derived == NULL)
     - subquery - TABLE_LIST::table is a temp table
       (TABLE_LIST::derived != NULL)
     - information schema table
       (TABLE_LIST::schema_table != NULL)
       NOTICE: for schema tables TABLE_LIST::field_translation may be != NULL
  2) view (TABLE_LIST::view != NULL)
     - merge    (TABLE_LIST::effective_algorithm == VIEW_ALGORITHM_MERGE)
           also (TABLE_LIST::field_translation != NULL)
     - tmptable (TABLE_LIST::effective_algorithm == VIEW_ALGORITHM_TMPTABLE)
           also (TABLE_LIST::field_translation == NULL)
  3) nested table reference (TABLE_LIST::nested_join != NULL)
     - table sequence - e.g. (t1, t2, t3)
       TODO: how to distinguish from a JOIN?
     - general JOIN
       TODO: how to distinguish from a table sequence?
     - NATURAL JOIN
       (TABLE_LIST::natural_join != NULL)
       - JOIN ... USING
         (TABLE_LIST::join_using_fields != NULL)
     - semi-join
       ;
*/

struct LEX;
struct TABLE_LIST
{
  TABLE_LIST() {}                          /* Remove gcc warning */

  /**
    Prepare TABLE_LIST that consists of one table instance to use in
    simple_open_and_lock_tables
  */
  inline void init_one_table(const char *db_name_arg,
                             size_t db_length_arg,
                             const char *table_name_arg,
                             size_t table_name_length_arg,
                             const char *alias_arg,
                             enum thr_lock_type lock_type_arg)
  {
    memset(this, 0, sizeof(*this));
    db= (char*) db_name_arg;
    db_length= db_length_arg;
    table_name= (char*) table_name_arg;
    table_name_length= table_name_length_arg;
    alias= (char*) alias_arg;
    lock_type= lock_type_arg;
    mdl_request.init(MDL_key::TABLE, db, table_name,
                     (lock_type >= TL_WRITE_ALLOW_WRITE) ?
                     MDL_SHARED_WRITE : MDL_SHARED_READ,
                     MDL_TRANSACTION);
    callback_func= 0;
  }

  /*
    List of tables local to a subquery or the top-level SELECT (used by
    SQL_I_List). Considers views as leaves (unlike 'next_leaf' below).
    Created at parse time in st_select_lex::add_table_to_list() ->
    table_list.link_in_list().
  */
  TABLE_LIST *next_local;
  /* link in a global list of all queries tables */
  TABLE_LIST *next_global, **prev_global;
  char		*db, *alias, *table_name, *schema_table_name;
  char          *option;                /* Used by cache index  */

private:
  Item		*m_join_cond;           /* Used with outer join */
public:
  Item         **join_cond_ref() { return &m_join_cond; }
<<<<<<< HEAD
  Item          *join_cond() { return m_join_cond; }
=======
  Item          *join_cond() const { return m_join_cond; }
>>>>>>> 23ac7487
  Item          *set_join_cond(Item *val)
                 { return m_join_cond= val; }
  /*
    The structure of the join condition presented in the member above
    can be changed during certain optimizations. This member
    contains a snapshot of AND-OR structure of the join condition
    made after permanent transformations of the parse tree, and is
    used to restore the join condition before every reexecution of a prepared
    statement or stored procedure.
  */
  Item          *prep_join_cond;

  Item          *sj_on_expr;            /* Synthesized semijoin condition */
  /*
    (Valid only for semi-join nests) Bitmap of tables that are within the
    semi-join (this is different from bitmap of all nest's children because
    tables that were pulled out of the semi-join nest remain listed as
    nest's children).
  */
  table_map     sj_inner_tables;
  Semijoin_mat_exec *sj_mat_exec;

  COND_EQUAL    *cond_equal;            /* Used with outer join */
  /*
    During parsing - left operand of NATURAL/USING join where 'this' is
    the right operand. After parsing (this->natural_join == this) iff
    'this' represents a NATURAL or USING join operation. Thus after
    parsing 'this' is a NATURAL/USING join iff (natural_join != NULL).
  */
  TABLE_LIST *natural_join;
  /*
    True if 'this' represents a nested join that is a NATURAL JOIN.
    For one of the operands of 'this', the member 'natural_join' points
    to the other operand of 'this'.
  */
  bool is_natural_join;
  /* Field names in a USING clause for JOIN ... USING. */
  List<String> *join_using_fields;
  /*
    Explicitly store the result columns of either a NATURAL/USING join or
    an operand of such a join.
  */
  List<Natural_join_column> *join_columns;
  /* TRUE if join_columns contains all columns of this table reference. */
  bool is_join_columns_complete;

  /*
    List of nodes in a nested join tree, that should be considered as
    leaves with respect to name resolution. The leaves are: views,
    top-most nodes representing NATURAL/USING joins, subqueries, and
    base tables. All of these TABLE_LIST instances contain a
    materialized list of columns. The list is local to a subquery.
  */
  TABLE_LIST *next_name_resolution_table;
  /* Index names in a "... JOIN ... USE/IGNORE INDEX ..." clause. */
  List<Index_hint> *index_hints;
  TABLE        *table;                          /* opened table */
  uint          table_id; /* table id (from binlog) for opened table */
  /*
    select_result for derived table to pass it from table creation to table
    filling procedure
  */
  select_union  *derived_result;
  /*
    Reference from aux_tables to local list entry of main select of
    multi-delete statement:
    delete t1 from t2,t1 where t1.a<'B' and t2.b=t1.b;
    here it will be reference of first occurrence of t1 to second (as you
    can see this lists can't be merged)
  */
  TABLE_LIST	*correspondent_table;
  /**
     @brief Normally, this field is non-null for anonymous derived tables only.

     @details This field is set to non-null for 
     
     - Anonymous derived tables, In this case it points to the SELECT_LEX_UNIT
     representing the derived table. E.g. for a query
     
     @verbatim SELECT * FROM (SELECT a FROM t1) b @endverbatim
     
     For the @c TABLE_LIST representing the derived table @c b, @c derived
     points to the SELECT_LEX_UNIT representing the result of the query within
     parenteses.
     
     - Views. This is set for views with @verbatim ALGORITHM = TEMPTABLE
     @endverbatim by mysql_make_view().
     
     @note Inside views, a subquery in the @c FROM clause is not allowed.
     @note Do not use this field to separate views/base tables/anonymous
     derived tables. Use TABLE_LIST::is_anonymous_derived_table().
  */
  st_select_lex_unit *derived;		/* SELECT_LEX_UNIT of derived table */
  /*
    TRUE <=> all possible keys for a derived table were collected and
    could be re-used while statement re-execution.
  */
  bool derived_keys_ready;
  ST_SCHEMA_TABLE *schema_table;        /* Information_schema table */
  st_select_lex	*schema_select_lex;
  /*
    True when the view field translation table is used to convert
    schema table fields for backwards compatibility with SHOW command.
  */
  bool schema_table_reformed;
  TMP_TABLE_PARAM *schema_table_param;
  /* link to select_lex where this table was used */
  st_select_lex	*select_lex;
  LEX *view;                    /* link on VIEW lex for merging */
  Field_translator *field_translation;	/* array of VIEW fields */
  /* pointer to element after last one in translation table above */
  Field_translator *field_translation_end;
  /*
    List (based on next_local) of underlying tables of this view. I.e. it
    does not include the tables of subqueries used in the view. Is set only
    for merged views.
  */
  TABLE_LIST	*merge_underlying_list;
  /*
    - 0 for base tables
    - in case of the view it is the list of all (not only underlying
    tables but also used in subquery ones) tables of the view.
  */
  List<TABLE_LIST> *view_tables;
  /* most upper view this table belongs to */
  TABLE_LIST	*belong_to_view;
  /*
    The view directly referencing this table
    (non-zero only for merged underlying tables of a view).
  */
  TABLE_LIST	*referencing_view;
  /* Ptr to parent MERGE table list item. See top comment in ha_myisammrg.cc */
  TABLE_LIST    *parent_l;
  /*
    Security  context (non-zero only for tables which belong
    to view with SQL SECURITY DEFINER)
  */
  Security_context *security_ctx;
  /*
    This view security context (non-zero only for views with
    SQL SECURITY DEFINER)
  */
  Security_context *view_sctx;
  /*
    List of all base tables local to a subquery including all view
    tables. Unlike 'next_local', this in this list views are *not*
    leaves. Created in setup_tables() -> make_leaves_list().
  */
  bool allowed_show;
  TABLE_LIST	*next_leaf;
  Item          *where;                 /* VIEW WHERE clause condition */
  Item          *check_option;          /* WITH CHECK OPTION condition */
  LEX_STRING	select_stmt;		/* text of (CREATE/SELECT) statement */
  LEX_STRING	md5;			/* md5 of query text */
  LEX_STRING	source;			/* source of CREATE VIEW */
  LEX_STRING	view_db;		/* saved view database */
  LEX_STRING	view_name;		/* saved view name */
  LEX_STRING	timestamp;		/* GMT time stamp of last operation */
  st_lex_user   definer;                /* definer of view */
  ulonglong	file_version;		/* version of file's field set */
  ulonglong     updatable_view;         /* VIEW can be updated */
  /** 
      @brief The declared algorithm, if this is a view.
      @details One of
      - VIEW_ALGORITHM_UNDEFINED
      - VIEW_ALGORITHM_TMPTABLE
      - VIEW_ALGORITHM_MERGE
      @to do Replace with an enum 
  */
  ulonglong	algorithm;
  ulonglong     view_suid;              /* view is suid (TRUE dy default) */
  ulonglong     with_check;             /* WITH CHECK OPTION */
  /*
    effective value of WITH CHECK OPTION (differ for temporary table
    algorithm)
  */
  uint8         effective_with_check;
  /** 
      @brief The view algorithm that is actually used, if this is a view.
      @details One of
      - VIEW_ALGORITHM_UNDEFINED
      - VIEW_ALGORITHM_TMPTABLE
      - VIEW_ALGORITHM_MERGE
      @to do Replace with an enum 
  */
  enum_derived_type effective_algorithm;
  GRANT_INFO	grant;
  /* data need by some engines in query cache*/
  ulonglong     engine_data;
  /* call back function for asking handler about caching in query cache */
  qc_engine_callback callback_func;
  thr_lock_type lock_type;
  uint		outer_join;		/* Which join type */
  uint		shared;			/* Used in multi-upd */
  size_t        db_length;
  size_t        table_name_length;
  bool          updatable;		/* VIEW/TABLE can be updated now */
  bool		straight;		/* optimize with prev table */
  bool          updating;               /* for replicate-do/ignore table */
  bool		force_index;		/* prefer index over table scan */
  bool          ignore_leaves;          /* preload only non-leaf nodes */
  table_map     dep_tables;             /* tables the table depends on      */
  table_map     on_expr_dep_tables;     /* tables on expression depends on  */
  struct st_nested_join *nested_join;   /* if the element is a nested join  */
  TABLE_LIST *embedding;             /* nested join containing the table */
  List<TABLE_LIST> *join_list;/* join list the table belongs to   */
  bool		cacheable_table;	/* stop PS caching */
  /* used in multi-upd/views privilege check */
  bool		table_in_first_from_clause;
  /**
     Specifies which kind of table should be open for this element
     of table list.
  */
  enum enum_open_type open_type;
  /* TRUE if this merged view contain auto_increment field */
  bool          contain_auto_increment;
  bool          multitable_view;        /* TRUE iff this is multitable view */
  bool          compact_view_format;    /* Use compact format for SHOW CREATE VIEW */
  /* view where processed */
  bool          where_processed;
  /* TRUE <=> VIEW CHECK OPTION expression has been processed */
  bool          check_option_processed;
  /* FRMTYPE_ERROR if any type is acceptable */
  enum frm_type_enum required_type;
  char		timestamp_buffer[20];	/* buffer for timestamp (19+1) */
  /*
    This TABLE_LIST object is just placeholder for prelocking, it will be
    used for implicit LOCK TABLES only and won't be used in real statement.
  */
  bool          prelocking_placeholder;
  /**
     Indicates that if TABLE_LIST object corresponds to the table/view
     which requires special handling.
  */
  enum
  {
    /* Normal open. */
    OPEN_NORMAL= 0,
    /* Associate a table share only if the the table exists. */
    OPEN_IF_EXISTS,
    /* Don't associate a table share. */
    OPEN_STUB
  } open_strategy;
  bool          internal_tmp_table;
  /** TRUE if an alias for this table was specified in the SQL. */
  bool          is_alias;
  /** TRUE if the table is referred to in the statement using a fully
      qualified name (<db_name>.<table_name>).
  */
  bool          is_fqtn;


  /* View creation context. */

  View_creation_ctx *view_creation_ctx;

  /*
    Attributes to save/load view creation context in/from frm-file.

    Ther are required only to be able to use existing parser to load
    view-definition file. As soon as the parser parsed the file, view
    creation context is initialized and the attributes become redundant.

    These attributes MUST NOT be used for any purposes but the parsing.
  */

  LEX_STRING view_client_cs_name;
  LEX_STRING view_connection_cl_name;

  /*
    View definition (SELECT-statement) in the UTF-form.
  */

  LEX_STRING view_body_utf8;

   /* End of view definition context. */
  /* List of possible keys. Valid only for materialized derived tables/views. */
  List<Derived_key> derived_key_list;

  /**
    Indicates what triggers we need to pre-load for this TABLE_LIST
    when opening an associated TABLE. This is filled after
    the parsed tree is created.
  */
  uint8 trg_event_map;
  /* TRUE <=> this table is a const one and was optimized away. */
  bool optimized_away;
<<<<<<< HEAD
  /**
    TRUE <=> already materialized. Valid only for materialized derived
    tables/views.
  */
  bool materialized;
=======
>>>>>>> 23ac7487
  uint i_s_requested_object;
  bool has_db_lookup_value;
  bool has_table_lookup_value;
  uint table_open_method;
  enum enum_schema_table_state schema_table_state;

  MDL_request mdl_request;

#ifdef WITH_PARTITION_STORAGE_ENGINE
  /* List to carry partition names from PARTITION (...) clause in statement */
  List<String> *partition_names;
#endif /* WITH_PARTITION_STORAGE_ENGINE */

  void calc_md5(char *buffer);
  void set_underlying_merge();
  int view_check_option(THD *thd, bool ignore_failure) const;
  bool setup_underlying(THD *thd);
  void cleanup_items();
  bool placeholder()
  {
    return derived || view || schema_table || !table;
  }
  void print(THD *thd, String *str, enum_query_type query_type);
  bool check_single_table(TABLE_LIST **table, table_map map,
                          TABLE_LIST *view);
  bool set_insert_values(MEM_ROOT *mem_root);
  void hide_view_error(THD *thd);
  TABLE_LIST *find_underlying_table(TABLE *table);
  TABLE_LIST *first_leaf_for_name_resolution();
  TABLE_LIST *last_leaf_for_name_resolution();
  bool is_leaf_for_name_resolution();
  inline const TABLE_LIST *top_table() const
    { return belong_to_view ? belong_to_view : this; }

  inline TABLE_LIST *top_table()
  {
    return
      const_cast<TABLE_LIST*>(const_cast<const TABLE_LIST*>(this)->top_table());
  }

  inline bool prepare_check_option(THD *thd)
  {
    bool res= FALSE;
    if (effective_with_check)
      res= prep_check_option(thd, effective_with_check);
    return res;
  }
  inline bool prepare_where(THD *thd, Item **conds,
                            bool no_where_clause)
  {
    if (effective_algorithm == VIEW_ALGORITHM_MERGE)
      return prep_where(thd, conds, no_where_clause);
    return FALSE;
  }
  /**
    @returns
      TRUE  this is a materializable derived table/view.
      FALSE otherwise.
  */
<<<<<<< HEAD
  inline bool uses_materialization()
=======
  inline bool uses_materialization() const
>>>>>>> 23ac7487
  {
    return (effective_algorithm == VIEW_ALGORITHM_TMPTABLE ||
            effective_algorithm == DERIVED_ALGORITHM_TMPTABLE);
  }
<<<<<<< HEAD
  inline bool is_view_or_derived()
  {
    return (effective_algorithm != VIEW_ALGORITHM_UNDEFINED);
  }
=======
  inline bool is_view_or_derived() const
  {
    return (effective_algorithm != VIEW_ALGORITHM_UNDEFINED);
  }
  /**
    @returns true if materializable table contains one or zero rows.

    Returning true implies that the table is materialized during optimization,
    so it need not be optimized during execution.
  */
  bool materializable_is_const() const;

>>>>>>> 23ac7487
  void register_want_access(ulong want_access);
  bool prepare_security(THD *thd);
#ifndef NO_EMBEDDED_ACCESS_CHECKS
  Security_context *find_view_security_context(THD *thd);
  bool prepare_view_securety_context(THD *thd);
#endif
  /*
    Cleanup for re-execution in a prepared statement or a stored
    procedure.
  */
  void reinit_before_use(THD *thd);
  Item_subselect *containing_subselect();

  /* 
    Compiles the tagged hints list and fills up TABLE::keys_in_use_for_query,
    TABLE::keys_in_use_for_group_by, TABLE::keys_in_use_for_order_by,
    TABLE::force_index and TABLE::covering_keys.
  */
  bool process_index_hints(TABLE *table);

  /**
    Compare the version of metadata from the previous execution
    (if any) with values obtained from the current table
    definition cache element.

    @sa check_and_update_table_version()
  */
  inline
  bool is_table_ref_id_equal(TABLE_SHARE *s) const
  {
    return (m_table_ref_type == s->get_table_ref_type() &&
            m_table_ref_version == s->get_table_ref_version());
  }

  /**
    Record the value of metadata version of the corresponding
    table definition cache element in this parse tree node.

    @sa check_and_update_table_version()
  */
  inline
  void set_table_ref_id(TABLE_SHARE *s)
  { set_table_ref_id(s->get_table_ref_type(), s->get_table_ref_version()); }

  inline
  void set_table_ref_id(enum_table_ref_type table_ref_type_arg,
                        ulong table_ref_version_arg)
  {
    m_table_ref_type= table_ref_type_arg;
    m_table_ref_version= table_ref_version_arg;
  }

  /**
     @brief True if this TABLE_LIST represents an anonymous derived table,
     i.e.  the result of a subquery.
  */
  bool is_anonymous_derived_table() const { return derived && !view; }

  /// returns query block id for derived table, and zero if not derived.
  uint query_block_id() const;

  /**
     @brief Returns the name of the database that the referenced table belongs
     to.
  */
  char *get_db_name() { return view != NULL ? view_db.str : db; }

  /**
     @brief Returns the name of the table that this TABLE_LIST represents.

     @details The unqualified table name or view name for a table or view,
     respectively.
   */
  char *get_table_name() { return view != NULL ? view_name.str : table_name; }
  int fetch_number_of_rows();
  bool update_derived_keys(Field*, Item**, uint);
  bool generate_keys();
  bool handle_derived(LEX *lex, bool (*processor)(THD*, LEX*, TABLE_LIST*));
<<<<<<< HEAD
  st_select_lex_unit *get_unit();

  /**
    @brief Returns whether the table (or join nest) that this TABLE_LIST 
    represents, is part of an outer-join nest.

    @details There are two kinds of join nests, outer-join nests and semi-join 
    nests.  This function returns @c TRUE in the following cases:
=======
  st_select_lex_unit *get_unit() const;

  /**
    @brief Returns the outer join nest that this TABLE_LIST belongs to, if any.

    @details There are two kinds of join nests, outer-join nests and semi-join 
    nests.  This function returns non-NULL in the following cases:
>>>>>>> 23ac7487
      @li 1. If this table/nest is embedded in a nest and this nest IS NOT a 
             semi-join nest.  (In other words, it is an outer-join nest.)
      @li 2. If this table/nest is embedded in a nest and this nest IS a 
             semi-join nest, but this semi-join nest is embedded in another 
             nest. (This other nest will be an outer-join nest, since all inner 
             joined nested semi-join nests have been merged in 
             @c simplify_joins() ).
    Note: This function assumes that @c simplify_joins() has been performed.
    Before that, join nests will be present for all types of join.
<<<<<<< HEAD
   */
  bool in_outer_join_nest() const
  { 
    return (embedding && (!embedding->sj_on_expr || embedding->embedding)); 
=======

    @return outer join nest, or NULL if none.
   */
  TABLE_LIST *outer_join_nest() const
  {
    if (!embedding)
      return NULL;
    if (embedding->sj_on_expr)
      return embedding->embedding;
    return embedding;
>>>>>>> 23ac7487
  }

private:
  bool prep_check_option(THD *thd, uint8 check_opt_type);
  bool prep_where(THD *thd, Item **conds, bool no_where_clause);
  /** See comments for set_metadata_id() */
  enum enum_table_ref_type m_table_ref_type;
  /** See comments for set_metadata_id() */
  ulong m_table_ref_version;
};

struct st_position;
  
class Item;

/*
  Iterator over the fields of a generic table reference.
*/

class Field_iterator: public Sql_alloc
{
public:
  Field_iterator() {}                         /* Remove gcc warning */
  virtual ~Field_iterator() {}
  virtual void set(TABLE_LIST *)= 0;
  virtual void next()= 0;
  virtual bool end_of_fields()= 0;              /* Return 1 at end of list */
  virtual const char *name()= 0;
  virtual Item *create_item(THD *)= 0;
  virtual Field *field()= 0;
};


/* 
  Iterator over the fields of a base table, view with temporary
  table, or subquery.
*/

class Field_iterator_table: public Field_iterator
{
  Field **ptr;
public:
  Field_iterator_table() :ptr(0) {}
  void set(TABLE_LIST *table) { ptr= table->table->field; }
  void set_table(TABLE *table) { ptr= table->field; }
  void next() { ptr++; }
  bool end_of_fields() { return *ptr == 0; }
  const char *name();
  Item *create_item(THD *thd);
  Field *field() { return *ptr; }
};


/* Iterator over the fields of a merge view. */

class Field_iterator_view: public Field_iterator
{
  Field_translator *ptr, *array_end;
  TABLE_LIST *view;
public:
  Field_iterator_view() :ptr(0), array_end(0) {}
  void set(TABLE_LIST *table);
  void next() { ptr++; }
  bool end_of_fields() { return ptr == array_end; }
  const char *name();
  Item *create_item(THD *thd);
  Item **item_ptr() {return &ptr->item; }
  Field *field() { return 0; }
  inline Item *item() { return ptr->item; }
  Field_translator *field_translator() { return ptr; }
};


/*
  Field_iterator interface to the list of materialized fields of a
  NATURAL/USING join.
*/

class Field_iterator_natural_join: public Field_iterator
{
  List_iterator_fast<Natural_join_column> column_ref_it;
  Natural_join_column *cur_column_ref;
public:
  Field_iterator_natural_join() :cur_column_ref(NULL) {}
  ~Field_iterator_natural_join() {}
  void set(TABLE_LIST *table);
  void next();
  bool end_of_fields() { return !cur_column_ref; }
  const char *name() { return cur_column_ref->name(); }
  Item *create_item(THD *thd) { return cur_column_ref->create_item(thd); }
  Field *field() { return cur_column_ref->field(); }
  Natural_join_column *column_ref() { return cur_column_ref; }
};


/*
  Generic iterator over the fields of an arbitrary table reference.

  DESCRIPTION
    This class unifies the various ways of iterating over the columns
    of a table reference depending on the type of SQL entity it
    represents. If such an entity represents a nested table reference,
    this iterator encapsulates the iteration over the columns of the
    members of the table reference.

  IMPLEMENTATION
    The implementation assumes that all underlying NATURAL/USING table
    references already contain their result columns and are linked into
    the list TABLE_LIST::next_name_resolution_table.
*/

class Field_iterator_table_ref: public Field_iterator
{
  TABLE_LIST *table_ref, *first_leaf, *last_leaf;
  Field_iterator_table        table_field_it;
  Field_iterator_view         view_field_it;
  Field_iterator_natural_join natural_join_it;
  Field_iterator *field_it;
  void set_field_iterator();
public:
  Field_iterator_table_ref() :field_it(NULL) {}
  void set(TABLE_LIST *table);
  void next();
  bool end_of_fields()
  { return (table_ref == last_leaf && field_it->end_of_fields()); }
  const char *name() { return field_it->name(); }
  const char *get_table_name();
  const char *get_db_name();
  GRANT_INFO *grant();
  Item *create_item(THD *thd) { return field_it->create_item(thd); }
  Field *field() { return field_it->field(); }
  Natural_join_column *get_or_create_column_ref(THD *thd, TABLE_LIST *parent_table_ref);
  Natural_join_column *get_natural_column_ref();
};

/**
  Semijoin_mat_optimize collects data used when calculating the cost of
  executing a semijoin operation using a materialization strategy.
  It is used during optimization phase only.
*/

struct Semijoin_mat_optimize
{
<<<<<<< HEAD
  /* Optimal join order calculated for inner tables of this semijoin op. */
  struct st_position *positions;
  /** True if data types allow the MaterializeLookup semijoin strategy */
  bool lookup_allowed;
  /** True if data types allow the MaterializeScan semijoin strategy */
  bool scan_allowed;
  /* Expected #rows in the materialized table */
  double expected_rowcount;
  /* Materialization cost - execute sub-join and write rows to temp.table */
  Cost_estimate materialization_cost;
  /* Cost to make one lookup in the temptable */
  Cost_estimate lookup_cost;
  /* Cost of scanning the materialized table */
  Cost_estimate scan_cost;
=======
  /// Optimal join order calculated for inner tables of this semijoin op.
  struct st_position *positions;
  /// True if data types allow the MaterializeLookup semijoin strategy
  bool lookup_allowed;
  /// True if data types allow the MaterializeScan semijoin strategy
  bool scan_allowed;
  /// Expected #rows in the materialized table
  double expected_rowcount;
  /// Materialization cost - execute sub-join and write rows to temp.table
  Cost_estimate materialization_cost;
  /// Cost to make one lookup in the temptable
  Cost_estimate lookup_cost;
  /// Cost of scanning the materialized table
  Cost_estimate scan_cost;
  /// Array of pointers to fields in the materialized table.
  Item_field **mat_fields;
>>>>>>> 23ac7487
};

/**
  Struct st_nested_join is used to represent how tables are connected through
  outer join operations and semi-join operations to form a query block.
  Out of the parser, inner joins are also represented by st_nested_join
  structs, but these are later flattened out by simplify_joins().
  Some outer join nests are also flattened, when it can be determined that
  they can be processed as inner joins instead of outer joins.
*/
typedef struct st_nested_join
{
  List<TABLE_LIST>  join_list;       /* list of elements in the nested join */
  table_map         used_tables;     /* bitmap of tables in the nested join */
  table_map         not_null_tables; /* tables that rejects nulls           */
  /**
    Used for pointing out the first table in the plan being covered by this
    join nest. It is used exclusively within make_outerjoin_info().
   */
  struct st_join_table *first_nested;
  /**
    Number of tables and outer join nests administered by this nested join
    object for the sake of cost analysis. Includes direct member tables as
    well as tables included through semi-join nests, but notice that semi-join
    nests themselves are not counted.
  */
  uint              nj_total;
  /**
    Used to count tables in the nested join in 2 isolated places:
    1. In make_outerjoin_info(). 
    2. check_interleaving_with_nj/backout_nj_state (these are called
       by the join optimizer. 
    Before each use the counters are zeroed by reset_nj_counters.
  */
  uint              nj_counter;
  /**
    Bit identifying this nested join. Only nested joins representing the
    outer join structure need this, other nests have bit set to zero.
  */
  nested_join_map   nj_map;
<<<<<<< HEAD
  /*
=======
  /**
>>>>>>> 23ac7487
    Tables outside the semi-join that are used within the semi-join's
    ON condition (ie. the subquery WHERE clause and optional IN equalities).
  */
  table_map         sj_depends_on;
<<<<<<< HEAD
  /* Outer non-trivially correlated tables, a true subset of sj_depends_on */
  table_map         sj_corr_tables;
=======
  /**
    Outer non-trivially correlated tables, a true subset of sj_depends_on
  */
  table_map         sj_corr_tables;
  /**
    Query block id if this struct is generated from a subquery transform.
  */
  uint query_block_id;
>>>>>>> 23ac7487
  /*
    Lists of trivially-correlated expressions from the outer and inner tables
    of the semi-join, respectively.
  */
  List<Item>        sj_outer_exprs, sj_inner_exprs;
  Semijoin_mat_optimize sjm;
} NESTED_JOIN;


typedef struct st_changed_table_list
{
  struct	st_changed_table_list *next;
  char		*key;
  uint32        key_length;
} CHANGED_TABLE_LIST;


typedef struct st_open_table_list{
  struct st_open_table_list *next;
  char	*db,*table;
  uint32 in_use,locked;
} OPEN_TABLE_LIST;


static inline my_bitmap_map *tmp_use_all_columns(TABLE *table,
                                                 MY_BITMAP *bitmap)
{
  my_bitmap_map *old= bitmap->bitmap;
  bitmap->bitmap= table->s->all_set.bitmap;// does not repoint last_word_ptr
  return old;
}


static inline void tmp_restore_column_map(MY_BITMAP *bitmap,
                                          my_bitmap_map *old)
{
  bitmap->bitmap= old;
}

/* The following is only needed for debugging */

static inline my_bitmap_map *dbug_tmp_use_all_columns(TABLE *table,
                                                      MY_BITMAP *bitmap)
{
#ifndef DBUG_OFF
  return tmp_use_all_columns(table, bitmap);
#else
  return 0;
#endif
}

static inline void dbug_tmp_restore_column_map(MY_BITMAP *bitmap,
                                               my_bitmap_map *old)
{
#ifndef DBUG_OFF
  tmp_restore_column_map(bitmap, old);
#endif
}


/* 
  Variant of the above : handle both read and write sets.
  Provide for the possiblity of the read set being the same as the write set
*/
static inline void dbug_tmp_use_all_columns(TABLE *table,
                                            my_bitmap_map **save,
                                            MY_BITMAP *read_set,
                                            MY_BITMAP *write_set)
{
#ifndef DBUG_OFF
  save[0]= read_set->bitmap;
  save[1]= write_set->bitmap;
  (void) tmp_use_all_columns(table, read_set);
  (void) tmp_use_all_columns(table, write_set);
#endif
}


static inline void dbug_tmp_restore_column_maps(MY_BITMAP *read_set,
                                                MY_BITMAP *write_set,
                                                my_bitmap_map **old)
{
#ifndef DBUG_OFF
  tmp_restore_column_map(read_set, old[0]);
  tmp_restore_column_map(write_set, old[1]);
#endif
}


size_t max_row_length(TABLE *table, const uchar *data);


void init_mdl_requests(TABLE_LIST *table_list);

int open_table_from_share(THD *thd, TABLE_SHARE *share, const char *alias,
                          uint db_stat, uint prgflag, uint ha_open_flags,
                          TABLE *outparam, bool is_create_table);
TABLE_SHARE *alloc_table_share(TABLE_LIST *table_list, const char *key,
                               uint key_length);
void init_tmp_table_share(THD *thd, TABLE_SHARE *share, const char *key,
                          uint key_length,
                          const char *table_name, const char *path);
void free_table_share(TABLE_SHARE *share);
int open_table_def(THD *thd, TABLE_SHARE *share, uint db_flags);
void open_table_error(TABLE_SHARE *share, int error, int db_errno, int errarg);
void update_create_info_from_table(HA_CREATE_INFO *info, TABLE *form);
enum_ident_name_check check_and_convert_db_name(LEX_STRING *db,
                                                bool preserve_lettercase);
bool check_column_name(const char *name);
enum_ident_name_check check_table_name(const char *name, size_t length,
                                       bool check_for_path_chars);
int rename_file_ext(const char * from,const char * to,const char * ext);
char *get_field(MEM_ROOT *mem, Field *field);
bool get_field(MEM_ROOT *mem, Field *field, class String *res);

int closefrm(TABLE *table, bool free_share);
int read_string(File file, uchar* *to, size_t length);
void free_blobs(TABLE *table);
void free_field_buffers_larger_than(TABLE *table, uint32 size);
int set_zone(int nr,int min_zone,int max_zone);
ulong get_form_pos(File file, uchar *head, TYPELIB *save_names);
ulong make_new_entry(File file,uchar *fileinfo,TYPELIB *formnames,
		     const char *newname);
ulong next_io_size(ulong pos);
void append_unescaped(String *res, const char *pos, uint length);
File create_frm(THD *thd, const char *name, const char *db,
                const char *table, uint reclength, uchar *fileinfo,
  		HA_CREATE_INFO *create_info, uint keys, KEY *key_info);
char *fn_rext(char *name);

/* performance schema */
extern LEX_STRING PERFORMANCE_SCHEMA_DB_NAME;

extern LEX_STRING GENERAL_LOG_NAME;
extern LEX_STRING SLOW_LOG_NAME;

/* information schema */
extern LEX_STRING INFORMATION_SCHEMA_NAME;
extern LEX_STRING MYSQL_SCHEMA_NAME;

/* replication's tables */
extern LEX_STRING RLI_INFO_NAME;
extern LEX_STRING MI_INFO_NAME;
extern LEX_STRING WORKER_INFO_NAME;

inline bool is_infoschema_db(const char *name, size_t len)
{
  return (INFORMATION_SCHEMA_NAME.length == len &&
          !my_strcasecmp(system_charset_info,
                         INFORMATION_SCHEMA_NAME.str, name));
}

inline bool is_infoschema_db(const char *name)
{
  return !my_strcasecmp(system_charset_info,
                        INFORMATION_SCHEMA_NAME.str, name);
}

TYPELIB *typelib(MEM_ROOT *mem_root, List<String> &strings);

/**
  return true if the table was created explicitly.
*/
inline bool is_user_table(TABLE * table)
{
  const char *name= table->s->table_name.str;
  return strncmp(name, tmp_file_prefix, tmp_file_prefix_length);
}

inline void mark_as_null_row(TABLE *table)
{
  table->null_row=1;
  table->status|=STATUS_NULL_ROW;
}

bool is_simple_order(ORDER *order);

#endif /* MYSQL_CLIENT */

#endif /* TABLE_INCLUDED */<|MERGE_RESOLUTION|>--- conflicted
+++ resolved
@@ -29,10 +29,7 @@
 #include "mysql_com.h"              /* enum_field_types */
 #include "thr_lock.h"                  /* thr_lock_type */
 #include "filesort_utils.h"
-<<<<<<< HEAD
-=======
 #include "parse_file.h"
->>>>>>> 23ac7487
 
 /* Structs that defines the TABLE */
 
@@ -1511,11 +1508,7 @@
   Item		*m_join_cond;           /* Used with outer join */
 public:
   Item         **join_cond_ref() { return &m_join_cond; }
-<<<<<<< HEAD
-  Item          *join_cond() { return m_join_cond; }
-=======
   Item          *join_cond() const { return m_join_cond; }
->>>>>>> 23ac7487
   Item          *set_join_cond(Item *val)
                  { return m_join_cond= val; }
   /*
@@ -1803,14 +1796,6 @@
   uint8 trg_event_map;
   /* TRUE <=> this table is a const one and was optimized away. */
   bool optimized_away;
-<<<<<<< HEAD
-  /**
-    TRUE <=> already materialized. Valid only for materialized derived
-    tables/views.
-  */
-  bool materialized;
-=======
->>>>>>> 23ac7487
   uint i_s_requested_object;
   bool has_db_lookup_value;
   bool has_table_lookup_value;
@@ -1870,21 +1855,11 @@
       TRUE  this is a materializable derived table/view.
       FALSE otherwise.
   */
-<<<<<<< HEAD
-  inline bool uses_materialization()
-=======
   inline bool uses_materialization() const
->>>>>>> 23ac7487
   {
     return (effective_algorithm == VIEW_ALGORITHM_TMPTABLE ||
             effective_algorithm == DERIVED_ALGORITHM_TMPTABLE);
   }
-<<<<<<< HEAD
-  inline bool is_view_or_derived()
-  {
-    return (effective_algorithm != VIEW_ALGORITHM_UNDEFINED);
-  }
-=======
   inline bool is_view_or_derived() const
   {
     return (effective_algorithm != VIEW_ALGORITHM_UNDEFINED);
@@ -1897,7 +1872,6 @@
   */
   bool materializable_is_const() const;
 
->>>>>>> 23ac7487
   void register_want_access(ulong want_access);
   bool prepare_security(THD *thd);
 #ifndef NO_EMBEDDED_ACCESS_CHECKS
@@ -1976,16 +1950,6 @@
   bool update_derived_keys(Field*, Item**, uint);
   bool generate_keys();
   bool handle_derived(LEX *lex, bool (*processor)(THD*, LEX*, TABLE_LIST*));
-<<<<<<< HEAD
-  st_select_lex_unit *get_unit();
-
-  /**
-    @brief Returns whether the table (or join nest) that this TABLE_LIST 
-    represents, is part of an outer-join nest.
-
-    @details There are two kinds of join nests, outer-join nests and semi-join 
-    nests.  This function returns @c TRUE in the following cases:
-=======
   st_select_lex_unit *get_unit() const;
 
   /**
@@ -1993,7 +1957,6 @@
 
     @details There are two kinds of join nests, outer-join nests and semi-join 
     nests.  This function returns non-NULL in the following cases:
->>>>>>> 23ac7487
       @li 1. If this table/nest is embedded in a nest and this nest IS NOT a 
              semi-join nest.  (In other words, it is an outer-join nest.)
       @li 2. If this table/nest is embedded in a nest and this nest IS a 
@@ -2003,12 +1966,6 @@
              @c simplify_joins() ).
     Note: This function assumes that @c simplify_joins() has been performed.
     Before that, join nests will be present for all types of join.
-<<<<<<< HEAD
-   */
-  bool in_outer_join_nest() const
-  { 
-    return (embedding && (!embedding->sj_on_expr || embedding->embedding)); 
-=======
 
     @return outer join nest, or NULL if none.
    */
@@ -2019,7 +1976,6 @@
     if (embedding->sj_on_expr)
       return embedding->embedding;
     return embedding;
->>>>>>> 23ac7487
   }
 
 private:
@@ -2163,22 +2119,6 @@
 
 struct Semijoin_mat_optimize
 {
-<<<<<<< HEAD
-  /* Optimal join order calculated for inner tables of this semijoin op. */
-  struct st_position *positions;
-  /** True if data types allow the MaterializeLookup semijoin strategy */
-  bool lookup_allowed;
-  /** True if data types allow the MaterializeScan semijoin strategy */
-  bool scan_allowed;
-  /* Expected #rows in the materialized table */
-  double expected_rowcount;
-  /* Materialization cost - execute sub-join and write rows to temp.table */
-  Cost_estimate materialization_cost;
-  /* Cost to make one lookup in the temptable */
-  Cost_estimate lookup_cost;
-  /* Cost of scanning the materialized table */
-  Cost_estimate scan_cost;
-=======
   /// Optimal join order calculated for inner tables of this semijoin op.
   struct st_position *positions;
   /// True if data types allow the MaterializeLookup semijoin strategy
@@ -2195,7 +2135,6 @@
   Cost_estimate scan_cost;
   /// Array of pointers to fields in the materialized table.
   Item_field **mat_fields;
->>>>>>> 23ac7487
 };
 
 /**
@@ -2236,28 +2175,19 @@
     outer join structure need this, other nests have bit set to zero.
   */
   nested_join_map   nj_map;
-<<<<<<< HEAD
-  /*
-=======
-  /**
->>>>>>> 23ac7487
+  /**
     Tables outside the semi-join that are used within the semi-join's
     ON condition (ie. the subquery WHERE clause and optional IN equalities).
   */
   table_map         sj_depends_on;
-<<<<<<< HEAD
-  /* Outer non-trivially correlated tables, a true subset of sj_depends_on */
+  /**
+    Outer non-trivially correlated tables, a true subset of sj_depends_on
+  */
   table_map         sj_corr_tables;
-=======
-  /**
-    Outer non-trivially correlated tables, a true subset of sj_depends_on
-  */
-  table_map         sj_corr_tables;
   /**
     Query block id if this struct is generated from a subquery transform.
   */
   uint query_block_id;
->>>>>>> 23ac7487
   /*
     Lists of trivially-correlated expressions from the outer and inner tables
     of the semi-join, respectively.
