--- conflicted
+++ resolved
@@ -1241,11 +1241,7 @@
       tmp.name.str= (char *)plugin->name;
       tmp.name.length= strlen(plugin->name);
       tmp.state= 0;
-<<<<<<< HEAD
-      tmp.is_mandatory= mandatory;
-=======
       tmp.load_option= mandatory ? PLUGIN_FORCE : PLUGIN_ON;
->>>>>>> fad01fbe
 
       /*
         If the performance schema is compiled in,
@@ -1264,11 +1260,7 @@
           to work, by using '--skip-performance-schema' (the plugin)
       */
       if (!my_strcasecmp(&my_charset_latin1, plugin->name, "PERFORMANCE_SCHEMA"))
-<<<<<<< HEAD
-        tmp.is_mandatory= true;
-=======
         tmp.load_option= PLUGIN_FORCE;
->>>>>>> fad01fbe
 
       free_root(&tmp_root, MYF(MY_MARK_BLOCKS_FREE));
       if (test_plugin_options(&tmp_root, &tmp, argc, argv))
@@ -1346,12 +1338,8 @@
   while ((plugin_ptr= *(--reap)))
   {
     mysql_mutex_unlock(&LOCK_plugin);
-<<<<<<< HEAD
-    if (plugin_ptr->is_mandatory)
-=======
     if (plugin_ptr->load_option == PLUGIN_FORCE ||
         plugin_ptr->load_option == PLUGIN_FORCE_PLUS_PERMANENT)
->>>>>>> fad01fbe
       reaped_mandatory_plugin= TRUE;
     plugin_deinitialize(plugin_ptr, true);
     mysql_mutex_lock(&LOCK_plugin);
@@ -2833,7 +2821,6 @@
   DBUG_ASSERT(!is_readonly());
   DBUG_ASSERT(plugin_var->flags & PLUGIN_VAR_THDLOCAL);
   DBUG_ASSERT(thd == current_thd);
-<<<<<<< HEAD
 
   mysql_mutex_lock(&LOCK_global_system_variables);
   void *tgt= real_value_ptr(thd, var->type);
@@ -2842,16 +2829,6 @@
   mysql_mutex_unlock(&LOCK_global_system_variables);
   plugin_var->update(thd, plugin_var, tgt, src);
 
-=======
-
-  mysql_mutex_lock(&LOCK_global_system_variables);
-  void *tgt= real_value_ptr(thd, var->type);
-  const void *src= var->value ? (void*)&var->save_result
-                              : (void*)real_value_ptr(thd, OPT_GLOBAL);
-  mysql_mutex_unlock(&LOCK_global_system_variables);
-  plugin_var->update(thd, plugin_var, tgt, src);
-
->>>>>>> fad01fbe
   return false;
 }
 
@@ -2859,17 +2836,10 @@
 {
   DBUG_ASSERT(!is_readonly());
   mysql_mutex_assert_owner(&LOCK_global_system_variables);
-<<<<<<< HEAD
 
   void *tgt= real_value_ptr(thd, var->type);
   const void *src= &var->save_result;
 
-=======
-
-  void *tgt= real_value_ptr(thd, var->type);
-  const void *src= &var->save_result;
-
->>>>>>> fad01fbe
   if (!var->value)
   {
     switch (plugin_var->flags & (PLUGIN_VAR_TYPEMASK | PLUGIN_VAR_THDLOCAL)) {
@@ -3094,12 +3064,8 @@
                                                   plugin_dash.length + 1);
   strxmov(plugin_name_with_prefix_ptr, plugin_dash.str, plugin_name_ptr, NullS);
 
-<<<<<<< HEAD
-  if (!tmp->is_mandatory)
-=======
   if (tmp->load_option != PLUGIN_FORCE &&
       tmp->load_option != PLUGIN_FORCE_PLUS_PERMANENT)
->>>>>>> fad01fbe
   {
     /* support --skip-plugin-foo syntax */
     options[0].name= plugin_name_ptr;
@@ -3359,11 +3325,7 @@
 {
   struct sys_var_chain chain= { NULL, NULL };
   bool disable_plugin;
-<<<<<<< HEAD
-  enum_plugin_load_policy plugin_load_policy= tmp->is_mandatory ? PLUGIN_FORCE : PLUGIN_ON;
-=======
   enum_plugin_load_option plugin_load_option= tmp->load_option;
->>>>>>> fad01fbe
 
   MEM_ROOT *mem_root= alloc_root_inited(&tmp->mem_root) ?
                       &tmp->mem_root : &plugin_mem_root;
@@ -3408,14 +3370,9 @@
       We adjust the default value to account for the hardcoded exceptions
       we have set for the federated and ndbcluster storage engines.
     */
-<<<<<<< HEAD
-    if (!tmp->is_mandatory)
-      opts[0].def_value= opts[1].def_value= plugin_load_policy;
-=======
     if (tmp->load_option != PLUGIN_FORCE &&
         tmp->load_option != PLUGIN_FORCE_PLUS_PERMANENT)
       opts[0].def_value= opts[1].def_value= plugin_load_option;
->>>>>>> fad01fbe
 
     error= handle_options(argc, &argv, opts, NULL);
     (*argc)++; /* add back one for the program name */
@@ -3430,14 +3387,6 @@
      Set plugin loading policy from option value. First element in the option
      list is always the <plugin name> option value.
     */
-<<<<<<< HEAD
-    if (!tmp->is_mandatory)
-      plugin_load_policy= (enum_plugin_load_policy)*(ulong*)opts[0].value;
-  }
-
-  disable_plugin= (plugin_load_policy == PLUGIN_OFF);
-  tmp->is_mandatory= (plugin_load_policy == PLUGIN_FORCE);
-=======
     if (tmp->load_option != PLUGIN_FORCE &&
         tmp->load_option != PLUGIN_FORCE_PLUS_PERMANENT)
       plugin_load_option= (enum_plugin_load_option) *(ulong*) opts[0].value;
@@ -3445,7 +3394,6 @@
 
   disable_plugin= (plugin_load_option == PLUGIN_OFF);
   tmp->load_option= plugin_load_option;
->>>>>>> fad01fbe
 
   /*
     If the plugin is disabled it should not be initialized.
