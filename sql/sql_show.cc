/* Copyright (c) 2000, 2011, Oracle and/or its affiliates. All rights reserved.

   This program is free software; you can redistribute it and/or modify
   it under the terms of the GNU General Public License as published by
   the Free Software Foundation; version 2 of the License.

   This program is distributed in the hope that it will be useful,
   but WITHOUT ANY WARRANTY; without even the implied warranty of
   MERCHANTABILITY or FITNESS FOR A PARTICULAR PURPOSE.  See the
   GNU General Public License for more details.

   You should have received a copy of the GNU General Public License
   along with this program; if not, write to the Free Software
   Foundation, Inc., 51 Franklin St, Fifth Floor, Boston, MA 02110-1301  USA */


/* Function with list databases, tables or fields */

#include "my_global.h"                          /* NO_EMBEDDED_ACCESS_CHECKS */
#include "sql_priv.h"
#include "unireg.h"
#include "sql_acl.h"                        // fill_schema_*_privileges
#include "sql_select.h"
#include "sql_base.h"                       // close_tables_for_reopen
#include "sql_show.h"
#include "sql_table.h"                        // filename_to_tablename,
                                              // primary_key_name,
                                              // build_table_filename
#include "sql_view.h"                           // mysql_frm_type
#include "sql_parse.h"             // check_access, check_table_access
#include "sql_partition.h"         // partition_element
#include "sql_derived.h"           // mysql_derived_prepare,
                                   // mysql_handle_derived,
#include "sql_db.h"     // check_db_dir_existence, load_db_opt_by_name
#include "sql_time.h"   // interval_type_to_name
#include "tztime.h"                             // struct Time_zone
#include "sql_acl.h"     // TABLE_ACLS, check_grant, DB_ACLS, acl_get,
                         // check_grant_db
#include "filesort.h"    // filesort_free_buffers
#include "sp.h"
#include "sp_head.h"
#include "sp_pcontext.h"
#include "set_var.h"
#include "sql_trigger.h"
#include "sql_derived.h"
#include "authors.h"
#include "contributors.h"
#include "sql_partition.h"
#ifdef HAVE_EVENT_SCHEDULER
#include "events.h"
#include "event_data_objects.h"
#endif
#include <my_dir.h>
#include "lock.h"                           // MYSQL_OPEN_IGNORE_FLUSH
#include "debug_sync.h"
#include "datadict.h"   // dd_frm_type()
#include "opt_trace.h"     // Optimizer trace information schema tables

#define STR_OR_NIL(S) ((S) ? (S) : "<nil>")

#ifdef WITH_PARTITION_STORAGE_ENGINE
#include "ha_partition.h"
#endif
enum enum_i_s_events_fields
{
  ISE_EVENT_CATALOG= 0,
  ISE_EVENT_SCHEMA,
  ISE_EVENT_NAME,
  ISE_DEFINER,
  ISE_TIME_ZONE,
  ISE_EVENT_BODY,
  ISE_EVENT_DEFINITION,
  ISE_EVENT_TYPE,
  ISE_EXECUTE_AT,
  ISE_INTERVAL_VALUE,
  ISE_INTERVAL_FIELD,
  ISE_SQL_MODE,
  ISE_STARTS,
  ISE_ENDS,
  ISE_STATUS,
  ISE_ON_COMPLETION,
  ISE_CREATED,
  ISE_LAST_ALTERED,
  ISE_LAST_EXECUTED,
  ISE_EVENT_COMMENT,
  ISE_ORIGINATOR,
  ISE_CLIENT_CS,
  ISE_CONNECTION_CL,
  ISE_DB_CL
};

#ifndef NO_EMBEDDED_ACCESS_CHECKS
static const char *grant_names[]={
  "select","insert","update","delete","create","drop","reload","shutdown",
  "process","file","grant","references","index","alter"};

static TYPELIB grant_types = { sizeof(grant_names)/sizeof(char **),
                               "grant_types",
                               grant_names, NULL};
#endif

static void store_key_options(THD *thd, String *packet, TABLE *table,
                              KEY *key_info);

#ifdef WITH_PARTITION_STORAGE_ENGINE
static void get_cs_converted_string_value(THD *thd,
                                          String *input_str,
                                          String *output_str,
                                          const CHARSET_INFO *cs,
                                          bool use_hex);
#endif

static void
append_algorithm(TABLE_LIST *table, String *buff);

static Item * make_cond_for_info_schema(Item *cond, TABLE_LIST *table);

/***************************************************************************
** List all table types supported
***************************************************************************/

static int make_version_string(char *buf, int buf_length, uint version)
{
  return my_snprintf(buf, buf_length, "%d.%d", version>>8,version&0xff);
}

static my_bool show_plugins(THD *thd, plugin_ref plugin,
                            void *arg)
{
  TABLE *table= (TABLE*) arg;
  struct st_mysql_plugin *plug= plugin_decl(plugin);
  struct st_plugin_dl *plugin_dl= plugin_dlib(plugin);
  CHARSET_INFO *cs= system_charset_info;
  char version_buf[20];

  restore_record(table, s->default_values);

  table->field[0]->store(plugin_name(plugin)->str,
                         plugin_name(plugin)->length, cs);

  table->field[1]->store(version_buf,
        make_version_string(version_buf, sizeof(version_buf), plug->version),
        cs);


  switch (plugin_state(plugin)) {
  /* case PLUGIN_IS_FREED: does not happen */
  case PLUGIN_IS_DELETED:
    table->field[2]->store(STRING_WITH_LEN("DELETED"), cs);
    break;
  case PLUGIN_IS_UNINITIALIZED:
    table->field[2]->store(STRING_WITH_LEN("INACTIVE"), cs);
    break;
  case PLUGIN_IS_READY:
    table->field[2]->store(STRING_WITH_LEN("ACTIVE"), cs);
    break;
  case PLUGIN_IS_DISABLED:
    table->field[2]->store(STRING_WITH_LEN("DISABLED"), cs);
    break;
  default:
    DBUG_ASSERT(0);
  }

  table->field[3]->store(plugin_type_names[plug->type].str,
                         plugin_type_names[plug->type].length,
                         cs);
  table->field[4]->store(version_buf,
        make_version_string(version_buf, sizeof(version_buf),
                            *(uint *)plug->info), cs);

  if (plugin_dl)
  {
    table->field[5]->store(plugin_dl->dl.str, plugin_dl->dl.length, cs);
    table->field[5]->set_notnull();
    table->field[6]->store(version_buf,
          make_version_string(version_buf, sizeof(version_buf),
                              plugin_dl->version),
          cs);
    table->field[6]->set_notnull();
  }
  else
  {
    table->field[5]->set_null();
    table->field[6]->set_null();
  }


  if (plug->author)
  {
    table->field[7]->store(plug->author, strlen(plug->author), cs);
    table->field[7]->set_notnull();
  }
  else
    table->field[7]->set_null();

  if (plug->descr)
  {
    table->field[8]->store(plug->descr, strlen(plug->descr), cs);
    table->field[8]->set_notnull();
  }
  else
    table->field[8]->set_null();

  switch (plug->license) {
  case PLUGIN_LICENSE_GPL:
    table->field[9]->store(PLUGIN_LICENSE_GPL_STRING, 
                           strlen(PLUGIN_LICENSE_GPL_STRING), cs);
    break;
  case PLUGIN_LICENSE_BSD:
    table->field[9]->store(PLUGIN_LICENSE_BSD_STRING, 
                           strlen(PLUGIN_LICENSE_BSD_STRING), cs);
    break;
  default:
    table->field[9]->store(PLUGIN_LICENSE_PROPRIETARY_STRING, 
                           strlen(PLUGIN_LICENSE_PROPRIETARY_STRING), cs);
    break;
  }
  table->field[9]->set_notnull();

  table->field[10]->store(
    global_plugin_typelib_names[plugin_load_option(plugin)],
    strlen(global_plugin_typelib_names[plugin_load_option(plugin)]),
    cs);

  return schema_table_store_record(thd, table);
}


int fill_plugins(THD *thd, TABLE_LIST *tables, Item *cond)
{
  DBUG_ENTER("fill_plugins");
  TABLE *table= tables->table;

  if (plugin_foreach_with_mask(thd, show_plugins, MYSQL_ANY_PLUGIN,
                               ~PLUGIN_IS_FREED, table))
    DBUG_RETURN(1);

  DBUG_RETURN(0);
}


/***************************************************************************
** List all Authors.
** If you can update it, you get to be in it :)
***************************************************************************/

bool mysqld_show_authors(THD *thd)
{
  List<Item> field_list;
  Protocol *protocol= thd->protocol;
  DBUG_ENTER("mysqld_show_authors");

  field_list.push_back(new Item_empty_string("Name",40));
  field_list.push_back(new Item_empty_string("Location",40));
  field_list.push_back(new Item_empty_string("Comment",80));

  if (protocol->send_result_set_metadata(&field_list,
                            Protocol::SEND_NUM_ROWS | Protocol::SEND_EOF))
    DBUG_RETURN(TRUE);

  show_table_authors_st *authors;
  for (authors= show_table_authors; authors->name; authors++)
  {
    protocol->prepare_for_resend();
    protocol->store(authors->name, system_charset_info);
    protocol->store(authors->location, system_charset_info);
    protocol->store(authors->comment, system_charset_info);
    if (protocol->write())
      DBUG_RETURN(TRUE);
  }
  my_eof(thd);
  DBUG_RETURN(FALSE);
}


/***************************************************************************
** List all Contributors.
** Please get permission before updating
***************************************************************************/

bool mysqld_show_contributors(THD *thd)
{
  List<Item> field_list;
  Protocol *protocol= thd->protocol;
  DBUG_ENTER("mysqld_show_contributors");

  field_list.push_back(new Item_empty_string("Name",40));
  field_list.push_back(new Item_empty_string("Location",40));
  field_list.push_back(new Item_empty_string("Comment",80));

  if (protocol->send_result_set_metadata(&field_list,
                            Protocol::SEND_NUM_ROWS | Protocol::SEND_EOF))
    DBUG_RETURN(TRUE);

  show_table_contributors_st *contributors;
  for (contributors= show_table_contributors; contributors->name; contributors++)
  {
    protocol->prepare_for_resend();
    protocol->store(contributors->name, system_charset_info);
    protocol->store(contributors->location, system_charset_info);
    protocol->store(contributors->comment, system_charset_info);
    if (protocol->write())
      DBUG_RETURN(TRUE);
  }
  my_eof(thd);
  DBUG_RETURN(FALSE);
}


/***************************************************************************
 List all privileges supported
***************************************************************************/

struct show_privileges_st {
  const char *privilege;
  const char *context;
  const char *comment;
};

static struct show_privileges_st sys_privileges[]=
{
  {"Alter", "Tables",  "To alter the table"},
  {"Alter routine", "Functions,Procedures",  "To alter or drop stored functions/procedures"},
  {"Create", "Databases,Tables,Indexes",  "To create new databases and tables"},
  {"Create routine","Databases","To use CREATE FUNCTION/PROCEDURE"},
  {"Create temporary tables","Databases","To use CREATE TEMPORARY TABLE"},
  {"Create view", "Tables",  "To create new views"},
  {"Create user", "Server Admin",  "To create new users"},
  {"Delete", "Tables",  "To delete existing rows"},
  {"Drop", "Databases,Tables", "To drop databases, tables, and views"},
#ifdef HAVE_EVENT_SCHEDULER
  {"Event","Server Admin","To create, alter, drop and execute events"},
#endif
  {"Execute", "Functions,Procedures", "To execute stored routines"},
  {"File", "File access on server",   "To read and write files on the server"},
  {"Grant option",  "Databases,Tables,Functions,Procedures", "To give to other users those privileges you possess"},
  {"Index", "Tables",  "To create or drop indexes"},
  {"Insert", "Tables",  "To insert data into tables"},
  {"Lock tables","Databases","To use LOCK TABLES (together with SELECT privilege)"},
  {"Process", "Server Admin", "To view the plain text of currently executing queries"},
  {"Proxy", "Server Admin", "To make proxy user possible"},
  {"References", "Databases,Tables", "To have references on tables"},
  {"Reload", "Server Admin", "To reload or refresh tables, logs and privileges"},
  {"Replication client","Server Admin","To ask where the slave or master servers are"},
  {"Replication slave","Server Admin","To read binary log events from the master"},
  {"Select", "Tables",  "To retrieve rows from table"},
  {"Show databases","Server Admin","To see all databases with SHOW DATABASES"},
  {"Show view","Tables","To see views with SHOW CREATE VIEW"},
  {"Shutdown","Server Admin", "To shut down the server"},
  {"Super","Server Admin","To use KILL thread, SET GLOBAL, CHANGE MASTER, etc."},
  {"Trigger","Tables", "To use triggers"},
  {"Create tablespace", "Server Admin", "To create/alter/drop tablespaces"},
  {"Update", "Tables",  "To update existing rows"},
  {"Usage","Server Admin","No privileges - allow connect only"},
  {NullS, NullS, NullS}
};

bool mysqld_show_privileges(THD *thd)
{
  List<Item> field_list;
  Protocol *protocol= thd->protocol;
  DBUG_ENTER("mysqld_show_privileges");

  field_list.push_back(new Item_empty_string("Privilege",10));
  field_list.push_back(new Item_empty_string("Context",15));
  field_list.push_back(new Item_empty_string("Comment",NAME_CHAR_LEN));

  if (protocol->send_result_set_metadata(&field_list,
                            Protocol::SEND_NUM_ROWS | Protocol::SEND_EOF))
    DBUG_RETURN(TRUE);

  show_privileges_st *privilege= sys_privileges;
  for (privilege= sys_privileges; privilege->privilege ; privilege++)
  {
    protocol->prepare_for_resend();
    protocol->store(privilege->privilege, system_charset_info);
    protocol->store(privilege->context, system_charset_info);
    protocol->store(privilege->comment, system_charset_info);
    if (protocol->write())
      DBUG_RETURN(TRUE);
  }
  my_eof(thd);
  DBUG_RETURN(FALSE);
}


/** Hash of LEX_STRINGs used to search for ignored db directories. */
static HASH ignore_db_dirs_hash;

/** 
  An array of LEX_STRING pointers to collect the options at 
  option parsing time.
*/
static DYNAMIC_ARRAY ignore_db_dirs_array;

/**
  A value for the read only system variable to show a list of
  ignored directories.
*/
char *opt_ignore_db_dirs= NULL;


/**
  Sets up the data structures for collection of directories at option
  processing time.
  We need to collect the directories in an array first, because
  we need the character sets initialized before setting up the hash.

  @return state
  @retval TRUE  failed
  @retval FALSE success
*/

bool
ignore_db_dirs_init()
{
  return my_init_dynamic_array(&ignore_db_dirs_array, sizeof(LEX_STRING *),
                               0, 0);
}


/**
  Retrieves the key (the string itself) from the LEX_STRING hash members.

  Needed by hash_init().

  @param     data         the data element from the hash
  @param out len_ret      Placeholder to return the length of the key
  @param                  unused
  @return                 a pointer to the key
*/

static uchar *
db_dirs_hash_get_key(const uchar *data, size_t *len_ret,
                     my_bool __attribute__((unused)))
{
  LEX_STRING *e= (LEX_STRING *) data;

  *len_ret= e->length;
  return (uchar *) e->str;
}


/**
  Wrap a directory name into a LEX_STRING and push it to the array.

  Called at option processing time for each --ignore-db-dir option.

  @param    path  the name of the directory to push
  @return state
  @retval TRUE  failed
  @retval FALSE success
*/

bool
push_ignored_db_dir(char *path)
{
  LEX_STRING *new_elt;
  char *new_elt_buffer;
  size_t path_len= strlen(path);

  if (!path_len || path_len >= FN_REFLEN)
    return true;

  // No need to normalize, it's only a directory name, not a path.
  if (!my_multi_malloc(0,
                       &new_elt, sizeof(LEX_STRING),
                       &new_elt_buffer, path_len + 1,
                       NullS))
    return true;
  new_elt->str= new_elt_buffer;
  memcpy(new_elt_buffer, path, path_len);
  new_elt_buffer[path_len]= 0;
  new_elt->length= path_len;
  return insert_dynamic(&ignore_db_dirs_array, &new_elt);
}


/**
  Clean up the directory ignore options accumulated so far.

  Called at option processing time for each --ignore-db-dir option
  with an empty argument.
*/

void
ignore_db_dirs_reset()
{
  LEX_STRING **elt;
  while (NULL!= (elt= (LEX_STRING **) pop_dynamic(&ignore_db_dirs_array)))
    if (elt && *elt)
      my_free(*elt);
}


/**
  Free the directory ignore option variables.

  Called at server shutdown.
*/

void
ignore_db_dirs_free()
{
  if (opt_ignore_db_dirs)
    my_free(opt_ignore_db_dirs);
  ignore_db_dirs_reset();
  delete_dynamic(&ignore_db_dirs_array);
  my_hash_free(&ignore_db_dirs_hash);
}


/**
  Initialize the ignore db directories hash and status variable from
  the options collected in the array.

  Called when option processing is over and the server's in-memory 
  structures are fully initialized.

  @return state
  @retval TRUE  failed
  @retval FALSE success
*/

bool
ignore_db_dirs_process_additions()
{
  ulong i;
  size_t len;
  char *ptr;
  LEX_STRING *dir;

  DBUG_ASSERT(opt_ignore_db_dirs == NULL);

  if (my_hash_init(&ignore_db_dirs_hash, 
                   lower_case_table_names ?
                     character_set_filesystem : &my_charset_bin,
                   0, 0, 0, db_dirs_hash_get_key,
                   my_free,
                   HASH_UNIQUE))
    return true;

  /* len starts from 1 because of the terminating zero. */
  len= 1;
  for (i= 0; i < ignore_db_dirs_array.elements; i++)
  {
    get_dynamic(&ignore_db_dirs_array, (uchar *) &dir, i);
    len+= dir->length + 1;                      // +1 for the comma
  }

  /* No delimiter for the last directory. */
  if (len > 1)
    len--;

  /* +1 the terminating zero */
  ptr= opt_ignore_db_dirs= (char *) my_malloc(len + 1, MYF(0));
  if (!ptr)
    return true;

  /* Make sure we have an empty string to start with. */
  *ptr= 0;

  for (i= 0; i < ignore_db_dirs_array.elements; i++)
  {
    get_dynamic(&ignore_db_dirs_array, (uchar *) &dir, i);
    if (my_hash_insert(&ignore_db_dirs_hash, (uchar *) dir))
      return true;
    ptr= strnmov(ptr, dir->str, dir->length);
    if (i + 1 < ignore_db_dirs_array.elements)
      ptr= strmov(ptr, ",");

    /*
      Set the transferred array element to NULL to avoid double free
      in case of error.
    */
    dir= NULL;
    set_dynamic(&ignore_db_dirs_array, (uchar *) &dir, i);
  }

  /* make sure the string is terminated */
  DBUG_ASSERT(ptr - opt_ignore_db_dirs <= (ptrdiff_t) len);
  *ptr= 0;

  /* 
    It's OK to empty the array here as the allocated elements are
    referenced through the hash now.
  */
  reset_dynamic(&ignore_db_dirs_array);

  return false;
}


/**
  Check if a directory name is in the hash of ignored directories.

  @return search result
  @retval TRUE  found
  @retval FALSE not found
*/

static inline bool
is_in_ignore_db_dirs_list(const char *directory)
{
  return ignore_db_dirs_hash.records &&
    NULL != my_hash_search(&ignore_db_dirs_hash, (const uchar *) directory, 
                           strlen(directory));
}


/*
  find_files() - find files in a given directory.

  SYNOPSIS
    find_files()
    thd                 thread handler
    files               put found files in this list
    db                  database name to set in TABLE_LIST structure
    path                path to database
    wild                filter for found files
    dir                 read databases in path if TRUE, read .frm files in
                        database otherwise

  RETURN
    FIND_FILES_OK       success
    FIND_FILES_OOM      out of memory error
    FIND_FILES_DIR      no such directory, or directory can't be read
*/


find_files_result
find_files(THD *thd, List<LEX_STRING> *files, const char *db,
           const char *path, const char *wild, bool dir)
{
  uint i;
  MY_DIR *dirp;
#ifndef NO_EMBEDDED_ACCESS_CHECKS
  uint col_access=thd->col_access;
#endif
  uint wild_length= 0;
  TABLE_LIST table_list;
  DBUG_ENTER("find_files");

  if (wild)
  {
    if (!wild[0])
      wild= 0;
    else
      wild_length= strlen(wild);
  }



  memset(&table_list, 0, sizeof(table_list));

  if (!(dirp = my_dir(path,MYF(dir ? MY_WANT_STAT : 0))))
  {
    if (my_errno == ENOENT)
      my_error(ER_BAD_DB_ERROR, MYF(ME_BELL+ME_WAITTANG), db);
    else
      my_error(ER_CANT_READ_DIR, MYF(ME_BELL+ME_WAITTANG), path, my_errno);
    DBUG_RETURN(FIND_FILES_DIR);
  }

  for (i=0 ; i < (uint) dirp->number_off_files  ; i++)
  {
    char uname[NAME_LEN + 1];                   /* Unencoded name */
    FILEINFO *file;
    LEX_STRING *file_name= 0;
    uint file_name_len;
    char *ext;

    file=dirp->dir_entry+i;
    if (dir)
    {                                           /* Return databases */
      /*
        Ignore all the directories having names that start with a  dot (.).
        This covers '.' and '..' and other cases like e.g. '.mysqlgui'.
        Note that since 5.1 database directory names can't start with a
        dot (.) thanks to table name encoding.
      */
      if (file->name[0]  == '.')
        continue;
#ifdef USE_SYMDIR
      char buff[FN_REFLEN];
      if (my_use_symdir && !strcmp(ext=fn_ext(file->name), ".sym"))
      {
	/* Only show the sym file if it points to a directory */
	char *end;
        *ext=0;                                 /* Remove extension */
	unpack_dirname(buff, file->name);
	end= strend(buff);
	if (end != buff && end[-1] == FN_LIBCHAR)
	  end[-1]= 0;				// Remove end FN_LIBCHAR
        if (!mysql_file_stat(key_file_misc, buff, file->mystat, MYF(0)))
               continue;
       }
#endif
      if (!MY_S_ISDIR(file->mystat->st_mode))
        continue;

      if (is_in_ignore_db_dirs_list(file->name))
        continue;

    }
    else
    {
        // Return only .frm files which aren't temp files.
      if (my_strcasecmp(system_charset_info, ext=fn_rext(file->name),reg_ext) ||
          is_prefix(file->name, tmp_file_prefix))
        continue;
      *ext=0;
    }

    file_name_len= filename_to_tablename(file->name, uname, sizeof(uname));

    if (wild)
    {
      if (lower_case_table_names)
      {
        if (my_wildcmp(files_charset_info,
                       uname, uname + file_name_len,
                       wild, wild + wild_length,
                       wild_prefix, wild_one,wild_many))
          continue;
      }
      else if (wild_compare(uname, wild, 0))
        continue;
    }

#ifndef NO_EMBEDDED_ACCESS_CHECKS
    /* Don't show tables where we don't have any privileges */
    if (db && !(col_access & TABLE_ACLS))
    {
      table_list.db= (char*) db;
      table_list.db_length= strlen(db);
      table_list.table_name= uname;
      table_list.table_name_length= file_name_len;
      table_list.grant.privilege=col_access;
      if (check_grant(thd, TABLE_ACLS, &table_list, TRUE, 1, TRUE))
        continue;
    }
#endif
    if (!(file_name= 
          thd->make_lex_string(file_name, uname, file_name_len, TRUE)) ||
        files->push_back(file_name))
    {
      my_dirend(dirp);
      DBUG_RETURN(FIND_FILES_OOM);
    }
  }
  DBUG_PRINT("info",("found: %d files", files->elements));
  my_dirend(dirp);

  (void) ha_find_files(thd, db, path, wild, dir, files);

  DBUG_RETURN(FIND_FILES_OK);
}


/**
   An Internal_error_handler that suppresses errors regarding views'
   underlying tables that occur during privilege checking within SHOW CREATE
   VIEW commands. This happens in the cases when

   - A view's underlying table (e.g. referenced in its SELECT list) does not
     exist. There should not be an error as no attempt was made to access it
     per se.

   - Access is denied for some table, column, function or stored procedure
     such as mentioned above. This error gets raised automatically, since we
     can't untangle its access checking from that of the view itself.
 */
class Show_create_error_handler : public Internal_error_handler {
  
  TABLE_LIST *m_top_view;
  bool m_handling;
  Security_context *m_sctx;

  char m_view_access_denied_message[MYSQL_ERRMSG_SIZE];
  char *m_view_access_denied_message_ptr;

public:

  /**
     Creates a new Show_create_error_handler for the particular security
     context and view. 

     @thd Thread context, used for security context information if needed.
     @top_view The view. We do not verify at this point that top_view is in
     fact a view since, alas, these things do not stay constant.
  */
  explicit Show_create_error_handler(THD *thd, TABLE_LIST *top_view) : 
    m_top_view(top_view), m_handling(FALSE),
    m_view_access_denied_message_ptr(NULL) 
  {
    
    m_sctx = test(m_top_view->security_ctx) ?
      m_top_view->security_ctx : thd->security_ctx;
  }

  /**
     Lazy instantiation of 'view access denied' message. The purpose of the
     Show_create_error_handler is to hide details of underlying tables for
     which we have no privileges behind ER_VIEW_INVALID messages. But this
     obviously does not apply if we lack privileges on the view itself.
     Unfortunately the information about for which table privilege checking
     failed is not available at this point. The only way for us to check is by
     reconstructing the actual error message and see if it's the same.
  */
  char* get_view_access_denied_message() 
  {
    if (!m_view_access_denied_message_ptr)
    {
      m_view_access_denied_message_ptr= m_view_access_denied_message;
      my_snprintf(m_view_access_denied_message, MYSQL_ERRMSG_SIZE,
                  ER(ER_TABLEACCESS_DENIED_ERROR), "SHOW VIEW",
                  m_sctx->priv_user,
                  m_sctx->host_or_ip, m_top_view->get_table_name());
    }
    return m_view_access_denied_message_ptr;
  }

  bool handle_condition(THD *thd, uint sql_errno, const char * /* sqlstate */,
                        Sql_condition::enum_warning_level level,
                        const char *message, Sql_condition ** /* cond_hdl */)
  {
    /*
       The handler does not handle the errors raised by itself.
       At this point we know if top_view is really a view.
    */
    if (m_handling || !m_top_view->view)
      return FALSE;

    m_handling= TRUE;

    bool is_handled;

    switch (sql_errno)
    {
    case ER_TABLEACCESS_DENIED_ERROR:
      if (!strcmp(get_view_access_denied_message(), message))
      {
        /* Access to top view is not granted, don't interfere. */
        is_handled= FALSE;
        break;
      }
    case ER_COLUMNACCESS_DENIED_ERROR:
    case ER_VIEW_NO_EXPLAIN: /* Error was anonymized, ignore all the same. */
    case ER_PROCACCESS_DENIED_ERROR:
      is_handled= TRUE;
      break;

    case ER_NO_SUCH_TABLE:
      /* Established behavior: warn if underlying tables are missing. */
      push_warning_printf(thd, Sql_condition::WARN_LEVEL_WARN, 
                          ER_VIEW_INVALID,
                          ER(ER_VIEW_INVALID),
                          m_top_view->get_db_name(),
                          m_top_view->get_table_name());
      is_handled= TRUE;
      break;

    case ER_SP_DOES_NOT_EXIST:
      /* Established behavior: warn if underlying functions are missing. */
      push_warning_printf(thd, Sql_condition::WARN_LEVEL_WARN, 
                          ER_VIEW_INVALID,
                          ER(ER_VIEW_INVALID),
                          m_top_view->get_db_name(),
                          m_top_view->get_table_name());
      is_handled= TRUE;
      break;
    default:
      is_handled= FALSE;
    }

    m_handling= FALSE;
    return is_handled;
  }
};


bool
mysqld_show_create(THD *thd, TABLE_LIST *table_list)
{
  Protocol *protocol= thd->protocol;
  char buff[2048];
  String buffer(buff, sizeof(buff), system_charset_info);
  List<Item> field_list;
  bool error= TRUE;
  DBUG_ENTER("mysqld_show_create");
  DBUG_PRINT("enter",("db: %s  table: %s",table_list->db,
                      table_list->table_name));

  /*
    Metadata locks taken during SHOW CREATE should be released when
    the statmement completes as it is an information statement.
  */
  MDL_savepoint mdl_savepoint= thd->mdl_context.mdl_savepoint();

  /* We want to preserve the tree for views. */
  thd->lex->context_analysis_only|= CONTEXT_ANALYSIS_ONLY_VIEW;

  {
    /*
      Use open_tables() directly rather than open_normal_and_derived_tables().
      This ensures that close_thread_tables() is not called if open tables fails
      and the error is ignored. This allows us to handle broken views nicely.
    */
    uint counter;
    Show_create_error_handler view_error_suppressor(thd, table_list);
    thd->push_internal_handler(&view_error_suppressor);
    bool open_error=
      open_tables(thd, &table_list, &counter,
                  MYSQL_OPEN_FORCE_SHARED_HIGH_PRIO_MDL) ||
                  mysql_handle_derived(thd->lex, &mysql_derived_prepare);
    thd->pop_internal_handler();
    if (open_error && (thd->killed || thd->is_error()))
      goto exit;
  }

  /* TODO: add environment variables show when it become possible */
  if (thd->lex->only_view && !table_list->view)
  {
    my_error(ER_WRONG_OBJECT, MYF(0),
             table_list->db, table_list->table_name, "VIEW");
    goto exit;
  }

  buffer.length(0);

  if (table_list->view)
    buffer.set_charset(table_list->view_creation_ctx->get_client_cs());

  if ((table_list->view ?
       view_store_create_info(thd, table_list, &buffer) :
       store_create_info(thd, table_list, &buffer, NULL,
                         FALSE /* show_database */)))
    goto exit;

  if (table_list->view)
  {
    field_list.push_back(new Item_empty_string("View",NAME_CHAR_LEN));
    field_list.push_back(new Item_empty_string("Create View",
                                               max(buffer.length(),1024)));
    field_list.push_back(new Item_empty_string("character_set_client",
                                               MY_CS_NAME_SIZE));
    field_list.push_back(new Item_empty_string("collation_connection",
                                               MY_CS_NAME_SIZE));
  }
  else
  {
    field_list.push_back(new Item_empty_string("Table",NAME_CHAR_LEN));
    // 1024 is for not to confuse old clients
    field_list.push_back(new Item_empty_string("Create Table",
                                               max(buffer.length(),1024)));
  }

  if (protocol->send_result_set_metadata(&field_list,
                            Protocol::SEND_NUM_ROWS | Protocol::SEND_EOF))
    goto exit;

  protocol->prepare_for_resend();
  if (table_list->view)
    protocol->store(table_list->view_name.str, system_charset_info);
  else
  {
    if (table_list->schema_table)
      protocol->store(table_list->schema_table->table_name,
                      system_charset_info);
    else
      protocol->store(table_list->table->alias, system_charset_info);
  }

  if (table_list->view)
  {
    protocol->store(buffer.ptr(), buffer.length(),
                    table_list->view_creation_ctx->get_client_cs());

    protocol->store(table_list->view_creation_ctx->get_client_cs()->csname,
                    system_charset_info);

    protocol->store(table_list->view_creation_ctx->get_connection_cl()->name,
                    system_charset_info);
  }
  else
    protocol->store(buffer.ptr(), buffer.length(), buffer.charset());

  if (protocol->write())
    goto exit;

  error= FALSE;
  my_eof(thd);

exit:
  close_thread_tables(thd);
  /* Release any metadata locks taken during SHOW CREATE. */
  thd->mdl_context.rollback_to_savepoint(mdl_savepoint);
  DBUG_RETURN(error);
}

bool mysqld_show_create_db(THD *thd, char *dbname,
                           HA_CREATE_INFO *create_info)
{
  char buff[2048], orig_dbname[NAME_LEN];
  String buffer(buff, sizeof(buff), system_charset_info);
#ifndef NO_EMBEDDED_ACCESS_CHECKS
  Security_context *sctx= thd->security_ctx;
  uint db_access;
#endif
  HA_CREATE_INFO create;
  uint create_options = create_info ? create_info->options : 0;
  Protocol *protocol=thd->protocol;
  DBUG_ENTER("mysql_show_create_db");

  strcpy(orig_dbname, dbname);
  if (lower_case_table_names && dbname != any_db)
    my_casedn_str(files_charset_info, dbname);

#ifndef NO_EMBEDDED_ACCESS_CHECKS
  if (test_all_bits(sctx->master_access, DB_ACLS))
    db_access=DB_ACLS;
  else
    db_access= (acl_get(sctx->host, sctx->ip, sctx->priv_user, dbname, 0) |
		sctx->master_access);
  if (!(db_access & DB_ACLS) && check_grant_db(thd,dbname))
  {
    my_error(ER_DBACCESS_DENIED_ERROR, MYF(0),
             sctx->priv_user, sctx->host_or_ip, dbname);
    general_log_print(thd,COM_INIT_DB,ER(ER_DBACCESS_DENIED_ERROR),
                      sctx->priv_user, sctx->host_or_ip, dbname);
    DBUG_RETURN(TRUE);
  }
#endif
  if (is_infoschema_db(dbname))
  {
    dbname= INFORMATION_SCHEMA_NAME.str;
    create.default_table_charset= system_charset_info;
  }
  else
  {
    if (check_db_dir_existence(dbname))
    {
      my_error(ER_BAD_DB_ERROR, MYF(0), dbname);
      DBUG_RETURN(TRUE);
    }

    load_db_opt_by_name(thd, dbname, &create);
  }
  List<Item> field_list;
  field_list.push_back(new Item_empty_string("Database",NAME_CHAR_LEN));
  field_list.push_back(new Item_empty_string("Create Database",1024));

  if (protocol->send_result_set_metadata(&field_list,
                            Protocol::SEND_NUM_ROWS | Protocol::SEND_EOF))
    DBUG_RETURN(TRUE);

  protocol->prepare_for_resend();
  protocol->store(orig_dbname, strlen(orig_dbname), system_charset_info);
  buffer.length(0);
  buffer.append(STRING_WITH_LEN("CREATE DATABASE "));
  if (create_options & HA_LEX_CREATE_IF_NOT_EXISTS)
    buffer.append(STRING_WITH_LEN("/*!32312 IF NOT EXISTS*/ "));
  append_identifier(thd, &buffer, orig_dbname, strlen(orig_dbname));

  if (create.default_table_charset)
  {
    buffer.append(STRING_WITH_LEN(" /*!40100"));
    buffer.append(STRING_WITH_LEN(" DEFAULT CHARACTER SET "));
    buffer.append(create.default_table_charset->csname);
    if (!(create.default_table_charset->state & MY_CS_PRIMARY))
    {
      buffer.append(STRING_WITH_LEN(" COLLATE "));
      buffer.append(create.default_table_charset->name);
    }
    buffer.append(STRING_WITH_LEN(" */"));
  }
  protocol->store(buffer.ptr(), buffer.length(), buffer.charset());

  if (protocol->write())
    DBUG_RETURN(TRUE);
  my_eof(thd);
  DBUG_RETURN(FALSE);
}



/****************************************************************************
  Return only fields for API mysql_list_fields
  Use "show table wildcard" in mysql instead of this
****************************************************************************/

void
mysqld_list_fields(THD *thd, TABLE_LIST *table_list, const char *wild)
{
  TABLE *table;
  DBUG_ENTER("mysqld_list_fields");
  DBUG_PRINT("enter",("table: %s",table_list->table_name));

  if (open_normal_and_derived_tables(thd, table_list,
                                     MYSQL_OPEN_FORCE_SHARED_HIGH_PRIO_MDL))
    DBUG_VOID_RETURN;
  table= table_list->table;
  /* Create derived tables result table prior to reading it's fields list. */
  mysql_handle_single_derived(thd->lex, table_list, &mysql_derived_create);
  List<Item> field_list;

  Field **ptr,*field;
  for (ptr=table->field ; (field= *ptr); ptr++)
  {
    if (!wild || !wild[0] || 
        !wild_case_compare(system_charset_info, field->field_name,wild))
    {
      if (table_list->view)
        field_list.push_back(new Item_ident_for_show(field,
                                                     table_list->view_db.str,
                                                     table_list->view_name.str));
      else
        field_list.push_back(new Item_field(field));
    }
  }
  restore_record(table, s->default_values);              // Get empty record
  table->use_all_columns();
  if (thd->protocol->send_result_set_metadata(&field_list, Protocol::SEND_DEFAULTS))
    DBUG_VOID_RETURN;
  my_eof(thd);
  DBUG_VOID_RETURN;
}

/*
  Go through all character combinations and ensure that sql_lex.cc can
  parse it as an identifier.

  SYNOPSIS
  require_quotes()
  name			attribute name
  name_length		length of name

  RETURN
    #	Pointer to conflicting character
    0	No conflicting character
*/

static const char *require_quotes(const char *name, uint name_length)
{
  uint length;
  bool pure_digit= TRUE;
  const char *end= name + name_length;

  for (; name < end ; name++)
  {
    uchar chr= (uchar) *name;
    length= my_mbcharlen(system_charset_info, chr);
    if (length == 1 && !system_charset_info->ident_map[chr])
      return name;
    if (length == 1 && (chr < '0' || chr > '9'))
      pure_digit= FALSE;
  }
  if (pure_digit)
    return name;
  return 0;
}


/*
  Quote the given identifier if needed and append it to the target string.
  If the given identifier is empty, it will be quoted.

  SYNOPSIS
  append_identifier()
  thd                   thread handler
  packet                target string
  name                  the identifier to be appended
  name_length           length of the appending identifier
*/

void
append_identifier(THD *thd, String *packet, const char *name, uint length)
{
  const char *name_end;
  char quote_char;
  int q= get_quote_char_for_identifier(thd, name, length);

  if (q == EOF)
  {
    packet->append(name, length, packet->charset());
    return;
  }

  /*
    The identifier must be quoted as it includes a quote character or
   it's a keyword
  */

  (void) packet->reserve(length*2 + 2);
  quote_char= (char) q;
  packet->append(&quote_char, 1, system_charset_info);

  for (name_end= name+length ; name < name_end ; name+= length)
  {
    uchar chr= (uchar) *name;
    length= my_mbcharlen(system_charset_info, chr);
    /*
      my_mbcharlen can return 0 on a wrong multibyte
      sequence. It is possible when upgrading from 4.0,
      and identifier contains some accented characters.
      The manual says it does not work. So we'll just
      change length to 1 not to hang in the endless loop.
    */
    if (!length)
      length= 1;
    if (length == 1 && chr == (uchar) quote_char)
      packet->append(&quote_char, 1, system_charset_info);
    packet->append(name, length, system_charset_info);
  }
  packet->append(&quote_char, 1, system_charset_info);
}


/*
  Get the quote character for displaying an identifier.

  SYNOPSIS
    get_quote_char_for_identifier()
    thd		Thread handler
    name	name to quote
    length	length of name

  IMPLEMENTATION
    Force quoting in the following cases:
      - name is empty (for one, it is possible when we use this function for
        quoting user and host names for DEFINER clause);
      - name is a keyword;
      - name includes a special character;
    Otherwise identifier is quoted only if the option OPTION_QUOTE_SHOW_CREATE
    is set.

  RETURN
    EOF	  No quote character is needed
    #	  Quote character
*/

int get_quote_char_for_identifier(THD *thd, const char *name, uint length)
{
  if (length &&
      !is_keyword(name,length) &&
      !require_quotes(name, length) &&
      !(thd->variables.option_bits & OPTION_QUOTE_SHOW_CREATE))
    return EOF;
  if (thd->variables.sql_mode & MODE_ANSI_QUOTES)
    return '"';
  return '`';
}


/* Append directory name (if exists) to CREATE INFO */

static void append_directory(THD *thd, String *packet, const char *dir_type,
			     const char *filename)
{
  if (filename && !(thd->variables.sql_mode & MODE_NO_DIR_IN_CREATE))
  {
    uint length= dirname_length(filename);
    packet->append(' ');
    packet->append(dir_type);
    packet->append(STRING_WITH_LEN(" DIRECTORY='"));
#ifdef __WIN__
    /* Convert \ to / to be able to create table on unix */
    char *winfilename= (char*) thd->memdup(filename, length);
    char *pos, *end;
    for (pos= winfilename, end= pos+length ; pos < end ; pos++)
    {
      if (*pos == '\\')
        *pos = '/';
    }
    filename= winfilename;
#endif
    packet->append(filename, length);
    packet->append('\'');
  }
}


#define LIST_PROCESS_HOST_LEN 64

static bool get_field_default_value(THD *thd, Field *timestamp_field,
                                    Field *field, String *def_value,
                                    bool quoted)
{
  bool has_default;
  bool has_now_default;
  enum enum_field_types field_type= field->type();

  /*
     We are using CURRENT_TIMESTAMP instead of NOW because it is
     more standard
  */
  has_now_default= (timestamp_field == field &&
                    field->unireg_check != Field::TIMESTAMP_UN_FIELD);

  has_default= (field_type != FIELD_TYPE_BLOB &&
                !(field->flags & NO_DEFAULT_VALUE_FLAG) &&
                field->unireg_check != Field::NEXT_NUMBER &&
                !((thd->variables.sql_mode & (MODE_MYSQL323 | MODE_MYSQL40))
                  && has_now_default));

  def_value->length(0);
  if (has_default)
  {
    if (has_now_default)
      def_value->append(STRING_WITH_LEN("CURRENT_TIMESTAMP"));
    else if (!field->is_null())
    {                                             // Not null by default
      char tmp[MAX_FIELD_WIDTH];
      String type(tmp, sizeof(tmp), field->charset());
      if (field_type == MYSQL_TYPE_BIT)
      {
        longlong dec= field->val_int();
        char *ptr= longlong2str(dec, tmp + 2, 2);
        uint32 length= (uint32) (ptr - tmp);
        tmp[0]= 'b';
        tmp[1]= '\'';        
        tmp[length]= '\'';
        type.length(length + 1);
        quoted= 0;
      }
      else
        field->val_str(&type);
      if (type.length())
      {
        String def_val;
        uint dummy_errors;
        /* convert to system_charset_info == utf8 */
        def_val.copy(type.ptr(), type.length(), field->charset(),
                     system_charset_info, &dummy_errors);
        if (quoted)
          append_unescaped(def_value, def_val.ptr(), def_val.length());
        else
          def_value->append(def_val.ptr(), def_val.length());
      }
      else if (quoted)
        def_value->append(STRING_WITH_LEN("''"));
    }
    else if (field->maybe_null() && quoted)
      def_value->append(STRING_WITH_LEN("NULL"));    // Null as default
    else
      return 0;

  }
  return has_default;
}


/*
  Build a CREATE TABLE statement for a table.

  SYNOPSIS
    store_create_info()
    thd               The thread
    table_list        A list containing one table to write statement
                      for.
    packet            Pointer to a string where statement will be
                      written.
    create_info_arg   Pointer to create information that can be used
                      to tailor the format of the statement.  Can be
                      NULL, in which case only SQL_MODE is considered
                      when building the statement.
  
  NOTE
    Currently always return 0, but might return error code in the
    future.
    
  RETURN
    0       OK
 */

int store_create_info(THD *thd, TABLE_LIST *table_list, String *packet,
                      HA_CREATE_INFO *create_info_arg, bool show_database)
{
  List<Item> field_list;
  char tmp[MAX_FIELD_WIDTH], *for_str, buff[128], def_value_buf[MAX_FIELD_WIDTH];
  const char *alias;
  String type(tmp, sizeof(tmp), system_charset_info);
  String def_value(def_value_buf, sizeof(def_value_buf), system_charset_info);
  Field **ptr,*field;
  uint primary_key;
  KEY *key_info;
  TABLE *table= table_list->table;
  handler *file= table->file;
  TABLE_SHARE *share= table->s;
  HA_CREATE_INFO create_info;
  bool show_table_options= FALSE;
  bool foreign_db_mode=  (thd->variables.sql_mode & (MODE_POSTGRESQL |
                                                     MODE_ORACLE |
                                                     MODE_MSSQL |
                                                     MODE_DB2 |
                                                     MODE_MAXDB |
                                                     MODE_ANSI)) != 0;
  bool limited_mysql_mode= (thd->variables.sql_mode & (MODE_NO_FIELD_OPTIONS |
                                                       MODE_MYSQL323 |
                                                       MODE_MYSQL40)) != 0;
  my_bitmap_map *old_map;
  DBUG_ENTER("store_create_info");
  DBUG_PRINT("enter",("table: %s", table->s->table_name.str));

  restore_record(table, s->default_values); // Get empty record

  if (share->tmp_table)
    packet->append(STRING_WITH_LEN("CREATE TEMPORARY TABLE "));
  else
    packet->append(STRING_WITH_LEN("CREATE TABLE "));
  if (create_info_arg &&
      (create_info_arg->options & HA_LEX_CREATE_IF_NOT_EXISTS))
    packet->append(STRING_WITH_LEN("IF NOT EXISTS "));
  if (table_list->schema_table)
    alias= table_list->schema_table->table_name;
  else
  {
    if (lower_case_table_names == 2)
      alias= table->alias;
    else
    {
      alias= share->table_name.str;
    }
  }

  /*
    Print the database before the table name if told to do that. The
    database name is only printed in the event that it is different
    from the current database.  The main reason for doing this is to
    avoid having to update gazillions of tests and result files, but
    it also saves a few bytes of the binary log.
   */
  if (show_database)
  {
    const LEX_STRING *const db=
      table_list->schema_table ? &INFORMATION_SCHEMA_NAME : &table->s->db;
    if (!thd->db || strcmp(db->str, thd->db))
    {
      append_identifier(thd, packet, db->str, db->length);
      packet->append(STRING_WITH_LEN("."));
    }
  }

  append_identifier(thd, packet, alias, strlen(alias));
  packet->append(STRING_WITH_LEN(" (\n"));
  /*
    We need this to get default values from the table
    We have to restore the read_set if we are called from insert in case
    of row based replication.
  */
  old_map= tmp_use_all_columns(table, table->read_set);

  for (ptr=table->field ; (field= *ptr); ptr++)
  {
    uint flags = field->flags;

    if (ptr != table->field)
      packet->append(STRING_WITH_LEN(",\n"));

    packet->append(STRING_WITH_LEN("  "));
    append_identifier(thd,packet,field->field_name, strlen(field->field_name));
    packet->append(' ');
    // check for surprises from the previous call to Field::sql_type()
    if (type.ptr() != tmp)
      type.set(tmp, sizeof(tmp), system_charset_info);
    else
      type.set_charset(system_charset_info);

    field->sql_type(type);
    packet->append(type.ptr(), type.length(), system_charset_info);

    if (field->has_charset() && 
        !(thd->variables.sql_mode & (MODE_MYSQL323 | MODE_MYSQL40)))
    {
      if (field->charset() != share->table_charset)
      {
	packet->append(STRING_WITH_LEN(" CHARACTER SET "));
	packet->append(field->charset()->csname);
      }
      /* 
	For string types dump collation name only if 
	collation is not primary for the given charset
      */
      if (!(field->charset()->state & MY_CS_PRIMARY))
      {
	packet->append(STRING_WITH_LEN(" COLLATE "));
	packet->append(field->charset()->name);
      }
    }

    if (flags & NOT_NULL_FLAG)
      packet->append(STRING_WITH_LEN(" NOT NULL"));
    else if (field->type() == MYSQL_TYPE_TIMESTAMP)
    {
      /*
        TIMESTAMP field require explicit NULL flag, because unlike
        all other fields they are treated as NOT NULL by default.
      */
      packet->append(STRING_WITH_LEN(" NULL"));
    }

    if (get_field_default_value(thd, table->timestamp_field,
                                field, &def_value, 1))
    {
      packet->append(STRING_WITH_LEN(" DEFAULT "));
      packet->append(def_value.ptr(), def_value.length(), system_charset_info);
    }

    if (!limited_mysql_mode && table->timestamp_field == field && 
        field->unireg_check != Field::TIMESTAMP_DN_FIELD)
      packet->append(STRING_WITH_LEN(" ON UPDATE CURRENT_TIMESTAMP"));

    if (field->unireg_check == Field::NEXT_NUMBER && 
        !(thd->variables.sql_mode & MODE_NO_FIELD_OPTIONS))
      packet->append(STRING_WITH_LEN(" AUTO_INCREMENT"));

    if (field->comment.length)
    {
      packet->append(STRING_WITH_LEN(" COMMENT "));
      append_unescaped(packet, field->comment.str, field->comment.length);
    }
  }

  key_info= table->key_info;
  memset(&create_info, 0, sizeof(create_info));
  /* Allow update_create_info to update row type */
  create_info.row_type= share->row_type;
  file->update_create_info(&create_info);
  primary_key= share->primary_key;

  for (uint i=0 ; i < share->keys ; i++,key_info++)
  {
    KEY_PART_INFO *key_part= key_info->key_part;
    bool found_primary=0;
    packet->append(STRING_WITH_LEN(",\n  "));

    if (i == primary_key && !strcmp(key_info->name, primary_key_name))
    {
      found_primary=1;
      /*
        No space at end, because a space will be added after where the
        identifier would go, but that is not added for primary key.
      */
      packet->append(STRING_WITH_LEN("PRIMARY KEY"));
    }
    else if (key_info->flags & HA_NOSAME)
      packet->append(STRING_WITH_LEN("UNIQUE KEY "));
    else if (key_info->flags & HA_FULLTEXT)
      packet->append(STRING_WITH_LEN("FULLTEXT KEY "));
    else if (key_info->flags & HA_SPATIAL)
      packet->append(STRING_WITH_LEN("SPATIAL KEY "));
    else
      packet->append(STRING_WITH_LEN("KEY "));

    if (!found_primary)
     append_identifier(thd, packet, key_info->name, strlen(key_info->name));

    packet->append(STRING_WITH_LEN(" ("));

    for (uint j=0 ; j < key_info->key_parts ; j++,key_part++)
    {
      if (j)
        packet->append(',');

      if (key_part->field)
        append_identifier(thd,packet,key_part->field->field_name,
			  strlen(key_part->field->field_name));
      if (key_part->field &&
          (key_part->length !=
           table->field[key_part->fieldnr-1]->key_length() &&
           !(key_info->flags & (HA_FULLTEXT | HA_SPATIAL))))
      {
        char *end;
        buff[0] = '(';
        end= int10_to_str((long) key_part->length /
                          key_part->field->charset()->mbmaxlen,
                          buff + 1,10);
        *end++ = ')';
        packet->append(buff,(uint) (end-buff));
      }
    }
    packet->append(')');
    store_key_options(thd, packet, table, key_info);
    if (key_info->parser)
    {
      LEX_STRING *parser_name= plugin_name(key_info->parser);
      packet->append(STRING_WITH_LEN(" /*!50100 WITH PARSER "));
      append_identifier(thd, packet, parser_name->str, parser_name->length);
      packet->append(STRING_WITH_LEN(" */ "));
    }
  }

  /*
    Get possible foreign key definitions stored in InnoDB and append them
    to the CREATE TABLE statement
  */

  if ((for_str= file->get_foreign_key_create_info()))
  {
    packet->append(for_str, strlen(for_str));
    file->free_foreign_key_create_info(for_str);
  }

  packet->append(STRING_WITH_LEN("\n)"));
  if (!(thd->variables.sql_mode & MODE_NO_TABLE_OPTIONS) && !foreign_db_mode)
  {
    show_table_options= TRUE;

    /* TABLESPACE and STORAGE */
    if (share->tablespace ||
        share->default_storage_media != HA_SM_DEFAULT)
    {
      packet->append(STRING_WITH_LEN(" /*!50100"));
      if (share->tablespace)
      {
        packet->append(STRING_WITH_LEN(" TABLESPACE "));
        packet->append(share->tablespace, strlen(share->tablespace));
      }

      if (share->default_storage_media == HA_SM_DISK)
        packet->append(STRING_WITH_LEN(" STORAGE DISK"));
      if (share->default_storage_media == HA_SM_MEMORY)
        packet->append(STRING_WITH_LEN(" STORAGE MEMORY"));

      packet->append(STRING_WITH_LEN(" */"));
    }

    /*
      IF   check_create_info
      THEN add ENGINE only if it was used when creating the table
    */
    if (!create_info_arg ||
        (create_info_arg->used_fields & HA_CREATE_USED_ENGINE))
    {
      if (thd->variables.sql_mode & (MODE_MYSQL323 | MODE_MYSQL40))
        packet->append(STRING_WITH_LEN(" TYPE="));
      else
        packet->append(STRING_WITH_LEN(" ENGINE="));
#ifdef WITH_PARTITION_STORAGE_ENGINE
    if (table->part_info)
      packet->append(ha_resolve_storage_engine_name(
                        table->part_info->default_engine_type));
    else
      packet->append(file->table_type());
#else
      packet->append(file->table_type());
#endif
    }

    /*
      Add AUTO_INCREMENT=... if there is an AUTO_INCREMENT column,
      and NEXT_ID > 1 (the default).  We must not print the clause
      for engines that do not support this as it would break the
      import of dumps, but as of this writing, the test for whether
      AUTO_INCREMENT columns are allowed and wether AUTO_INCREMENT=...
      is supported is identical, !(file->table_flags() & HA_NO_AUTO_INCREMENT))
      Because of that, we do not explicitly test for the feature,
      but may extrapolate its existence from that of an AUTO_INCREMENT column.
    */

    if (create_info.auto_increment_value > 1)
    {
      char *end;
      packet->append(STRING_WITH_LEN(" AUTO_INCREMENT="));
      end= longlong10_to_str(create_info.auto_increment_value, buff,10);
      packet->append(buff, (uint) (end - buff));
    }
    
    if (share->table_charset &&
	!(thd->variables.sql_mode & MODE_MYSQL323) &&
	!(thd->variables.sql_mode & MODE_MYSQL40))
    {
      /*
        IF   check_create_info
        THEN add DEFAULT CHARSET only if it was used when creating the table
      */
      if (!create_info_arg ||
          (create_info_arg->used_fields & HA_CREATE_USED_DEFAULT_CHARSET))
      {
        packet->append(STRING_WITH_LEN(" DEFAULT CHARSET="));
        packet->append(share->table_charset->csname);
        if (!(share->table_charset->state & MY_CS_PRIMARY))
        {
          packet->append(STRING_WITH_LEN(" COLLATE="));
          packet->append(table->s->table_charset->name);
        }
      }
    }

    if (share->min_rows)
    {
      char *end;
      packet->append(STRING_WITH_LEN(" MIN_ROWS="));
      end= longlong10_to_str(share->min_rows, buff, 10);
      packet->append(buff, (uint) (end- buff));
    }

    if (share->max_rows && !table_list->schema_table)
    {
      char *end;
      packet->append(STRING_WITH_LEN(" MAX_ROWS="));
      end= longlong10_to_str(share->max_rows, buff, 10);
      packet->append(buff, (uint) (end - buff));
    }

    if (share->avg_row_length)
    {
      char *end;
      packet->append(STRING_WITH_LEN(" AVG_ROW_LENGTH="));
      end= longlong10_to_str(share->avg_row_length, buff,10);
      packet->append(buff, (uint) (end - buff));
    }

    if (share->db_create_options & HA_OPTION_PACK_KEYS)
      packet->append(STRING_WITH_LEN(" PACK_KEYS=1"));
    if (share->db_create_options & HA_OPTION_NO_PACK_KEYS)
      packet->append(STRING_WITH_LEN(" PACK_KEYS=0"));
    /* We use CHECKSUM, instead of TABLE_CHECKSUM, for backward compability */
    if (share->db_create_options & HA_OPTION_CHECKSUM)
      packet->append(STRING_WITH_LEN(" CHECKSUM=1"));
    if (share->db_create_options & HA_OPTION_DELAY_KEY_WRITE)
      packet->append(STRING_WITH_LEN(" DELAY_KEY_WRITE=1"));
    if (create_info.row_type != ROW_TYPE_DEFAULT)
    {
      packet->append(STRING_WITH_LEN(" ROW_FORMAT="));
      packet->append(ha_row_type[(uint) create_info.row_type]);
    }
    if (table->s->key_block_size)
    {
      char *end;
      packet->append(STRING_WITH_LEN(" KEY_BLOCK_SIZE="));
      end= longlong10_to_str(table->s->key_block_size, buff, 10);
      packet->append(buff, (uint) (end - buff));
    }
    table->file->append_create_info(packet);
    if (share->comment.length)
    {
      packet->append(STRING_WITH_LEN(" COMMENT="));
      append_unescaped(packet, share->comment.str, share->comment.length);
    }
    if (share->connect_string.length)
    {
      packet->append(STRING_WITH_LEN(" CONNECTION="));
      append_unescaped(packet, share->connect_string.str, share->connect_string.length);
    }
    append_directory(thd, packet, "DATA",  create_info.data_file_name);
    append_directory(thd, packet, "INDEX", create_info.index_file_name);
  }
#ifdef WITH_PARTITION_STORAGE_ENGINE
  {
    /*
      Partition syntax for CREATE TABLE is at the end of the syntax.
    */
    uint part_syntax_len;
    char *part_syntax;
    if (table->part_info &&
        (!table->part_info->is_auto_partitioned) &&
        ((part_syntax= generate_partition_syntax(table->part_info,
                                                  &part_syntax_len,
                                                  FALSE,
                                                  show_table_options,
                                                  NULL, NULL))))
    {
       table->part_info->set_show_version_string(packet);
       packet->append(part_syntax, part_syntax_len);
       packet->append(STRING_WITH_LEN(" */"));
       my_free(part_syntax);
    }
  }
#endif
  tmp_restore_column_map(table->read_set, old_map);
  DBUG_RETURN(0);
}


static void store_key_options(THD *thd, String *packet, TABLE *table,
                              KEY *key_info)
{
  bool limited_mysql_mode= (thd->variables.sql_mode &
                            (MODE_NO_FIELD_OPTIONS | MODE_MYSQL323 |
                             MODE_MYSQL40)) != 0;
  bool foreign_db_mode=  (thd->variables.sql_mode & (MODE_POSTGRESQL |
                                                     MODE_ORACLE |
                                                     MODE_MSSQL |
                                                     MODE_DB2 |
                                                     MODE_MAXDB |
                                                     MODE_ANSI)) != 0;
  char *end, buff[32];

  if (!(thd->variables.sql_mode & MODE_NO_KEY_OPTIONS) &&
      !limited_mysql_mode && !foreign_db_mode)
  {

    if (key_info->algorithm == HA_KEY_ALG_BTREE)
      packet->append(STRING_WITH_LEN(" USING BTREE"));

    if (key_info->algorithm == HA_KEY_ALG_HASH)
      packet->append(STRING_WITH_LEN(" USING HASH"));

    /* send USING only in non-default case: non-spatial rtree */
    if ((key_info->algorithm == HA_KEY_ALG_RTREE) &&
        !(key_info->flags & HA_SPATIAL))
      packet->append(STRING_WITH_LEN(" USING RTREE"));

    if ((key_info->flags & HA_USES_BLOCK_SIZE) &&
        table->s->key_block_size != key_info->block_size)
    {
      packet->append(STRING_WITH_LEN(" KEY_BLOCK_SIZE="));
      end= longlong10_to_str(key_info->block_size, buff, 10);
      packet->append(buff, (uint) (end - buff));
    }
    DBUG_ASSERT(test(key_info->flags & HA_USES_COMMENT) == 
               (key_info->comment.length > 0));
    if (key_info->flags & HA_USES_COMMENT)
    {
      packet->append(STRING_WITH_LEN(" COMMENT "));
      append_unescaped(packet, key_info->comment.str, 
                       key_info->comment.length);
    }
  }
}


void
view_store_options(THD *thd, TABLE_LIST *table, String *buff)
{
  append_algorithm(table, buff);
  append_definer(thd, buff, &table->definer.user, &table->definer.host);
  if (table->view_suid)
    buff->append(STRING_WITH_LEN("SQL SECURITY DEFINER "));
  else
    buff->append(STRING_WITH_LEN("SQL SECURITY INVOKER "));
}


/*
  Append DEFINER clause to the given buffer.
  
  SYNOPSIS
    append_definer()
    thd           [in] thread handle
    buffer        [inout] buffer to hold DEFINER clause
    definer_user  [in] user name part of definer
    definer_host  [in] host name part of definer
*/

static void append_algorithm(TABLE_LIST *table, String *buff)
{
  buff->append(STRING_WITH_LEN("ALGORITHM="));
  switch ((int8)table->algorithm) {
  case VIEW_ALGORITHM_UNDEFINED:
    buff->append(STRING_WITH_LEN("UNDEFINED "));
    break;
  case VIEW_ALGORITHM_TMPTABLE:
    buff->append(STRING_WITH_LEN("TEMPTABLE "));
    break;
  case VIEW_ALGORITHM_MERGE:
    buff->append(STRING_WITH_LEN("MERGE "));
    break;
  default:
    DBUG_ASSERT(0); // never should happen
  }
}

/*
  Append DEFINER clause to the given buffer.
  
  SYNOPSIS
    append_definer()
    thd           [in] thread handle
    buffer        [inout] buffer to hold DEFINER clause
    definer_user  [in] user name part of definer
    definer_host  [in] host name part of definer
*/

void append_definer(THD *thd, String *buffer, const LEX_STRING *definer_user,
                    const LEX_STRING *definer_host)
{
  buffer->append(STRING_WITH_LEN("DEFINER="));
  append_identifier(thd, buffer, definer_user->str, definer_user->length);
  buffer->append('@');
  append_identifier(thd, buffer, definer_host->str, definer_host->length);
  buffer->append(' ');
}


int
view_store_create_info(THD *thd, TABLE_LIST *table, String *buff)
{
  my_bool compact_view_name= TRUE;
  my_bool foreign_db_mode= (thd->variables.sql_mode & (MODE_POSTGRESQL |
                                                       MODE_ORACLE |
                                                       MODE_MSSQL |
                                                       MODE_DB2 |
                                                       MODE_MAXDB |
                                                       MODE_ANSI)) != 0;

  if (!thd->db || strcmp(thd->db, table->view_db.str))
    /*
      print compact view name if the view belongs to the current database
    */
    compact_view_name= table->compact_view_format= FALSE;
  else
  {
    /*
      Compact output format for view body can be used
      if this view only references table inside it's own db
    */
    TABLE_LIST *tbl;
    table->compact_view_format= TRUE;
    for (tbl= thd->lex->query_tables;
         tbl;
         tbl= tbl->next_global)
    {
      if (strcmp(table->view_db.str, tbl->view ? tbl->view_db.str :tbl->db)!= 0)
      {
        table->compact_view_format= FALSE;
        break;
      }
    }
  }

  buff->append(STRING_WITH_LEN("CREATE "));
  if (!foreign_db_mode)
  {
    view_store_options(thd, table, buff);
  }
  buff->append(STRING_WITH_LEN("VIEW "));
  if (!compact_view_name)
  {
    append_identifier(thd, buff, table->view_db.str, table->view_db.length);
    buff->append('.');
  }
  append_identifier(thd, buff, table->view_name.str, table->view_name.length);
  buff->append(STRING_WITH_LEN(" AS "));

  /*
    We can't just use table->query, because our SQL_MODE may trigger
    a different syntax, like when ANSI_QUOTES is defined.
  */
  table->view->unit.print(buff, QT_ORDINARY);

  if (table->with_check != VIEW_CHECK_NONE)
  {
    if (table->with_check == VIEW_CHECK_LOCAL)
      buff->append(STRING_WITH_LEN(" WITH LOCAL CHECK OPTION"));
    else
      buff->append(STRING_WITH_LEN(" WITH CASCADED CHECK OPTION"));
  }
  return 0;
}


/****************************************************************************
  Return info about all processes
  returns for each thread: thread id, user, host, db, command, info
****************************************************************************/

class thread_info :public ilink {
public:
  static void *operator new(size_t size)
  {
    return (void*) sql_alloc((uint) size);
  }
  static void operator delete(void *ptr __attribute__((unused)),
                              size_t size __attribute__((unused)))
  { TRASH(ptr, size); }

  ulong thread_id;
  time_t start_time;
  uint   command;
  const char *user,*host,*db,*proc_info,*state_info;
  CSET_STRING query_string;
};

static const char *thread_state_info(THD *tmp)
{
#ifndef EMBEDDED_LIBRARY
  if (tmp->net.reading_or_writing)
  {
    if (tmp->net.reading_or_writing == 2)
      return "Writing to net";
    else if (tmp->get_command() == COM_SLEEP)
      return "";
    else
      return "Reading from net";
  }
  else
#endif
  {
    if (tmp->proc_info)
      return tmp->proc_info;
    else if (tmp->mysys_var && tmp->mysys_var->current_cond)
      return "Waiting on cond";
    else
      return NULL;
  }
}

void mysqld_list_processes(THD *thd,const char *user, bool verbose)
{
  Item *field;
  List<Item> field_list;
  I_List<thread_info> thread_infos;
  ulong max_query_length= (verbose ? thd->variables.max_allowed_packet :
			   PROCESS_LIST_WIDTH);
  Protocol *protocol= thd->protocol;
  DBUG_ENTER("mysqld_list_processes");

  field_list.push_back(new Item_int("Id", 0, MY_INT32_NUM_DECIMAL_DIGITS));
  field_list.push_back(new Item_empty_string("User",16));
  field_list.push_back(new Item_empty_string("Host",LIST_PROCESS_HOST_LEN));
  field_list.push_back(field=new Item_empty_string("db",NAME_CHAR_LEN));
  field->maybe_null=1;
  field_list.push_back(new Item_empty_string("Command",16));
  field_list.push_back(field= new Item_return_int("Time",7, MYSQL_TYPE_LONG));
  field->unsigned_flag= 0;
  field_list.push_back(field=new Item_empty_string("State",30));
  field->maybe_null=1;
  field_list.push_back(field=new Item_empty_string("Info",max_query_length));
  field->maybe_null=1;
  if (protocol->send_result_set_metadata(&field_list,
                            Protocol::SEND_NUM_ROWS | Protocol::SEND_EOF))
    DBUG_VOID_RETURN;

  mysql_mutex_lock(&LOCK_thread_count); // For unlink from list
  if (!thd->killed)
  {
    I_List_iterator<THD> it(threads);
    THD *tmp;
    while ((tmp=it++))
    {
      Security_context *tmp_sctx= tmp->security_ctx;
      struct st_my_thread_var *mysys_var;
      if ((tmp->vio_ok() || tmp->system_thread) &&
          (!user || (tmp_sctx->user && !strcmp(tmp_sctx->user, user))))
      {
        thread_info *thd_info= new thread_info;

        thd_info->thread_id=tmp->thread_id;
        thd_info->user= thd->strdup(tmp_sctx->user ? tmp_sctx->user :
                                    (tmp->system_thread ?
                                     "system user" : "unauthenticated user"));
	if (tmp->peer_port && (tmp_sctx->host || tmp_sctx->ip) &&
            thd->security_ctx->host_or_ip[0])
	{
	  if ((thd_info->host= (char*) thd->alloc(LIST_PROCESS_HOST_LEN+1)))
	    my_snprintf((char *) thd_info->host, LIST_PROCESS_HOST_LEN,
			"%s:%u", tmp_sctx->host_or_ip, tmp->peer_port);
	}
	else
	  thd_info->host= thd->strdup(tmp_sctx->host_or_ip[0] ? 
                                      tmp_sctx->host_or_ip : 
                                      tmp_sctx->host ? tmp_sctx->host : "");
        if ((thd_info->db=tmp->db))             // Safe test
          thd_info->db=thd->strdup(thd_info->db);
        thd_info->command=(int) tmp->get_command();
        mysql_mutex_lock(&tmp->LOCK_thd_data);
        if ((mysys_var= tmp->mysys_var))
          mysql_mutex_lock(&mysys_var->mutex);
        thd_info->proc_info= (char*) (tmp->killed == THD::KILL_CONNECTION? "Killed" : 0);
        thd_info->state_info= thread_state_info(tmp);
        if (mysys_var)
          mysql_mutex_unlock(&mysys_var->mutex);

        /* Lock THD mutex that protects its data when looking at it. */
        if (tmp->query())
        {
          uint length= min(max_query_length, tmp->query_length());
          char *q= thd->strmake(tmp->query(),length);
          /* Safety: in case strmake failed, we set length to 0. */
          thd_info->query_string=
            CSET_STRING(q, q ? length : 0, tmp->query_charset());
        }
        mysql_mutex_unlock(&tmp->LOCK_thd_data);
        thd_info->start_time= tmp->start_time;
        thread_infos.append(thd_info);
      }
    }
  }
  mysql_mutex_unlock(&LOCK_thread_count);

  thread_info *thd_info;
  time_t now= my_time(0);
  while ((thd_info=thread_infos.get()))
  {
    protocol->prepare_for_resend();
    protocol->store((ulonglong) thd_info->thread_id);
    protocol->store(thd_info->user, system_charset_info);
    protocol->store(thd_info->host, system_charset_info);
    protocol->store(thd_info->db, system_charset_info);
    if (thd_info->proc_info)
      protocol->store(thd_info->proc_info, system_charset_info);
    else
      protocol->store(command_name[thd_info->command].str, system_charset_info);
    if (thd_info->start_time)
      protocol->store_long ((longlong) (now - thd_info->start_time));
    else
      protocol->store_null();
    protocol->store(thd_info->state_info, system_charset_info);
    protocol->store(thd_info->query_string.str(),
                    thd_info->query_string.charset());
    if (protocol->write())
      break; /* purecov: inspected */
  }
  my_eof(thd);
  DBUG_VOID_RETURN;
}

int fill_schema_processlist(THD* thd, TABLE_LIST* tables, Item* cond)
{
  TABLE *table= tables->table;
  CHARSET_INFO *cs= system_charset_info;
  char *user;
  time_t now= my_time(0);
  DBUG_ENTER("fill_process_list");

  user= thd->security_ctx->master_access & PROCESS_ACL ?
        NullS : thd->security_ctx->priv_user;

  mysql_mutex_lock(&LOCK_thread_count);

  if (!thd->killed)
  {
    I_List_iterator<THD> it(threads);
    THD* tmp;

    while ((tmp= it++))
    {
      Security_context *tmp_sctx= tmp->security_ctx;
      struct st_my_thread_var *mysys_var;
      const char *val;

      if ((!tmp->vio_ok() && !tmp->system_thread) ||
          (user && (!tmp_sctx->user || strcmp(tmp_sctx->user, user))))
        continue;

      restore_record(table, s->default_values);
      /* ID */
      table->field[0]->store((longlong) tmp->thread_id, TRUE);
      /* USER */
      val= tmp_sctx->user ? tmp_sctx->user :
            (tmp->system_thread ? "system user" : "unauthenticated user");
      table->field[1]->store(val, strlen(val), cs);
      /* HOST */
      if (tmp->peer_port && (tmp_sctx->host || tmp_sctx->ip) &&
          thd->security_ctx->host_or_ip[0])
      {
        char host[LIST_PROCESS_HOST_LEN + 1];
        my_snprintf(host, LIST_PROCESS_HOST_LEN, "%s:%u",
                    tmp_sctx->host_or_ip, tmp->peer_port);
        table->field[2]->store(host, strlen(host), cs);
      }
      else
        table->field[2]->store(tmp_sctx->host_or_ip,
                               strlen(tmp_sctx->host_or_ip), cs);
      /* DB */
      if (tmp->db)
      {
        table->field[3]->store(tmp->db, strlen(tmp->db), cs);
        table->field[3]->set_notnull();
      }

      mysql_mutex_lock(&tmp->LOCK_thd_data);
      if ((mysys_var= tmp->mysys_var))
        mysql_mutex_lock(&mysys_var->mutex);
      /* COMMAND */
      if ((val= (char *) (tmp->killed == THD::KILL_CONNECTION? "Killed" : 0)))
        table->field[4]->store(val, strlen(val), cs);
      else
        table->field[4]->store(command_name[tmp->get_command()].str,
                               command_name[tmp->get_command()].length, cs);
      /* MYSQL_TIME */
      table->field[5]->store((longlong)(tmp->start_time ?
                                      now - tmp->start_time : 0), FALSE);
      /* STATE */
      if ((val= thread_state_info(tmp)))
      {
        table->field[6]->store(val, strlen(val), cs);
        table->field[6]->set_notnull();
      }

      if (mysys_var)
        mysql_mutex_unlock(&mysys_var->mutex);
      mysql_mutex_unlock(&tmp->LOCK_thd_data);

      /* INFO */
      /* Lock THD mutex that protects its data when looking at it. */
      mysql_mutex_lock(&tmp->LOCK_thd_data);
      if (tmp->query())
      {
        table->field[7]->store(tmp->query(),
                               min(PROCESS_LIST_INFO_WIDTH,
                                   tmp->query_length()), cs);
        table->field[7]->set_notnull();
      }
      mysql_mutex_unlock(&tmp->LOCK_thd_data);

      if (schema_table_store_record(thd, table))
      {
        mysql_mutex_unlock(&LOCK_thread_count);
        DBUG_RETURN(1);
      }
    }
  }

  mysql_mutex_unlock(&LOCK_thread_count);
  DBUG_RETURN(0);
}

/*****************************************************************************
  Status functions
*****************************************************************************/

static DYNAMIC_ARRAY all_status_vars;
static bool status_vars_inited= 0;

C_MODE_START
static int show_var_cmp(const void *var1, const void *var2)
{
  return strcmp(((SHOW_VAR*)var1)->name, ((SHOW_VAR*)var2)->name);
}
C_MODE_END

/*
  deletes all the SHOW_UNDEF elements from the array and calls
  delete_dynamic() if it's completely empty.
*/
static void shrink_var_array(DYNAMIC_ARRAY *array)
{
  uint a,b;
  SHOW_VAR *all= dynamic_element(array, 0, SHOW_VAR *);

  for (a= b= 0; b < array->elements; b++)
    if (all[b].type != SHOW_UNDEF)
      all[a++]= all[b];
  if (a)
  {
    memset(all+a, 0, sizeof(SHOW_VAR)); // writing NULL-element to the end
    array->elements= a;
  }
  else // array is completely empty - delete it
    delete_dynamic(array);
}

/*
  Adds an array of SHOW_VAR entries to the output of SHOW STATUS

  SYNOPSIS
    add_status_vars(SHOW_VAR *list)
    list - an array of SHOW_VAR entries to add to all_status_vars
           the last entry must be {0,0,SHOW_UNDEF}

  NOTE
    The handling of all_status_vars[] is completely internal, it's allocated
    automatically when something is added to it, and deleted completely when
    the last entry is removed.

    As a special optimization, if add_status_vars() is called before
    init_status_vars(), it assumes "startup mode" - neither concurrent access
    to the array nor SHOW STATUS are possible (thus it skips locks and qsort)

    The last entry of the all_status_vars[] should always be {0,0,SHOW_UNDEF}
*/
int add_status_vars(SHOW_VAR *list)
{
  int res= 0;
  if (status_vars_inited)
    mysql_mutex_lock(&LOCK_status);
  if (!all_status_vars.buffer && // array is not allocated yet - do it now
      my_init_dynamic_array(&all_status_vars, sizeof(SHOW_VAR), 200, 20))
  {
    res= 1;
    goto err;
  }
  while (list->name)
    res|= insert_dynamic(&all_status_vars, list++);
  res|= insert_dynamic(&all_status_vars, list); // appending NULL-element
  all_status_vars.elements--; // but next insert_dynamic should overwite it
  if (status_vars_inited)
    sort_dynamic(&all_status_vars, show_var_cmp);
err:
  if (status_vars_inited)
    mysql_mutex_unlock(&LOCK_status);
  return res;
}

/*
  Make all_status_vars[] usable for SHOW STATUS

  NOTE
    See add_status_vars(). Before init_status_vars() call, add_status_vars()
    works in a special fast "startup" mode. Thus init_status_vars()
    should be called as late as possible but before enabling multi-threading.
*/
void init_status_vars()
{
  status_vars_inited=1;
  sort_dynamic(&all_status_vars, show_var_cmp);
}

void reset_status_vars()
{
  SHOW_VAR *ptr= (SHOW_VAR*) all_status_vars.buffer;
  SHOW_VAR *last= ptr + all_status_vars.elements;
  for (; ptr < last; ptr++)
  {
    /* Note that SHOW_LONG_NOFLUSH variables are not reset */
    if (ptr->type == SHOW_LONG || ptr->type == SHOW_SIGNED_LONG)
      *(ulong*) ptr->value= 0;
  }  
}

/*
  catch-all cleanup function, cleans up everything no matter what

  DESCRIPTION
    This function is not strictly required if all add_to_status/
    remove_status_vars are properly paired, but it's a safety measure that
    deletes everything from the all_status_vars[] even if some
    remove_status_vars were forgotten
*/
void free_status_vars()
{
  delete_dynamic(&all_status_vars);
}

/*
  Removes an array of SHOW_VAR entries from the output of SHOW STATUS

  SYNOPSIS
    remove_status_vars(SHOW_VAR *list)
    list - an array of SHOW_VAR entries to remove to all_status_vars
           the last entry must be {0,0,SHOW_UNDEF}

  NOTE
    there's lots of room for optimizing this, especially in non-sorted mode,
    but nobody cares - it may be called only in case of failed plugin
    initialization in the mysqld startup.
*/

void remove_status_vars(SHOW_VAR *list)
{
  if (status_vars_inited)
  {
    mysql_mutex_lock(&LOCK_status);
    SHOW_VAR *all= dynamic_element(&all_status_vars, 0, SHOW_VAR *);
    int a= 0, b= all_status_vars.elements, c= (a+b)/2;

    for (; list->name; list++)
    {
      int res= 0;
      for (a= 0, b= all_status_vars.elements; b-a > 1; c= (a+b)/2)
      {
        res= show_var_cmp(list, all+c);
        if (res < 0)
          b= c;
        else if (res > 0)
          a= c;
        else
          break;
      }
      if (res == 0)
        all[c].type= SHOW_UNDEF;
    }
    shrink_var_array(&all_status_vars);
    mysql_mutex_unlock(&LOCK_status);
  }
  else
  {
    SHOW_VAR *all= dynamic_element(&all_status_vars, 0, SHOW_VAR *);
    uint i;
    for (; list->name; list++)
    {
      for (i= 0; i < all_status_vars.elements; i++)
      {
        if (show_var_cmp(list, all+i))
          continue;
        all[i].type= SHOW_UNDEF;
        break;
      }
    }
    shrink_var_array(&all_status_vars);
  }
}

inline void make_upper(char *buf)
{
  for (; *buf; buf++)
    *buf= my_toupper(system_charset_info, *buf);
}

static bool show_status_array(THD *thd, const char *wild,
                              SHOW_VAR *variables,
                              enum enum_var_type value_type,
                              struct system_status_var *status_var,
                              const char *prefix, TABLE *table,
                              bool ucase_names,
                              Item *cond)
{
  my_aligned_storage<SHOW_VAR_FUNC_BUFF_SIZE, MY_ALIGNOF(long)> buffer;
  char * const buff= buffer.data;
  char *prefix_end;
  /* the variable name should not be longer than 64 characters */
  char name_buffer[64];
  int len;
  LEX_STRING null_lex_str;
  SHOW_VAR tmp, *var;
  Item *partial_cond= 0;
  enum_check_fields save_count_cuted_fields= thd->count_cuted_fields;
  bool res= FALSE;
  const CHARSET_INFO *charset= system_charset_info;
  DBUG_ENTER("show_status_array");

  thd->count_cuted_fields= CHECK_FIELD_WARN;  
  null_lex_str.str= 0;				// For sys_var->value_ptr()
  null_lex_str.length= 0;

  prefix_end=strnmov(name_buffer, prefix, sizeof(name_buffer)-1);
  if (*prefix)
    *prefix_end++= '_';
  len=name_buffer + sizeof(name_buffer) - prefix_end;
  partial_cond= make_cond_for_info_schema(cond, table->pos_in_table_list);

  for (; variables->name; variables++)
  {
    strnmov(prefix_end, variables->name, len);
    name_buffer[sizeof(name_buffer)-1]=0;       /* Safety */
    if (ucase_names)
      make_upper(name_buffer);

    restore_record(table, s->default_values);
    table->field[0]->store(name_buffer, strlen(name_buffer),
                           system_charset_info);
    /*
      if var->type is SHOW_FUNC, call the function.
      Repeat as necessary, if new var is again SHOW_FUNC
    */
    for (var=variables; var->type == SHOW_FUNC; var= &tmp)
      ((mysql_show_var_func)(var->value))(thd, &tmp, buff);

    SHOW_TYPE show_type=var->type;
    if (show_type == SHOW_ARRAY)
    {
      show_status_array(thd, wild, (SHOW_VAR *) var->value, value_type,
                        status_var, name_buffer, table, ucase_names, partial_cond);
    }
    else
    {
      if (!(wild && wild[0] && wild_case_compare(system_charset_info,
                                                 name_buffer, wild)) &&
          (!partial_cond || partial_cond->val_int()))
      {
        char *value=var->value;
        const char *pos, *end;                  // We assign a lot of const's

        mysql_mutex_lock(&LOCK_global_system_variables);

        if (show_type == SHOW_SYS)
        {
          sys_var *var= ((sys_var *) value);
          show_type= var->show_type();
          value= (char*) var->value_ptr(thd, value_type, &null_lex_str);
          charset= var->charset(thd);
        }

        pos= end= buff;
        /*
          note that value may be == buff. All SHOW_xxx code below
          should still work in this case
        */
        switch (show_type) {
        case SHOW_DOUBLE_STATUS:
          value= ((char *) status_var + (ulong) value);
          /* fall through */
        case SHOW_DOUBLE:
          /* 6 is the default precision for '%f' in sprintf() */
          end= buff + my_fcvt(*(double *) value, 6, buff, NULL);
          break;
        case SHOW_LONG_STATUS:
          value= ((char *) status_var + (ulong) value);
          /* fall through */
        case SHOW_LONG:
        case SHOW_LONG_NOFLUSH: // the difference lies in refresh_status()
          end= int10_to_str(*(long*) value, buff, 10);
          break;
        case SHOW_SIGNED_LONG:
          end= int10_to_str(*(long*) value, buff, -10);
          break;
        case SHOW_LONGLONG_STATUS:
          value= ((char *) status_var + (ulong) value);
          /* fall through */
        case SHOW_LONGLONG:
          end= longlong10_to_str(*(longlong*) value, buff, 10);
          break;
        case SHOW_HA_ROWS:
          end= longlong10_to_str((longlong) *(ha_rows*) value, buff, 10);
          break;
        case SHOW_BOOL:
          end= strmov(buff, *(bool*) value ? "ON" : "OFF");
          break;
        case SHOW_MY_BOOL:
          end= strmov(buff, *(my_bool*) value ? "ON" : "OFF");
          break;
        case SHOW_INT:
          end= int10_to_str((long) *(uint32*) value, buff, 10);
          break;
        case SHOW_HAVE:
        {
          SHOW_COMP_OPTION tmp= *(SHOW_COMP_OPTION*) value;
          pos= show_comp_option_name[(int) tmp];
          end= strend(pos);
          break;
        }
        case SHOW_CHAR:
        {
          if (!(pos= value))
            pos= "";
          end= strend(pos);
          break;
        }
       case SHOW_CHAR_PTR:
        {
          if (!(pos= *(char**) value))
            pos= "";
          end= strend(pos);
          break;
        }
        case SHOW_LEX_STRING:
        {
          LEX_STRING *ls=(LEX_STRING*)value;
          if (!(pos= ls->str))
            end= pos= "";
          else
            end= pos + ls->length;
          break;
        }
        case SHOW_KEY_CACHE_LONG:
          value= (char*) dflt_key_cache + (ulong)value;
          end= int10_to_str(*(long*) value, buff, 10);
          break;
        case SHOW_KEY_CACHE_LONGLONG:
          value= (char*) dflt_key_cache + (ulong)value;
	  end= longlong10_to_str(*(longlong*) value, buff, 10);
	  break;
        case SHOW_UNDEF:
          break;                                        // Return empty string
        case SHOW_SYS:                                  // Cannot happen
        default:
          DBUG_ASSERT(0);
          break;
        }
        table->field[1]->store(pos, (uint32) (end - pos), charset);
        thd->count_cuted_fields= CHECK_FIELD_IGNORE;
        table->field[1]->set_notnull();

        mysql_mutex_unlock(&LOCK_global_system_variables);

        if (schema_table_store_record(thd, table))
        {
          res= TRUE;
          goto end;
        }
      }
    }
  }
end:
  thd->count_cuted_fields= save_count_cuted_fields;
  DBUG_RETURN(res);
}


/* collect status for all running threads */

void calc_sum_of_all_status(STATUS_VAR *to)
{
  DBUG_ENTER("calc_sum_of_all_status");

  /* Ensure that thread id not killed during loop */
  mysql_mutex_lock(&LOCK_thread_count); // For unlink from list

  I_List_iterator<THD> it(threads);
  THD *tmp;
  
  /* Get global values as base */
  *to= global_status_var;
  
  /* Add to this status from existing threads */
  while ((tmp= it++))
    add_to_status(to, &tmp->status_var);
  
  mysql_mutex_unlock(&LOCK_thread_count);
  DBUG_VOID_RETURN;
}


/* This is only used internally, but we need it here as a forward reference */
extern ST_SCHEMA_TABLE schema_tables[];

typedef struct st_lookup_field_values
{
  LEX_STRING db_value, table_value;
  bool wild_db_value, wild_table_value;
} LOOKUP_FIELD_VALUES;


/*
  Store record to I_S table, convert HEAP table
  to MyISAM if necessary

  SYNOPSIS
    schema_table_store_record()
    thd                   thread handler
    table                 Information schema table to be updated

  RETURN
    0	                  success
    1	                  error
*/

bool schema_table_store_record(THD *thd, TABLE *table)
{
  int error;
  if ((error= table->file->ha_write_row(table->record[0])))
  {
    TMP_TABLE_PARAM *param= table->pos_in_table_list->schema_table_param;

    if (create_myisam_from_heap(thd, table, param->start_recinfo, 
                                &param->recinfo, error, FALSE, NULL))
      return 1;
  }
  return 0;
}


static int make_table_list(THD *thd, SELECT_LEX *sel,
                           LEX_STRING *db_name, LEX_STRING *table_name)
{
  Table_ident *table_ident;
  table_ident= new Table_ident(thd, *db_name, *table_name, 1);
  if (!sel->add_table_to_list(thd, table_ident, 0, 0, TL_READ, MDL_SHARED_READ))
    return 1;
  return 0;
}


/**
  @brief    Get lookup value from the part of 'WHERE' condition 

  @details This function gets lookup value from 
           the part of 'WHERE' condition if it's possible and 
           fill appropriate lookup_field_vals struct field
           with this value.

  @param[in]      thd                   thread handler
  @param[in]      item_func             part of WHERE condition
  @param[in]      table                 I_S table
  @param[in, out] lookup_field_vals     Struct which holds lookup values 

  @return
    0             success
    1             error, there can be no matching records for the condition
*/

bool get_lookup_value(THD *thd, Item_func *item_func,
                      TABLE_LIST *table, 
                      LOOKUP_FIELD_VALUES *lookup_field_vals)
{
  ST_SCHEMA_TABLE *schema_table= table->schema_table;
  ST_FIELD_INFO *field_info= schema_table->fields_info;
  const char *field_name1= schema_table->idx_field1 >= 0 ?
    field_info[schema_table->idx_field1].field_name : "";
  const char *field_name2= schema_table->idx_field2 >= 0 ?
    field_info[schema_table->idx_field2].field_name : "";

  if (item_func->functype() == Item_func::EQ_FUNC ||
      item_func->functype() == Item_func::EQUAL_FUNC)
  {
    int idx_field, idx_val;
    char tmp[MAX_FIELD_WIDTH];
    String *tmp_str, str_buff(tmp, sizeof(tmp), system_charset_info);
    Item_field *item_field;
    CHARSET_INFO *cs= system_charset_info;

    if (item_func->arguments()[0]->type() == Item::FIELD_ITEM &&
        item_func->arguments()[1]->const_item())
    {
      idx_field= 0;
      idx_val= 1;
    }
    else if (item_func->arguments()[1]->type() == Item::FIELD_ITEM &&
             item_func->arguments()[0]->const_item())
    {
      idx_field= 1;
      idx_val= 0;
    }
    else
      return 0;

    item_field= (Item_field*) item_func->arguments()[idx_field];
    if (table->table != item_field->field->table)
      return 0;
    tmp_str= item_func->arguments()[idx_val]->val_str(&str_buff);

    /* impossible value */
    if (!tmp_str)
      return 1;

    /* Lookup value is database name */
    if (!cs->coll->strnncollsp(cs, (uchar *) field_name1, strlen(field_name1),
                               (uchar *) item_field->field_name,
                               strlen(item_field->field_name), 0))
    {
      thd->make_lex_string(&lookup_field_vals->db_value, tmp_str->ptr(),
                           tmp_str->length(), FALSE);
    }
    /* Lookup value is table name */
    else if (!cs->coll->strnncollsp(cs, (uchar *) field_name2,
                                    strlen(field_name2),
                                    (uchar *) item_field->field_name,
                                    strlen(item_field->field_name), 0))
    {
      thd->make_lex_string(&lookup_field_vals->table_value, tmp_str->ptr(),
                           tmp_str->length(), FALSE);
    }
  }
  return 0;
}


/**
  @brief    Calculates lookup values from 'WHERE' condition 

  @details This function calculates lookup value(database name, table name)
           from 'WHERE' condition if it's possible and 
           fill lookup_field_vals struct fields with these values.

  @param[in]      thd                   thread handler
  @param[in]      cond                  WHERE condition
  @param[in]      table                 I_S table
  @param[in, out] lookup_field_vals     Struct which holds lookup values 

  @return
    0             success
    1             error, there can be no matching records for the condition
*/

bool calc_lookup_values_from_cond(THD *thd, Item *cond, TABLE_LIST *table,
                                  LOOKUP_FIELD_VALUES *lookup_field_vals)
{
  if (!cond)
    return 0;

  if (cond->type() == Item::COND_ITEM)
  {
    if (((Item_cond*) cond)->functype() == Item_func::COND_AND_FUNC)
    {
      List_iterator<Item> li(*((Item_cond*) cond)->argument_list());
      Item *item;
      while ((item= li++))
      {
        if (item->type() == Item::FUNC_ITEM)
        {
          if (get_lookup_value(thd, (Item_func*)item, table, lookup_field_vals))
            return 1;
        }
        else
        {
          if (calc_lookup_values_from_cond(thd, item, table, lookup_field_vals))
            return 1;
        }
      }
    }
    return 0;
  }
  else if (cond->type() == Item::FUNC_ITEM &&
           get_lookup_value(thd, (Item_func*) cond, table, lookup_field_vals))
    return 1;
  return 0;
}


bool uses_only_table_name_fields(Item *item, TABLE_LIST *table)
{
  if (item->type() == Item::FUNC_ITEM)
  {
    Item_func *item_func= (Item_func*)item;
    for (uint i=0; i<item_func->argument_count(); i++)
    {
      if (!uses_only_table_name_fields(item_func->arguments()[i], table))
        return 0;
    }
  }
  else if (item->type() == Item::FIELD_ITEM)
  {
    Item_field *item_field= (Item_field*)item;
    CHARSET_INFO *cs= system_charset_info;
    ST_SCHEMA_TABLE *schema_table= table->schema_table;
    ST_FIELD_INFO *field_info= schema_table->fields_info;
    const char *field_name1= schema_table->idx_field1 >= 0 ?
      field_info[schema_table->idx_field1].field_name : "";
    const char *field_name2= schema_table->idx_field2 >= 0 ?
      field_info[schema_table->idx_field2].field_name : "";
    if (table->table != item_field->field->table ||
        (cs->coll->strnncollsp(cs, (uchar *) field_name1, strlen(field_name1),
                               (uchar *) item_field->field_name,
                               strlen(item_field->field_name), 0) &&
         cs->coll->strnncollsp(cs, (uchar *) field_name2, strlen(field_name2),
                               (uchar *) item_field->field_name,
                               strlen(item_field->field_name), 0)))
      return 0;
  }
  else if (item->type() == Item::REF_ITEM)
    return uses_only_table_name_fields(item->real_item(), table);

  if (item->type() == Item::SUBSELECT_ITEM && !item->const_item())
    return 0;

  return 1;
}


static Item * make_cond_for_info_schema(Item *cond, TABLE_LIST *table)
{
  if (!cond)
    return (Item*) 0;
  if (cond->type() == Item::COND_ITEM)
  {
    if (((Item_cond*) cond)->functype() == Item_func::COND_AND_FUNC)
    {
      /* Create new top level AND item */
      Item_cond_and *new_cond=new Item_cond_and;
      if (!new_cond)
	return (Item*) 0;
      List_iterator<Item> li(*((Item_cond*) cond)->argument_list());
      Item *item;
      while ((item=li++))
      {
	Item *fix= make_cond_for_info_schema(item, table);
	if (fix)
	  new_cond->argument_list()->push_back(fix);
      }
      switch (new_cond->argument_list()->elements) {
      case 0:
	return (Item*) 0;
      case 1:
	return new_cond->argument_list()->head();
      default:
	new_cond->quick_fix_field();
	return new_cond;
      }
    }
    else
    {						// Or list
      Item_cond_or *new_cond=new Item_cond_or;
      if (!new_cond)
	return (Item*) 0;
      List_iterator<Item> li(*((Item_cond*) cond)->argument_list());
      Item *item;
      while ((item=li++))
      {
	Item *fix=make_cond_for_info_schema(item, table);
	if (!fix)
	  return (Item*) 0;
	new_cond->argument_list()->push_back(fix);
      }
      new_cond->quick_fix_field();
      new_cond->top_level_item();
      return new_cond;
    }
  }

  if (!uses_only_table_name_fields(cond, table))
    return (Item*) 0;
  return cond;
}


/**
  @brief   Calculate lookup values(database name, table name)

  @details This function calculates lookup values(database name, table name)
           from 'WHERE' condition or wild values (for 'SHOW' commands only)
           from LEX struct and fill lookup_field_vals struct field
           with these values.

  @param[in]      thd                   thread handler
  @param[in]      cond                  WHERE condition
  @param[in]      tables                I_S table
  @param[in, out] lookup_field_values   Struct which holds lookup values 

  @return
    0             success
    1             error, there can be no matching records for the condition
*/

bool get_lookup_field_values(THD *thd, Item *cond, TABLE_LIST *tables,
                             LOOKUP_FIELD_VALUES *lookup_field_values)
{
  LEX *lex= thd->lex;
  const char *wild= lex->wild ? lex->wild->ptr() : NullS;
  bool rc= 0;

  memset(lookup_field_values, 0, sizeof(LOOKUP_FIELD_VALUES));
  switch (lex->sql_command) {
  case SQLCOM_SHOW_DATABASES:
    if (wild)
    {
      thd->make_lex_string(&lookup_field_values->db_value, 
                           wild, strlen(wild), 0);
      lookup_field_values->wild_db_value= 1;
    }
    break;
  case SQLCOM_SHOW_TABLES:
  case SQLCOM_SHOW_TABLE_STATUS:
  case SQLCOM_SHOW_TRIGGERS:
  case SQLCOM_SHOW_EVENTS:
    thd->make_lex_string(&lookup_field_values->db_value, 
                         lex->select_lex.db, strlen(lex->select_lex.db), 0);
    if (wild)
    {
      thd->make_lex_string(&lookup_field_values->table_value, 
                           wild, strlen(wild), 0);
      lookup_field_values->wild_table_value= 1;
    }
    break;
  default:
    /*
      The "default" is for queries over I_S.
      All previous cases handle SHOW commands.
    */
    rc= calc_lookup_values_from_cond(thd, cond, tables, lookup_field_values);
    break;
  }

  if (lower_case_table_names && !rc)
  {
    /* 
      We can safely do in-place upgrades here since all of the above cases
      are allocating a new memory buffer for these strings.
    */  
    if (lookup_field_values->db_value.str && lookup_field_values->db_value.str[0])
      my_casedn_str(system_charset_info, lookup_field_values->db_value.str);
    if (lookup_field_values->table_value.str && 
        lookup_field_values->table_value.str[0])
      my_casedn_str(system_charset_info, lookup_field_values->table_value.str);
  }

  return rc;
}


enum enum_schema_tables get_schema_table_idx(ST_SCHEMA_TABLE *schema_table)
{
  return (enum enum_schema_tables) (schema_table - &schema_tables[0]);
}


/*
  Create db names list. Information schema name always is first in list

  SYNOPSIS
    make_db_list()
    thd                   thread handler
    files                 list of db names
    wild                  wild string
    idx_field_vals        idx_field_vals->db_name contains db name or
                          wild string
    with_i_schema         returns 1 if we added 'IS' name to list
                          otherwise returns 0 

  RETURN
    zero                  success
    non-zero              error
*/

int make_db_list(THD *thd, List<LEX_STRING> *files,
                 LOOKUP_FIELD_VALUES *lookup_field_vals,
                 bool *with_i_schema)
{
  LEX_STRING *i_s_name_copy= 0;
  i_s_name_copy= thd->make_lex_string(i_s_name_copy,
                                      INFORMATION_SCHEMA_NAME.str,
                                      INFORMATION_SCHEMA_NAME.length, TRUE);
  *with_i_schema= 0;
  if (lookup_field_vals->wild_db_value)
  {
    /*
      This part of code is only for SHOW DATABASES command.
      idx_field_vals->db_value can be 0 when we don't use
      LIKE clause (see also get_index_field_values() function)
    */
    if (!lookup_field_vals->db_value.str ||
        !wild_case_compare(system_charset_info, 
                           INFORMATION_SCHEMA_NAME.str,
                           lookup_field_vals->db_value.str))
    {
      *with_i_schema= 1;
      if (files->push_back(i_s_name_copy))
        return 1;
    }
    return (find_files(thd, files, NullS, mysql_data_home,
                       lookup_field_vals->db_value.str, 1) != FIND_FILES_OK);
  }


  /*
    If we have db lookup vaule we just add it to list and
    exit from the function
  */
  if (lookup_field_vals->db_value.str)
  {
    if (is_infoschema_db(lookup_field_vals->db_value.str,
                         lookup_field_vals->db_value.length))
    {
      *with_i_schema= 1;
      if (files->push_back(i_s_name_copy))
        return 1;
      return 0;
    }
    if (files->push_back(&lookup_field_vals->db_value))
      return 1;
    return 0;
  }

  /*
    Create list of existing databases. It is used in case
    of select from information schema table
  */
  if (files->push_back(i_s_name_copy))
    return 1;
  *with_i_schema= 1;
  return (find_files(thd, files, NullS,
                     mysql_data_home, NullS, 1) != FIND_FILES_OK);
}


struct st_add_schema_table 
{
  List<LEX_STRING> *files;
  const char *wild;
};


static my_bool add_schema_table(THD *thd, plugin_ref plugin,
                                void* p_data)
{
  LEX_STRING *file_name= 0;
  st_add_schema_table *data= (st_add_schema_table *)p_data;
  List<LEX_STRING> *file_list= data->files;
  const char *wild= data->wild;
  ST_SCHEMA_TABLE *schema_table= plugin_data(plugin, ST_SCHEMA_TABLE *);
  DBUG_ENTER("add_schema_table");

  if (schema_table->hidden)
      DBUG_RETURN(0);
  if (wild)
  {
    if (lower_case_table_names)
    {
      if (wild_case_compare(files_charset_info,
                            schema_table->table_name,
                            wild))
        DBUG_RETURN(0);
    }
    else if (wild_compare(schema_table->table_name, wild, 0))
      DBUG_RETURN(0);
  }

  if ((file_name= thd->make_lex_string(file_name, schema_table->table_name,
                                       strlen(schema_table->table_name),
                                       TRUE)) &&
      !file_list->push_back(file_name))
    DBUG_RETURN(0);
  DBUG_RETURN(1);
}


int schema_tables_add(THD *thd, List<LEX_STRING> *files, const char *wild)
{
  LEX_STRING *file_name= 0;
  ST_SCHEMA_TABLE *tmp_schema_table= schema_tables;
  st_add_schema_table add_data;
  DBUG_ENTER("schema_tables_add");

  for (; tmp_schema_table->table_name; tmp_schema_table++)
  {
    if (tmp_schema_table->hidden)
      continue;
    if (wild)
    {
      if (lower_case_table_names)
      {
        if (wild_case_compare(files_charset_info,
                              tmp_schema_table->table_name,
                              wild))
          continue;
      }
      else if (wild_compare(tmp_schema_table->table_name, wild, 0))
        continue;
    }
    if ((file_name= 
         thd->make_lex_string(file_name, tmp_schema_table->table_name,
                              strlen(tmp_schema_table->table_name), TRUE)) &&
        !files->push_back(file_name))
      continue;
    DBUG_RETURN(1);
  }

  add_data.files= files;
  add_data.wild= wild;
  if (plugin_foreach(thd, add_schema_table,
                     MYSQL_INFORMATION_SCHEMA_PLUGIN, &add_data))
      DBUG_RETURN(1);

  DBUG_RETURN(0);
}


/**
  @brief          Create table names list

  @details        The function creates the list of table names in
                  database

  @param[in]      thd                   thread handler
  @param[in]      table_names           List of table names in database
  @param[in]      lex                   pointer to LEX struct
  @param[in]      lookup_field_vals     pointer to LOOKUP_FIELD_VALUE struct
  @param[in]      with_i_schema         TRUE means that we add I_S tables to list
  @param[in]      db_name               database name

  @return         Operation status
    @retval       0           ok
    @retval       1           fatal error
    @retval       2           Not fatal error; Safe to ignore this file list
*/

static int
make_table_name_list(THD *thd, List<LEX_STRING> *table_names, LEX *lex,
                     LOOKUP_FIELD_VALUES *lookup_field_vals,
                     bool with_i_schema, LEX_STRING *db_name)
{
  char path[FN_REFLEN + 1];
  build_table_filename(path, sizeof(path) - 1, db_name->str, "", "", 0);
  if (!lookup_field_vals->wild_table_value &&
      lookup_field_vals->table_value.str)
  {
    if (with_i_schema)
    {
      LEX_STRING *name;
      ST_SCHEMA_TABLE *schema_table=
        find_schema_table(thd, lookup_field_vals->table_value.str);
      if (schema_table && !schema_table->hidden)
      {
        if (!(name= 
              thd->make_lex_string(NULL, schema_table->table_name,
                                   strlen(schema_table->table_name), TRUE)) ||
            table_names->push_back(name))
          return 1;
      }
    }
    else
    {    
      if (table_names->push_back(&lookup_field_vals->table_value))
        return 1;
      /*
        Check that table is relevant in current transaction.
        (used for ndb engine, see ndbcluster_find_files(), ha_ndbcluster.cc)
      */
      (void) ha_find_files(thd, db_name->str, path,
                         lookup_field_vals->table_value.str, 0,
                         table_names);
    }
    return 0;
  }

  /*
    This call will add all matching the wildcards (if specified) IS tables
    to the list
  */
  if (with_i_schema)
    return (schema_tables_add(thd, table_names,
                              lookup_field_vals->table_value.str));

  find_files_result res= find_files(thd, table_names, db_name->str, path,
                                    lookup_field_vals->table_value.str, 0);
  if (res != FIND_FILES_OK)
  {
    /*
      Downgrade errors about problems with database directory to
      warnings if this is not a 'SHOW' command.  Another thread
      may have dropped database, and we may still have a name
      for that directory.
    */
    if (res == FIND_FILES_DIR)
    {
      if (sql_command_flags[lex->sql_command] & CF_STATUS_COMMAND)
        return 1;
      thd->clear_error();
      return 2;
    }
    return 1;
  }
  return 0;
}


/**
  Fill I_S table with data obtained by performing full-blown table open.

  @param  thd                       Thread handler.
  @param  is_show_fields_or_keys    Indicates whether it is a legacy SHOW
                                    COLUMNS or SHOW KEYS statement.
  @param  table                     TABLE object for I_S table to be filled.
  @param  schema_table              I_S table description structure.
  @param  orig_db_name              Database name.
  @param  orig_table_name           Table name.
  @param  open_tables_state_backup  Open_tables_state object which is used
                                    to save/restore original status of
                                    variables related to open tables state.
  @param  can_deadlock              Indicates that deadlocks are possible
                                    due to metadata locks, so to avoid
                                    them we should not wait in case if
                                    conflicting lock is present.

  @retval FALSE - Success.
  @retval TRUE  - Failure.
*/
static bool
fill_schema_table_by_open(THD *thd, bool is_show_fields_or_keys,
                          TABLE *table, ST_SCHEMA_TABLE *schema_table,
                          LEX_STRING *orig_db_name,
                          LEX_STRING *orig_table_name,
                          Open_tables_backup *open_tables_state_backup,
                          bool can_deadlock)
{
  Query_arena i_s_arena(thd->mem_root,
                        Query_arena::STMT_CONVENTIONAL_EXECUTION),
              backup_arena, *old_arena;
  LEX *old_lex= thd->lex, temp_lex, *lex;
  LEX_STRING db_name, table_name;
  TABLE_LIST *table_list;
  bool result= true;

  DBUG_ENTER("fill_schema_table_by_open");
  /*
    When a view is opened its structures are allocated on a permanent
    statement arena and linked into the LEX tree for the current statement
    (this happens even in cases when view is handled through TEMPTABLE
    algorithm).

    To prevent this process from unnecessary hogging of memory in the permanent
    arena of our I_S query and to avoid damaging its LEX we use temporary
    arena and LEX for table/view opening.

    Use temporary arena instead of statement permanent arena. Also make
    it active arena and save original one for successive restoring.
  */
  old_arena= thd->stmt_arena;
  thd->stmt_arena= &i_s_arena;
  thd->set_n_backup_active_arena(&i_s_arena, &backup_arena);

  /* Prepare temporary LEX. */
  thd->lex= lex= &temp_lex;
  lex_start(thd);

  /* Disable constant subquery evaluation as we won't be locking tables. */
  lex->context_analysis_only= CONTEXT_ANALYSIS_ONLY_VIEW;

  /*
    Some of process_table() functions rely on wildcard being passed from
    old LEX (or at least being initialized).
  */
  lex->wild= old_lex->wild;

  /*
    Since make_table_list() might change database and table name passed
    to it we create copies of orig_db_name and orig_table_name here.
    These copies are used for make_table_list() while unaltered values
    are passed to process_table() functions.
  */
  if (!thd->make_lex_string(&db_name, orig_db_name->str,
                            orig_db_name->length, FALSE) ||
      !thd->make_lex_string(&table_name, orig_table_name->str,
                            orig_table_name->length, FALSE))
    goto end;

  /*
    Create table list element for table to be open. Link it with the
    temporary LEX. The latter is required to correctly open views and
    produce table describing their structure.
  */
  if (make_table_list(thd, &lex->select_lex, &db_name, &table_name))
    goto end;

  table_list= lex->select_lex.table_list.first;

  if (is_show_fields_or_keys)
  {
    /*
      Restore thd->temporary_tables to be able to process
      temporary tables (only for 'show index' & 'show columns').
      This should be changed when processing of temporary tables for
      I_S tables will be done.
    */
    thd->temporary_tables= open_tables_state_backup->temporary_tables;
  }
  else
  {
    /*
      Apply optimization flags for table opening which are relevant for
      this I_S table. We can't do this for SHOW COLUMNS/KEYS because of
      backward compatibility.
    */
    table_list->i_s_requested_object= schema_table->i_s_requested_object;
  }

  /*
    Let us set fake sql_command so views won't try to merge
    themselves into main statement. If we don't do this,
    SELECT * from information_schema.xxxx will cause problems.
    SQLCOM_SHOW_FIELDS is used because it satisfies
    'only_view_structure()'.
  */
  lex->sql_command= SQLCOM_SHOW_FIELDS;

  result= open_temporary_tables(thd, table_list);

  if (!result)
  {
    result= open_normal_and_derived_tables(thd, table_list,
                                           (MYSQL_OPEN_IGNORE_FLUSH |
                                            MYSQL_OPEN_FORCE_SHARED_HIGH_PRIO_MDL |
                                            (can_deadlock ?
                                             MYSQL_OPEN_FAIL_ON_MDL_CONFLICT : 0)));
<<<<<<< HEAD
=======
    lex->select_lex.handle_derived(lex, &mysql_derived_create);
>>>>>>> 6c989d1e
  }
  /*
    Restore old value of sql_command back as it is being looked at in
    process_table() function.
  */
  lex->sql_command= old_lex->sql_command;

  DEBUG_SYNC(thd, "after_open_table_ignore_flush");

  /*
    XXX:  show_table_list has a flag i_is_requested,
    and when it's set, open_normal_and_derived_tables()
    can return an error without setting an error message
    in THD, which is a hack. This is why we have to
    check for res, then for thd->is_error() and only then
    for thd->main_da.sql_errno().

    Again we don't do this for SHOW COLUMNS/KEYS because
    of backward compatibility.
  */
  if (!is_show_fields_or_keys && result && thd->is_error() &&
      thd->get_stmt_da()->sql_errno() == ER_NO_SUCH_TABLE)
  {
    /*
      Hide error for a non-existing table.
      For example, this error can occur when we use a where condition
      with a db name and table, but the table does not exist.
    */
    result= false;
    thd->clear_error();
  }
  else
  {
    result= schema_table->process_table(thd, table_list,
                                        table, result,
                                        orig_db_name,
                                        orig_table_name);
  }


end:
  lex->unit.cleanup();

  /* Restore original LEX value, statement's arena and THD arena values. */
  lex_end(thd->lex);

  if (i_s_arena.free_list)
    i_s_arena.free_items();

  /*
    For safety reset list of open temporary tables before closing
    all tables open within this Open_tables_state.
  */
  thd->temporary_tables= NULL;
  close_thread_tables(thd);
  /*
    Release metadata lock we might have acquired.
    See comment in fill_schema_table_from_frm() for details.
  */
  thd->mdl_context.rollback_to_savepoint(open_tables_state_backup->mdl_system_tables_svp);

  thd->lex= old_lex;

  thd->stmt_arena= old_arena;
  thd->restore_active_arena(&i_s_arena, &backup_arena);

  DBUG_RETURN(result);
}


/**
  @brief          Fill I_S table for SHOW TABLE NAMES commands

  @param[in]      thd                      thread handler
  @param[in]      table                    TABLE struct for I_S table
  @param[in]      db_name                  database name
  @param[in]      table_name               table name
  @param[in]      with_i_schema            I_S table if TRUE

  @return         Operation status
    @retval       0           success
    @retval       1           error
*/

static int fill_schema_table_names(THD *thd, TABLE *table,
                                   LEX_STRING *db_name, LEX_STRING *table_name,
                                   bool with_i_schema)
{
  if (with_i_schema)
  {
    table->field[3]->store(STRING_WITH_LEN("SYSTEM VIEW"),
                           system_charset_info);
  }
  else
  {
    enum legacy_db_type not_used;
    char path[FN_REFLEN + 1];
    (void) build_table_filename(path, sizeof(path) - 1, db_name->str, 
                                table_name->str, reg_ext, 0);
    switch (dd_frm_type(thd, path, &not_used)) {
    case FRMTYPE_ERROR:
      table->field[3]->store(STRING_WITH_LEN("ERROR"),
                             system_charset_info);
      break;
    case FRMTYPE_TABLE:
      table->field[3]->store(STRING_WITH_LEN("BASE TABLE"),
                             system_charset_info);
      break;
    case FRMTYPE_VIEW:
      table->field[3]->store(STRING_WITH_LEN("VIEW"),
                             system_charset_info);
      break;
    default:
      DBUG_ASSERT(0);
    }
    if (thd->is_error() && thd->get_stmt_da()->sql_errno() == ER_NO_SUCH_TABLE)
    {
      thd->clear_error();
      return 0;
    }
  }
  if (schema_table_store_record(thd, table))
    return 1;
  return 0;
}


/**
  @brief          Get open table method

  @details        The function calculates the method which will be used
                  for table opening:
                  SKIP_OPEN_TABLE - do not open table
                  OPEN_FRM_ONLY   - open FRM file only
                  OPEN_FULL_TABLE - open FRM, data, index files
  @param[in]      tables               I_S table table_list
  @param[in]      schema_table         I_S table struct
  @param[in]      schema_table_idx     I_S table index

  @return         return a set of flags
    @retval       SKIP_OPEN_TABLE | OPEN_FRM_ONLY | OPEN_FULL_TABLE
*/

uint get_table_open_method(TABLE_LIST *tables,
                                  ST_SCHEMA_TABLE *schema_table,
                                  enum enum_schema_tables schema_table_idx)
{
  /*
    determine which method will be used for table opening
  */
  if (schema_table->i_s_requested_object & OPTIMIZE_I_S_TABLE)
  {
    Field **ptr, *field;
    int table_open_method= 0, field_indx= 0;
    uint star_table_open_method= OPEN_FULL_TABLE;
    bool used_star= true;                  // true if '*' is used in select
    for (ptr=tables->table->field; (field= *ptr) ; ptr++)
    {
      star_table_open_method=
        min(star_table_open_method,
            schema_table->fields_info[field_indx].open_method);
      if (bitmap_is_set(tables->table->read_set, field->field_index))
      {
        used_star= false;
        table_open_method|= schema_table->fields_info[field_indx].open_method;
      }
      field_indx++;
    }
    if (used_star)
      return star_table_open_method;
    return table_open_method;
  }
  /* I_S tables which use get_all_tables but can not be optimized */
  return (uint) OPEN_FULL_TABLE;
}


/**
   Try acquire high priority share metadata lock on a table (with
   optional wait for conflicting locks to go away).

   @param thd            Thread context.
   @param mdl_request    Pointer to memory to be used for MDL_request
                         object for a lock request.
   @param table          Table list element for the table
   @param can_deadlock   Indicates that deadlocks are possible due to
                         metadata locks, so to avoid them we should not
                         wait in case if conflicting lock is present.

   @note This is an auxiliary function to be used in cases when we want to
         access table's description by looking up info in TABLE_SHARE without
         going through full-blown table open.
   @note This function assumes that there are no other metadata lock requests
         in the current metadata locking context.

   @retval FALSE  No error, if lock was obtained TABLE_LIST::mdl_request::ticket
                  is set to non-NULL value.
   @retval TRUE   Some error occured (probably thread was killed).
*/

static bool
try_acquire_high_prio_shared_mdl_lock(THD *thd, TABLE_LIST *table,
                                      bool can_deadlock)
{
  bool error;
  table->mdl_request.init(MDL_key::TABLE, table->db, table->table_name,
                          MDL_SHARED_HIGH_PRIO, MDL_TRANSACTION);

  if (can_deadlock)
  {
    /*
      When .FRM is being open in order to get data for an I_S table,
      we might have some tables not only open but also locked.
      E.g. this happens when a SHOW or I_S statement is run
      under LOCK TABLES or inside a stored function.
      By waiting for the conflicting metadata lock to go away we
      might create a deadlock which won't entirely belong to the
      MDL subsystem and thus won't be detectable by this subsystem's
      deadlock detector. To avoid such situation, when there are
      other locked tables, we prefer not to wait on a conflicting
      lock.
    */
    error= thd->mdl_context.try_acquire_lock(&table->mdl_request);
  }
  else
    error= thd->mdl_context.acquire_lock(&table->mdl_request,
                                         thd->variables.lock_wait_timeout);

  return error;
}


/**
  @brief          Fill I_S table with data from FRM file only

  @param[in]      thd                      thread handler
  @param[in]      table                    TABLE struct for I_S table
  @param[in]      schema_table             I_S table struct
  @param[in]      db_name                  database name
  @param[in]      table_name               table name
  @param[in]      schema_table_idx         I_S table index
  @param[in]      open_tables_state_backup Open_tables_state object which is used
                                           to save/restore original state of metadata
                                           locks.
  @param[in]      can_deadlock             Indicates that deadlocks are possible
                                           due to metadata locks, so to avoid
                                           them we should not wait in case if
                                           conflicting lock is present.

  @return         Operation status
    @retval       0           Table is processed and we can continue
                              with new table
    @retval       1           It's view and we have to use
                              open_tables function for this table
*/

static int fill_schema_table_from_frm(THD *thd, TABLE_LIST *tables,
                                      ST_SCHEMA_TABLE *schema_table,
                                      LEX_STRING *db_name,
                                      LEX_STRING *table_name,
                                      enum enum_schema_tables schema_table_idx,
                                      Open_tables_backup *open_tables_state_backup,
                                      bool can_deadlock)
{
  TABLE *table= tables->table;
  TABLE_SHARE *share;
  TABLE tbl;
  TABLE_LIST table_list;
  uint res= 0;
  int not_used;
  my_hash_value_type hash_value;
  const char *key;
  uint key_length;
  char db_name_buff[NAME_LEN + 1], table_name_buff[NAME_LEN + 1];

  memset(&table_list, 0, sizeof(TABLE_LIST));
  memset(&tbl, 0, sizeof(TABLE));

  if (lower_case_table_names)
  {
    /*
      In lower_case_table_names > 0 metadata locking and table definition
      cache subsystems require normalized (lowercased) database and table
      names as input.
    */
    strmov(db_name_buff, db_name->str);
    strmov(table_name_buff, table_name->str);
    my_casedn_str(files_charset_info, db_name_buff);
    my_casedn_str(files_charset_info, table_name_buff);
    table_list.db= db_name_buff;
    table_list.table_name= table_name_buff;
  }
  else
  {
    table_list.table_name= table_name->str;
    table_list.db= db_name->str;
  }

  /*
    TODO: investigate if in this particular situation we can get by
          simply obtaining internal lock of the data-dictionary
          instead of obtaining full-blown metadata lock.
  */
  if (try_acquire_high_prio_shared_mdl_lock(thd, &table_list, can_deadlock))
  {
    /*
      Some error occured (most probably we have been killed while
      waiting for conflicting locks to go away), let the caller to
      handle the situation.
    */
    return 1;
  }

  if (! table_list.mdl_request.ticket)
  {
    /*
      We are in situation when we have encountered conflicting metadata
      lock and deadlocks can occur due to waiting for it to go away.
      So instead of waiting skip this table with an appropriate warning.
    */
    DBUG_ASSERT(can_deadlock);

    push_warning_printf(thd, Sql_condition::WARN_LEVEL_WARN,
                        ER_WARN_I_S_SKIPPED_TABLE,
                        ER(ER_WARN_I_S_SKIPPED_TABLE),
                        table_list.db, table_list.table_name);
    return 0;
  }

  if (schema_table->i_s_requested_object & OPEN_TRIGGER_ONLY)
  {
    init_sql_alloc(&tbl.mem_root, TABLE_ALLOC_BLOCK_SIZE, 0);
    if (!Table_triggers_list::check_n_load(thd, db_name->str,
                                           table_name->str, &tbl, 1))
    {
      table_list.table= &tbl;
      res= schema_table->process_table(thd, &table_list, table,
                                       res, db_name, table_name);
      delete tbl.triggers;
    }
    free_root(&tbl.mem_root, MYF(0));
    goto end;
  }

  key_length= get_table_def_key(&table_list, &key);
  hash_value= my_calc_hash(&table_def_cache, (uchar*) key, key_length);
  mysql_mutex_lock(&LOCK_open);
  share= get_table_share(thd, &table_list, key,
                         key_length, OPEN_VIEW, &not_used, hash_value);
  if (!share)
  {
    res= 0;
    goto end_unlock;
  }

  if (share->is_view)
  {
    if (schema_table->i_s_requested_object & OPEN_TABLE_ONLY)
    {
      /* skip view processing */
      res= 0;
      goto end_share;
    }
    else if (schema_table->i_s_requested_object & OPEN_VIEW_FULL)
    {
      /*
        tell get_all_tables() to fall back to
        open_normal_and_derived_tables()
      */
      res= 1;
      goto end_share;
    }
  }

  if (share->is_view)
  {
    if (open_new_frm(thd, share, table_name->str,
                     (uint) (HA_OPEN_KEYFILE | HA_OPEN_RNDFILE |
                             HA_GET_INDEX | HA_TRY_READ_ONLY),
                     READ_KEYINFO | COMPUTE_TYPES | EXTRA_RECORD |
                     OPEN_VIEW_NO_PARSE,
                     thd->open_options, &tbl, &table_list, thd->mem_root))
      goto end_share;
    table_list.view= (LEX*) share->is_view;
    res= schema_table->process_table(thd, &table_list, table,
                                     res, db_name, table_name);
    goto end_share;
  }

  if (!open_table_from_share(thd, share, table_name->str, 0,
                             (EXTRA_RECORD | OPEN_FRM_FILE_ONLY),
                             thd->open_options, &tbl, FALSE))
  {
    tbl.s= share;
    table_list.table= &tbl;
    table_list.view= (LEX*) share->is_view;
    res= schema_table->process_table(thd, &table_list, table,
                                     res, db_name, table_name);
    free_root(&tbl.mem_root, MYF(0));
    my_free((void *) tbl.alias);
  }

end_share:
  release_table_share(share);

end_unlock:
  mysql_mutex_unlock(&LOCK_open);

end:
  /*
    Release metadata lock we might have acquired.

    Without this step metadata locks acquired for each table processed
    will be accumulated. In situation when a lot of tables are processed
    by I_S query this will result in transaction with too many metadata
    locks. As result performance of acquisition of new lock will suffer.

    Of course, the fact that we don't hold metadata lock on tables which
    were processed till the end of I_S query makes execution less isolated
    from concurrent DDL. Consequently one might get 'dirty' results from
    such a query. But we have never promised serializability of I_S queries
    anyway.

    We don't have any tables open since we took backup, so rolling back to
    savepoint is safe.
  */
  DBUG_ASSERT(thd->open_tables == NULL);
  thd->mdl_context.rollback_to_savepoint(open_tables_state_backup->mdl_system_tables_svp);
  thd->clear_error();
  return res;
}


/**
  Trigger_error_handler is intended to intercept and silence SQL conditions
  that might happen during trigger loading for SHOW statements.
  The potential SQL conditions are:

    - ER_PARSE_ERROR -- this error is thrown if a trigger definition file
      is damaged or contains invalid CREATE TRIGGER statement. That should
      not happen in normal life.

    - ER_TRG_NO_DEFINER -- this warning is thrown when we're loading a
      trigger created/imported in/from the version of MySQL, which does not
      support trigger definers.

    - ER_TRG_NO_CREATION_CTX -- this warning is thrown when we're loading a
      trigger created/imported in/from the version of MySQL, which does not
      support trigger creation contexts.
*/

class Trigger_error_handler : public Internal_error_handler
{
public:
  bool handle_condition(THD *thd,
                        uint sql_errno,
                        const char* sqlstate,
                        Sql_condition::enum_warning_level level,
                        const char* msg,
                        Sql_condition ** cond_hdl)
  {
    if (sql_errno == ER_PARSE_ERROR ||
        sql_errno == ER_TRG_NO_DEFINER ||
        sql_errno == ER_TRG_NO_CREATION_CTX)
      return true;

    return false;
  }
};



/**
  @brief          Fill I_S tables whose data are retrieved
                  from frm files and storage engine

  @details        The information schema tables are internally represented as
                  temporary tables that are filled at query execution time.
                  Those I_S tables whose data are retrieved
                  from frm files and storage engine are filled by the function
                  get_all_tables().

  @param[in]      thd                      thread handler
  @param[in]      tables                   I_S table
  @param[in]      cond                     'WHERE' condition

  @return         Operation status
    @retval       0                        success
    @retval       1                        error
*/

int get_all_tables(THD *thd, TABLE_LIST *tables, Item *cond)
{
  LEX *lex= thd->lex;
  TABLE *table= tables->table;
  SELECT_LEX *lsel= tables->schema_select_lex;
  ST_SCHEMA_TABLE *schema_table= tables->schema_table;
  LOOKUP_FIELD_VALUES lookup_field_vals;
  LEX_STRING *db_name, *table_name;
  bool with_i_schema;
  enum enum_schema_tables schema_table_idx;
  List<LEX_STRING> db_names;
  List_iterator_fast<LEX_STRING> it(db_names);
  Item *partial_cond= 0;
  int error= 1;
  Open_tables_backup open_tables_state_backup;
#ifndef NO_EMBEDDED_ACCESS_CHECKS
  Security_context *sctx= thd->security_ctx;
#endif
  uint table_open_method;
  bool can_deadlock;
  DBUG_ENTER("get_all_tables");

  /*
    In cases when SELECT from I_S table being filled by this call is
    part of statement which also uses other tables or is being executed
    under LOCK TABLES or is part of transaction which also uses other
    tables waiting for metadata locks which happens below might result
    in deadlocks.
    To avoid them we don't wait if conflicting metadata lock is
    encountered and skip table with emitting an appropriate warning.
  */
  can_deadlock= thd->mdl_context.has_locks();

  /*
    We should not introduce deadlocks even if we already have some
    tables open and locked, since we won't lock tables which we will
    open and will ignore pending exclusive metadata locks for these
    tables by using high-priority requests for shared metadata locks.
  */
  thd->reset_n_backup_open_tables_state(&open_tables_state_backup);

  schema_table_idx= get_schema_table_idx(schema_table);
  tables->table_open_method= table_open_method=
    get_table_open_method(tables, schema_table, schema_table_idx);
  DBUG_PRINT("open_method", ("%d", tables->table_open_method));
  /* 
    this branch processes SHOW FIELDS, SHOW INDEXES commands.
    see sql_parse.cc, prepare_schema_table() function where
    this values are initialized
  */
  if (lsel && lsel->table_list.first)
  {
    LEX_STRING db_name, table_name;

    db_name.str= lsel->table_list.first->db;
    db_name.length= lsel->table_list.first->db_length;

    table_name.str= lsel->table_list.first->table_name;
    table_name.length= lsel->table_list.first->table_name_length;

    error= fill_schema_table_by_open(thd, TRUE,
                                     table, schema_table,
                                     &db_name, &table_name,
                                     &open_tables_state_backup,
                                     can_deadlock);
    goto err;
  }

  if (get_lookup_field_values(thd, cond, tables, &lookup_field_vals))
  {
    error= 0;
    goto err;
  }

  DBUG_PRINT("INDEX VALUES",("db_name='%s', table_name='%s'",
                             STR_OR_NIL(lookup_field_vals.db_value.str),
                             STR_OR_NIL(lookup_field_vals.table_value.str)));

  if (!lookup_field_vals.wild_db_value && !lookup_field_vals.wild_table_value)
  {
    /* 
      if lookup value is empty string then
      it's impossible table name or db name
    */
    if ((lookup_field_vals.db_value.str &&
         !lookup_field_vals.db_value.str[0]) ||
        (lookup_field_vals.table_value.str &&
         !lookup_field_vals.table_value.str[0]))
    {
      error= 0;
      goto err;
    }
  }

  if (lookup_field_vals.db_value.length &&
      !lookup_field_vals.wild_db_value)
    tables->has_db_lookup_value= TRUE;
  if (lookup_field_vals.table_value.length &&
      !lookup_field_vals.wild_table_value) 
    tables->has_table_lookup_value= TRUE;

  if (tables->has_db_lookup_value && tables->has_table_lookup_value)
    partial_cond= 0;
  else
    partial_cond= make_cond_for_info_schema(cond, tables);

  if (lex->describe)
  {
    /* EXPLAIN SELECT */
    error= 0;
    goto err;
  }

  if (make_db_list(thd, &db_names, &lookup_field_vals, &with_i_schema))
    goto err;
  it.rewind(); /* To get access to new elements in basis list */
  while ((db_name= it++))
  {
#ifndef NO_EMBEDDED_ACCESS_CHECKS
    if (!(check_access(thd, SELECT_ACL, db_name->str,
                       &thd->col_access, NULL, 0, 1) ||
          (!thd->col_access && check_grant_db(thd, db_name->str))) ||
        sctx->master_access & (DB_ACLS | SHOW_DB_ACL) ||
        acl_get(sctx->host, sctx->ip, sctx->priv_user, db_name->str, 0))
#endif
    {
      List<LEX_STRING> table_names;
      int res= make_table_name_list(thd, &table_names, lex,
                                    &lookup_field_vals,
                                    with_i_schema, db_name);
      if (res == 2)   /* Not fatal error, continue */
        continue;
      if (res)
        goto err;

      List_iterator_fast<LEX_STRING> it_files(table_names);
      while ((table_name= it_files++))
      {
	restore_record(table, s->default_values);
        table->field[schema_table->idx_field1]->
          store(db_name->str, db_name->length, system_charset_info);
        table->field[schema_table->idx_field2]->
          store(table_name->str, table_name->length, system_charset_info);

        if (!partial_cond || partial_cond->val_int())
        {
          /*
            If table is I_S.tables and open_table_method is 0 (eg SKIP_OPEN)
            we can skip table opening and we don't have lookup value for 
            table name or lookup value is wild string(table name list is
            already created by make_table_name_list() function).
          */
          if (!table_open_method && schema_table_idx == SCH_TABLES &&
              (!lookup_field_vals.table_value.length ||
               lookup_field_vals.wild_table_value))
          {
            table->field[0]->store(STRING_WITH_LEN("def"), system_charset_info);
            if (schema_table_store_record(thd, table))
              goto err;      /* Out of space in temporary table */
            continue;
          }

          /* SHOW TABLE NAMES command */
          if (schema_table_idx == SCH_TABLE_NAMES)
          {
            if (fill_schema_table_names(thd, tables->table, db_name,
                                        table_name, with_i_schema))
              continue;
          }
          else
          {
            if (!(table_open_method & ~OPEN_FRM_ONLY) &&
                !with_i_schema)
            {
              /*
                Here we need to filter out warnings, which can happen
                during loading of triggers in fill_schema_table_from_frm(),
                because we don't need those warnings to pollute output of
                SELECT from I_S / SHOW-statements.
              */

              Trigger_error_handler err_handler;
              thd->push_internal_handler(&err_handler);

              int res= fill_schema_table_from_frm(thd, tables, schema_table,
                                                  db_name, table_name,
                                                  schema_table_idx,
                                                  &open_tables_state_backup,
                                                  can_deadlock);

              thd->pop_internal_handler();

              if (!res)
                continue;
            }

            DEBUG_SYNC(thd, "before_open_in_get_all_tables");

            if (fill_schema_table_by_open(thd, FALSE,
                                          table, schema_table,
                                          db_name, table_name,
                                          &open_tables_state_backup,
                                          can_deadlock))
              goto err;
          }
        }
      }
      /*
        If we have information schema its always the first table and only
        the first table. Reset for other tables.
      */
      with_i_schema= 0;
    }
  }

  error= 0;
err:
  thd->restore_backup_open_tables_state(&open_tables_state_backup);

  DBUG_RETURN(error);
}


bool store_schema_shemata(THD* thd, TABLE *table, LEX_STRING *db_name,
                          const CHARSET_INFO *cs)
{
  restore_record(table, s->default_values);
  table->field[0]->store(STRING_WITH_LEN("def"), system_charset_info);
  table->field[1]->store(db_name->str, db_name->length, system_charset_info);
  table->field[2]->store(cs->csname, strlen(cs->csname), system_charset_info);
  table->field[3]->store(cs->name, strlen(cs->name), system_charset_info);
  return schema_table_store_record(thd, table);
}


int fill_schema_schemata(THD *thd, TABLE_LIST *tables, Item *cond)
{
  /*
    TODO: fill_schema_shemata() is called when new client is connected.
    Returning error status in this case leads to client hangup.
  */

  LOOKUP_FIELD_VALUES lookup_field_vals;
  List<LEX_STRING> db_names;
  LEX_STRING *db_name;
  bool with_i_schema;
  HA_CREATE_INFO create;
  TABLE *table= tables->table;
#ifndef NO_EMBEDDED_ACCESS_CHECKS
  Security_context *sctx= thd->security_ctx;
#endif
  DBUG_ENTER("fill_schema_shemata");

  if (get_lookup_field_values(thd, cond, tables, &lookup_field_vals))
    DBUG_RETURN(0);
  DBUG_PRINT("INDEX VALUES",("db_name='%s', table_name='%s'",
                             lookup_field_vals.db_value.str,
                             lookup_field_vals.table_value.str));
  if (make_db_list(thd, &db_names, &lookup_field_vals,
                   &with_i_schema))
    DBUG_RETURN(1);

  /*
    If we have lookup db value we should check that the database exists
  */
  if(lookup_field_vals.db_value.str && !lookup_field_vals.wild_db_value &&
     !with_i_schema)
  {
    char path[FN_REFLEN+16];
    uint path_len;
    MY_STAT stat_info;
    if (!lookup_field_vals.db_value.str[0])
      DBUG_RETURN(0);
    path_len= build_table_filename(path, sizeof(path) - 1,
                                   lookup_field_vals.db_value.str, "", "", 0);
    path[path_len-1]= 0;
    if (!mysql_file_stat(key_file_misc, path, &stat_info, MYF(0)))
      DBUG_RETURN(0);
  }

  List_iterator_fast<LEX_STRING> it(db_names);
  while ((db_name=it++))
  {
    if (with_i_schema)       // information schema name is always first in list
    {
      if (store_schema_shemata(thd, table, db_name,
                               system_charset_info))
        DBUG_RETURN(1);
      with_i_schema= 0;
      continue;
    }
#ifndef NO_EMBEDDED_ACCESS_CHECKS
    if (sctx->master_access & (DB_ACLS | SHOW_DB_ACL) ||
	acl_get(sctx->host, sctx->ip, sctx->priv_user, db_name->str, 0) ||
	!check_grant_db(thd, db_name->str))
#endif
    {
      load_db_opt_by_name(thd, db_name->str, &create);
      if (store_schema_shemata(thd, table, db_name,
                               create.default_table_charset))
        DBUG_RETURN(1);
    }
  }
  DBUG_RETURN(0);
}


static int get_schema_tables_record(THD *thd, TABLE_LIST *tables,
				    TABLE *table, bool res,
				    LEX_STRING *db_name,
				    LEX_STRING *table_name)
{
  const char *tmp_buff;
  MYSQL_TIME time;
  int info_error= 0;
  CHARSET_INFO *cs= system_charset_info;
  DBUG_ENTER("get_schema_tables_record");

  restore_record(table, s->default_values);
  table->field[0]->store(STRING_WITH_LEN("def"), cs);
  table->field[1]->store(db_name->str, db_name->length, cs);
  table->field[2]->store(table_name->str, table_name->length, cs);

  if (res)
  {
    /* There was a table open error, so set the table type and return */
    if (tables->view)
      table->field[3]->store(STRING_WITH_LEN("VIEW"), cs);
    else if (tables->schema_table)
      table->field[3]->store(STRING_WITH_LEN("SYSTEM VIEW"), cs);
    else
      table->field[3]->store(STRING_WITH_LEN("BASE TABLE"), cs);

    goto err;
  }

  if (tables->view)
  {
    table->field[3]->store(STRING_WITH_LEN("VIEW"), cs);
    table->field[20]->store(STRING_WITH_LEN("VIEW"), cs);
  }
  else
  {
    char option_buff[350],*ptr;
    TABLE *show_table= tables->table;
    TABLE_SHARE *share= show_table->s;
    handler *file= show_table->file;
    handlerton *tmp_db_type= share->db_type();
#ifdef WITH_PARTITION_STORAGE_ENGINE
    bool is_partitioned= FALSE;
#endif

    if (share->tmp_table == SYSTEM_TMP_TABLE)
      table->field[3]->store(STRING_WITH_LEN("SYSTEM VIEW"), cs);
    else if (share->tmp_table)
      table->field[3]->store(STRING_WITH_LEN("LOCAL TEMPORARY"), cs);
    else
      table->field[3]->store(STRING_WITH_LEN("BASE TABLE"), cs);

    for (int i= 4; i < 20; i++)
    {
      if (i == 7 || (i > 12 && i < 17) || i == 18)
        continue;
      table->field[i]->set_notnull();
    }

    /* Collect table info from the table share */

#ifdef WITH_PARTITION_STORAGE_ENGINE
    if (share->db_type() == partition_hton &&
        share->partition_info_str_len)
    {
      tmp_db_type= share->default_part_db_type;
      is_partitioned= TRUE;
    }
#endif

    tmp_buff= (char *) ha_resolve_storage_engine_name(tmp_db_type);
    table->field[4]->store(tmp_buff, strlen(tmp_buff), cs);
    table->field[5]->store((longlong) share->frm_version, TRUE);

    ptr=option_buff;

    if (share->min_rows)
    {
      ptr=strmov(ptr," min_rows=");
      ptr=longlong10_to_str(share->min_rows,ptr,10);
    }

    if (share->max_rows)
    {
      ptr=strmov(ptr," max_rows=");
      ptr=longlong10_to_str(share->max_rows,ptr,10);
    }

    if (share->avg_row_length)
    {
      ptr=strmov(ptr," avg_row_length=");
      ptr=longlong10_to_str(share->avg_row_length,ptr,10);
    }

    if (share->db_create_options & HA_OPTION_PACK_KEYS)
      ptr=strmov(ptr," pack_keys=1");

    if (share->db_create_options & HA_OPTION_NO_PACK_KEYS)
      ptr=strmov(ptr," pack_keys=0");

    /* We use CHECKSUM, instead of TABLE_CHECKSUM, for backward compability */
    if (share->db_create_options & HA_OPTION_CHECKSUM)
      ptr=strmov(ptr," checksum=1");

    if (share->db_create_options & HA_OPTION_DELAY_KEY_WRITE)
      ptr=strmov(ptr," delay_key_write=1");

    if (share->row_type != ROW_TYPE_DEFAULT)
      ptr=strxmov(ptr, " row_format=", 
                  ha_row_type[(uint) share->row_type],
                  NullS);

    if (share->key_block_size)
    {
      ptr= strmov(ptr, " KEY_BLOCK_SIZE=");
      ptr= longlong10_to_str(share->key_block_size, ptr, 10);
    }

#ifdef WITH_PARTITION_STORAGE_ENGINE
    if (is_partitioned)
      ptr= strmov(ptr, " partitioned");
#endif

    table->field[19]->store(option_buff+1,
                            (ptr == option_buff ? 0 : 
                             (uint) (ptr-option_buff)-1), cs);

    tmp_buff= (share->table_charset ?
               share->table_charset->name : "default");

    table->field[17]->store(tmp_buff, strlen(tmp_buff), cs);

    if (share->comment.str)
      table->field[20]->store(share->comment.str, share->comment.length, cs);

    /* Collect table info from the storage engine  */

    if(file)
    {
      /* If info() fails, then there's nothing else to do */
      if ((info_error= file->info(HA_STATUS_VARIABLE |
                                  HA_STATUS_TIME |
                                  HA_STATUS_VARIABLE_EXTRA |
                                  HA_STATUS_AUTO)) != 0)
        goto err;

      enum row_type row_type = file->get_row_type();
      switch (row_type) {
      case ROW_TYPE_NOT_USED:
      case ROW_TYPE_DEFAULT:
        tmp_buff= ((share->db_options_in_use &
                    HA_OPTION_COMPRESS_RECORD) ? "Compressed" :
                   (share->db_options_in_use & HA_OPTION_PACK_RECORD) ?
                   "Dynamic" : "Fixed");
        break;
      case ROW_TYPE_FIXED:
        tmp_buff= "Fixed";
        break;
      case ROW_TYPE_DYNAMIC:
        tmp_buff= "Dynamic";
        break;
      case ROW_TYPE_COMPRESSED:
        tmp_buff= "Compressed";
        break;
      case ROW_TYPE_REDUNDANT:
        tmp_buff= "Redundant";
        break;
      case ROW_TYPE_COMPACT:
        tmp_buff= "Compact";
        break;
      case ROW_TYPE_PAGE:
        tmp_buff= "Paged";
        break;
      }

      table->field[6]->store(tmp_buff, strlen(tmp_buff), cs);

      if (!tables->schema_table)
      {
        table->field[7]->store((longlong) file->stats.records, TRUE);
        table->field[7]->set_notnull();
      }
      table->field[8]->store((longlong) file->stats.mean_rec_length, TRUE);
      table->field[9]->store((longlong) file->stats.data_file_length, TRUE);
      if (file->stats.max_data_file_length)
      {
        table->field[10]->store((longlong) file->stats.max_data_file_length,
                                TRUE);
      }
      table->field[11]->store((longlong) file->stats.index_file_length, TRUE);
      table->field[12]->store((longlong) file->stats.delete_length, TRUE);
      if (show_table->found_next_number_field)
      {
        table->field[13]->store((longlong) file->stats.auto_increment_value,
                                TRUE);
        table->field[13]->set_notnull();
      }
      if (file->stats.create_time)
      {
        thd->variables.time_zone->gmt_sec_to_TIME(&time,
                                                  (my_time_t) file->stats.create_time);
        table->field[14]->store_time(&time, MYSQL_TIMESTAMP_DATETIME);
        table->field[14]->set_notnull();
      }
      if (file->stats.update_time)
      {
        thd->variables.time_zone->gmt_sec_to_TIME(&time,
                                                  (my_time_t) file->stats.update_time);
        table->field[15]->store_time(&time, MYSQL_TIMESTAMP_DATETIME);
        table->field[15]->set_notnull();
      }
      if (file->stats.check_time)
      {
        thd->variables.time_zone->gmt_sec_to_TIME(&time,
                                                  (my_time_t) file->stats.check_time);
        table->field[16]->store_time(&time, MYSQL_TIMESTAMP_DATETIME);
        table->field[16]->set_notnull();
      }
      if (file->ha_table_flags() & (ulong) HA_HAS_CHECKSUM)
      {
        table->field[18]->store((longlong) file->checksum(), TRUE);
        table->field[18]->set_notnull();
      }
    }
  }

err:
  if (res || info_error)
  {
    /*
      If an error was encountered, push a warning, set the TABLE COMMENT
      column with the error text, and clear the error so that the operation
      can continue.
    */
    const char *error= thd->is_error() ? thd->get_stmt_da()->message() : "";
    table->field[20]->store(error, strlen(error), cs);

    if (thd->is_error())
    {
      push_warning(thd, Sql_condition::WARN_LEVEL_WARN,
                   thd->get_stmt_da()->sql_errno(), thd->get_stmt_da()->message());
      thd->clear_error();
    }
  }

  DBUG_RETURN(schema_table_store_record(thd, table));
}


/**
  @brief    Store field characteristics into appropriate I_S table columns

  @param[in]      table             I_S table
  @param[in]      field             processed field
  @param[in]      cs                I_S table charset
  @param[in]      offset            offset from beginning of table
                                    to DATE_TYPE column in I_S table
                                    
  @return         void
*/

void store_column_type(TABLE *table, Field *field, CHARSET_INFO *cs,
                       uint offset)
{
  bool is_blob;
  int decimals, field_length;
  const char *tmp_buff;
  char column_type_buff[MAX_FIELD_WIDTH];
  String column_type(column_type_buff, sizeof(column_type_buff), cs);

  field->sql_type(column_type);
  /* DTD_IDENTIFIER column */
  table->field[offset + 7]->store(column_type.ptr(), column_type.length(), cs);
  table->field[offset + 7]->set_notnull();
  /*
    DATA_TYPE column:
    MySQL column type has the following format:
    base_type [(dimension)] [unsigned] [zerofill].
    For DATA_TYPE column we extract only base type.
  */
  tmp_buff= strchr(column_type.ptr(), '(');
  if (!tmp_buff)
    /*
      if there is no dimention part then check the presence of
      [unsigned] [zerofill] attributes and cut them of if exist.
    */
    tmp_buff= strchr(column_type.ptr(), ' ');
  table->field[offset]->store(column_type.ptr(),
                              (tmp_buff ? tmp_buff - column_type.ptr() :
                               column_type.length()), cs);

  is_blob= (field->type() == MYSQL_TYPE_BLOB);
  if (field->has_charset() || is_blob ||
      field->real_type() == MYSQL_TYPE_VARCHAR ||  // For varbinary type
      field->real_type() == MYSQL_TYPE_STRING)     // For binary type
  {
    uint32 octet_max_length= field->max_display_length();
    if (is_blob && octet_max_length != (uint32) 4294967295U)
      octet_max_length /= field->charset()->mbmaxlen;
    longlong char_max_len= is_blob ? 
      (longlong) octet_max_length / field->charset()->mbminlen :
      (longlong) octet_max_length / field->charset()->mbmaxlen;
    /* CHARACTER_MAXIMUM_LENGTH column*/
    table->field[offset + 1]->store(char_max_len, TRUE);
    table->field[offset + 1]->set_notnull();
    /* CHARACTER_OCTET_LENGTH column */
    table->field[offset + 2]->store((longlong) octet_max_length, TRUE);
    table->field[offset + 2]->set_notnull();
  }

  /*
    Calculate field_length and decimals.
    They are set to -1 if they should not be set (we should return NULL)
  */

  decimals= field->decimals();
  switch (field->type()) {
  case MYSQL_TYPE_NEWDECIMAL:
    field_length= ((Field_new_decimal*) field)->precision;
    break;
  case MYSQL_TYPE_DECIMAL:
    field_length= field->field_length - (decimals  ? 2 : 1);
    break;
  case MYSQL_TYPE_TINY:
  case MYSQL_TYPE_SHORT:
  case MYSQL_TYPE_LONG:
  case MYSQL_TYPE_INT24:
    field_length= field->max_display_length() - 1;
    break;
  case MYSQL_TYPE_LONGLONG:
    field_length= field->max_display_length() - 
      ((field->flags & UNSIGNED_FLAG) ? 0 : 1);
    break;
  case MYSQL_TYPE_BIT:
    field_length= field->max_display_length();
    decimals= -1;                             // return NULL
    break;
  case MYSQL_TYPE_FLOAT:  
  case MYSQL_TYPE_DOUBLE:
    field_length= field->field_length;
    if (decimals == NOT_FIXED_DEC)
      decimals= -1;                           // return NULL
    break;
  default:
    field_length= decimals= -1;
    break;
  }

  /* NUMERIC_PRECISION column */
  if (field_length >= 0)
  {
    table->field[offset + 3]->store((longlong) field_length, TRUE);
    table->field[offset + 3]->set_notnull();
  }
  /* NUMERIC_SCALE column */
  if (decimals >= 0)
  {
    table->field[offset + 4]->store((longlong) decimals, TRUE);
    table->field[offset + 4]->set_notnull();
  }
  if (field->has_charset())
  {
    /* CHARACTER_SET_NAME column*/
    tmp_buff= field->charset()->csname;
    table->field[offset + 5]->store(tmp_buff, strlen(tmp_buff), cs);
    table->field[offset + 5]->set_notnull();
    /* COLLATION_NAME column */
    tmp_buff= field->charset()->name;
    table->field[offset + 6]->store(tmp_buff, strlen(tmp_buff), cs);
    table->field[offset + 6]->set_notnull();
  }
}


static int get_schema_column_record(THD *thd, TABLE_LIST *tables,
				    TABLE *table, bool res,
				    LEX_STRING *db_name,
				    LEX_STRING *table_name)
{
  LEX *lex= thd->lex;
  const char *wild= lex->wild ? lex->wild->ptr() : NullS;
  CHARSET_INFO *cs= system_charset_info;
  TABLE *show_table;
  Field **ptr, *field, *timestamp_field;
  int count;
  DBUG_ENTER("get_schema_column_record");

  if (res)
  {
    if (lex->sql_command != SQLCOM_SHOW_FIELDS)
    {
      /*
        I.e. we are in SELECT FROM INFORMATION_SCHEMA.COLUMS
        rather than in SHOW COLUMNS
      */
      if (thd->is_error())
        push_warning(thd, Sql_condition::WARN_LEVEL_WARN,
                     thd->get_stmt_da()->sql_errno(), thd->get_stmt_da()->message());
      thd->clear_error();
      res= 0;
    }
    DBUG_RETURN(res);
  }

  show_table= tables->table;
  count= 0;
  ptr= show_table->field;
  timestamp_field= show_table->timestamp_field;
  show_table->use_all_columns();               // Required for default
  restore_record(show_table, s->default_values);

  for (; (field= *ptr) ; ptr++)
  {
    uchar *pos;
    char tmp[MAX_FIELD_WIDTH];
    String type(tmp,sizeof(tmp), system_charset_info);

    DEBUG_SYNC(thd, "get_schema_column");

    if (wild && wild[0] &&
        wild_case_compare(system_charset_info, field->field_name,wild))
      continue;

    count++;
    /* Get default row, with all NULL fields set to NULL */
    restore_record(table, s->default_values);

#ifndef NO_EMBEDDED_ACCESS_CHECKS
    uint col_access;
    check_access(thd,SELECT_ACL, db_name->str,
                 &tables->grant.privilege, 0, 0, test(tables->schema_table));
    col_access= get_column_grant(thd, &tables->grant,
                                 db_name->str, table_name->str,
                                 field->field_name) & COL_ACLS;
    if (!tables->schema_table && !col_access)
      continue;
    char *end= tmp;
    for (uint bitnr=0; col_access ; col_access>>=1,bitnr++)
    {
      if (col_access & 1)
      {
        *end++=',';
        end=strmov(end,grant_types.type_names[bitnr]);
      }
    }
    table->field[17]->store(tmp+1,end == tmp ? 0 : (uint) (end-tmp-1), cs);

#endif
    table->field[0]->store(STRING_WITH_LEN("def"), cs);
    table->field[1]->store(db_name->str, db_name->length, cs);
    table->field[2]->store(table_name->str, table_name->length, cs);
    table->field[3]->store(field->field_name, strlen(field->field_name),
                           cs);
    table->field[4]->store((longlong) count, TRUE);
    field->sql_type(type);
    table->field[14]->store(type.ptr(), type.length(), cs);

    if (get_field_default_value(thd, timestamp_field, field, &type, 0))
    {
      table->field[5]->store(type.ptr(), type.length(), cs);
      table->field[5]->set_notnull();
    }
    pos=(uchar*) ((field->flags & NOT_NULL_FLAG) ?  "NO" : "YES");
    table->field[6]->store((const char*) pos,
                           strlen((const char*) pos), cs);
    store_column_type(table, field, cs, 7);
    pos=(uchar*) ((field->flags & PRI_KEY_FLAG) ? "PRI" :
                 (field->flags & UNIQUE_KEY_FLAG) ? "UNI" :
                 (field->flags & MULTIPLE_KEY_FLAG) ? "MUL":"");
    table->field[15]->store((const char*) pos,
                            strlen((const char*) pos), cs);

    if (field->unireg_check == Field::NEXT_NUMBER)
      table->field[16]->store(STRING_WITH_LEN("auto_increment"), cs);
    if (timestamp_field == field &&
        field->unireg_check != Field::TIMESTAMP_DN_FIELD)
      table->field[16]->store(STRING_WITH_LEN("on update CURRENT_TIMESTAMP"),
                              cs);

    table->field[18]->store(field->comment.str, field->comment.length, cs);
    if (schema_table_store_record(thd, table))
      DBUG_RETURN(1);
  }
  DBUG_RETURN(0);
}


int fill_schema_charsets(THD *thd, TABLE_LIST *tables, Item *cond)
{
  CHARSET_INFO **cs;
  const char *wild= thd->lex->wild ? thd->lex->wild->ptr() : NullS;
  TABLE *table= tables->table;
  CHARSET_INFO *scs= system_charset_info;

  for (cs= all_charsets ;
       cs < all_charsets + array_elements(all_charsets) ;
       cs++)
  {
    CHARSET_INFO *tmp_cs= cs[0];
    if (tmp_cs && (tmp_cs->state & MY_CS_PRIMARY) && 
        (tmp_cs->state & MY_CS_AVAILABLE) &&
        !(tmp_cs->state & MY_CS_HIDDEN) &&
        !(wild && wild[0] &&
	  wild_case_compare(scs, tmp_cs->csname,wild)))
    {
      const char *comment;
      restore_record(table, s->default_values);
      table->field[0]->store(tmp_cs->csname, strlen(tmp_cs->csname), scs);
      table->field[1]->store(tmp_cs->name, strlen(tmp_cs->name), scs);
      comment= tmp_cs->comment ? tmp_cs->comment : "";
      table->field[2]->store(comment, strlen(comment), scs);
      table->field[3]->store((longlong) tmp_cs->mbmaxlen, TRUE);
      if (schema_table_store_record(thd, table))
        return 1;
    }
  }
  return 0;
}


static my_bool iter_schema_engines(THD *thd, plugin_ref plugin,
                                   void *ptable)
{
  TABLE *table= (TABLE *) ptable;
  handlerton *hton= plugin_data(plugin, handlerton *);
  const char *wild= thd->lex->wild ? thd->lex->wild->ptr() : NullS;
  CHARSET_INFO *scs= system_charset_info;
  handlerton *default_type= ha_default_handlerton(thd);
  DBUG_ENTER("iter_schema_engines");


  /* Disabled plugins */
  if (plugin_state(plugin) != PLUGIN_IS_READY)
  {

    struct st_mysql_plugin *plug= plugin_decl(plugin);
    if (!(wild && wild[0] &&
          wild_case_compare(scs, plug->name,wild)))
    {
      restore_record(table, s->default_values);
      table->field[0]->store(plug->name, strlen(plug->name), scs);
      table->field[1]->store(C_STRING_WITH_LEN("NO"), scs);
      table->field[2]->store(plug->descr, strlen(plug->descr), scs);
      if (schema_table_store_record(thd, table))
        DBUG_RETURN(1);
    }
    DBUG_RETURN(0);
  }

  if (!(hton->flags & HTON_HIDDEN))
  {
    LEX_STRING *name= plugin_name(plugin);
    if (!(wild && wild[0] &&
          wild_case_compare(scs, name->str,wild)))
    {
      LEX_STRING yesno[2]= {{ C_STRING_WITH_LEN("NO") },
                            { C_STRING_WITH_LEN("YES") }};
      LEX_STRING *tmp;
      const char *option_name= show_comp_option_name[(int) hton->state];
      restore_record(table, s->default_values);

      table->field[0]->store(name->str, name->length, scs);
      if (hton->state == SHOW_OPTION_YES && default_type == hton)
        option_name= "DEFAULT";
      table->field[1]->store(option_name, strlen(option_name), scs);
      table->field[2]->store(plugin_decl(plugin)->descr,
                             strlen(plugin_decl(plugin)->descr), scs);
      tmp= &yesno[test(hton->commit)];
      table->field[3]->store(tmp->str, tmp->length, scs);
      table->field[3]->set_notnull();
      tmp= &yesno[test(hton->prepare)];
      table->field[4]->store(tmp->str, tmp->length, scs);
      table->field[4]->set_notnull();
      tmp= &yesno[test(hton->savepoint_set)];
      table->field[5]->store(tmp->str, tmp->length, scs);
      table->field[5]->set_notnull();

      if (schema_table_store_record(thd, table))
        DBUG_RETURN(1);
    }
  }
  DBUG_RETURN(0);
}

int fill_schema_engines(THD *thd, TABLE_LIST *tables, Item *cond)
{
  DBUG_ENTER("fill_schema_engines");
  if (plugin_foreach_with_mask(thd, iter_schema_engines,
                               MYSQL_STORAGE_ENGINE_PLUGIN,
                               ~PLUGIN_IS_FREED, tables->table))
    DBUG_RETURN(1);
  DBUG_RETURN(0);
}


int fill_schema_collation(THD *thd, TABLE_LIST *tables, Item *cond)
{
  CHARSET_INFO **cs;
  const char *wild= thd->lex->wild ? thd->lex->wild->ptr() : NullS;
  TABLE *table= tables->table;
  CHARSET_INFO *scs= system_charset_info;
  for (cs= all_charsets ;
       cs < all_charsets + array_elements(all_charsets)  ;
       cs++ )
  {
    CHARSET_INFO **cl;
    CHARSET_INFO *tmp_cs= cs[0];
    if (!tmp_cs || !(tmp_cs->state & MY_CS_AVAILABLE) ||
         (tmp_cs->state & MY_CS_HIDDEN) ||
        !(tmp_cs->state & MY_CS_PRIMARY))
      continue;
    for (cl= all_charsets;
         cl < all_charsets + array_elements(all_charsets)  ;
         cl ++)
    {
      CHARSET_INFO *tmp_cl= cl[0];
      if (!tmp_cl || !(tmp_cl->state & MY_CS_AVAILABLE) || 
          !my_charset_same(tmp_cs, tmp_cl))
	continue;
      if (!(wild && wild[0] &&
	  wild_case_compare(scs, tmp_cl->name,wild)))
      {
	const char *tmp_buff;
	restore_record(table, s->default_values);
	table->field[0]->store(tmp_cl->name, strlen(tmp_cl->name), scs);
        table->field[1]->store(tmp_cl->csname , strlen(tmp_cl->csname), scs);
        table->field[2]->store((longlong) tmp_cl->number, TRUE);
        tmp_buff= (tmp_cl->state & MY_CS_PRIMARY) ? "Yes" : "";
	table->field[3]->store(tmp_buff, strlen(tmp_buff), scs);
        tmp_buff= (tmp_cl->state & MY_CS_COMPILED)? "Yes" : "";
	table->field[4]->store(tmp_buff, strlen(tmp_buff), scs);
        table->field[5]->store((longlong) tmp_cl->strxfrm_multiply, TRUE);
        if (schema_table_store_record(thd, table))
          return 1;
      }
    }
  }
  return 0;
}


int fill_schema_coll_charset_app(THD *thd, TABLE_LIST *tables, Item *cond)
{
  CHARSET_INFO **cs;
  TABLE *table= tables->table;
  CHARSET_INFO *scs= system_charset_info;
  for (cs= all_charsets ;
       cs < all_charsets + array_elements(all_charsets) ;
       cs++ )
  {
    CHARSET_INFO **cl;
    CHARSET_INFO *tmp_cs= cs[0];
    if (!tmp_cs || !(tmp_cs->state & MY_CS_AVAILABLE) || 
        !(tmp_cs->state & MY_CS_PRIMARY))
      continue;
    for (cl= all_charsets;
         cl < all_charsets + array_elements(all_charsets) ;
         cl ++)
    {
      CHARSET_INFO *tmp_cl= cl[0];
      if (!tmp_cl || !(tmp_cl->state & MY_CS_AVAILABLE) ||
          (tmp_cl->state & MY_CS_HIDDEN) ||
          !my_charset_same(tmp_cs,tmp_cl))
	continue;
      restore_record(table, s->default_values);
      table->field[0]->store(tmp_cl->name, strlen(tmp_cl->name), scs);
      table->field[1]->store(tmp_cl->csname , strlen(tmp_cl->csname), scs);
      if (schema_table_store_record(thd, table))
        return 1;
    }
  }
  return 0;
}


static inline void copy_field_as_string(Field *to_field, Field *from_field)
{
  char buff[MAX_FIELD_WIDTH];
  String tmp_str(buff, sizeof(buff), system_charset_info);
  from_field->val_str(&tmp_str);
  to_field->store(tmp_str.ptr(), tmp_str.length(), system_charset_info);
}


/**
  @brief Store record into I_S.PARAMETERS table

  @param[in]      thd                   thread handler
  @param[in]      table                 I_S table
  @param[in]      proc_table            'mysql.proc' table
  @param[in]      wild                  wild string, not used for now,
                                        will be useful
                                        if we add 'SHOW PARAMETERs'
  @param[in]      full_access           if 1 user has privileges on the routine
  @param[in]      sp_user               user in 'user@host' format

  @return         Operation status
    @retval       0                     ok
    @retval       1                     error
*/

bool store_schema_params(THD *thd, TABLE *table, TABLE *proc_table,
                         const char *wild, bool full_access,
                         const char *sp_user)
{
  TABLE_SHARE share;
  TABLE tbl;
  CHARSET_INFO *cs= system_charset_info;
  char params_buff[MAX_FIELD_WIDTH], returns_buff[MAX_FIELD_WIDTH],
    sp_db_buff[NAME_LEN], sp_name_buff[NAME_LEN], path[FN_REFLEN],
    definer_buff[USERNAME_LENGTH + HOSTNAME_LENGTH + 1];
  String params(params_buff, sizeof(params_buff), cs);
  String returns(returns_buff, sizeof(returns_buff), cs);
  String sp_db(sp_db_buff, sizeof(sp_db_buff), cs);
  String sp_name(sp_name_buff, sizeof(sp_name_buff), cs);
  String definer(definer_buff, sizeof(definer_buff), cs);
  sp_head *sp;
  uint routine_type;
  bool free_sp_head;
  DBUG_ENTER("store_schema_params");

  memset(&tbl, 0, sizeof(TABLE));
  (void) build_table_filename(path, sizeof(path), "", "", "", 0);
  init_tmp_table_share(thd, &share, "", 0, "", path);

  get_field(thd->mem_root, proc_table->field[MYSQL_PROC_FIELD_DB], &sp_db);
  get_field(thd->mem_root, proc_table->field[MYSQL_PROC_FIELD_NAME], &sp_name);
  get_field(thd->mem_root,proc_table->field[MYSQL_PROC_FIELD_DEFINER],&definer);
  routine_type= (uint) proc_table->field[MYSQL_PROC_MYSQL_TYPE]->val_int();

  if (!full_access)
    full_access= !strcmp(sp_user, definer.ptr());
  if (!full_access &&
      check_some_routine_access(thd, sp_db.ptr(),sp_name.ptr(),
                                routine_type == TYPE_ENUM_PROCEDURE))
    DBUG_RETURN(0);

  params.length(0);
  get_field(thd->mem_root, proc_table->field[MYSQL_PROC_FIELD_PARAM_LIST],
            &params);
  returns.length(0);
  if (routine_type == TYPE_ENUM_FUNCTION)
    get_field(thd->mem_root, proc_table->field[MYSQL_PROC_FIELD_RETURNS],
              &returns);

  sp= sp_load_for_information_schema(thd, proc_table, &sp_db, &sp_name,
                                     (sql_mode_t) proc_table->
                                     field[MYSQL_PROC_FIELD_SQL_MODE]->val_int(),
                                     routine_type,
                                     returns.c_ptr_safe(),
                                     params.c_ptr_safe(),
                                     &free_sp_head);

  if (sp)
  {
    Field *field;
    Create_field *field_def;
    String tmp_string;
    if (routine_type == TYPE_ENUM_FUNCTION)
    {
      restore_record(table, s->default_values);
      table->field[0]->store(STRING_WITH_LEN("def"), cs);
      table->field[1]->store(sp_db.ptr(), sp_db.length(), cs);
      table->field[2]->store(sp_name.ptr(), sp_name.length(), cs);
      table->field[3]->store((longlong) 0, TRUE);
      get_field(thd->mem_root, proc_table->field[MYSQL_PROC_MYSQL_TYPE],
                &tmp_string);
      table->field[14]->store(tmp_string.ptr(), tmp_string.length(), cs);
      field_def= &sp->m_return_field_def;
      field= make_field(&share, (uchar*) 0, field_def->length,
                        (uchar*) "", 0, field_def->pack_flag,
                        field_def->sql_type, field_def->charset,
                        field_def->geom_type, Field::NONE,
                        field_def->interval, "");

      field->table= &tbl;
      tbl.in_use= thd;
      store_column_type(table, field, cs, 6);
      if (schema_table_store_record(thd, table))
      {
        free_table_share(&share);
        if (free_sp_head)
          delete sp;
        DBUG_RETURN(1);
      }
    }

    sp_pcontext *spcont= sp->get_parse_context();
    uint params= spcont->context_var_count();
    for (uint i= 0 ; i < params ; i++)
    {
      const char *tmp_buff;
      sp_variable *spvar= spcont->find_variable(i);
      field_def= &spvar->field_def;
      switch (spvar->mode) {
      case sp_variable::MODE_IN:
        tmp_buff= "IN";
        break;
      case sp_variable::MODE_OUT:
        tmp_buff= "OUT";
        break;
      case sp_variable::MODE_INOUT:
        tmp_buff= "INOUT";
        break;
      default:
        tmp_buff= "";
        break;
      }  

      restore_record(table, s->default_values);
      table->field[0]->store(STRING_WITH_LEN("def"), cs);
      table->field[1]->store(sp_db.ptr(), sp_db.length(), cs);
      table->field[2]->store(sp_name.ptr(), sp_name.length(), cs);
      table->field[3]->store((longlong) i + 1, TRUE);
      table->field[4]->store(tmp_buff, strlen(tmp_buff), cs);
      table->field[4]->set_notnull();
      table->field[5]->store(spvar->name.str, spvar->name.length, cs);
      table->field[5]->set_notnull();
      get_field(thd->mem_root, proc_table->field[MYSQL_PROC_MYSQL_TYPE],
                &tmp_string);
      table->field[14]->store(tmp_string.ptr(), tmp_string.length(), cs);

      field= make_field(&share, (uchar*) 0, field_def->length,
                        (uchar*) "", 0, field_def->pack_flag,
                        field_def->sql_type, field_def->charset,
                        field_def->geom_type, Field::NONE,
                        field_def->interval, spvar->name.str);

      field->table= &tbl;
      tbl.in_use= thd;
      store_column_type(table, field, cs, 6);
      if (schema_table_store_record(thd, table))
      {
        free_table_share(&share);
        if (free_sp_head)
          delete sp;
        DBUG_RETURN(1);
      }
    }
    if (free_sp_head)
      delete sp;
  }
  free_table_share(&share);
  DBUG_RETURN(0);
}


bool store_schema_proc(THD *thd, TABLE *table, TABLE *proc_table,
                       const char *wild, bool full_access, const char *sp_user)
{
  MYSQL_TIME time;
  LEX *lex= thd->lex;
  CHARSET_INFO *cs= system_charset_info;
  char sp_db_buff[NAME_LEN + 1], sp_name_buff[NAME_LEN + 1],
    definer_buff[USERNAME_LENGTH + HOSTNAME_LENGTH + 2],
    returns_buff[MAX_FIELD_WIDTH];

  String sp_db(sp_db_buff, sizeof(sp_db_buff), cs);
  String sp_name(sp_name_buff, sizeof(sp_name_buff), cs);
  String definer(definer_buff, sizeof(definer_buff), cs);
  String returns(returns_buff, sizeof(returns_buff), cs);

  proc_table->field[MYSQL_PROC_FIELD_DB]->val_str(&sp_db);
  proc_table->field[MYSQL_PROC_FIELD_NAME]->val_str(&sp_name);
  proc_table->field[MYSQL_PROC_FIELD_DEFINER]->val_str(&definer);

  if (!full_access)
    full_access= !strcmp(sp_user, definer.c_ptr_safe());
  if (!full_access &&
      check_some_routine_access(thd, sp_db.c_ptr_safe(), sp_name.c_ptr_safe(),
                                proc_table->field[MYSQL_PROC_MYSQL_TYPE]->
                                val_int() == TYPE_ENUM_PROCEDURE))
    return 0;

  if ((lex->sql_command == SQLCOM_SHOW_STATUS_PROC &&
      proc_table->field[MYSQL_PROC_MYSQL_TYPE]->val_int() ==
      TYPE_ENUM_PROCEDURE) ||
      (lex->sql_command == SQLCOM_SHOW_STATUS_FUNC &&
      proc_table->field[MYSQL_PROC_MYSQL_TYPE]->val_int() ==
      TYPE_ENUM_FUNCTION) ||
      (sql_command_flags[lex->sql_command] & CF_STATUS_COMMAND) == 0)
  {
    restore_record(table, s->default_values);
    if (!wild || !wild[0] || !wild_compare(sp_name.c_ptr_safe(), wild, 0))
    {
      int enum_idx= (int) proc_table->field[MYSQL_PROC_FIELD_ACCESS]->val_int();
      table->field[3]->store(sp_name.ptr(), sp_name.length(), cs);

      copy_field_as_string(table->field[0],
                           proc_table->field[MYSQL_PROC_FIELD_SPECIFIC_NAME]);
      table->field[1]->store(STRING_WITH_LEN("def"), cs);
      table->field[2]->store(sp_db.ptr(), sp_db.length(), cs);
      copy_field_as_string(table->field[4],
                           proc_table->field[MYSQL_PROC_MYSQL_TYPE]);

      if (proc_table->field[MYSQL_PROC_MYSQL_TYPE]->val_int() ==
          TYPE_ENUM_FUNCTION)
      {
        sp_head *sp;
        bool free_sp_head;
        proc_table->field[MYSQL_PROC_FIELD_RETURNS]->val_str(&returns);
        sp= sp_load_for_information_schema(thd, proc_table, &sp_db, &sp_name,
                                           (sql_mode_t) proc_table->
                                           field[MYSQL_PROC_FIELD_SQL_MODE]->
                                           val_int(),
                                           TYPE_ENUM_FUNCTION,
                                           returns.c_ptr_safe(),
                                           "", &free_sp_head);

        if (sp)
        {
          char path[FN_REFLEN];
          TABLE_SHARE share;
          TABLE tbl;
          Field *field;
          Create_field *field_def= &sp->m_return_field_def;

          memset(&tbl, 0, sizeof(TABLE));
          (void) build_table_filename(path, sizeof(path), "", "", "", 0);
          init_tmp_table_share(thd, &share, "", 0, "", path);
          field= make_field(&share, (uchar*) 0, field_def->length,
                            (uchar*) "", 0, field_def->pack_flag,
                            field_def->sql_type, field_def->charset,
                            field_def->geom_type, Field::NONE,
                            field_def->interval, "");

          field->table= &tbl;
          tbl.in_use= thd;
          store_column_type(table, field, cs, 5);
          free_table_share(&share);
          if (free_sp_head)
            delete sp;
        }
      }

      if (full_access)
      {
        copy_field_as_string(table->field[14],
                             proc_table->field[MYSQL_PROC_FIELD_BODY_UTF8]);
        table->field[14]->set_notnull();
      }
      table->field[13]->store(STRING_WITH_LEN("SQL"), cs);
      table->field[17]->store(STRING_WITH_LEN("SQL"), cs);
      copy_field_as_string(table->field[18],
                           proc_table->field[MYSQL_PROC_FIELD_DETERMINISTIC]);
      table->field[19]->store(sp_data_access_name[enum_idx].str, 
                              sp_data_access_name[enum_idx].length , cs);
      copy_field_as_string(table->field[21],
                           proc_table->field[MYSQL_PROC_FIELD_SECURITY_TYPE]);

      memset(&time, 0, sizeof(time));
      ((Field_timestamp *) proc_table->field[MYSQL_PROC_FIELD_CREATED])->
        get_time(&time);
      table->field[22]->store_time(&time, MYSQL_TIMESTAMP_DATETIME);
      memset(&time, 0, sizeof(time));
      ((Field_timestamp *) proc_table->field[MYSQL_PROC_FIELD_MODIFIED])->
        get_time(&time);
      table->field[23]->store_time(&time, MYSQL_TIMESTAMP_DATETIME);
      copy_field_as_string(table->field[24],
                           proc_table->field[MYSQL_PROC_FIELD_SQL_MODE]);
      copy_field_as_string(table->field[25],
                           proc_table->field[MYSQL_PROC_FIELD_COMMENT]);

      table->field[26]->store(definer.ptr(), definer.length(), cs);
      copy_field_as_string(table->field[27],
                           proc_table->
                           field[MYSQL_PROC_FIELD_CHARACTER_SET_CLIENT]);
      copy_field_as_string(table->field[28],
                           proc_table->
                           field[MYSQL_PROC_FIELD_COLLATION_CONNECTION]);
      copy_field_as_string(table->field[29],
			   proc_table->field[MYSQL_PROC_FIELD_DB_COLLATION]);

      return schema_table_store_record(thd, table);
    }
  }
  return 0;
}


int fill_schema_proc(THD *thd, TABLE_LIST *tables, Item *cond)
{
  TABLE *proc_table;
  TABLE_LIST proc_tables;
  const char *wild= thd->lex->wild ? thd->lex->wild->ptr() : NullS;
  int res= 0;
  TABLE *table= tables->table;
  bool full_access;
  char definer[USER_HOST_BUFF_SIZE];
  Open_tables_backup open_tables_state_backup;
  enum enum_schema_tables schema_table_idx=
    get_schema_table_idx(tables->schema_table);
  DBUG_ENTER("fill_schema_proc");

  strxmov(definer, thd->security_ctx->priv_user, "@",
          thd->security_ctx->priv_host, NullS);
  /* We use this TABLE_LIST instance only for checking of privileges. */
  memset(&proc_tables, 0, sizeof(proc_tables));
  proc_tables.db= (char*) "mysql";
  proc_tables.db_length= 5;
  proc_tables.table_name= proc_tables.alias= (char*) "proc";
  proc_tables.table_name_length= 4;
  proc_tables.lock_type= TL_READ;
  full_access= !check_table_access(thd, SELECT_ACL, &proc_tables, FALSE,
                                   1, TRUE);
  if (!(proc_table= open_proc_table_for_read(thd, &open_tables_state_backup)))
  {
    DBUG_RETURN(1);
  }
  proc_table->file->ha_index_init(0, 1);
  if ((res= proc_table->file->ha_index_first(proc_table->record[0])))
  {
    res= (res == HA_ERR_END_OF_FILE) ? 0 : 1;
    goto err;
  }

  if (schema_table_idx == SCH_PROCEDURES ?
      store_schema_proc(thd, table, proc_table, wild, full_access, definer) :
      store_schema_params(thd, table, proc_table, wild, full_access, definer))
  {
    res= 1;
    goto err;
  }
  while (!proc_table->file->ha_index_next(proc_table->record[0]))
  {
    if (schema_table_idx == SCH_PROCEDURES ?
        store_schema_proc(thd, table, proc_table, wild, full_access, definer): 
        store_schema_params(thd, table, proc_table, wild, full_access, definer))
    {
      res= 1;
      goto err;
    }
  }

err:
  proc_table->file->ha_index_end();
  close_system_tables(thd, &open_tables_state_backup);
  DBUG_RETURN(res);
}


static int get_schema_stat_record(THD *thd, TABLE_LIST *tables,
				  TABLE *table, bool res,
				  LEX_STRING *db_name,
				  LEX_STRING *table_name)
{
  CHARSET_INFO *cs= system_charset_info;
  DBUG_ENTER("get_schema_stat_record");
  if (res)
  {
    if (thd->lex->sql_command != SQLCOM_SHOW_KEYS)
    {
      /*
        I.e. we are in SELECT FROM INFORMATION_SCHEMA.STATISTICS
        rather than in SHOW KEYS
      */
      if (thd->is_error())
        push_warning(thd, Sql_condition::WARN_LEVEL_WARN,
                     thd->get_stmt_da()->sql_errno(), thd->get_stmt_da()->message());
      thd->clear_error();
      res= 0;
    }
    DBUG_RETURN(res);
  }
  else if (!tables->view)
  {
    TABLE *show_table= tables->table;
    KEY *key_info=show_table->s->key_info;
    if (show_table->file)
      show_table->file->info(HA_STATUS_VARIABLE |
                             HA_STATUS_NO_LOCK |
                             HA_STATUS_TIME);
    for (uint i=0 ; i < show_table->s->keys ; i++,key_info++)
    {
      KEY_PART_INFO *key_part= key_info->key_part;
      const char *str;
      for (uint j=0 ; j < key_info->key_parts ; j++,key_part++)
      {
        restore_record(table, s->default_values);
        table->field[0]->store(STRING_WITH_LEN("def"), cs);
        table->field[1]->store(db_name->str, db_name->length, cs);
        table->field[2]->store(table_name->str, table_name->length, cs);
        table->field[3]->store((longlong) ((key_info->flags &
                                            HA_NOSAME) ? 0 : 1), TRUE);
        table->field[4]->store(db_name->str, db_name->length, cs);
        table->field[5]->store(key_info->name, strlen(key_info->name), cs);
        table->field[6]->store((longlong) (j+1), TRUE);
        str=(key_part->field ? key_part->field->field_name :
             "?unknown field?");
        table->field[7]->store(str, strlen(str), cs);
        if (show_table->file)
        {
          if (show_table->file->index_flags(i, j, 0) & HA_READ_ORDER)
          {
            table->field[8]->store(((key_part->key_part_flag &
                                     HA_REVERSE_SORT) ?
                                    "D" : "A"), 1, cs);
            table->field[8]->set_notnull();
          }
          KEY *key=show_table->key_info+i;
          if (key->rec_per_key[j])
          {
            ha_rows records=(show_table->file->stats.records /
                             key->rec_per_key[j]);
            table->field[9]->store((longlong) records, TRUE);
            table->field[9]->set_notnull();
          }
          str= show_table->file->index_type(i);
          table->field[13]->store(str, strlen(str), cs);
        }
        if (!(key_info->flags & HA_FULLTEXT) &&
            (key_part->field &&
             key_part->length !=
             show_table->s->field[key_part->fieldnr-1]->key_length()))
        {
          table->field[10]->store((longlong) key_part->length /
                                  key_part->field->charset()->mbmaxlen, TRUE);
          table->field[10]->set_notnull();
        }
        uint flags= key_part->field ? key_part->field->flags : 0;
        const char *pos=(char*) ((flags & NOT_NULL_FLAG) ? "" : "YES");
        table->field[12]->store(pos, strlen(pos), cs);
        if (!show_table->s->keys_in_use.is_set(i))
          table->field[14]->store(STRING_WITH_LEN("disabled"), cs);
        else
          table->field[14]->store("", 0, cs);
        table->field[14]->set_notnull();
        DBUG_ASSERT(test(key_info->flags & HA_USES_COMMENT) == 
                   (key_info->comment.length > 0));
        if (key_info->flags & HA_USES_COMMENT)
          table->field[15]->store(key_info->comment.str, 
                                  key_info->comment.length, cs);
        if (schema_table_store_record(thd, table))
          DBUG_RETURN(1);
      }
    }
  }
  DBUG_RETURN(res);
}


static int get_schema_views_record(THD *thd, TABLE_LIST *tables,
				   TABLE *table, bool res,
				   LEX_STRING *db_name,
				   LEX_STRING *table_name)
{
  CHARSET_INFO *cs= system_charset_info;
  char definer[USER_HOST_BUFF_SIZE];
  uint definer_len;
  bool updatable_view;
  DBUG_ENTER("get_schema_views_record");

  if (tables->view)
  {
    Security_context *sctx= thd->security_ctx;
    if (!tables->allowed_show)
    {
      if (!my_strcasecmp(system_charset_info, tables->definer.user.str,
                         sctx->priv_user) &&
          !my_strcasecmp(system_charset_info, tables->definer.host.str,
                         sctx->priv_host))
        tables->allowed_show= TRUE;
#ifndef NO_EMBEDDED_ACCESS_CHECKS
      else
      {
        if ((thd->col_access & (SHOW_VIEW_ACL|SELECT_ACL)) ==
            (SHOW_VIEW_ACL|SELECT_ACL))
          tables->allowed_show= TRUE;
        else
        {
          TABLE_LIST table_list;
          uint view_access;
          memset(&table_list, 0, sizeof(table_list));
          table_list.db= tables->db;
          table_list.table_name= tables->table_name;
          table_list.grant.privilege= thd->col_access;
          view_access= get_table_grant(thd, &table_list);
	  if ((view_access & (SHOW_VIEW_ACL|SELECT_ACL)) ==
	      (SHOW_VIEW_ACL|SELECT_ACL))
	    tables->allowed_show= TRUE;
        }
      }
#endif
    }
    restore_record(table, s->default_values);
    table->field[0]->store(STRING_WITH_LEN("def"), cs);
    table->field[1]->store(db_name->str, db_name->length, cs);
    table->field[2]->store(table_name->str, table_name->length, cs);

    if (tables->allowed_show)
    {
      table->field[3]->store(tables->view_body_utf8.str,
                             tables->view_body_utf8.length,
                             cs);
    }

    if (tables->with_check != VIEW_CHECK_NONE)
    {
      if (tables->with_check == VIEW_CHECK_LOCAL)
        table->field[4]->store(STRING_WITH_LEN("LOCAL"), cs);
      else
        table->field[4]->store(STRING_WITH_LEN("CASCADED"), cs);
    }
    else
      table->field[4]->store(STRING_WITH_LEN("NONE"), cs);

    /*
      Only try to fill in the information about view updatability
      if it is requested as part of the top-level query (i.e.
      it's select * from i_s.views, as opposed to, say, select
      security_type from i_s.views).  Do not try to access the
      underlying tables if there was an error when opening the
      view: all underlying tables are released back to the table
      definition cache on error inside open_normal_and_derived_tables().
      If a field is not assigned explicitly, it defaults to NULL.
    */
    if (res == FALSE &&
        table->pos_in_table_list->table_open_method & OPEN_FULL_TABLE)
    {
      updatable_view= 0;
      if (tables->algorithm != VIEW_ALGORITHM_TMPTABLE)
      {
        /*
          We should use tables->view->select_lex.item_list here
          and can not use Field_iterator_view because the view
          always uses temporary algorithm during opening for I_S
          and TABLE_LIST fields 'field_translation'
          & 'field_translation_end' are uninitialized is this
          case.
        */
        List<Item> *fields= &tables->view->select_lex.item_list;
        List_iterator<Item> it(*fields);
        Item *item;
        Item_field *field;
        /*
          check that at least one column in view is updatable
        */
        while ((item= it++))
        {
          if ((field= item->filed_for_view_update()) && field->field &&
              !field->field->table->pos_in_table_list->schema_table)
          {
            updatable_view= 1;
            break;
          }
        }
        if (updatable_view && !tables->view->can_be_merged())
          updatable_view= 0;
      }
      if (updatable_view)
        table->field[5]->store(STRING_WITH_LEN("YES"), cs);
      else
        table->field[5]->store(STRING_WITH_LEN("NO"), cs);
    }

    definer_len= (strxmov(definer, tables->definer.user.str, "@",
                          tables->definer.host.str, NullS) - definer);
    table->field[6]->store(definer, definer_len, cs);
    if (tables->view_suid)
      table->field[7]->store(STRING_WITH_LEN("DEFINER"), cs);
    else
      table->field[7]->store(STRING_WITH_LEN("INVOKER"), cs);

    table->field[8]->store(tables->view_creation_ctx->get_client_cs()->csname,
                           strlen(tables->view_creation_ctx->
                                  get_client_cs()->csname), cs);

    table->field[9]->store(tables->view_creation_ctx->
                           get_connection_cl()->name,
                           strlen(tables->view_creation_ctx->
                                  get_connection_cl()->name), cs);


    if (schema_table_store_record(thd, table))
      DBUG_RETURN(1);
    if (res && thd->is_error())
      push_warning(thd, Sql_condition::WARN_LEVEL_WARN,
                   thd->get_stmt_da()->sql_errno(), thd->get_stmt_da()->message());
  }
  if (res)
    thd->clear_error();
  DBUG_RETURN(0);
}


bool store_constraints(THD *thd, TABLE *table, LEX_STRING *db_name,
                       LEX_STRING *table_name, const char *key_name,
                       uint key_len, const char *con_type, uint con_len)
{
  CHARSET_INFO *cs= system_charset_info;
  restore_record(table, s->default_values);
  table->field[0]->store(STRING_WITH_LEN("def"), cs);
  table->field[1]->store(db_name->str, db_name->length, cs);
  table->field[2]->store(key_name, key_len, cs);
  table->field[3]->store(db_name->str, db_name->length, cs);
  table->field[4]->store(table_name->str, table_name->length, cs);
  table->field[5]->store(con_type, con_len, cs);
  return schema_table_store_record(thd, table);
}


static int get_schema_constraints_record(THD *thd, TABLE_LIST *tables,
					 TABLE *table, bool res,
					 LEX_STRING *db_name,
					 LEX_STRING *table_name)
{
  DBUG_ENTER("get_schema_constraints_record");
  if (res)
  {
    if (thd->is_error())
      push_warning(thd, Sql_condition::WARN_LEVEL_WARN,
                   thd->get_stmt_da()->sql_errno(), thd->get_stmt_da()->message());
    thd->clear_error();
    DBUG_RETURN(0);
  }
  else if (!tables->view)
  {
    List<FOREIGN_KEY_INFO> f_key_list;
    TABLE *show_table= tables->table;
    KEY *key_info=show_table->key_info;
    uint primary_key= show_table->s->primary_key;
    for (uint i=0 ; i < show_table->s->keys ; i++, key_info++)
    {
      if (i != primary_key && !(key_info->flags & HA_NOSAME))
        continue;

      if (i == primary_key && !strcmp(key_info->name, primary_key_name))
      {
        if (store_constraints(thd, table, db_name, table_name, key_info->name,
                              strlen(key_info->name),
                              STRING_WITH_LEN("PRIMARY KEY")))
          DBUG_RETURN(1);
      }
      else if (key_info->flags & HA_NOSAME)
      {
        if (store_constraints(thd, table, db_name, table_name, key_info->name,
                              strlen(key_info->name),
                              STRING_WITH_LEN("UNIQUE")))
          DBUG_RETURN(1);
      }
    }

    show_table->file->get_foreign_key_list(thd, &f_key_list);
    FOREIGN_KEY_INFO *f_key_info;
    List_iterator_fast<FOREIGN_KEY_INFO> it(f_key_list);
    while ((f_key_info=it++))
    {
      if (store_constraints(thd, table, db_name, table_name, 
                            f_key_info->foreign_id->str,
                            strlen(f_key_info->foreign_id->str),
                            "FOREIGN KEY", 11))
        DBUG_RETURN(1);
    }
  }
  DBUG_RETURN(res);
}


static bool store_trigger(THD *thd, TABLE *table, LEX_STRING *db_name,
                          LEX_STRING *table_name, LEX_STRING *trigger_name,
                          enum trg_event_type event,
                          enum trg_action_time_type timing,
                          LEX_STRING *trigger_stmt,
                          sql_mode_t sql_mode,
                          LEX_STRING *definer_buffer,
                          LEX_STRING *client_cs_name,
                          LEX_STRING *connection_cl_name,
                          LEX_STRING *db_cl_name)
{
  CHARSET_INFO *cs= system_charset_info;
  LEX_STRING sql_mode_rep;

  restore_record(table, s->default_values);
  table->field[0]->store(STRING_WITH_LEN("def"), cs);
  table->field[1]->store(db_name->str, db_name->length, cs);
  table->field[2]->store(trigger_name->str, trigger_name->length, cs);
  table->field[3]->store(trg_event_type_names[event].str,
                         trg_event_type_names[event].length, cs);
  table->field[4]->store(STRING_WITH_LEN("def"), cs);
  table->field[5]->store(db_name->str, db_name->length, cs);
  table->field[6]->store(table_name->str, table_name->length, cs);
  table->field[9]->store(trigger_stmt->str, trigger_stmt->length, cs);
  table->field[10]->store(STRING_WITH_LEN("ROW"), cs);
  table->field[11]->store(trg_action_time_type_names[timing].str,
                          trg_action_time_type_names[timing].length, cs);
  table->field[14]->store(STRING_WITH_LEN("OLD"), cs);
  table->field[15]->store(STRING_WITH_LEN("NEW"), cs);

  sql_mode_string_representation(thd, sql_mode, &sql_mode_rep);
  table->field[17]->store(sql_mode_rep.str, sql_mode_rep.length, cs);
  table->field[18]->store(definer_buffer->str, definer_buffer->length, cs);
  table->field[19]->store(client_cs_name->str, client_cs_name->length, cs);
  table->field[20]->store(connection_cl_name->str,
                          connection_cl_name->length, cs);
  table->field[21]->store(db_cl_name->str, db_cl_name->length, cs);

  return schema_table_store_record(thd, table);
}


static int get_schema_triggers_record(THD *thd, TABLE_LIST *tables,
				      TABLE *table, bool res,
				      LEX_STRING *db_name,
				      LEX_STRING *table_name)
{
  DBUG_ENTER("get_schema_triggers_record");
  /*
    res can be non zero value when processed table is a view or
    error happened during opening of processed table.
  */
  if (res)
  {
    if (thd->is_error())
      push_warning(thd, Sql_condition::WARN_LEVEL_WARN,
                   thd->get_stmt_da()->sql_errno(), thd->get_stmt_da()->message());
    thd->clear_error();
    DBUG_RETURN(0);
  }
  if (!tables->view && tables->table->triggers)
  {
    Table_triggers_list *triggers= tables->table->triggers;
    int event, timing;

    if (check_table_access(thd, TRIGGER_ACL, tables, FALSE, 1, TRUE))
      goto ret;

    for (event= 0; event < (int)TRG_EVENT_MAX; event++)
    {
      for (timing= 0; timing < (int)TRG_ACTION_MAX; timing++)
      {
        LEX_STRING trigger_name;
        LEX_STRING trigger_stmt;
        sql_mode_t sql_mode;
        char definer_holder[USER_HOST_BUFF_SIZE];
        LEX_STRING definer_buffer;
        LEX_STRING client_cs_name;
        LEX_STRING connection_cl_name;
        LEX_STRING db_cl_name;

        definer_buffer.str= definer_holder;
        if (triggers->get_trigger_info(thd, (enum trg_event_type) event,
                                       (enum trg_action_time_type)timing,
                                       &trigger_name, &trigger_stmt,
                                       &sql_mode,
                                       &definer_buffer,
                                       &client_cs_name,
                                       &connection_cl_name,
                                       &db_cl_name))
          continue;

        if (store_trigger(thd, table, db_name, table_name, &trigger_name,
                         (enum trg_event_type) event,
                         (enum trg_action_time_type) timing, &trigger_stmt,
                         sql_mode,
                         &definer_buffer,
                         &client_cs_name,
                         &connection_cl_name,
                         &db_cl_name))
          DBUG_RETURN(1);
      }
    }
  }
ret:
  DBUG_RETURN(0);
}


void store_key_column_usage(TABLE *table, LEX_STRING *db_name,
                            LEX_STRING *table_name, const char *key_name,
                            uint key_len, const char *con_type, uint con_len,
                            longlong idx)
{
  CHARSET_INFO *cs= system_charset_info;
  table->field[0]->store(STRING_WITH_LEN("def"), cs);
  table->field[1]->store(db_name->str, db_name->length, cs);
  table->field[2]->store(key_name, key_len, cs);
  table->field[3]->store(STRING_WITH_LEN("def"), cs);
  table->field[4]->store(db_name->str, db_name->length, cs);
  table->field[5]->store(table_name->str, table_name->length, cs);
  table->field[6]->store(con_type, con_len, cs);
  table->field[7]->store((longlong) idx, TRUE);
}


static int get_schema_key_column_usage_record(THD *thd,
					      TABLE_LIST *tables,
					      TABLE *table, bool res,
					      LEX_STRING *db_name,
					      LEX_STRING *table_name)
{
  DBUG_ENTER("get_schema_key_column_usage_record");
  if (res)
  {
    if (thd->is_error())
      push_warning(thd, Sql_condition::WARN_LEVEL_WARN,
                   thd->get_stmt_da()->sql_errno(), thd->get_stmt_da()->message());
    thd->clear_error();
    DBUG_RETURN(0);
  }
  else if (!tables->view)
  {
    List<FOREIGN_KEY_INFO> f_key_list;
    TABLE *show_table= tables->table;
    KEY *key_info=show_table->key_info;
    uint primary_key= show_table->s->primary_key;
    for (uint i=0 ; i < show_table->s->keys ; i++, key_info++)
    {
      if (i != primary_key && !(key_info->flags & HA_NOSAME))
        continue;
      uint f_idx= 0;
      KEY_PART_INFO *key_part= key_info->key_part;
      for (uint j=0 ; j < key_info->key_parts ; j++,key_part++)
      {
        if (key_part->field)
        {
          f_idx++;
          restore_record(table, s->default_values);
          store_key_column_usage(table, db_name, table_name,
                                 key_info->name,
                                 strlen(key_info->name), 
                                 key_part->field->field_name, 
                                 strlen(key_part->field->field_name),
                                 (longlong) f_idx);
          if (schema_table_store_record(thd, table))
            DBUG_RETURN(1);
        }
      }
    }

    show_table->file->get_foreign_key_list(thd, &f_key_list);
    FOREIGN_KEY_INFO *f_key_info;
    List_iterator_fast<FOREIGN_KEY_INFO> fkey_it(f_key_list);
    while ((f_key_info= fkey_it++))
    {
      LEX_STRING *f_info;
      LEX_STRING *r_info;
      List_iterator_fast<LEX_STRING> it(f_key_info->foreign_fields),
        it1(f_key_info->referenced_fields);
      uint f_idx= 0;
      while ((f_info= it++))
      {
        r_info= it1++;
        f_idx++;
        restore_record(table, s->default_values);
        store_key_column_usage(table, db_name, table_name,
                               f_key_info->foreign_id->str,
                               f_key_info->foreign_id->length,
                               f_info->str, f_info->length,
                               (longlong) f_idx);
        table->field[8]->store((longlong) f_idx, TRUE);
        table->field[8]->set_notnull();
        table->field[9]->store(f_key_info->referenced_db->str,
                               f_key_info->referenced_db->length,
                               system_charset_info);
        table->field[9]->set_notnull();
        table->field[10]->store(f_key_info->referenced_table->str,
                                f_key_info->referenced_table->length, 
                                system_charset_info);
        table->field[10]->set_notnull();
        table->field[11]->store(r_info->str, r_info->length,
                                system_charset_info);
        table->field[11]->set_notnull();
        if (schema_table_store_record(thd, table))
          DBUG_RETURN(1);
      }
    }
  }
  DBUG_RETURN(res);
}


#ifdef WITH_PARTITION_STORAGE_ENGINE
static void collect_partition_expr(THD *thd, List<char> &field_list,
                                   String *str)
{
  List_iterator<char> part_it(field_list);
  ulong no_fields= field_list.elements;
  const char *field_str;
  str->length(0);
  while ((field_str= part_it++))
  {
    append_identifier(thd, str, field_str, strlen(field_str));
    if (--no_fields != 0)
      str->append(",");
  }
  return;
}


/*
  Convert a string in a given character set to a string which can be
  used for FRM file storage in which case use_hex is TRUE and we store
  the character constants as hex strings in the character set encoding
  their field have. In the case of SHOW CREATE TABLE and the
  PARTITIONS information schema table we instead provide utf8 strings
  to the user and convert to the utf8 character set.

  SYNOPSIS
    get_cs_converted_part_value_from_string()
    item                           Item from which constant comes
    input_str                      String as provided by val_str after
                                   conversion to character set
    output_str                     Out value: The string created
    cs                             Character set string is encoded in
                                   NULL for INT_RESULT's here
    use_hex                        TRUE => hex string created
                                   FALSE => utf8 constant string created

  RETURN VALUES
    TRUE                           Error
    FALSE                          Ok
*/

int get_cs_converted_part_value_from_string(THD *thd,
                                            Item *item,
                                            String *input_str,
                                            String *output_str,
                                            const CHARSET_INFO *cs,
                                            bool use_hex)
{
  if (item->result_type() == INT_RESULT)
  {
    longlong value= item->val_int();
    output_str->set(value, system_charset_info);
    return FALSE;
  }
  if (!input_str)
  {
    my_error(ER_PARTITION_FUNCTION_IS_NOT_ALLOWED, MYF(0));
    return TRUE;
  }
  get_cs_converted_string_value(thd,
                                input_str,
                                output_str,
                                cs,
                                use_hex);
  return FALSE;
}
#endif


static void store_schema_partitions_record(THD *thd, TABLE *schema_table,
                                           TABLE *showing_table,
                                           partition_element *part_elem,
                                           handler *file, uint part_id)
{
  TABLE* table= schema_table;
  CHARSET_INFO *cs= system_charset_info;
  PARTITION_STATS stat_info;
  MYSQL_TIME time;
  file->get_dynamic_partition_info(&stat_info, part_id);
  table->field[0]->store(STRING_WITH_LEN("def"), cs);
  table->field[12]->store((longlong) stat_info.records, TRUE);
  table->field[13]->store((longlong) stat_info.mean_rec_length, TRUE);
  table->field[14]->store((longlong) stat_info.data_file_length, TRUE);
  if (stat_info.max_data_file_length)
  {
    table->field[15]->store((longlong) stat_info.max_data_file_length, TRUE);
    table->field[15]->set_notnull();
  }
  table->field[16]->store((longlong) stat_info.index_file_length, TRUE);
  table->field[17]->store((longlong) stat_info.delete_length, TRUE);
  if (stat_info.create_time)
  {
    thd->variables.time_zone->gmt_sec_to_TIME(&time,
                                              (my_time_t)stat_info.create_time);
    table->field[18]->store_time(&time, MYSQL_TIMESTAMP_DATETIME);
    table->field[18]->set_notnull();
  }
  if (stat_info.update_time)
  {
    thd->variables.time_zone->gmt_sec_to_TIME(&time,
                                              (my_time_t)stat_info.update_time);
    table->field[19]->store_time(&time, MYSQL_TIMESTAMP_DATETIME);
    table->field[19]->set_notnull();
  }
  if (stat_info.check_time)
  {
    thd->variables.time_zone->gmt_sec_to_TIME(&time,
                                              (my_time_t)stat_info.check_time);
    table->field[20]->store_time(&time, MYSQL_TIMESTAMP_DATETIME);
    table->field[20]->set_notnull();
  }
  if (file->ha_table_flags() & (ulong) HA_HAS_CHECKSUM)
  {
    table->field[21]->store((longlong) stat_info.check_sum, TRUE);
    table->field[21]->set_notnull();
  }
  if (part_elem)
  {
    if (part_elem->part_comment)
      table->field[22]->store(part_elem->part_comment,
                              strlen(part_elem->part_comment), cs);
    else
      table->field[22]->store(STRING_WITH_LEN(""), cs);
    if (part_elem->nodegroup_id != UNDEF_NODEGROUP)
      table->field[23]->store((longlong) part_elem->nodegroup_id, TRUE);
    else
      table->field[23]->store(STRING_WITH_LEN("default"), cs);

    table->field[24]->set_notnull();
    if (part_elem->tablespace_name)
      table->field[24]->store(part_elem->tablespace_name,
                              strlen(part_elem->tablespace_name), cs);
    else
    {
      char *ts= showing_table->s->tablespace;
      if(ts)
        table->field[24]->store(ts, strlen(ts), cs);
      else
        table->field[24]->set_null();
    }
  }
  return;
}

#ifdef WITH_PARTITION_STORAGE_ENGINE
static int
get_partition_column_description(THD *thd,
                                 partition_info *part_info,
                                 part_elem_value *list_value,
                                 String &tmp_str)
{
  uint num_elements= part_info->part_field_list.elements;
  uint i;
  DBUG_ENTER("get_partition_column_description");

  for (i= 0; i < num_elements; i++)
  {
    part_column_list_val *col_val= &list_value->col_val_array[i];
    if (col_val->max_value)
      tmp_str.append(partition_keywords[PKW_MAXVALUE].str);
    else if (col_val->null_value)
      tmp_str.append("NULL");
    else
    {
      char buffer[MAX_KEY_LENGTH];
      String str(buffer, sizeof(buffer), &my_charset_bin);
      String val_conv;
      Item *item= col_val->item_expression;

      if (!(item= part_info->get_column_item(item,
                              part_info->part_field_array[i])))
      {
        DBUG_RETURN(1);
      }
      String *res= item->val_str(&str);
      if (get_cs_converted_part_value_from_string(thd, item, res, &val_conv,
                              part_info->part_field_array[i]->charset(),
                              FALSE))
      {
        DBUG_RETURN(1);
      }
      tmp_str.append(val_conv);
    }
    if (i != num_elements - 1)
      tmp_str.append(",");
  }
  DBUG_RETURN(0);
}
#endif /* WITH_PARTITION_STORAGE_ENGINE */

static int get_schema_partitions_record(THD *thd, TABLE_LIST *tables,
                                        TABLE *table, bool res,
                                        LEX_STRING *db_name,
                                        LEX_STRING *table_name)
{
  CHARSET_INFO *cs= system_charset_info;
  char buff[61];
  String tmp_res(buff, sizeof(buff), cs);
  String tmp_str;
  TABLE *show_table= tables->table;
  handler *file;
#ifdef WITH_PARTITION_STORAGE_ENGINE
  partition_info *part_info;
#endif
  DBUG_ENTER("get_schema_partitions_record");

  if (res)
  {
    if (thd->is_error())
      push_warning(thd, Sql_condition::WARN_LEVEL_WARN,
                   thd->get_stmt_da()->sql_errno(), thd->get_stmt_da()->message());
    thd->clear_error();
    DBUG_RETURN(0);
  }
  file= show_table->file;
#ifdef WITH_PARTITION_STORAGE_ENGINE
  part_info= show_table->part_info;
  if (part_info)
  {
    partition_element *part_elem;
    List_iterator<partition_element> part_it(part_info->partitions);
    uint part_pos= 0, part_id= 0;

    restore_record(table, s->default_values);
    table->field[0]->store(STRING_WITH_LEN("def"), cs);
    table->field[1]->store(db_name->str, db_name->length, cs);
    table->field[2]->store(table_name->str, table_name->length, cs);


    /* Partition method*/
    switch (part_info->part_type) {
    case RANGE_PARTITION:
    case LIST_PARTITION:
      tmp_res.length(0);
      if (part_info->part_type == RANGE_PARTITION)
        tmp_res.append(partition_keywords[PKW_RANGE].str,
                       partition_keywords[PKW_RANGE].length);
      else
        tmp_res.append(partition_keywords[PKW_LIST].str,
                       partition_keywords[PKW_LIST].length);
      if (part_info->column_list)
        tmp_res.append(partition_keywords[PKW_COLUMNS].str,
                       partition_keywords[PKW_COLUMNS].length);
      table->field[7]->store(tmp_res.ptr(), tmp_res.length(), cs);
      break;
    case HASH_PARTITION:
      tmp_res.length(0);
      if (part_info->linear_hash_ind)
        tmp_res.append(partition_keywords[PKW_LINEAR].str,
                       partition_keywords[PKW_LINEAR].length);
      if (part_info->list_of_part_fields)
        tmp_res.append(partition_keywords[PKW_KEY].str,
                       partition_keywords[PKW_KEY].length);
      else
        tmp_res.append(partition_keywords[PKW_HASH].str, 
                       partition_keywords[PKW_HASH].length);
      table->field[7]->store(tmp_res.ptr(), tmp_res.length(), cs);
      break;
    default:
      DBUG_ASSERT(0);
      my_error(ER_OUT_OF_RESOURCES, MYF(ME_FATALERROR));
      DBUG_RETURN(1);
    }
    table->field[7]->set_notnull();

    /* Partition expression */
    if (part_info->part_expr)
    {
      table->field[9]->store(part_info->part_func_string,
                             part_info->part_func_len, cs);
    }
    else if (part_info->list_of_part_fields)
    {
      collect_partition_expr(thd, part_info->part_field_list, &tmp_str);
      table->field[9]->store(tmp_str.ptr(), tmp_str.length(), cs);
    }
    table->field[9]->set_notnull();

    if (part_info->is_sub_partitioned())
    {
      /* Subpartition method */
      tmp_res.length(0);
      if (part_info->linear_hash_ind)
        tmp_res.append(partition_keywords[PKW_LINEAR].str,
                       partition_keywords[PKW_LINEAR].length);
      if (part_info->list_of_subpart_fields)
        tmp_res.append(partition_keywords[PKW_KEY].str,
                       partition_keywords[PKW_KEY].length);
      else
        tmp_res.append(partition_keywords[PKW_HASH].str, 
                       partition_keywords[PKW_HASH].length);
      table->field[8]->store(tmp_res.ptr(), tmp_res.length(), cs);
      table->field[8]->set_notnull();

      /* Subpartition expression */
      if (part_info->subpart_expr)
      {
        table->field[10]->store(part_info->subpart_func_string,
                                part_info->subpart_func_len, cs);
      }
      else if (part_info->list_of_subpart_fields)
      {
        collect_partition_expr(thd, part_info->subpart_field_list, &tmp_str);
        table->field[10]->store(tmp_str.ptr(), tmp_str.length(), cs);
      }
      table->field[10]->set_notnull();
    }

    while ((part_elem= part_it++))
    {
      table->field[3]->store(part_elem->partition_name,
                             strlen(part_elem->partition_name), cs);
      table->field[3]->set_notnull();
      /* PARTITION_ORDINAL_POSITION */
      table->field[5]->store((longlong) ++part_pos, TRUE);
      table->field[5]->set_notnull();

      /* Partition description */
      if (part_info->part_type == RANGE_PARTITION)
      {
        if (part_info->column_list)
        {
          List_iterator<part_elem_value> list_val_it(part_elem->list_val_list);
          part_elem_value *list_value= list_val_it++;
          tmp_str.length(0);
          if (get_partition_column_description(thd,
                                               part_info,
                                               list_value,
                                               tmp_str))
          {
            DBUG_RETURN(1);
          }
          table->field[11]->store(tmp_str.ptr(), tmp_str.length(), cs);
        }
        else
        {
          if (part_elem->range_value != LONGLONG_MAX)
            table->field[11]->store((longlong) part_elem->range_value, FALSE);
          else
            table->field[11]->store(partition_keywords[PKW_MAXVALUE].str,
                                 partition_keywords[PKW_MAXVALUE].length, cs);
        }
        table->field[11]->set_notnull();
      }
      else if (part_info->part_type == LIST_PARTITION)
      {
        List_iterator<part_elem_value> list_val_it(part_elem->list_val_list);
        part_elem_value *list_value;
        uint num_items= part_elem->list_val_list.elements;
        tmp_str.length(0);
        tmp_res.length(0);
        if (part_elem->has_null_value)
        {
          tmp_str.append("NULL");
          if (num_items > 0)
            tmp_str.append(",");
        }
        while ((list_value= list_val_it++))
        {
          if (part_info->column_list)
          {
            if (part_info->part_field_list.elements > 1U)
              tmp_str.append("(");
            if (get_partition_column_description(thd,
                                                 part_info,
                                                 list_value,
                                                 tmp_str))
            {
              DBUG_RETURN(1);
            }
            if (part_info->part_field_list.elements > 1U)
              tmp_str.append(")");
          }
          else
          {
            if (!list_value->unsigned_flag)
              tmp_res.set(list_value->value, cs);
            else
              tmp_res.set((ulonglong)list_value->value, cs);
            tmp_str.append(tmp_res);
          }
          if (--num_items != 0)
            tmp_str.append(",");
        }
        table->field[11]->store(tmp_str.ptr(), tmp_str.length(), cs);
        table->field[11]->set_notnull();
      }

      if (part_elem->subpartitions.elements)
      {
        List_iterator<partition_element> sub_it(part_elem->subpartitions);
        partition_element *subpart_elem;
        uint subpart_pos= 0;

        while ((subpart_elem= sub_it++))
        {
          table->field[4]->store(subpart_elem->partition_name,
                                 strlen(subpart_elem->partition_name), cs);
          table->field[4]->set_notnull();
          /* SUBPARTITION_ORDINAL_POSITION */
          table->field[6]->store((longlong) ++subpart_pos, TRUE);
          table->field[6]->set_notnull();
          
          store_schema_partitions_record(thd, table, show_table, subpart_elem,
                                         file, part_id);
          part_id++;
          if(schema_table_store_record(thd, table))
            DBUG_RETURN(1);
        }
      }
      else
      {
        store_schema_partitions_record(thd, table, show_table, part_elem,
                                       file, part_id);
        part_id++;
        if(schema_table_store_record(thd, table))
          DBUG_RETURN(1);
      }
    }
    DBUG_RETURN(0);
  }
  else
#endif
  {
    store_schema_partitions_record(thd, table, show_table, 0, file, 0);
    if(schema_table_store_record(thd, table))
      DBUG_RETURN(1);
  }
  DBUG_RETURN(0);
}


#ifdef HAVE_EVENT_SCHEDULER
/*
  Loads an event from mysql.event and copies it's data to a row of
  I_S.EVENTS

  Synopsis
    copy_event_to_schema_table()
      thd         Thread
      sch_table   The schema table (information_schema.event)
      event_table The event table to use for loading (mysql.event).

  Returns
    0  OK
    1  Error
*/

int
copy_event_to_schema_table(THD *thd, TABLE *sch_table, TABLE *event_table)
{
  const char *wild= thd->lex->wild ? thd->lex->wild->ptr() : NullS;
  CHARSET_INFO *scs= system_charset_info;
  MYSQL_TIME time;
  Event_timed et;
  DBUG_ENTER("copy_event_to_schema_table");

  restore_record(sch_table, s->default_values);

  if (et.load_from_row(thd, event_table))
  {
    my_error(ER_CANNOT_LOAD_FROM_TABLE_V2, MYF(0), "mysql", "event");
    DBUG_RETURN(1);
  }

  if (!(!wild || !wild[0] || !wild_compare(et.name.str, wild, 0)))
    DBUG_RETURN(0);

  /*
    Skip events in schemas one does not have access to. The check is
    optimized. It's guaranteed in case of SHOW EVENTS that the user
    has access.
  */
  if (thd->lex->sql_command != SQLCOM_SHOW_EVENTS &&
      check_access(thd, EVENT_ACL, et.dbname.str, NULL, NULL, 0, 1))
    DBUG_RETURN(0);

  sch_table->field[ISE_EVENT_CATALOG]->store(STRING_WITH_LEN("def"), scs);
  sch_table->field[ISE_EVENT_SCHEMA]->
                                store(et.dbname.str, et.dbname.length,scs);
  sch_table->field[ISE_EVENT_NAME]->
                                store(et.name.str, et.name.length, scs);
  sch_table->field[ISE_DEFINER]->
                                store(et.definer.str, et.definer.length, scs);
  const String *tz_name= et.time_zone->get_name();
  sch_table->field[ISE_TIME_ZONE]->
                                store(tz_name->ptr(), tz_name->length(), scs);
  sch_table->field[ISE_EVENT_BODY]->
                                store(STRING_WITH_LEN("SQL"), scs);
  sch_table->field[ISE_EVENT_DEFINITION]->store(
    et.body_utf8.str, et.body_utf8.length, scs);

  /* SQL_MODE */
  {
    LEX_STRING sql_mode;
    sql_mode_string_representation(thd, et.sql_mode, &sql_mode);
    sch_table->field[ISE_SQL_MODE]->
                                store(sql_mode.str, sql_mode.length, scs);
  }

  int not_used=0;

  if (et.expression)
  {
    String show_str;
    /* type */
    sch_table->field[ISE_EVENT_TYPE]->store(STRING_WITH_LEN("RECURRING"), scs);

    if (Events::reconstruct_interval_expression(&show_str, et.interval,
                                                et.expression))
      DBUG_RETURN(1);

    sch_table->field[ISE_INTERVAL_VALUE]->set_notnull();
    sch_table->field[ISE_INTERVAL_VALUE]->
                                store(show_str.ptr(), show_str.length(), scs);

    LEX_STRING *ival= &interval_type_to_name[et.interval];
    sch_table->field[ISE_INTERVAL_FIELD]->set_notnull();
    sch_table->field[ISE_INTERVAL_FIELD]->store(ival->str, ival->length, scs);

    /* starts & ends . STARTS is always set - see sql_yacc.yy */
    et.time_zone->gmt_sec_to_TIME(&time, et.starts);
    sch_table->field[ISE_STARTS]->set_notnull();
    sch_table->field[ISE_STARTS]->
                                store_time(&time, MYSQL_TIMESTAMP_DATETIME);

    if (!et.ends_null)
    {
      et.time_zone->gmt_sec_to_TIME(&time, et.ends);
      sch_table->field[ISE_ENDS]->set_notnull();
      sch_table->field[ISE_ENDS]->
                                store_time(&time, MYSQL_TIMESTAMP_DATETIME);
    }
  }
  else
  {
    /* type */
    sch_table->field[ISE_EVENT_TYPE]->store(STRING_WITH_LEN("ONE TIME"), scs);

    et.time_zone->gmt_sec_to_TIME(&time, et.execute_at);
    sch_table->field[ISE_EXECUTE_AT]->set_notnull();
    sch_table->field[ISE_EXECUTE_AT]->
                          store_time(&time, MYSQL_TIMESTAMP_DATETIME);
  }

  /* status */

  switch (et.status)
  {
    case Event_parse_data::ENABLED:
      sch_table->field[ISE_STATUS]->store(STRING_WITH_LEN("ENABLED"), scs);
      break;
    case Event_parse_data::SLAVESIDE_DISABLED:
      sch_table->field[ISE_STATUS]->store(STRING_WITH_LEN("SLAVESIDE_DISABLED"),
                                          scs);
      break;
    case Event_parse_data::DISABLED:
      sch_table->field[ISE_STATUS]->store(STRING_WITH_LEN("DISABLED"), scs);
      break;
    default:
      DBUG_ASSERT(0);
  }
  sch_table->field[ISE_ORIGINATOR]->store(et.originator, TRUE);

  /* on_completion */
  if (et.on_completion == Event_parse_data::ON_COMPLETION_DROP)
    sch_table->field[ISE_ON_COMPLETION]->
                                store(STRING_WITH_LEN("NOT PRESERVE"), scs);
  else
    sch_table->field[ISE_ON_COMPLETION]->
                                store(STRING_WITH_LEN("PRESERVE"), scs);
    
  number_to_datetime(et.created, &time, 0, &not_used);
  DBUG_ASSERT(not_used==0);
  sch_table->field[ISE_CREATED]->store_time(&time, MYSQL_TIMESTAMP_DATETIME);

  number_to_datetime(et.modified, &time, 0, &not_used);
  DBUG_ASSERT(not_used==0);
  sch_table->field[ISE_LAST_ALTERED]->
                                store_time(&time, MYSQL_TIMESTAMP_DATETIME);

  if (et.last_executed)
  {
    et.time_zone->gmt_sec_to_TIME(&time, et.last_executed);
    sch_table->field[ISE_LAST_EXECUTED]->set_notnull();
    sch_table->field[ISE_LAST_EXECUTED]->
                       store_time(&time, MYSQL_TIMESTAMP_DATETIME);
  }

  sch_table->field[ISE_EVENT_COMMENT]->
                      store(et.comment.str, et.comment.length, scs);

  sch_table->field[ISE_CLIENT_CS]->set_notnull();
  sch_table->field[ISE_CLIENT_CS]->store(
    et.creation_ctx->get_client_cs()->csname,
    strlen(et.creation_ctx->get_client_cs()->csname),
    scs);

  sch_table->field[ISE_CONNECTION_CL]->set_notnull();
  sch_table->field[ISE_CONNECTION_CL]->store(
    et.creation_ctx->get_connection_cl()->name,
    strlen(et.creation_ctx->get_connection_cl()->name),
    scs);

  sch_table->field[ISE_DB_CL]->set_notnull();
  sch_table->field[ISE_DB_CL]->store(
    et.creation_ctx->get_db_cl()->name,
    strlen(et.creation_ctx->get_db_cl()->name),
    scs);

  if (schema_table_store_record(thd, sch_table))
    DBUG_RETURN(1);

  DBUG_RETURN(0);
}
#endif

int fill_open_tables(THD *thd, TABLE_LIST *tables, Item *cond)
{
  DBUG_ENTER("fill_open_tables");
  const char *wild= thd->lex->wild ? thd->lex->wild->ptr() : NullS;
  TABLE *table= tables->table;
  CHARSET_INFO *cs= system_charset_info;
  OPEN_TABLE_LIST *open_list;
  if (!(open_list=list_open_tables(thd,thd->lex->select_lex.db, wild))
            && thd->is_fatal_error)
    DBUG_RETURN(1);

  for (; open_list ; open_list=open_list->next)
  {
    restore_record(table, s->default_values);
    table->field[0]->store(open_list->db, strlen(open_list->db), cs);
    table->field[1]->store(open_list->table, strlen(open_list->table), cs);
    table->field[2]->store((longlong) open_list->in_use, TRUE);
    table->field[3]->store((longlong) open_list->locked, TRUE);
    if (schema_table_store_record(thd, table))
      DBUG_RETURN(1);
  }
  DBUG_RETURN(0);
}


int fill_variables(THD *thd, TABLE_LIST *tables, Item *cond)
{
  DBUG_ENTER("fill_variables");
  int res= 0;
  LEX *lex= thd->lex;
  const char *wild= lex->wild ? lex->wild->ptr() : NullS;
  enum enum_schema_tables schema_table_idx=
    get_schema_table_idx(tables->schema_table);
  enum enum_var_type option_type= OPT_SESSION;
  bool upper_case_names= (schema_table_idx != SCH_VARIABLES);
  bool sorted_vars= (schema_table_idx == SCH_VARIABLES);

  if (lex->option_type == OPT_GLOBAL ||
      schema_table_idx == SCH_GLOBAL_VARIABLES)
    option_type= OPT_GLOBAL;

  mysql_rwlock_rdlock(&LOCK_system_variables_hash);
  res= show_status_array(thd, wild, enumerate_sys_vars(thd, sorted_vars, option_type),
                         option_type, NULL, "", tables->table, upper_case_names, cond);
  mysql_rwlock_unlock(&LOCK_system_variables_hash);
  DBUG_RETURN(res);
}


int fill_status(THD *thd, TABLE_LIST *tables, Item *cond)
{
  DBUG_ENTER("fill_status");
  LEX *lex= thd->lex;
  const char *wild= lex->wild ? lex->wild->ptr() : NullS;
  int res= 0;
  STATUS_VAR *tmp1, tmp;
  enum enum_schema_tables schema_table_idx=
    get_schema_table_idx(tables->schema_table);
  enum enum_var_type option_type;
  bool upper_case_names= (schema_table_idx != SCH_STATUS);

  if (schema_table_idx == SCH_STATUS)
  {
    option_type= lex->option_type;
    if (option_type == OPT_GLOBAL)
      tmp1= &tmp;
    else
      tmp1= thd->initial_status_var;
  }
  else if (schema_table_idx == SCH_GLOBAL_STATUS)
  {
    option_type= OPT_GLOBAL;
    tmp1= &tmp;
  }
  else
  { 
    option_type= OPT_SESSION;
    tmp1= &thd->status_var;
  }

  mysql_mutex_lock(&LOCK_status);
  if (option_type == OPT_GLOBAL)
    calc_sum_of_all_status(&tmp);
  res= show_status_array(thd, wild,
                         (SHOW_VAR *)all_status_vars.buffer,
                         option_type, tmp1, "", tables->table,
                         upper_case_names, cond);
  mysql_mutex_unlock(&LOCK_status);
  DBUG_RETURN(res);
}


/*
  Fill and store records into I_S.referential_constraints table

  SYNOPSIS
    get_referential_constraints_record()
    thd                 thread handle
    tables              table list struct(processed table)
    table               I_S table
    res                 1 means the error during opening of the processed table
                        0 means processed table is opened without error
    base_name           db name
    file_name           table name

  RETURN
    0	ok
    #   error
*/

static int
get_referential_constraints_record(THD *thd, TABLE_LIST *tables,
                                   TABLE *table, bool res,
                                   LEX_STRING *db_name, LEX_STRING *table_name)
{
  CHARSET_INFO *cs= system_charset_info;
  DBUG_ENTER("get_referential_constraints_record");

  if (res)
  {
    if (thd->is_error())
      push_warning(thd, Sql_condition::WARN_LEVEL_WARN,
                   thd->get_stmt_da()->sql_errno(), thd->get_stmt_da()->message());
    thd->clear_error();
    DBUG_RETURN(0);
  }
  if (!tables->view)
  {
    List<FOREIGN_KEY_INFO> f_key_list;
    TABLE *show_table= tables->table;

    show_table->file->get_foreign_key_list(thd, &f_key_list);
    FOREIGN_KEY_INFO *f_key_info;
    List_iterator_fast<FOREIGN_KEY_INFO> it(f_key_list);
    while ((f_key_info= it++))
    {
      restore_record(table, s->default_values);
      table->field[0]->store(STRING_WITH_LEN("def"), cs);
      table->field[1]->store(db_name->str, db_name->length, cs);
      table->field[9]->store(table_name->str, table_name->length, cs);
      table->field[2]->store(f_key_info->foreign_id->str,
                             f_key_info->foreign_id->length, cs);
      table->field[3]->store(STRING_WITH_LEN("def"), cs);
      table->field[4]->store(f_key_info->referenced_db->str, 
                             f_key_info->referenced_db->length, cs);
      table->field[10]->store(f_key_info->referenced_table->str, 
                             f_key_info->referenced_table->length, cs);
      if (f_key_info->referenced_key_name)
      {
        table->field[5]->store(f_key_info->referenced_key_name->str, 
                               f_key_info->referenced_key_name->length, cs);
        table->field[5]->set_notnull();
      }
      else
        table->field[5]->set_null();
      table->field[6]->store(STRING_WITH_LEN("NONE"), cs);
      table->field[7]->store(f_key_info->update_method->str, 
                             f_key_info->update_method->length, cs);
      table->field[8]->store(f_key_info->delete_method->str, 
                             f_key_info->delete_method->length, cs);
      if (schema_table_store_record(thd, table))
        DBUG_RETURN(1);
    }
  }
  DBUG_RETURN(0);
}

struct schema_table_ref 
{
  const char *table_name;
  ST_SCHEMA_TABLE *schema_table;
};


/*
  Find schema_tables elment by name

  SYNOPSIS
    find_schema_table_in_plugin()
    thd                 thread handler
    plugin              plugin
    table_name          table name

  RETURN
    0	table not found
    1   found the schema table
*/
static my_bool find_schema_table_in_plugin(THD *thd, plugin_ref plugin,
                                           void* p_table)
{
  schema_table_ref *p_schema_table= (schema_table_ref *)p_table;
  const char* table_name= p_schema_table->table_name;
  ST_SCHEMA_TABLE *schema_table= plugin_data(plugin, ST_SCHEMA_TABLE *);
  DBUG_ENTER("find_schema_table_in_plugin");

  if (!my_strcasecmp(system_charset_info,
                     schema_table->table_name,
                     table_name)) {
    p_schema_table->schema_table= schema_table;
    DBUG_RETURN(1);
  }

  DBUG_RETURN(0);
}


/*
  Find schema_tables elment by name

  SYNOPSIS
    find_schema_table()
    thd                 thread handler
    table_name          table name

  RETURN
    0	table not found
    #   pointer to 'schema_tables' element
*/

ST_SCHEMA_TABLE *find_schema_table(THD *thd, const char* table_name)
{
  schema_table_ref schema_table_a;
  ST_SCHEMA_TABLE *schema_table= schema_tables;
  DBUG_ENTER("find_schema_table");

  for (; schema_table->table_name; schema_table++)
  {
    if (!my_strcasecmp(system_charset_info,
                       schema_table->table_name,
                       table_name))
      DBUG_RETURN(schema_table);
  }

  schema_table_a.table_name= table_name;
  if (plugin_foreach(thd, find_schema_table_in_plugin, 
                     MYSQL_INFORMATION_SCHEMA_PLUGIN, &schema_table_a))
    DBUG_RETURN(schema_table_a.schema_table);

  DBUG_RETURN(NULL);
}


ST_SCHEMA_TABLE *get_schema_table(enum enum_schema_tables schema_table_idx)
{
  return &schema_tables[schema_table_idx];
}


/**
  Create information_schema table using schema_table data.

  @note
    For MYSQL_TYPE_DECIMAL fields only, the field_length member has encoded
    into it two numbers, based on modulus of base-10 numbers.  In the ones
    position is the number of decimals.  Tens position is unused.  In the
    hundreds and thousands position is a two-digit decimal number representing
    length.  Encode this value with  (decimals*100)+length  , where
    0<decimals<10 and 0<=length<100 .

  @param
    thd	       	          thread handler

  @param table_list Used to pass I_S table information(fields info, tables
  parameters etc) and table name.

  @retval  \#             Pointer to created table
  @retval  NULL           Can't create table
*/

TABLE *create_schema_table(THD *thd, TABLE_LIST *table_list)
{
  int field_count= 0;
  Item *item;
  TABLE *table;
  List<Item> field_list;
  ST_SCHEMA_TABLE *schema_table= table_list->schema_table;
  ST_FIELD_INFO *fields_info= schema_table->fields_info;
  CHARSET_INFO *cs= system_charset_info;
  DBUG_ENTER("create_schema_table");

  for (; fields_info->field_name; fields_info++)
  {
    switch (fields_info->field_type) {
    case MYSQL_TYPE_TINY:
    case MYSQL_TYPE_LONG:
    case MYSQL_TYPE_SHORT:
    case MYSQL_TYPE_LONGLONG:
    case MYSQL_TYPE_INT24:
      if (!(item= new Item_return_int(fields_info->field_name,
                                      fields_info->field_length,
                                      fields_info->field_type,
                                      fields_info->value)))
      {
        DBUG_RETURN(0);
      }
      item->unsigned_flag= (fields_info->field_flags & MY_I_S_UNSIGNED);
      break;
    case MYSQL_TYPE_DATE:
    case MYSQL_TYPE_TIME:
    case MYSQL_TYPE_TIMESTAMP:
    case MYSQL_TYPE_DATETIME:
      if (!(item=new Item_return_date_time(fields_info->field_name,
                                           fields_info->field_type)))
      {
        DBUG_RETURN(0);
      }
      break;
    case MYSQL_TYPE_FLOAT:
    case MYSQL_TYPE_DOUBLE:
      if ((item= new Item_float(fields_info->field_name, 0.0, NOT_FIXED_DEC, 
                           fields_info->field_length)) == NULL)
        DBUG_RETURN(NULL);
      break;
    case MYSQL_TYPE_DECIMAL:
    case MYSQL_TYPE_NEWDECIMAL:
      if (!(item= new Item_decimal((longlong) fields_info->value, false)))
      {
        DBUG_RETURN(0);
      }
      item->unsigned_flag= (fields_info->field_flags & MY_I_S_UNSIGNED);
      item->decimals= fields_info->field_length%10;
      item->max_length= (fields_info->field_length/100)%100;
      if (item->unsigned_flag == 0)
        item->max_length+= 1;
      if (item->decimals > 0)
        item->max_length+= 1;
      item->set_name(fields_info->field_name,
                     strlen(fields_info->field_name), cs);
      break;
    case MYSQL_TYPE_TINY_BLOB:
    case MYSQL_TYPE_MEDIUM_BLOB:
    case MYSQL_TYPE_LONG_BLOB:
    case MYSQL_TYPE_BLOB:
      if (!(item= new Item_blob(fields_info->field_name,
                                fields_info->field_length)))
      {
        DBUG_RETURN(0);
      }
      break;
    default:
      /* Don't let unimplemented types pass through. Could be a grave error. */
      DBUG_ASSERT(fields_info->field_type == MYSQL_TYPE_STRING);

      if (!(item= new Item_empty_string("", fields_info->field_length, cs)))
      {
        DBUG_RETURN(0);
      }
      item->set_name(fields_info->field_name,
                     strlen(fields_info->field_name), cs);
      break;
    }
    field_list.push_back(item);
    item->maybe_null= (fields_info->field_flags & MY_I_S_MAYBE_NULL);
    field_count++;
  }
  TMP_TABLE_PARAM *tmp_table_param =
    (TMP_TABLE_PARAM*) (thd->alloc(sizeof(TMP_TABLE_PARAM)));
  tmp_table_param->init();
  tmp_table_param->table_charset= cs;
  tmp_table_param->field_count= field_count;
  tmp_table_param->schema_table= 1;
  SELECT_LEX *select_lex= thd->lex->current_select;
  if (!(table= create_tmp_table(thd, tmp_table_param,
                                field_list, (ORDER*) 0, 0, 0, 
                                (select_lex->options | thd->variables.option_bits |
                                 TMP_TABLE_ALL_COLUMNS),
                                HA_POS_ERROR, table_list->alias)))
    DBUG_RETURN(0);
  my_bitmap_map* bitmaps=
    (my_bitmap_map*) thd->alloc(bitmap_buffer_size(field_count));
  bitmap_init(&table->def_read_set, (my_bitmap_map*) bitmaps, field_count,
              FALSE);
  table->read_set= &table->def_read_set;
  bitmap_clear_all(table->read_set);
  table_list->schema_table_param= tmp_table_param;
  DBUG_RETURN(table);
}


/*
  For old SHOW compatibility. It is used when
  old SHOW doesn't have generated column names
  Make list of fields for SHOW

  SYNOPSIS
    make_old_format()
    thd			thread handler
    schema_table        pointer to 'schema_tables' element

  RETURN
   1	error
   0	success
*/

int make_old_format(THD *thd, ST_SCHEMA_TABLE *schema_table)
{
  ST_FIELD_INFO *field_info= schema_table->fields_info;
  Name_resolution_context *context= &thd->lex->select_lex.context;
  for (; field_info->field_name; field_info++)
  {
    if (field_info->old_name)
    {
      Item_field *field= new Item_field(context,
                                        NullS, NullS, field_info->field_name);
      if (field)
      {
        field->set_name(field_info->old_name,
                        strlen(field_info->old_name),
                        system_charset_info);
        if (add_item_to_list(thd, field))
          return 1;
      }
    }
  }
  return 0;
}


int make_schemata_old_format(THD *thd, ST_SCHEMA_TABLE *schema_table)
{
  char tmp[128];
  LEX *lex= thd->lex;
  SELECT_LEX *sel= lex->current_select;
  Name_resolution_context *context= &sel->context;

  if (!sel->item_list.elements)
  {
    ST_FIELD_INFO *field_info= &schema_table->fields_info[1];
    String buffer(tmp,sizeof(tmp), system_charset_info);
    Item_field *field= new Item_field(context,
                                      NullS, NullS, field_info->field_name);
    if (!field || add_item_to_list(thd, field))
      return 1;
    buffer.length(0);
    buffer.append(field_info->old_name);
    if (lex->wild && lex->wild->ptr())
    {
      buffer.append(STRING_WITH_LEN(" ("));
      buffer.append(lex->wild->ptr());
      buffer.append(')');
    }
    field->set_name(buffer.ptr(), buffer.length(), system_charset_info);
  }
  return 0;
}


int make_table_names_old_format(THD *thd, ST_SCHEMA_TABLE *schema_table)
{
  char tmp[128];
  String buffer(tmp,sizeof(tmp), thd->charset());
  LEX *lex= thd->lex;
  Name_resolution_context *context= &lex->select_lex.context;

  ST_FIELD_INFO *field_info= &schema_table->fields_info[2];
  buffer.length(0);
  buffer.append(field_info->old_name);
  buffer.append(lex->select_lex.db);
  if (lex->wild && lex->wild->ptr())
  {
    buffer.append(STRING_WITH_LEN(" ("));
    buffer.append(lex->wild->ptr());
    buffer.append(')');
  }
  Item_field *field= new Item_field(context,
                                    NullS, NullS, field_info->field_name);
  if (add_item_to_list(thd, field))
    return 1;
  field->set_name(buffer.ptr(), buffer.length(), system_charset_info);
  if (thd->lex->verbose)
  {
    field->set_name(buffer.ptr(), buffer.length(), system_charset_info);
    field_info= &schema_table->fields_info[3];
    field= new Item_field(context, NullS, NullS, field_info->field_name);
    if (add_item_to_list(thd, field))
      return 1;
    field->set_name(field_info->old_name, strlen(field_info->old_name),
                    system_charset_info);
  }
  return 0;
}


int make_columns_old_format(THD *thd, ST_SCHEMA_TABLE *schema_table)
{
  int fields_arr[]= {3, 14, 13, 6, 15, 5, 16, 17, 18, -1};
  int *field_num= fields_arr;
  ST_FIELD_INFO *field_info;
  Name_resolution_context *context= &thd->lex->select_lex.context;

  for (; *field_num >= 0; field_num++)
  {
    field_info= &schema_table->fields_info[*field_num];
    if (!thd->lex->verbose && (*field_num == 13 ||
                               *field_num == 17 ||
                               *field_num == 18))
      continue;
    Item_field *field= new Item_field(context,
                                      NullS, NullS, field_info->field_name);
    if (field)
    {
      field->set_name(field_info->old_name,
                      strlen(field_info->old_name),
                      system_charset_info);
      if (add_item_to_list(thd, field))
        return 1;
    }
  }
  return 0;
}


int make_character_sets_old_format(THD *thd, ST_SCHEMA_TABLE *schema_table)
{
  int fields_arr[]= {0, 2, 1, 3, -1};
  int *field_num= fields_arr;
  ST_FIELD_INFO *field_info;
  Name_resolution_context *context= &thd->lex->select_lex.context;

  for (; *field_num >= 0; field_num++)
  {
    field_info= &schema_table->fields_info[*field_num];
    Item_field *field= new Item_field(context,
                                      NullS, NullS, field_info->field_name);
    if (field)
    {
      field->set_name(field_info->old_name,
                      strlen(field_info->old_name),
                      system_charset_info);
      if (add_item_to_list(thd, field))
        return 1;
    }
  }
  return 0;
}


int make_proc_old_format(THD *thd, ST_SCHEMA_TABLE *schema_table)
{
  int fields_arr[]= {2, 3, 4, 26, 23, 22, 21, 25, 27, 28, 29, -1};
  int *field_num= fields_arr;
  ST_FIELD_INFO *field_info;
  Name_resolution_context *context= &thd->lex->select_lex.context;

  for (; *field_num >= 0; field_num++)
  {
    field_info= &schema_table->fields_info[*field_num];
    Item_field *field= new Item_field(context,
                                      NullS, NullS, field_info->field_name);
    if (field)
    {
      field->set_name(field_info->old_name,
                      strlen(field_info->old_name),
                      system_charset_info);
      if (add_item_to_list(thd, field))
        return 1;
    }
  }
  return 0;
}


/*
  Create information_schema table

  SYNOPSIS
  mysql_schema_table()
    thd                thread handler
    lex                pointer to LEX
    table_list         pointer to table_list

  RETURN
    0	success
    1   error
*/

int mysql_schema_table(THD *thd, LEX *lex, TABLE_LIST *table_list)
{
  TABLE *table;
  DBUG_ENTER("mysql_schema_table");
  if (!(table= table_list->schema_table->create_table(thd, table_list)))
    DBUG_RETURN(1);
  table->s->tmp_table= SYSTEM_TMP_TABLE;
  table->grant.privilege= SELECT_ACL;
  /*
    This test is necessary to make
    case insensitive file systems +
    upper case table names(information schema tables) +
    views
    working correctly
  */
  if (table_list->schema_table_name)
    table->alias_name_used= my_strcasecmp(table_alias_charset,
                                          table_list->schema_table_name,
                                          table_list->alias);
  table_list->table_name= table->s->table_name.str;
  table_list->table_name_length= table->s->table_name.length;
  table_list->table= table;
  table->next= thd->derived_tables;
  thd->derived_tables= table;
  table_list->select_lex->options |= OPTION_SCHEMA_TABLE;
  lex->safe_to_cache_query= 0;

  if (table_list->schema_table_reformed) // show command
  {
    SELECT_LEX *sel= lex->current_select;
    Item *item;
    Field_translator *transl, *org_transl;

    if (table_list->field_translation)
    {
      Field_translator *end= table_list->field_translation_end;
      for (transl= table_list->field_translation; transl < end; transl++)
      {
        if (!transl->item->fixed &&
            transl->item->fix_fields(thd, &transl->item))
          DBUG_RETURN(1);
      }
      DBUG_RETURN(0);
    }
    List_iterator_fast<Item> it(sel->item_list);
    if (!(transl=
          (Field_translator*)(thd->stmt_arena->
                              alloc(sel->item_list.elements *
                                    sizeof(Field_translator)))))
    {
      DBUG_RETURN(1);
    }
    for (org_transl= transl; (item= it++); transl++)
    {
      transl->item= item;
      transl->name= item->name;
      if (!item->fixed && item->fix_fields(thd, &transl->item))
      {
        DBUG_RETURN(1);
      }
    }
    table_list->field_translation= org_transl;
    table_list->field_translation_end= transl;
  }

  DBUG_RETURN(0);
}


/*
  Generate select from information_schema table

  SYNOPSIS
    make_schema_select()
    thd                  thread handler
    sel                  pointer to SELECT_LEX
    schema_table_idx     index of 'schema_tables' element

  RETURN
    0	success
    1   error
*/

int make_schema_select(THD *thd, SELECT_LEX *sel,
		       enum enum_schema_tables schema_table_idx)
{
  ST_SCHEMA_TABLE *schema_table= get_schema_table(schema_table_idx);
  LEX_STRING db, table;
  DBUG_ENTER("make_schema_select");
  DBUG_PRINT("enter", ("mysql_schema_select: %s", schema_table->table_name));
  /*
     We have to make non const db_name & table_name
     because of lower_case_table_names
  */
  thd->make_lex_string(&db, INFORMATION_SCHEMA_NAME.str,
                       INFORMATION_SCHEMA_NAME.length, 0);
  thd->make_lex_string(&table, schema_table->table_name,
                       strlen(schema_table->table_name), 0);
  if (schema_table->old_format(thd, schema_table) ||   /* Handle old syntax */
      !sel->add_table_to_list(thd, new Table_ident(thd, db, table, 0),
                              0, 0, TL_READ, MDL_SHARED_READ))
  {
    DBUG_RETURN(1);
  }
  DBUG_RETURN(0);
}


/**
  Fill INFORMATION_SCHEMA-table, leave correct Diagnostics_area /
  Warning_info state after itself.

  This function is a wrapper around ST_SCHEMA_TABLE::fill_table(), which
  may "partially silence" some errors. The thing is that during
  fill_table() many errors might be emitted. These errors stem from the
  nature of fill_table().

  For example, SELECT ... FROM INFORMATION_SCHEMA.xxx WHERE TABLE_NAME = 'xxx'
  results in a number of 'Table <db name>.xxx does not exist' errors,
  because fill_table() tries to open the 'xxx' table in every possible
  database.

  Those errors are cleared (the error status is cleared from
  Diagnostics_area) inside fill_table(), but they remain in Warning_info
  (Warning_info is not cleared because it may contain useful warnings).

  This function is responsible for making sure that Warning_info does not
  contain warnings corresponding to the cleared errors.

  @note: THD::no_warnings_for_error used to be set before calling
  fill_table(), thus those errors didn't go to Warning_info. This is not
  the case now (THD::no_warnings_for_error was eliminated as a hack), so we
  need to take care of those warnings here.

  @param thd            Thread context.
  @param table_list     I_S table.
  @param join_table     JOIN/SELECT table.

  @return Error status.
  @retval TRUE Error.
  @retval FALSE Success.
*/
static bool do_fill_table(THD *thd,
                          TABLE_LIST *table_list,
                          JOIN_TAB *join_table)
{
  // NOTE: fill_table() may generate many "useless" warnings, which will be
  // ignored afterwards. On the other hand, there might be "useful"
  // warnings, which should be presented to the user. Warning_info usually
  // stores no more than THD::variables.max_error_count warnings.
  // The problem is that "useless warnings" may occupy all the slots in the
  // Warning_info, so "useful warnings" get rejected. In order to avoid
  // that problem we create a Warning_info instance, which is capable of
  // storing "unlimited" number of warnings.
  Diagnostics_area *da= thd->get_stmt_da();
  Warning_info wi_tmp(thd->query_id, true);

  da->push_warning_info(&wi_tmp);

  bool res= table_list->schema_table->fill_table(
    thd, table_list, join_table->condition());

  da->pop_warning_info();

  // Pass an error if any.

  if (da->is_error())
  {
    da->push_warning(thd,
                     da->sql_errno(),
                     da->get_sqlstate(),
                     Sql_condition::WARN_LEVEL_ERROR,
                     da->message());
  }

  // Pass warnings (if any).
  //
  // Filter out warnings with WARN_LEVEL_ERROR level, because they
  // correspond to the errors which were filtered out in fill_table().
  da->copy_non_errors_from_wi(thd, &wi_tmp);

  return res;
}


/*
  Fill temporary schema tables before SELECT

  SYNOPSIS
    get_schema_tables_result()
    join  join which use schema tables
    executed_place place where I_S table processed

  RETURN
    FALSE success
    TRUE  error
*/

bool get_schema_tables_result(JOIN *join,
                              enum enum_schema_table_state executed_place)
{
  JOIN_TAB *tmp_join_tab= join->join_tab+join->tables;
  THD *thd= join->thd;
  LEX *lex= thd->lex;
  bool result= 0;
  DBUG_ENTER("get_schema_tables_result");

  for (JOIN_TAB *tab= join->join_tab; tab < tmp_join_tab; tab++)
  {  
    if (!tab->table || !tab->table->pos_in_table_list)
      break;

    TABLE_LIST *table_list= tab->table->pos_in_table_list;
    if (table_list->schema_table && thd->fill_information_schema_tables())
    {
      bool is_subselect= (&lex->unit != lex->current_select->master_unit() &&
                          lex->current_select->master_unit()->item);

      /* A value of 0 indicates a dummy implementation */
      if (table_list->schema_table->fill_table == 0)
        continue;

      /* skip I_S optimizations specific to get_all_tables */
      if (thd->lex->describe &&
          (table_list->schema_table->fill_table != get_all_tables))
        continue;

      /*
        If schema table is already processed and
        the statement is not a subselect then
        we don't need to fill this table again.
        If schema table is already processed and
        schema_table_state != executed_place then
        table is already processed and
        we should skip second data processing.
      */
      if (table_list->schema_table_state &&
          (!is_subselect || table_list->schema_table_state != executed_place))
        continue;

      /*
        if table is used in a subselect and
        table has been processed earlier with the same
        'executed_place' value then we should refresh the table.
      */
      if (table_list->schema_table_state && is_subselect)
      {
        table_list->table->file->extra(HA_EXTRA_NO_CACHE);
        table_list->table->file->extra(HA_EXTRA_RESET_STATE);
        table_list->table->file->ha_delete_all_rows();
        free_io_cache(table_list->table);
        filesort_free_buffers(table_list->table,1);
        table_list->table->null_row= 0;
      }
      else
        table_list->table->file->stats.records= 0;

      if (do_fill_table(thd, table_list, tab))
      {
        result= 1;
        join->error= 1;
        table_list->schema_table_state= executed_place;
        break;
      }
      table_list->schema_table_state= executed_place;
    }
  }
  DBUG_RETURN(result);
}

struct run_hton_fill_schema_table_args
{
  TABLE_LIST *tables;
  Item *cond;
};

static my_bool run_hton_fill_schema_table(THD *thd, plugin_ref plugin,
                                          void *arg)
{
  struct run_hton_fill_schema_table_args *args=
    (run_hton_fill_schema_table_args *) arg;
  handlerton *hton= plugin_data(plugin, handlerton *);
  if (hton->fill_is_table && hton->state == SHOW_OPTION_YES)
      hton->fill_is_table(hton, thd, args->tables, args->cond,
            get_schema_table_idx(args->tables->schema_table));
  return false;
}

int hton_fill_schema_table(THD *thd, TABLE_LIST *tables, Item *cond)
{
  DBUG_ENTER("hton_fill_schema_table");

  struct run_hton_fill_schema_table_args args;
  args.tables= tables;
  args.cond= cond;

  plugin_foreach(thd, run_hton_fill_schema_table,
                 MYSQL_STORAGE_ENGINE_PLUGIN, &args);

  DBUG_RETURN(0);
}


ST_FIELD_INFO schema_fields_info[]=
{
  {"CATALOG_NAME", FN_REFLEN, MYSQL_TYPE_STRING, 0, 0, 0, SKIP_OPEN_TABLE},
  {"SCHEMA_NAME", NAME_CHAR_LEN, MYSQL_TYPE_STRING, 0, 0, "Database",
   SKIP_OPEN_TABLE},
  {"DEFAULT_CHARACTER_SET_NAME", MY_CS_NAME_SIZE, MYSQL_TYPE_STRING, 0, 0, 0,
   SKIP_OPEN_TABLE},
  {"DEFAULT_COLLATION_NAME", MY_CS_NAME_SIZE, MYSQL_TYPE_STRING, 0, 0, 0,
   SKIP_OPEN_TABLE},
  {"SQL_PATH", FN_REFLEN, MYSQL_TYPE_STRING, 0, 1, 0, SKIP_OPEN_TABLE},
  {0, 0, MYSQL_TYPE_STRING, 0, 0, 0, SKIP_OPEN_TABLE}
};


ST_FIELD_INFO tables_fields_info[]=
{
  {"TABLE_CATALOG", FN_REFLEN, MYSQL_TYPE_STRING, 0, 0, 0, SKIP_OPEN_TABLE},
  {"TABLE_SCHEMA", NAME_CHAR_LEN, MYSQL_TYPE_STRING, 0, 0, 0, SKIP_OPEN_TABLE},
  {"TABLE_NAME", NAME_CHAR_LEN, MYSQL_TYPE_STRING, 0, 0, "Name",
   SKIP_OPEN_TABLE},
  {"TABLE_TYPE", NAME_CHAR_LEN, MYSQL_TYPE_STRING, 0, 0, 0, OPEN_FRM_ONLY},
  {"ENGINE", NAME_CHAR_LEN, MYSQL_TYPE_STRING, 0, 1, "Engine", OPEN_FRM_ONLY},
  {"VERSION", MY_INT64_NUM_DECIMAL_DIGITS, MYSQL_TYPE_LONGLONG, 0,
   (MY_I_S_MAYBE_NULL | MY_I_S_UNSIGNED), "Version", OPEN_FRM_ONLY},
  {"ROW_FORMAT", 10, MYSQL_TYPE_STRING, 0, 1, "Row_format", OPEN_FULL_TABLE},
  {"TABLE_ROWS", MY_INT64_NUM_DECIMAL_DIGITS, MYSQL_TYPE_LONGLONG, 0,
   (MY_I_S_MAYBE_NULL | MY_I_S_UNSIGNED), "Rows", OPEN_FULL_TABLE},
  {"AVG_ROW_LENGTH", MY_INT64_NUM_DECIMAL_DIGITS, MYSQL_TYPE_LONGLONG, 0, 
   (MY_I_S_MAYBE_NULL | MY_I_S_UNSIGNED), "Avg_row_length", OPEN_FULL_TABLE},
  {"DATA_LENGTH", MY_INT64_NUM_DECIMAL_DIGITS, MYSQL_TYPE_LONGLONG, 0, 
   (MY_I_S_MAYBE_NULL | MY_I_S_UNSIGNED), "Data_length", OPEN_FULL_TABLE},
  {"MAX_DATA_LENGTH", MY_INT64_NUM_DECIMAL_DIGITS, MYSQL_TYPE_LONGLONG, 0,
   (MY_I_S_MAYBE_NULL | MY_I_S_UNSIGNED), "Max_data_length", OPEN_FULL_TABLE},
  {"INDEX_LENGTH", MY_INT64_NUM_DECIMAL_DIGITS, MYSQL_TYPE_LONGLONG, 0, 
   (MY_I_S_MAYBE_NULL | MY_I_S_UNSIGNED), "Index_length", OPEN_FULL_TABLE},
  {"DATA_FREE", MY_INT64_NUM_DECIMAL_DIGITS, MYSQL_TYPE_LONGLONG, 0,
   (MY_I_S_MAYBE_NULL | MY_I_S_UNSIGNED), "Data_free", OPEN_FULL_TABLE},
  {"AUTO_INCREMENT", MY_INT64_NUM_DECIMAL_DIGITS , MYSQL_TYPE_LONGLONG, 0, 
   (MY_I_S_MAYBE_NULL | MY_I_S_UNSIGNED), "Auto_increment", OPEN_FULL_TABLE},
  {"CREATE_TIME", 0, MYSQL_TYPE_DATETIME, 0, 1, "Create_time", OPEN_FULL_TABLE},
  {"UPDATE_TIME", 0, MYSQL_TYPE_DATETIME, 0, 1, "Update_time", OPEN_FULL_TABLE},
  {"CHECK_TIME", 0, MYSQL_TYPE_DATETIME, 0, 1, "Check_time", OPEN_FULL_TABLE},
  {"TABLE_COLLATION", MY_CS_NAME_SIZE, MYSQL_TYPE_STRING, 0, 1, "Collation",
   OPEN_FRM_ONLY},
  {"CHECKSUM", MY_INT64_NUM_DECIMAL_DIGITS, MYSQL_TYPE_LONGLONG, 0,
   (MY_I_S_MAYBE_NULL | MY_I_S_UNSIGNED), "Checksum", OPEN_FULL_TABLE},
  {"CREATE_OPTIONS", 255, MYSQL_TYPE_STRING, 0, 1, "Create_options",
   OPEN_FRM_ONLY},
  {"TABLE_COMMENT", TABLE_COMMENT_MAXLEN, MYSQL_TYPE_STRING, 0, 0, 
   "Comment", OPEN_FRM_ONLY},
  {0, 0, MYSQL_TYPE_STRING, 0, 0, 0, SKIP_OPEN_TABLE}
};


ST_FIELD_INFO columns_fields_info[]=
{
  {"TABLE_CATALOG", FN_REFLEN, MYSQL_TYPE_STRING, 0, 0, 0, OPEN_FRM_ONLY},
  {"TABLE_SCHEMA", NAME_CHAR_LEN, MYSQL_TYPE_STRING, 0, 0, 0, OPEN_FRM_ONLY},
  {"TABLE_NAME", NAME_CHAR_LEN, MYSQL_TYPE_STRING, 0, 0, 0, OPEN_FRM_ONLY},
  {"COLUMN_NAME", NAME_CHAR_LEN, MYSQL_TYPE_STRING, 0, 0, "Field",
   OPEN_FRM_ONLY},
  {"ORDINAL_POSITION", MY_INT64_NUM_DECIMAL_DIGITS, MYSQL_TYPE_LONGLONG, 0,
   MY_I_S_UNSIGNED, 0, OPEN_FRM_ONLY},
  {"COLUMN_DEFAULT", MAX_FIELD_VARCHARLENGTH, MYSQL_TYPE_STRING, 0,
   1, "Default", OPEN_FRM_ONLY},
  {"IS_NULLABLE", 3, MYSQL_TYPE_STRING, 0, 0, "Null", OPEN_FRM_ONLY},
  {"DATA_TYPE", NAME_CHAR_LEN, MYSQL_TYPE_STRING, 0, 0, 0, OPEN_FRM_ONLY},
  {"CHARACTER_MAXIMUM_LENGTH", MY_INT64_NUM_DECIMAL_DIGITS, MYSQL_TYPE_LONGLONG,
   0, (MY_I_S_MAYBE_NULL | MY_I_S_UNSIGNED), 0, OPEN_FRM_ONLY},
  {"CHARACTER_OCTET_LENGTH", MY_INT64_NUM_DECIMAL_DIGITS , MYSQL_TYPE_LONGLONG,
   0, (MY_I_S_MAYBE_NULL | MY_I_S_UNSIGNED), 0, OPEN_FRM_ONLY},
  {"NUMERIC_PRECISION", MY_INT64_NUM_DECIMAL_DIGITS, MYSQL_TYPE_LONGLONG,
   0, (MY_I_S_MAYBE_NULL | MY_I_S_UNSIGNED), 0, OPEN_FRM_ONLY},
  {"NUMERIC_SCALE", MY_INT64_NUM_DECIMAL_DIGITS , MYSQL_TYPE_LONGLONG,
   0, (MY_I_S_MAYBE_NULL | MY_I_S_UNSIGNED), 0, OPEN_FRM_ONLY},
  {"CHARACTER_SET_NAME", MY_CS_NAME_SIZE, MYSQL_TYPE_STRING, 0, 1, 0,
   OPEN_FRM_ONLY},
  {"COLLATION_NAME", MY_CS_NAME_SIZE, MYSQL_TYPE_STRING, 0, 1, "Collation",
   OPEN_FRM_ONLY},
  {"COLUMN_TYPE", 65535, MYSQL_TYPE_STRING, 0, 0, "Type", OPEN_FRM_ONLY},
  {"COLUMN_KEY", 3, MYSQL_TYPE_STRING, 0, 0, "Key", OPEN_FRM_ONLY},
  {"EXTRA", 27, MYSQL_TYPE_STRING, 0, 0, "Extra", OPEN_FRM_ONLY},
  {"PRIVILEGES", 80, MYSQL_TYPE_STRING, 0, 0, "Privileges", OPEN_FRM_ONLY},
  {"COLUMN_COMMENT", COLUMN_COMMENT_MAXLEN, MYSQL_TYPE_STRING, 0, 0, 
   "Comment", OPEN_FRM_ONLY},
  {0, 0, MYSQL_TYPE_STRING, 0, 0, 0, SKIP_OPEN_TABLE}
};


ST_FIELD_INFO charsets_fields_info[]=
{
  {"CHARACTER_SET_NAME", MY_CS_NAME_SIZE, MYSQL_TYPE_STRING, 0, 0, "Charset",
   SKIP_OPEN_TABLE},
  {"DEFAULT_COLLATE_NAME", MY_CS_NAME_SIZE, MYSQL_TYPE_STRING, 0, 0,
   "Default collation", SKIP_OPEN_TABLE},
  {"DESCRIPTION", 60, MYSQL_TYPE_STRING, 0, 0, "Description",
   SKIP_OPEN_TABLE},
  {"MAXLEN", 3, MYSQL_TYPE_LONGLONG, 0, 0, "Maxlen", SKIP_OPEN_TABLE},
  {0, 0, MYSQL_TYPE_STRING, 0, 0, 0, SKIP_OPEN_TABLE}
};


ST_FIELD_INFO collation_fields_info[]=
{
  {"COLLATION_NAME", MY_CS_NAME_SIZE, MYSQL_TYPE_STRING, 0, 0, "Collation",
   SKIP_OPEN_TABLE},
  {"CHARACTER_SET_NAME", MY_CS_NAME_SIZE, MYSQL_TYPE_STRING, 0, 0, "Charset",
   SKIP_OPEN_TABLE},
  {"ID", MY_INT32_NUM_DECIMAL_DIGITS, MYSQL_TYPE_LONGLONG, 0, 0, "Id",
   SKIP_OPEN_TABLE},
  {"IS_DEFAULT", 3, MYSQL_TYPE_STRING, 0, 0, "Default", SKIP_OPEN_TABLE},
  {"IS_COMPILED", 3, MYSQL_TYPE_STRING, 0, 0, "Compiled", SKIP_OPEN_TABLE},
  {"SORTLEN", 3, MYSQL_TYPE_LONGLONG, 0, 0, "Sortlen", SKIP_OPEN_TABLE},
  {0, 0, MYSQL_TYPE_STRING, 0, 0, 0, SKIP_OPEN_TABLE}
};


ST_FIELD_INFO engines_fields_info[]=
{
  {"ENGINE", 64, MYSQL_TYPE_STRING, 0, 0, "Engine", SKIP_OPEN_TABLE},
  {"SUPPORT", 8, MYSQL_TYPE_STRING, 0, 0, "Support", SKIP_OPEN_TABLE},
  {"COMMENT", 80, MYSQL_TYPE_STRING, 0, 0, "Comment", SKIP_OPEN_TABLE},
  {"TRANSACTIONS", 3, MYSQL_TYPE_STRING, 0, 1, "Transactions", SKIP_OPEN_TABLE},
  {"XA", 3, MYSQL_TYPE_STRING, 0, 1, "XA", SKIP_OPEN_TABLE},
  {"SAVEPOINTS", 3 ,MYSQL_TYPE_STRING, 0, 1, "Savepoints", SKIP_OPEN_TABLE},
  {0, 0, MYSQL_TYPE_STRING, 0, 0, 0, SKIP_OPEN_TABLE}
};


ST_FIELD_INFO events_fields_info[]=
{
  {"EVENT_CATALOG", NAME_CHAR_LEN, MYSQL_TYPE_STRING, 0, 0, 0, SKIP_OPEN_TABLE},
  {"EVENT_SCHEMA", NAME_CHAR_LEN, MYSQL_TYPE_STRING, 0, 0, "Db",
   SKIP_OPEN_TABLE},
  {"EVENT_NAME", NAME_CHAR_LEN, MYSQL_TYPE_STRING, 0, 0, "Name",
   SKIP_OPEN_TABLE},
  {"DEFINER", 77, MYSQL_TYPE_STRING, 0, 0, "Definer", SKIP_OPEN_TABLE},
  {"TIME_ZONE", 64, MYSQL_TYPE_STRING, 0, 0, "Time zone", SKIP_OPEN_TABLE},
  {"EVENT_BODY", 8, MYSQL_TYPE_STRING, 0, 0, 0, SKIP_OPEN_TABLE},
  {"EVENT_DEFINITION", 65535, MYSQL_TYPE_STRING, 0, 0, 0, SKIP_OPEN_TABLE},
  {"EVENT_TYPE", 9, MYSQL_TYPE_STRING, 0, 0, "Type", SKIP_OPEN_TABLE},
  {"EXECUTE_AT", 0, MYSQL_TYPE_DATETIME, 0, 1, "Execute at", SKIP_OPEN_TABLE},
  {"INTERVAL_VALUE", 256, MYSQL_TYPE_STRING, 0, 1, "Interval value",
   SKIP_OPEN_TABLE},
  {"INTERVAL_FIELD", 18, MYSQL_TYPE_STRING, 0, 1, "Interval field",
   SKIP_OPEN_TABLE},
  {"SQL_MODE", 32*256, MYSQL_TYPE_STRING, 0, 0, 0, SKIP_OPEN_TABLE},
  {"STARTS", 0, MYSQL_TYPE_DATETIME, 0, 1, "Starts", SKIP_OPEN_TABLE},
  {"ENDS", 0, MYSQL_TYPE_DATETIME, 0, 1, "Ends", SKIP_OPEN_TABLE},
  {"STATUS", 18, MYSQL_TYPE_STRING, 0, 0, "Status", SKIP_OPEN_TABLE},
  {"ON_COMPLETION", 12, MYSQL_TYPE_STRING, 0, 0, 0, SKIP_OPEN_TABLE},
  {"CREATED", 0, MYSQL_TYPE_DATETIME, 0, 0, 0, SKIP_OPEN_TABLE},
  {"LAST_ALTERED", 0, MYSQL_TYPE_DATETIME, 0, 0, 0, SKIP_OPEN_TABLE},
  {"LAST_EXECUTED", 0, MYSQL_TYPE_DATETIME, 0, 1, 0, SKIP_OPEN_TABLE},
  {"EVENT_COMMENT", NAME_CHAR_LEN, MYSQL_TYPE_STRING, 0, 0, 0, SKIP_OPEN_TABLE},
  {"ORIGINATOR", 10, MYSQL_TYPE_LONGLONG, 0, 0, "Originator", SKIP_OPEN_TABLE},
  {"CHARACTER_SET_CLIENT", MY_CS_NAME_SIZE, MYSQL_TYPE_STRING, 0, 0,
   "character_set_client", SKIP_OPEN_TABLE},
  {"COLLATION_CONNECTION", MY_CS_NAME_SIZE, MYSQL_TYPE_STRING, 0, 0,
   "collation_connection", SKIP_OPEN_TABLE},
  {"DATABASE_COLLATION", MY_CS_NAME_SIZE, MYSQL_TYPE_STRING, 0, 0,
   "Database Collation", SKIP_OPEN_TABLE},
  {0, 0, MYSQL_TYPE_STRING, 0, 0, 0, SKIP_OPEN_TABLE}
};



ST_FIELD_INFO coll_charset_app_fields_info[]=
{
  {"COLLATION_NAME", MY_CS_NAME_SIZE, MYSQL_TYPE_STRING, 0, 0, 0,
   SKIP_OPEN_TABLE},
  {"CHARACTER_SET_NAME", MY_CS_NAME_SIZE, MYSQL_TYPE_STRING, 0, 0, 0,
   SKIP_OPEN_TABLE},
  {0, 0, MYSQL_TYPE_STRING, 0, 0, 0, SKIP_OPEN_TABLE}
};


ST_FIELD_INFO proc_fields_info[]=
{
  {"SPECIFIC_NAME", NAME_CHAR_LEN, MYSQL_TYPE_STRING, 0, 0, 0, SKIP_OPEN_TABLE},
  {"ROUTINE_CATALOG", FN_REFLEN, MYSQL_TYPE_STRING, 0, 0, 0, SKIP_OPEN_TABLE},
  {"ROUTINE_SCHEMA", NAME_CHAR_LEN, MYSQL_TYPE_STRING, 0, 0, "Db",
   SKIP_OPEN_TABLE},
  {"ROUTINE_NAME", NAME_CHAR_LEN, MYSQL_TYPE_STRING, 0, 0, "Name",
   SKIP_OPEN_TABLE},
  {"ROUTINE_TYPE", 9, MYSQL_TYPE_STRING, 0, 0, "Type", SKIP_OPEN_TABLE},
  {"DATA_TYPE", NAME_CHAR_LEN, MYSQL_TYPE_STRING, 0, 0, 0, SKIP_OPEN_TABLE},
  {"CHARACTER_MAXIMUM_LENGTH", 21 , MYSQL_TYPE_LONG, 0, 1, 0, SKIP_OPEN_TABLE},
  {"CHARACTER_OCTET_LENGTH", 21 , MYSQL_TYPE_LONG, 0, 1, 0, SKIP_OPEN_TABLE},
  {"NUMERIC_PRECISION", MY_INT64_NUM_DECIMAL_DIGITS, MYSQL_TYPE_LONGLONG,
   0, (MY_I_S_MAYBE_NULL | MY_I_S_UNSIGNED), 0, SKIP_OPEN_TABLE},
  {"NUMERIC_SCALE", 21 , MYSQL_TYPE_LONG, 0, 1, 0, SKIP_OPEN_TABLE},
  {"CHARACTER_SET_NAME", 64, MYSQL_TYPE_STRING, 0, 1, 0, SKIP_OPEN_TABLE},
  {"COLLATION_NAME", 64, MYSQL_TYPE_STRING, 0, 1, 0, SKIP_OPEN_TABLE},
  {"DTD_IDENTIFIER", 65535, MYSQL_TYPE_STRING, 0, 1, 0, SKIP_OPEN_TABLE},
  {"ROUTINE_BODY", 8, MYSQL_TYPE_STRING, 0, 0, 0, SKIP_OPEN_TABLE},
  {"ROUTINE_DEFINITION", 65535, MYSQL_TYPE_STRING, 0, 1, 0, SKIP_OPEN_TABLE},
  {"EXTERNAL_NAME", NAME_CHAR_LEN, MYSQL_TYPE_STRING, 0, 1, 0, SKIP_OPEN_TABLE},
  {"EXTERNAL_LANGUAGE", NAME_CHAR_LEN, MYSQL_TYPE_STRING, 0, 1, 0,
   SKIP_OPEN_TABLE},
  {"PARAMETER_STYLE", 8, MYSQL_TYPE_STRING, 0, 0, 0, SKIP_OPEN_TABLE},
  {"IS_DETERMINISTIC", 3, MYSQL_TYPE_STRING, 0, 0, 0, SKIP_OPEN_TABLE},
  {"SQL_DATA_ACCESS", NAME_CHAR_LEN, MYSQL_TYPE_STRING, 0, 0, 0,
   SKIP_OPEN_TABLE},
  {"SQL_PATH", NAME_CHAR_LEN, MYSQL_TYPE_STRING, 0, 1, 0, SKIP_OPEN_TABLE},
  {"SECURITY_TYPE", 7, MYSQL_TYPE_STRING, 0, 0, "Security_type",
   SKIP_OPEN_TABLE},
  {"CREATED", 0, MYSQL_TYPE_DATETIME, 0, 0, "Created", SKIP_OPEN_TABLE},
  {"LAST_ALTERED", 0, MYSQL_TYPE_DATETIME, 0, 0, "Modified", SKIP_OPEN_TABLE},
  {"SQL_MODE", 32*256, MYSQL_TYPE_STRING, 0, 0, 0, SKIP_OPEN_TABLE},
  {"ROUTINE_COMMENT", 65535, MYSQL_TYPE_STRING, 0, 0, "Comment",
   SKIP_OPEN_TABLE},
  {"DEFINER", 77, MYSQL_TYPE_STRING, 0, 0, "Definer", SKIP_OPEN_TABLE},
  {"CHARACTER_SET_CLIENT", MY_CS_NAME_SIZE, MYSQL_TYPE_STRING, 0, 0,
   "character_set_client", SKIP_OPEN_TABLE},
  {"COLLATION_CONNECTION", MY_CS_NAME_SIZE, MYSQL_TYPE_STRING, 0, 0,
   "collation_connection", SKIP_OPEN_TABLE},
  {"DATABASE_COLLATION", MY_CS_NAME_SIZE, MYSQL_TYPE_STRING, 0, 0,
   "Database Collation", SKIP_OPEN_TABLE},
  {0, 0, MYSQL_TYPE_STRING, 0, 0, 0, SKIP_OPEN_TABLE}
};


ST_FIELD_INFO stat_fields_info[]=
{
  {"TABLE_CATALOG", FN_REFLEN, MYSQL_TYPE_STRING, 0, 0, 0, OPEN_FRM_ONLY},
  {"TABLE_SCHEMA", NAME_CHAR_LEN, MYSQL_TYPE_STRING, 0, 0, 0, OPEN_FRM_ONLY},
  {"TABLE_NAME", NAME_CHAR_LEN, MYSQL_TYPE_STRING, 0, 0, "Table", OPEN_FRM_ONLY},
  {"NON_UNIQUE", 1, MYSQL_TYPE_LONGLONG, 0, 0, "Non_unique", OPEN_FRM_ONLY},
  {"INDEX_SCHEMA", NAME_CHAR_LEN, MYSQL_TYPE_STRING, 0, 0, 0, OPEN_FRM_ONLY},
  {"INDEX_NAME", NAME_CHAR_LEN, MYSQL_TYPE_STRING, 0, 0, "Key_name",
   OPEN_FRM_ONLY},
  {"SEQ_IN_INDEX", 2, MYSQL_TYPE_LONGLONG, 0, 0, "Seq_in_index", OPEN_FRM_ONLY},
  {"COLUMN_NAME", NAME_CHAR_LEN, MYSQL_TYPE_STRING, 0, 0, "Column_name",
   OPEN_FRM_ONLY},
  {"COLLATION", 1, MYSQL_TYPE_STRING, 0, 1, "Collation", OPEN_FRM_ONLY},
  {"CARDINALITY", MY_INT64_NUM_DECIMAL_DIGITS, MYSQL_TYPE_LONGLONG, 0, 1,
   "Cardinality", OPEN_FULL_TABLE},
  {"SUB_PART", 3, MYSQL_TYPE_LONGLONG, 0, 1, "Sub_part", OPEN_FRM_ONLY},
  {"PACKED", 10, MYSQL_TYPE_STRING, 0, 1, "Packed", OPEN_FRM_ONLY},
  {"NULLABLE", 3, MYSQL_TYPE_STRING, 0, 0, "Null", OPEN_FRM_ONLY},
  {"INDEX_TYPE", 16, MYSQL_TYPE_STRING, 0, 0, "Index_type", OPEN_FULL_TABLE},
  {"COMMENT", 16, MYSQL_TYPE_STRING, 0, 1, "Comment", OPEN_FRM_ONLY},
  {"INDEX_COMMENT", INDEX_COMMENT_MAXLEN, MYSQL_TYPE_STRING, 0, 0, 
   "Index_comment", OPEN_FRM_ONLY},
  {0, 0, MYSQL_TYPE_STRING, 0, 0, 0, SKIP_OPEN_TABLE}
};


ST_FIELD_INFO view_fields_info[]=
{
  {"TABLE_CATALOG", FN_REFLEN, MYSQL_TYPE_STRING, 0, 0, 0, OPEN_FRM_ONLY},
  {"TABLE_SCHEMA", NAME_CHAR_LEN, MYSQL_TYPE_STRING, 0, 0, 0, OPEN_FRM_ONLY},
  {"TABLE_NAME", NAME_CHAR_LEN, MYSQL_TYPE_STRING, 0, 0, 0, OPEN_FRM_ONLY},
  {"VIEW_DEFINITION", 65535, MYSQL_TYPE_STRING, 0, 0, 0, OPEN_FRM_ONLY},
  {"CHECK_OPTION", 8, MYSQL_TYPE_STRING, 0, 0, 0, OPEN_FRM_ONLY},
  {"IS_UPDATABLE", 3, MYSQL_TYPE_STRING, 0, 0, 0, OPEN_FULL_TABLE},
  {"DEFINER", 77, MYSQL_TYPE_STRING, 0, 0, 0, OPEN_FRM_ONLY},
  {"SECURITY_TYPE", 7, MYSQL_TYPE_STRING, 0, 0, 0, OPEN_FRM_ONLY},
  {"CHARACTER_SET_CLIENT", MY_CS_NAME_SIZE, MYSQL_TYPE_STRING, 0, 0, 0,
   OPEN_FRM_ONLY},
  {"COLLATION_CONNECTION", MY_CS_NAME_SIZE, MYSQL_TYPE_STRING, 0, 0, 0,
   OPEN_FRM_ONLY},
  {0, 0, MYSQL_TYPE_STRING, 0, 0, 0, SKIP_OPEN_TABLE}
};


ST_FIELD_INFO user_privileges_fields_info[]=
{
  {"GRANTEE", 81, MYSQL_TYPE_STRING, 0, 0, 0, SKIP_OPEN_TABLE},
  {"TABLE_CATALOG", FN_REFLEN, MYSQL_TYPE_STRING, 0, 0, 0, SKIP_OPEN_TABLE},
  {"PRIVILEGE_TYPE", NAME_CHAR_LEN, MYSQL_TYPE_STRING, 0, 0, 0, SKIP_OPEN_TABLE},
  {"IS_GRANTABLE", 3, MYSQL_TYPE_STRING, 0, 0, 0, SKIP_OPEN_TABLE},
  {0, 0, MYSQL_TYPE_STRING, 0, 0, 0, SKIP_OPEN_TABLE}
};


ST_FIELD_INFO schema_privileges_fields_info[]=
{
  {"GRANTEE", 81, MYSQL_TYPE_STRING, 0, 0, 0, SKIP_OPEN_TABLE},
  {"TABLE_CATALOG", FN_REFLEN, MYSQL_TYPE_STRING, 0, 0, 0, SKIP_OPEN_TABLE},
  {"TABLE_SCHEMA", NAME_CHAR_LEN, MYSQL_TYPE_STRING, 0, 0, 0, SKIP_OPEN_TABLE},
  {"PRIVILEGE_TYPE", NAME_CHAR_LEN, MYSQL_TYPE_STRING, 0, 0, 0, SKIP_OPEN_TABLE},
  {"IS_GRANTABLE", 3, MYSQL_TYPE_STRING, 0, 0, 0, SKIP_OPEN_TABLE},
  {0, 0, MYSQL_TYPE_STRING, 0, 0, 0, SKIP_OPEN_TABLE}
};


ST_FIELD_INFO table_privileges_fields_info[]=
{
  {"GRANTEE", 81, MYSQL_TYPE_STRING, 0, 0, 0, SKIP_OPEN_TABLE},
  {"TABLE_CATALOG", FN_REFLEN, MYSQL_TYPE_STRING, 0, 0, 0, SKIP_OPEN_TABLE},
  {"TABLE_SCHEMA", NAME_CHAR_LEN, MYSQL_TYPE_STRING, 0, 0, 0, SKIP_OPEN_TABLE},
  {"TABLE_NAME", NAME_CHAR_LEN, MYSQL_TYPE_STRING, 0, 0, 0, SKIP_OPEN_TABLE},
  {"PRIVILEGE_TYPE", NAME_CHAR_LEN, MYSQL_TYPE_STRING, 0, 0, 0, SKIP_OPEN_TABLE},
  {"IS_GRANTABLE", 3, MYSQL_TYPE_STRING, 0, 0, 0, SKIP_OPEN_TABLE},
  {0, 0, MYSQL_TYPE_STRING, 0, 0, 0, SKIP_OPEN_TABLE}
};


ST_FIELD_INFO column_privileges_fields_info[]=
{
  {"GRANTEE", 81, MYSQL_TYPE_STRING, 0, 0, 0, SKIP_OPEN_TABLE},
  {"TABLE_CATALOG", FN_REFLEN, MYSQL_TYPE_STRING, 0, 0, 0, SKIP_OPEN_TABLE},
  {"TABLE_SCHEMA", NAME_CHAR_LEN, MYSQL_TYPE_STRING, 0, 0, 0, SKIP_OPEN_TABLE},
  {"TABLE_NAME", NAME_CHAR_LEN, MYSQL_TYPE_STRING, 0, 0, 0, SKIP_OPEN_TABLE},
  {"COLUMN_NAME", NAME_CHAR_LEN, MYSQL_TYPE_STRING, 0, 0, 0, SKIP_OPEN_TABLE},
  {"PRIVILEGE_TYPE", NAME_CHAR_LEN, MYSQL_TYPE_STRING, 0, 0, 0, SKIP_OPEN_TABLE},
  {"IS_GRANTABLE", 3, MYSQL_TYPE_STRING, 0, 0, 0, SKIP_OPEN_TABLE},
  {0, 0, MYSQL_TYPE_STRING, 0, 0, 0, SKIP_OPEN_TABLE}
};


ST_FIELD_INFO table_constraints_fields_info[]=
{
  {"CONSTRAINT_CATALOG", FN_REFLEN, MYSQL_TYPE_STRING, 0, 0, 0, OPEN_FULL_TABLE},
  {"CONSTRAINT_SCHEMA", NAME_CHAR_LEN, MYSQL_TYPE_STRING, 0, 0, 0,
   OPEN_FULL_TABLE},
  {"CONSTRAINT_NAME", NAME_CHAR_LEN, MYSQL_TYPE_STRING, 0, 0, 0,
   OPEN_FULL_TABLE},
  {"TABLE_SCHEMA", NAME_CHAR_LEN, MYSQL_TYPE_STRING, 0, 0, 0, OPEN_FULL_TABLE},
  {"TABLE_NAME", NAME_CHAR_LEN, MYSQL_TYPE_STRING, 0, 0, 0, OPEN_FULL_TABLE},
  {"CONSTRAINT_TYPE", NAME_CHAR_LEN, MYSQL_TYPE_STRING, 0, 0, 0,
   OPEN_FULL_TABLE},
  {0, 0, MYSQL_TYPE_STRING, 0, 0, 0, SKIP_OPEN_TABLE}
};


ST_FIELD_INFO key_column_usage_fields_info[]=
{
  {"CONSTRAINT_CATALOG", FN_REFLEN, MYSQL_TYPE_STRING, 0, 0, 0, OPEN_FULL_TABLE},
  {"CONSTRAINT_SCHEMA", NAME_CHAR_LEN, MYSQL_TYPE_STRING, 0, 0, 0,
   OPEN_FULL_TABLE},
  {"CONSTRAINT_NAME", NAME_CHAR_LEN, MYSQL_TYPE_STRING, 0, 0, 0,
   OPEN_FULL_TABLE},
  {"TABLE_CATALOG", FN_REFLEN, MYSQL_TYPE_STRING, 0, 0, 0, OPEN_FULL_TABLE},
  {"TABLE_SCHEMA", NAME_CHAR_LEN, MYSQL_TYPE_STRING, 0, 0, 0, OPEN_FULL_TABLE},
  {"TABLE_NAME", NAME_CHAR_LEN, MYSQL_TYPE_STRING, 0, 0, 0, OPEN_FULL_TABLE},
  {"COLUMN_NAME", NAME_CHAR_LEN, MYSQL_TYPE_STRING, 0, 0, 0, OPEN_FULL_TABLE},
  {"ORDINAL_POSITION", 10 ,MYSQL_TYPE_LONGLONG, 0, 0, 0, OPEN_FULL_TABLE},
  {"POSITION_IN_UNIQUE_CONSTRAINT", 10 ,MYSQL_TYPE_LONGLONG, 0, 1, 0,
   OPEN_FULL_TABLE},
  {"REFERENCED_TABLE_SCHEMA", NAME_CHAR_LEN, MYSQL_TYPE_STRING, 0, 1, 0,
   OPEN_FULL_TABLE},
  {"REFERENCED_TABLE_NAME", NAME_CHAR_LEN, MYSQL_TYPE_STRING, 0, 1, 0,
   OPEN_FULL_TABLE},
  {"REFERENCED_COLUMN_NAME", NAME_CHAR_LEN, MYSQL_TYPE_STRING, 0, 1, 0,
   OPEN_FULL_TABLE},
  {0, 0, MYSQL_TYPE_STRING, 0, 0, 0, SKIP_OPEN_TABLE}
};


ST_FIELD_INFO table_names_fields_info[]=
{
  {"TABLE_CATALOG", FN_REFLEN, MYSQL_TYPE_STRING, 0, 0, 0, SKIP_OPEN_TABLE},
  {"TABLE_SCHEMA",NAME_CHAR_LEN, MYSQL_TYPE_STRING, 0, 0, 0, SKIP_OPEN_TABLE},
  {"TABLE_NAME", NAME_CHAR_LEN, MYSQL_TYPE_STRING, 0, 0, "Tables_in_",
   SKIP_OPEN_TABLE},
  {"TABLE_TYPE", NAME_CHAR_LEN, MYSQL_TYPE_STRING, 0, 0, "Table_type",
   OPEN_FRM_ONLY},
  {0, 0, MYSQL_TYPE_STRING, 0, 0, 0, SKIP_OPEN_TABLE}
};


ST_FIELD_INFO open_tables_fields_info[]=
{
  {"Database", NAME_CHAR_LEN, MYSQL_TYPE_STRING, 0, 0, "Database",
   SKIP_OPEN_TABLE},
  {"Table",NAME_CHAR_LEN, MYSQL_TYPE_STRING, 0, 0, "Table", SKIP_OPEN_TABLE},
  {"In_use", 1, MYSQL_TYPE_LONGLONG, 0, 0, "In_use", SKIP_OPEN_TABLE},
  {"Name_locked", 4, MYSQL_TYPE_LONGLONG, 0, 0, "Name_locked", SKIP_OPEN_TABLE},
  {0, 0, MYSQL_TYPE_STRING, 0, 0, 0, SKIP_OPEN_TABLE}
};


ST_FIELD_INFO triggers_fields_info[]=
{
  {"TRIGGER_CATALOG", FN_REFLEN, MYSQL_TYPE_STRING, 0, 0, 0, OPEN_FRM_ONLY},
  {"TRIGGER_SCHEMA",NAME_CHAR_LEN, MYSQL_TYPE_STRING, 0, 0, 0, OPEN_FRM_ONLY},
  {"TRIGGER_NAME", NAME_CHAR_LEN, MYSQL_TYPE_STRING, 0, 0, "Trigger",
   OPEN_FRM_ONLY},
  {"EVENT_MANIPULATION", 6, MYSQL_TYPE_STRING, 0, 0, "Event", OPEN_FRM_ONLY},
  {"EVENT_OBJECT_CATALOG", FN_REFLEN, MYSQL_TYPE_STRING, 0, 0, 0,
   OPEN_FRM_ONLY},
  {"EVENT_OBJECT_SCHEMA",NAME_CHAR_LEN, MYSQL_TYPE_STRING, 0, 0, 0,
   OPEN_FRM_ONLY},
  {"EVENT_OBJECT_TABLE", NAME_CHAR_LEN, MYSQL_TYPE_STRING, 0, 0, "Table",
   OPEN_FRM_ONLY},
  {"ACTION_ORDER", 4, MYSQL_TYPE_LONGLONG, 0, 0, 0, OPEN_FRM_ONLY},
  {"ACTION_CONDITION", 65535, MYSQL_TYPE_STRING, 0, 1, 0, OPEN_FRM_ONLY},
  {"ACTION_STATEMENT", 65535, MYSQL_TYPE_STRING, 0, 0, "Statement",
   OPEN_FRM_ONLY},
  {"ACTION_ORIENTATION", 9, MYSQL_TYPE_STRING, 0, 0, 0, OPEN_FRM_ONLY},
  {"ACTION_TIMING", 6, MYSQL_TYPE_STRING, 0, 0, "Timing", OPEN_FRM_ONLY},
  {"ACTION_REFERENCE_OLD_TABLE", NAME_CHAR_LEN, MYSQL_TYPE_STRING, 0, 1, 0,
   OPEN_FRM_ONLY},
  {"ACTION_REFERENCE_NEW_TABLE", NAME_CHAR_LEN, MYSQL_TYPE_STRING, 0, 1, 0,
   OPEN_FRM_ONLY},
  {"ACTION_REFERENCE_OLD_ROW", 3, MYSQL_TYPE_STRING, 0, 0, 0, OPEN_FRM_ONLY},
  {"ACTION_REFERENCE_NEW_ROW", 3, MYSQL_TYPE_STRING, 0, 0, 0, OPEN_FRM_ONLY},
  {"CREATED", 0, MYSQL_TYPE_DATETIME, 0, 1, "Created", OPEN_FRM_ONLY},
  {"SQL_MODE", 32*256, MYSQL_TYPE_STRING, 0, 0, "sql_mode", OPEN_FRM_ONLY},
  {"DEFINER", 77, MYSQL_TYPE_STRING, 0, 0, "Definer", OPEN_FRM_ONLY},
  {"CHARACTER_SET_CLIENT", MY_CS_NAME_SIZE, MYSQL_TYPE_STRING, 0, 0,
   "character_set_client", OPEN_FRM_ONLY},
  {"COLLATION_CONNECTION", MY_CS_NAME_SIZE, MYSQL_TYPE_STRING, 0, 0,
   "collation_connection", OPEN_FRM_ONLY},
  {"DATABASE_COLLATION", MY_CS_NAME_SIZE, MYSQL_TYPE_STRING, 0, 0,
   "Database Collation", OPEN_FRM_ONLY},
  {0, 0, MYSQL_TYPE_STRING, 0, 0, 0, SKIP_OPEN_TABLE}
};


ST_FIELD_INFO partitions_fields_info[]=
{
  {"TABLE_CATALOG", FN_REFLEN, MYSQL_TYPE_STRING, 0, 0, 0, OPEN_FULL_TABLE},
  {"TABLE_SCHEMA",NAME_CHAR_LEN, MYSQL_TYPE_STRING, 0, 0, 0, OPEN_FULL_TABLE},
  {"TABLE_NAME", NAME_CHAR_LEN, MYSQL_TYPE_STRING, 0, 0, 0, OPEN_FULL_TABLE},
  {"PARTITION_NAME", NAME_CHAR_LEN, MYSQL_TYPE_STRING, 0, 1, 0, OPEN_FULL_TABLE},
  {"SUBPARTITION_NAME", NAME_CHAR_LEN, MYSQL_TYPE_STRING, 0, 1, 0,
   OPEN_FULL_TABLE},
  {"PARTITION_ORDINAL_POSITION", 21 , MYSQL_TYPE_LONGLONG, 0,
   (MY_I_S_MAYBE_NULL | MY_I_S_UNSIGNED), 0, OPEN_FULL_TABLE},
  {"SUBPARTITION_ORDINAL_POSITION", 21 , MYSQL_TYPE_LONGLONG, 0,
   (MY_I_S_MAYBE_NULL | MY_I_S_UNSIGNED), 0, OPEN_FULL_TABLE},
  {"PARTITION_METHOD", 18, MYSQL_TYPE_STRING, 0, 1, 0, OPEN_FULL_TABLE},
  {"SUBPARTITION_METHOD", 12, MYSQL_TYPE_STRING, 0, 1, 0, OPEN_FULL_TABLE},
  {"PARTITION_EXPRESSION", 65535, MYSQL_TYPE_STRING, 0, 1, 0, OPEN_FULL_TABLE},
  {"SUBPARTITION_EXPRESSION", 65535, MYSQL_TYPE_STRING, 0, 1, 0,
   OPEN_FULL_TABLE},
  {"PARTITION_DESCRIPTION", 65535, MYSQL_TYPE_STRING, 0, 1, 0, OPEN_FULL_TABLE},
  {"TABLE_ROWS", 21 , MYSQL_TYPE_LONGLONG, 0, MY_I_S_UNSIGNED, 0,
   OPEN_FULL_TABLE},
  {"AVG_ROW_LENGTH", 21 , MYSQL_TYPE_LONGLONG, 0, MY_I_S_UNSIGNED, 0,
   OPEN_FULL_TABLE},
  {"DATA_LENGTH", 21 , MYSQL_TYPE_LONGLONG, 0, MY_I_S_UNSIGNED, 0,
   OPEN_FULL_TABLE},
  {"MAX_DATA_LENGTH", 21 , MYSQL_TYPE_LONGLONG, 0,
   (MY_I_S_MAYBE_NULL | MY_I_S_UNSIGNED), 0, OPEN_FULL_TABLE},
  {"INDEX_LENGTH", 21 , MYSQL_TYPE_LONGLONG, 0, MY_I_S_UNSIGNED, 0,
   OPEN_FULL_TABLE},
  {"DATA_FREE", 21 , MYSQL_TYPE_LONGLONG, 0, MY_I_S_UNSIGNED, 0,
   OPEN_FULL_TABLE},
  {"CREATE_TIME", 0, MYSQL_TYPE_DATETIME, 0, 1, 0, OPEN_FULL_TABLE},
  {"UPDATE_TIME", 0, MYSQL_TYPE_DATETIME, 0, 1, 0, OPEN_FULL_TABLE},
  {"CHECK_TIME", 0, MYSQL_TYPE_DATETIME, 0, 1, 0, OPEN_FULL_TABLE},
  {"CHECKSUM", 21 , MYSQL_TYPE_LONGLONG, 0,
   (MY_I_S_MAYBE_NULL | MY_I_S_UNSIGNED), 0, OPEN_FULL_TABLE},
  {"PARTITION_COMMENT", 80, MYSQL_TYPE_STRING, 0, 0, 0, OPEN_FULL_TABLE},
  {"NODEGROUP", 12 , MYSQL_TYPE_STRING, 0, 0, 0, OPEN_FULL_TABLE},
  {"TABLESPACE_NAME", NAME_CHAR_LEN, MYSQL_TYPE_STRING, 0, 1, 0,
   OPEN_FULL_TABLE},
  {0, 0, MYSQL_TYPE_STRING, 0, 0, 0, SKIP_OPEN_TABLE}
};


ST_FIELD_INFO variables_fields_info[]=
{
  {"VARIABLE_NAME", 64, MYSQL_TYPE_STRING, 0, 0, "Variable_name",
   SKIP_OPEN_TABLE},
  {"VARIABLE_VALUE", 1024, MYSQL_TYPE_STRING, 0, 1, "Value", SKIP_OPEN_TABLE},
  {0, 0, MYSQL_TYPE_STRING, 0, 0, 0, SKIP_OPEN_TABLE}
};


ST_FIELD_INFO processlist_fields_info[]=
{
  {"ID", 4, MYSQL_TYPE_LONGLONG, 0, 0, "Id", SKIP_OPEN_TABLE},
  {"USER", 16, MYSQL_TYPE_STRING, 0, 0, "User", SKIP_OPEN_TABLE},
  {"HOST", LIST_PROCESS_HOST_LEN,  MYSQL_TYPE_STRING, 0, 0, "Host",
   SKIP_OPEN_TABLE},
  {"DB", NAME_CHAR_LEN, MYSQL_TYPE_STRING, 0, 1, "Db", SKIP_OPEN_TABLE},
  {"COMMAND", 16, MYSQL_TYPE_STRING, 0, 0, "Command", SKIP_OPEN_TABLE},
  {"TIME", 7, MYSQL_TYPE_LONG, 0, 0, "Time", SKIP_OPEN_TABLE},
  {"STATE", 64, MYSQL_TYPE_STRING, 0, 1, "State", SKIP_OPEN_TABLE},
  {"INFO", PROCESS_LIST_INFO_WIDTH, MYSQL_TYPE_STRING, 0, 1, "Info",
   SKIP_OPEN_TABLE},
  {0, 0, MYSQL_TYPE_STRING, 0, 0, 0, SKIP_OPEN_TABLE}
};


ST_FIELD_INFO plugin_fields_info[]=
{
  {"PLUGIN_NAME", NAME_CHAR_LEN, MYSQL_TYPE_STRING, 0, 0, "Name",
   SKIP_OPEN_TABLE},
  {"PLUGIN_VERSION", 20, MYSQL_TYPE_STRING, 0, 0, 0, SKIP_OPEN_TABLE},
  {"PLUGIN_STATUS", 10, MYSQL_TYPE_STRING, 0, 0, "Status", SKIP_OPEN_TABLE},
  {"PLUGIN_TYPE", 80, MYSQL_TYPE_STRING, 0, 0, "Type", SKIP_OPEN_TABLE},
  {"PLUGIN_TYPE_VERSION", 20, MYSQL_TYPE_STRING, 0, 0, 0, SKIP_OPEN_TABLE},
  {"PLUGIN_LIBRARY", NAME_CHAR_LEN, MYSQL_TYPE_STRING, 0, 1, "Library",
   SKIP_OPEN_TABLE},
  {"PLUGIN_LIBRARY_VERSION", 20, MYSQL_TYPE_STRING, 0, 1, 0, SKIP_OPEN_TABLE},
  {"PLUGIN_AUTHOR", NAME_CHAR_LEN, MYSQL_TYPE_STRING, 0, 1, 0, SKIP_OPEN_TABLE},
  {"PLUGIN_DESCRIPTION", 65535, MYSQL_TYPE_STRING, 0, 1, 0, SKIP_OPEN_TABLE},
  {"PLUGIN_LICENSE", 80, MYSQL_TYPE_STRING, 0, 1, "License", SKIP_OPEN_TABLE},
  {"LOAD_OPTION", 64, MYSQL_TYPE_STRING, 0, 0, 0, SKIP_OPEN_TABLE},
  {0, 0, MYSQL_TYPE_STRING, 0, 0, 0, SKIP_OPEN_TABLE}
};

ST_FIELD_INFO files_fields_info[]=
{
  {"FILE_ID", 4, MYSQL_TYPE_LONGLONG, 0, 0, 0, SKIP_OPEN_TABLE},
  {"FILE_NAME", NAME_CHAR_LEN, MYSQL_TYPE_STRING, 0, 1, 0, SKIP_OPEN_TABLE},
  {"FILE_TYPE", 20, MYSQL_TYPE_STRING, 0, 0, 0, SKIP_OPEN_TABLE},
  {"TABLESPACE_NAME", NAME_CHAR_LEN, MYSQL_TYPE_STRING, 0, 1, 0,
   SKIP_OPEN_TABLE},
  {"TABLE_CATALOG", NAME_CHAR_LEN, MYSQL_TYPE_STRING, 0, 0, 0, SKIP_OPEN_TABLE},
  {"TABLE_SCHEMA", NAME_CHAR_LEN, MYSQL_TYPE_STRING, 0, 1, 0, SKIP_OPEN_TABLE},
  {"TABLE_NAME", NAME_CHAR_LEN, MYSQL_TYPE_STRING, 0, 1, 0, SKIP_OPEN_TABLE},
  {"LOGFILE_GROUP_NAME", NAME_CHAR_LEN, MYSQL_TYPE_STRING, 0, 1, 0,
   SKIP_OPEN_TABLE},
  {"LOGFILE_GROUP_NUMBER", 4, MYSQL_TYPE_LONGLONG, 0, 1, 0, SKIP_OPEN_TABLE},
  {"ENGINE", NAME_CHAR_LEN, MYSQL_TYPE_STRING, 0, 0, 0, SKIP_OPEN_TABLE},
  {"FULLTEXT_KEYS", NAME_CHAR_LEN, MYSQL_TYPE_STRING, 0, 1, 0, SKIP_OPEN_TABLE},
  {"DELETED_ROWS", 4, MYSQL_TYPE_LONGLONG, 0, 1, 0, SKIP_OPEN_TABLE},
  {"UPDATE_COUNT", 4, MYSQL_TYPE_LONGLONG, 0, 1, 0, SKIP_OPEN_TABLE},
  {"FREE_EXTENTS", 4, MYSQL_TYPE_LONGLONG, 0, 1, 0, SKIP_OPEN_TABLE},
  {"TOTAL_EXTENTS", 4, MYSQL_TYPE_LONGLONG, 0, 1, 0, SKIP_OPEN_TABLE},
  {"EXTENT_SIZE", 4, MYSQL_TYPE_LONGLONG, 0, 0, 0, SKIP_OPEN_TABLE},
  {"INITIAL_SIZE", 21, MYSQL_TYPE_LONGLONG, 0,
   (MY_I_S_MAYBE_NULL | MY_I_S_UNSIGNED), 0, SKIP_OPEN_TABLE},
  {"MAXIMUM_SIZE", 21, MYSQL_TYPE_LONGLONG, 0, 
   (MY_I_S_MAYBE_NULL | MY_I_S_UNSIGNED), 0, SKIP_OPEN_TABLE},
  {"AUTOEXTEND_SIZE", 21, MYSQL_TYPE_LONGLONG, 0, 
   (MY_I_S_MAYBE_NULL | MY_I_S_UNSIGNED), 0, SKIP_OPEN_TABLE},
  {"CREATION_TIME", 0, MYSQL_TYPE_DATETIME, 0, 1, 0, SKIP_OPEN_TABLE},
  {"LAST_UPDATE_TIME", 0, MYSQL_TYPE_DATETIME, 0, 1, 0, SKIP_OPEN_TABLE},
  {"LAST_ACCESS_TIME", 0, MYSQL_TYPE_DATETIME, 0, 1, 0, SKIP_OPEN_TABLE},
  {"RECOVER_TIME", 4, MYSQL_TYPE_LONGLONG, 0, 1, 0, SKIP_OPEN_TABLE},
  {"TRANSACTION_COUNTER", 4, MYSQL_TYPE_LONGLONG, 0, 1, 0, SKIP_OPEN_TABLE},
  {"VERSION", 21 , MYSQL_TYPE_LONGLONG, 0,
   (MY_I_S_MAYBE_NULL | MY_I_S_UNSIGNED), "Version", SKIP_OPEN_TABLE},
  {"ROW_FORMAT", 10, MYSQL_TYPE_STRING, 0, 1, "Row_format", SKIP_OPEN_TABLE},
  {"TABLE_ROWS", 21 , MYSQL_TYPE_LONGLONG, 0,
   (MY_I_S_MAYBE_NULL | MY_I_S_UNSIGNED), "Rows", SKIP_OPEN_TABLE},
  {"AVG_ROW_LENGTH", 21 , MYSQL_TYPE_LONGLONG, 0, 
   (MY_I_S_MAYBE_NULL | MY_I_S_UNSIGNED), "Avg_row_length", SKIP_OPEN_TABLE},
  {"DATA_LENGTH", 21 , MYSQL_TYPE_LONGLONG, 0, 
   (MY_I_S_MAYBE_NULL | MY_I_S_UNSIGNED), "Data_length", SKIP_OPEN_TABLE},
  {"MAX_DATA_LENGTH", 21 , MYSQL_TYPE_LONGLONG, 0, 
   (MY_I_S_MAYBE_NULL | MY_I_S_UNSIGNED), "Max_data_length", SKIP_OPEN_TABLE},
  {"INDEX_LENGTH", 21 , MYSQL_TYPE_LONGLONG, 0, 
   (MY_I_S_MAYBE_NULL | MY_I_S_UNSIGNED), "Index_length", SKIP_OPEN_TABLE},
  {"DATA_FREE", 21 , MYSQL_TYPE_LONGLONG, 0, 
   (MY_I_S_MAYBE_NULL | MY_I_S_UNSIGNED), "Data_free", SKIP_OPEN_TABLE},
  {"CREATE_TIME", 0, MYSQL_TYPE_DATETIME, 0, 1, "Create_time", SKIP_OPEN_TABLE},
  {"UPDATE_TIME", 0, MYSQL_TYPE_DATETIME, 0, 1, "Update_time", SKIP_OPEN_TABLE},
  {"CHECK_TIME", 0, MYSQL_TYPE_DATETIME, 0, 1, "Check_time", SKIP_OPEN_TABLE},
  {"CHECKSUM", 21 , MYSQL_TYPE_LONGLONG, 0, 
   (MY_I_S_MAYBE_NULL | MY_I_S_UNSIGNED), "Checksum", SKIP_OPEN_TABLE},
  {"STATUS", 20, MYSQL_TYPE_STRING, 0, 0, 0, SKIP_OPEN_TABLE},
  {"EXTRA", 255, MYSQL_TYPE_STRING, 0, 1, 0, SKIP_OPEN_TABLE},
  {0, 0, MYSQL_TYPE_STRING, 0, 0, 0, SKIP_OPEN_TABLE}
};

void init_fill_schema_files_row(TABLE* table)
{
  int i;
  for(i=0; files_fields_info[i].field_name!=NULL; i++)
    table->field[i]->set_null();

  table->field[IS_FILES_STATUS]->set_notnull();
  table->field[IS_FILES_STATUS]->store("NORMAL", 6, system_charset_info);
}

ST_FIELD_INFO referential_constraints_fields_info[]=
{
  {"CONSTRAINT_CATALOG", FN_REFLEN, MYSQL_TYPE_STRING, 0, 0, 0, OPEN_FULL_TABLE},
  {"CONSTRAINT_SCHEMA", NAME_CHAR_LEN, MYSQL_TYPE_STRING, 0, 0, 0,
   OPEN_FULL_TABLE},
  {"CONSTRAINT_NAME", NAME_CHAR_LEN, MYSQL_TYPE_STRING, 0, 0, 0,
   OPEN_FULL_TABLE},
  {"UNIQUE_CONSTRAINT_CATALOG", FN_REFLEN, MYSQL_TYPE_STRING, 0, 0, 0,
   OPEN_FULL_TABLE},
  {"UNIQUE_CONSTRAINT_SCHEMA", NAME_CHAR_LEN, MYSQL_TYPE_STRING, 0, 0, 0,
   OPEN_FULL_TABLE},
  {"UNIQUE_CONSTRAINT_NAME", NAME_CHAR_LEN, MYSQL_TYPE_STRING, 0,
   MY_I_S_MAYBE_NULL, 0, OPEN_FULL_TABLE},
  {"MATCH_OPTION", NAME_CHAR_LEN, MYSQL_TYPE_STRING, 0, 0, 0, OPEN_FULL_TABLE},
  {"UPDATE_RULE", NAME_CHAR_LEN, MYSQL_TYPE_STRING, 0, 0, 0, OPEN_FULL_TABLE},
  {"DELETE_RULE", NAME_CHAR_LEN, MYSQL_TYPE_STRING, 0, 0, 0, OPEN_FULL_TABLE},
  {"TABLE_NAME", NAME_CHAR_LEN, MYSQL_TYPE_STRING, 0, 0, 0, OPEN_FULL_TABLE},
  {"REFERENCED_TABLE_NAME", NAME_CHAR_LEN, MYSQL_TYPE_STRING, 0, 0, 0,
   OPEN_FULL_TABLE},
  {0, 0, MYSQL_TYPE_STRING, 0, 0, 0, SKIP_OPEN_TABLE}
};


ST_FIELD_INFO parameters_fields_info[]=
{
  {"SPECIFIC_CATALOG", FN_REFLEN, MYSQL_TYPE_STRING, 0, 0, 0, OPEN_FULL_TABLE},
  {"SPECIFIC_SCHEMA", NAME_CHAR_LEN, MYSQL_TYPE_STRING, 0, 0, 0,
   OPEN_FULL_TABLE},
  {"SPECIFIC_NAME", NAME_CHAR_LEN, MYSQL_TYPE_STRING, 0, 0, 0, OPEN_FULL_TABLE},
  {"ORDINAL_POSITION", 21 , MYSQL_TYPE_LONG, 0, 0, 0, OPEN_FULL_TABLE},
  {"PARAMETER_MODE", 5, MYSQL_TYPE_STRING, 0, 1, 0, OPEN_FULL_TABLE},
  {"PARAMETER_NAME", NAME_CHAR_LEN, MYSQL_TYPE_STRING, 0, 1, 0, OPEN_FULL_TABLE},
  {"DATA_TYPE", NAME_CHAR_LEN, MYSQL_TYPE_STRING, 0, 0, 0, OPEN_FULL_TABLE},
  {"CHARACTER_MAXIMUM_LENGTH", 21 , MYSQL_TYPE_LONG, 0, 1, 0, OPEN_FULL_TABLE},
  {"CHARACTER_OCTET_LENGTH", 21 , MYSQL_TYPE_LONG, 0, 1, 0, OPEN_FULL_TABLE},
  {"NUMERIC_PRECISION", MY_INT64_NUM_DECIMAL_DIGITS, MYSQL_TYPE_LONGLONG,
   0, (MY_I_S_MAYBE_NULL | MY_I_S_UNSIGNED), 0, OPEN_FULL_TABLE},
  {"NUMERIC_SCALE", 21 , MYSQL_TYPE_LONG, 0, 1, 0, OPEN_FULL_TABLE},
  {"CHARACTER_SET_NAME", 64, MYSQL_TYPE_STRING, 0, 1, 0, OPEN_FULL_TABLE},
  {"COLLATION_NAME", 64, MYSQL_TYPE_STRING, 0, 1, 0, OPEN_FULL_TABLE},
  {"DTD_IDENTIFIER", 65535, MYSQL_TYPE_STRING, 0, 0, 0, OPEN_FULL_TABLE},
  {"ROUTINE_TYPE", 9, MYSQL_TYPE_STRING, 0, 0, 0, OPEN_FULL_TABLE},
  {0, 0, MYSQL_TYPE_STRING, 0, 0, 0, OPEN_FULL_TABLE}
};


ST_FIELD_INFO tablespaces_fields_info[]=
{
  {"TABLESPACE_NAME", NAME_CHAR_LEN, MYSQL_TYPE_STRING, 0, 0, 0,
   SKIP_OPEN_TABLE},
  {"ENGINE", NAME_CHAR_LEN, MYSQL_TYPE_STRING, 0, 0, 0, SKIP_OPEN_TABLE},
  {"TABLESPACE_TYPE", NAME_CHAR_LEN, MYSQL_TYPE_STRING, 0, MY_I_S_MAYBE_NULL,
   0, SKIP_OPEN_TABLE},
  {"LOGFILE_GROUP_NAME", NAME_CHAR_LEN, MYSQL_TYPE_STRING, 0, MY_I_S_MAYBE_NULL,
   0, SKIP_OPEN_TABLE},
  {"EXTENT_SIZE", 21, MYSQL_TYPE_LONGLONG, 0,
   MY_I_S_MAYBE_NULL | MY_I_S_UNSIGNED, 0, SKIP_OPEN_TABLE},
  {"AUTOEXTEND_SIZE", 21, MYSQL_TYPE_LONGLONG, 0,
   MY_I_S_MAYBE_NULL | MY_I_S_UNSIGNED, 0, SKIP_OPEN_TABLE},
  {"MAXIMUM_SIZE", 21, MYSQL_TYPE_LONGLONG, 0,
   MY_I_S_MAYBE_NULL | MY_I_S_UNSIGNED, 0, SKIP_OPEN_TABLE},
  {"NODEGROUP_ID", 21, MYSQL_TYPE_LONGLONG, 0,
   MY_I_S_MAYBE_NULL | MY_I_S_UNSIGNED, 0, SKIP_OPEN_TABLE},
  {"TABLESPACE_COMMENT", 2048, MYSQL_TYPE_STRING, 0, MY_I_S_MAYBE_NULL, 0,
   SKIP_OPEN_TABLE},
  {0, 0, MYSQL_TYPE_STRING, 0, 0, 0, SKIP_OPEN_TABLE}
};


#ifdef OPTIMIZER_TRACE
/** For creating fields of information_schema.OPTIMIZER_TRACE */
extern ST_FIELD_INFO optimizer_trace_info[];
#endif

/*
  Description of ST_FIELD_INFO in table.h

  Make sure that the order of schema_tables and enum_schema_tables are the same.

*/

ST_SCHEMA_TABLE schema_tables[]=
{
  {"CHARACTER_SETS", charsets_fields_info, create_schema_table, 
   fill_schema_charsets, make_character_sets_old_format, 0, -1, -1, 0, 0},
  {"COLLATIONS", collation_fields_info, create_schema_table, 
   fill_schema_collation, make_old_format, 0, -1, -1, 0, 0},
  {"COLLATION_CHARACTER_SET_APPLICABILITY", coll_charset_app_fields_info,
   create_schema_table, fill_schema_coll_charset_app, 0, 0, -1, -1, 0, 0},
  {"COLUMNS", columns_fields_info, create_schema_table, 
   get_all_tables, make_columns_old_format, get_schema_column_record, 1, 2, 0,
   OPTIMIZE_I_S_TABLE|OPEN_VIEW_FULL},
  {"COLUMN_PRIVILEGES", column_privileges_fields_info, create_schema_table,
   fill_schema_column_privileges, 0, 0, -1, -1, 0, 0},
  {"ENGINES", engines_fields_info, create_schema_table,
   fill_schema_engines, make_old_format, 0, -1, -1, 0, 0},
#ifdef HAVE_EVENT_SCHEDULER
  {"EVENTS", events_fields_info, create_schema_table,
   Events::fill_schema_events, make_old_format, 0, -1, -1, 0, 0},
#else
  {"EVENTS", events_fields_info, create_schema_table,
   0, make_old_format, 0, -1, -1, 0, 0},
#endif
  {"FILES", files_fields_info, create_schema_table,
   hton_fill_schema_table, 0, 0, -1, -1, 0, 0},
  {"GLOBAL_STATUS", variables_fields_info, create_schema_table,
   fill_status, make_old_format, 0, 0, -1, 0, 0},
  {"GLOBAL_VARIABLES", variables_fields_info, create_schema_table,
   fill_variables, make_old_format, 0, 0, -1, 0, 0},
  {"KEY_COLUMN_USAGE", key_column_usage_fields_info, create_schema_table,
   get_all_tables, 0, get_schema_key_column_usage_record, 4, 5, 0,
   OPTIMIZE_I_S_TABLE|OPEN_TABLE_ONLY},
  {"OPEN_TABLES", open_tables_fields_info, create_schema_table,
   fill_open_tables, make_old_format, 0, -1, -1, 1, 0},
#ifdef OPTIMIZER_TRACE
  {"OPTIMIZER_TRACE", optimizer_trace_info, create_schema_table,
    fill_optimizer_trace_info, make_optimizer_trace_table_for_show,
    NULL, -1, -1, false, 0},
#endif
  {"PARAMETERS", parameters_fields_info, create_schema_table,
   fill_schema_proc, 0, 0, -1, -1, 0, 0},
  {"PARTITIONS", partitions_fields_info, create_schema_table,
   get_all_tables, 0, get_schema_partitions_record, 1, 2, 0,
   OPTIMIZE_I_S_TABLE|OPEN_TABLE_ONLY},
  {"PLUGINS", plugin_fields_info, create_schema_table,
   fill_plugins, make_old_format, 0, -1, -1, 0, 0},
  {"PROCESSLIST", processlist_fields_info, create_schema_table,
   fill_schema_processlist, make_old_format, 0, -1, -1, 0, 0},
  {"PROFILING", query_profile_statistics_info, create_schema_table,
    fill_query_profile_statistics_info, make_profile_table_for_show, 
    NULL, -1, -1, false, 0},
  {"REFERENTIAL_CONSTRAINTS", referential_constraints_fields_info,
   create_schema_table, get_all_tables, 0, get_referential_constraints_record,
   1, 9, 0, OPTIMIZE_I_S_TABLE|OPEN_TABLE_ONLY},
  {"ROUTINES", proc_fields_info, create_schema_table, 
   fill_schema_proc, make_proc_old_format, 0, -1, -1, 0, 0},
  {"SCHEMATA", schema_fields_info, create_schema_table,
   fill_schema_schemata, make_schemata_old_format, 0, 1, -1, 0, 0},
  {"SCHEMA_PRIVILEGES", schema_privileges_fields_info, create_schema_table,
   fill_schema_schema_privileges, 0, 0, -1, -1, 0, 0},
  {"SESSION_STATUS", variables_fields_info, create_schema_table,
   fill_status, make_old_format, 0, 0, -1, 0, 0},
  {"SESSION_VARIABLES", variables_fields_info, create_schema_table,
   fill_variables, make_old_format, 0, 0, -1, 0, 0},
  {"STATISTICS", stat_fields_info, create_schema_table, 
   get_all_tables, make_old_format, get_schema_stat_record, 1, 2, 0,
   OPEN_TABLE_ONLY|OPTIMIZE_I_S_TABLE},
  {"STATUS", variables_fields_info, create_schema_table, fill_status, 
   make_old_format, 0, 0, -1, 1, 0},
  {"TABLES", tables_fields_info, create_schema_table, 
   get_all_tables, make_old_format, get_schema_tables_record, 1, 2, 0,
   OPTIMIZE_I_S_TABLE},
  {"TABLESPACES", tablespaces_fields_info, create_schema_table,
   hton_fill_schema_table, 0, 0, -1, -1, 0, 0},
  {"TABLE_CONSTRAINTS", table_constraints_fields_info, create_schema_table,
   get_all_tables, 0, get_schema_constraints_record, 3, 4, 0,
   OPTIMIZE_I_S_TABLE|OPEN_TABLE_ONLY},
  {"TABLE_NAMES", table_names_fields_info, create_schema_table,
   get_all_tables, make_table_names_old_format, 0, 1, 2, 1, 0},
  {"TABLE_PRIVILEGES", table_privileges_fields_info, create_schema_table,
   fill_schema_table_privileges, 0, 0, -1, -1, 0, 0},
  {"TRIGGERS", triggers_fields_info, create_schema_table,
   get_all_tables, make_old_format, get_schema_triggers_record, 5, 6, 0,
   OPEN_TRIGGER_ONLY|OPTIMIZE_I_S_TABLE},
  {"USER_PRIVILEGES", user_privileges_fields_info, create_schema_table, 
   fill_schema_user_privileges, 0, 0, -1, -1, 0, 0},
  {"VARIABLES", variables_fields_info, create_schema_table, fill_variables,
   make_old_format, 0, 0, -1, 1, 0},
  {"VIEWS", view_fields_info, create_schema_table, 
   get_all_tables, 0, get_schema_views_record, 1, 2, 0,
   OPEN_VIEW_ONLY|OPTIMIZE_I_S_TABLE},
  {0, 0, 0, 0, 0, 0, 0, 0, 0, 0}
};


int initialize_schema_table(st_plugin_int *plugin)
{
  ST_SCHEMA_TABLE *schema_table;
  DBUG_ENTER("initialize_schema_table");

  if (!(schema_table= (ST_SCHEMA_TABLE *)my_malloc(sizeof(ST_SCHEMA_TABLE),
                                MYF(MY_WME | MY_ZEROFILL))))
      DBUG_RETURN(1);
  /* Historical Requirement */
  plugin->data= schema_table; // shortcut for the future
  if (plugin->plugin->init)
  {
    schema_table->create_table= create_schema_table;
    schema_table->old_format= make_old_format;
    schema_table->idx_field1= -1, 
    schema_table->idx_field2= -1; 

    /* Make the name available to the init() function. */
    schema_table->table_name= plugin->name.str;

    if (plugin->plugin->init(schema_table))
    {
      sql_print_error("Plugin '%s' init function returned error.",
                      plugin->name.str);
      plugin->data= NULL;
      my_free(schema_table);
      DBUG_RETURN(1);
    }
    
    /* Make sure the plugin name is not set inside the init() function. */
    schema_table->table_name= plugin->name.str;
  }
  DBUG_RETURN(0);
}

int finalize_schema_table(st_plugin_int *plugin)
{
  ST_SCHEMA_TABLE *schema_table= (ST_SCHEMA_TABLE *)plugin->data;
  DBUG_ENTER("finalize_schema_table");

  if (schema_table)
  {
    if (plugin->plugin->deinit)
    {
      DBUG_PRINT("info", ("Deinitializing plugin: '%s'", plugin->name.str));
      if (plugin->plugin->deinit(NULL))
      {
        DBUG_PRINT("warning", ("Plugin '%s' deinit function returned error.",
                               plugin->name.str));
      }
    }
    my_free(schema_table);
  }
  DBUG_RETURN(0);
}


/**
  Output trigger information (SHOW CREATE TRIGGER) to the client.

  @param thd          Thread context.
  @param triggers     List of triggers for the table.
  @param trigger_idx  Index of the trigger to dump.

  @return Operation status
    @retval TRUE Error.
    @retval FALSE Success.
*/

static bool show_create_trigger_impl(THD *thd,
                                     Table_triggers_list *triggers,
                                     int trigger_idx)
{
  int ret_code;

  Protocol *p= thd->protocol;
  List<Item> fields;

  LEX_STRING trg_name;
  sql_mode_t trg_sql_mode;
  LEX_STRING trg_sql_mode_str;
  LEX_STRING trg_sql_original_stmt;
  LEX_STRING trg_client_cs_name;
  LEX_STRING trg_connection_cl_name;
  LEX_STRING trg_db_cl_name;

  const CHARSET_INFO *trg_client_cs;

  /*
    TODO: Check privileges here. This functionality will be added by
    implementation of the following WL items:
      - WL#2227: New privileges for new objects
      - WL#3482: Protect SHOW CREATE PROCEDURE | FUNCTION | VIEW | TRIGGER
        properly

    SHOW TRIGGERS and I_S.TRIGGERS will be affected too.
  */

  /* Prepare trigger "object". */

  triggers->get_trigger_info(thd,
                             trigger_idx,
                             &trg_name,
                             &trg_sql_mode,
                             &trg_sql_original_stmt,
                             &trg_client_cs_name,
                             &trg_connection_cl_name,
                             &trg_db_cl_name);

  sql_mode_string_representation(thd, trg_sql_mode, &trg_sql_mode_str);

  /* Resolve trigger client character set. */

  if (resolve_charset(trg_client_cs_name.str, NULL, &trg_client_cs))
    return TRUE;

  /* Send header. */

  fields.push_back(new Item_empty_string("Trigger", NAME_LEN));
  fields.push_back(new Item_empty_string("sql_mode", trg_sql_mode_str.length));

  {
    /*
      NOTE: SQL statement field must be not less than 1024 in order not to
      confuse old clients.
    */

    Item_empty_string *stmt_fld=
      new Item_empty_string("SQL Original Statement",
                            max(trg_sql_original_stmt.length, 1024));

    stmt_fld->maybe_null= TRUE;

    fields.push_back(stmt_fld);
  }

  fields.push_back(new Item_empty_string("character_set_client",
                                         MY_CS_NAME_SIZE));

  fields.push_back(new Item_empty_string("collation_connection",
                                         MY_CS_NAME_SIZE));

  fields.push_back(new Item_empty_string("Database Collation",
                                         MY_CS_NAME_SIZE));

  if (p->send_result_set_metadata(&fields, Protocol::SEND_NUM_ROWS | Protocol::SEND_EOF))
    return TRUE;

  /* Send data. */

  p->prepare_for_resend();

  p->store(trg_name.str,
           trg_name.length,
           system_charset_info);

  p->store(trg_sql_mode_str.str,
           trg_sql_mode_str.length,
           system_charset_info);

  p->store(trg_sql_original_stmt.str,
           trg_sql_original_stmt.length,
           trg_client_cs);

  p->store(trg_client_cs_name.str,
           trg_client_cs_name.length,
           system_charset_info);

  p->store(trg_connection_cl_name.str,
           trg_connection_cl_name.length,
           system_charset_info);

  p->store(trg_db_cl_name.str,
           trg_db_cl_name.length,
           system_charset_info);

  ret_code= p->write();

  if (!ret_code)
    my_eof(thd);

  return ret_code != 0;
}


/**
  Read TRN and TRG files to obtain base table name for the specified
  trigger name and construct TABE_LIST object for the base table.

  @param thd      Thread context.
  @param trg_name Trigger name.

  @return TABLE_LIST object corresponding to the base table.

  TODO: This function is a copy&paste from add_table_to_list() and
  sp_add_to_query_tables(). The problem is that in order to be compatible
  with Stored Programs (Prepared Statements), we should not touch thd->lex.
  The "source" functions also add created TABLE_LIST object to the
  thd->lex->query_tables.

  The plan to eliminate this copy&paste is to:

    - get rid of sp_add_to_query_tables() and use Lex::add_table_to_list().
      Only add_table_to_list() must be used to add tables from the parser
      into Lex::query_tables list.

    - do not update Lex::query_tables in add_table_to_list().
*/

static
TABLE_LIST *get_trigger_table(THD *thd, const sp_name *trg_name)
{
  char trn_path_buff[FN_REFLEN];
  LEX_STRING trn_path= { trn_path_buff, 0 };
  LEX_STRING db;
  LEX_STRING tbl_name;
  TABLE_LIST *table;

  build_trn_path(thd, trg_name, &trn_path);

  if (check_trn_exists(&trn_path))
  {
    my_error(ER_TRG_DOES_NOT_EXIST, MYF(0));
    return NULL;
  }

  if (load_table_name_for_trigger(thd, trg_name, &trn_path, &tbl_name))
    return NULL;

  /* We need to reset statement table list to be PS/SP friendly. */
  if (!(table= (TABLE_LIST*) thd->alloc(sizeof(TABLE_LIST))))
    return NULL;

  db= trg_name->m_db;

  db.str= thd->strmake(db.str, db.length);
  tbl_name.str= thd->strmake(tbl_name.str, tbl_name.length);

  if (db.str == NULL || tbl_name.str == NULL)
    return NULL;

  table->init_one_table(db.str, db.length, tbl_name.str, tbl_name.length,
                        tbl_name.str, TL_IGNORE);

  return table;
}


/**
  SHOW CREATE TRIGGER high-level implementation.

  @param thd      Thread context.
  @param trg_name Trigger name.

  @return Operation status
    @retval TRUE Error.
    @retval FALSE Success.
*/

bool show_create_trigger(THD *thd, const sp_name *trg_name)
{
  TABLE_LIST *lst= get_trigger_table(thd, trg_name);
  uint num_tables; /* NOTE: unused, only to pass to open_tables(). */
  Table_triggers_list *triggers;
  int trigger_idx;
  bool error= TRUE;

  if (!lst)
    return TRUE;

  if (check_table_access(thd, TRIGGER_ACL, lst, FALSE, 1, TRUE))
  {
    my_error(ER_SPECIFIC_ACCESS_DENIED_ERROR, MYF(0), "TRIGGER");
    return TRUE;
  }

  /*
    Metadata locks taken during SHOW CREATE TRIGGER should be released when
    the statement completes as it is an information statement.
  */
  MDL_savepoint mdl_savepoint= thd->mdl_context.mdl_savepoint();

  /*
    Open the table by name in order to load Table_triggers_list object.
  */
  if (open_tables(thd, &lst, &num_tables,
                  MYSQL_OPEN_FORCE_SHARED_HIGH_PRIO_MDL))
  {
    my_error(ER_TRG_CANT_OPEN_TABLE, MYF(0),
             (const char *) trg_name->m_db.str,
             (const char *) lst->table_name);

    goto exit;

    /* Perform closing actions and return error status. */
  }

  triggers= lst->table->triggers;

  if (!triggers)
  {
    my_error(ER_TRG_DOES_NOT_EXIST, MYF(0));
    goto exit;
  }

  trigger_idx= triggers->find_trigger_by_name(&trg_name->m_name);

  if (trigger_idx < 0)
  {
    my_error(ER_TRG_CORRUPTED_FILE, MYF(0),
             (const char *) trg_name->m_db.str,
             (const char *) lst->table_name);

    goto exit;
  }

  error= show_create_trigger_impl(thd, triggers, trigger_idx);

  /*
    NOTE: if show_create_trigger_impl() failed, that means we could not
    send data to the client. In this case we simply raise the error
    status and client connection will be closed.
  */

exit:
  close_thread_tables(thd);
  /* Release any metadata locks taken during SHOW CREATE TRIGGER. */
  thd->mdl_context.rollback_to_savepoint(mdl_savepoint);
  return error;
}

class IS_internal_schema_access : public ACL_internal_schema_access
{
public:
  IS_internal_schema_access()
  {}

  ~IS_internal_schema_access()
  {}

  ACL_internal_access_result check(ulong want_access,
                                   ulong *save_priv) const;

  const ACL_internal_table_access *lookup(const char *name) const;
};

ACL_internal_access_result
IS_internal_schema_access::check(ulong want_access,
                                 ulong *save_priv) const
{
  want_access &= ~SELECT_ACL;

  /*
    We don't allow any simple privileges but SELECT_ACL on
    the information_schema database.
  */
  if (unlikely(want_access & DB_ACLS))
    return ACL_INTERNAL_ACCESS_DENIED;

  /* Always grant SELECT for the information schema. */
  *save_priv|= SELECT_ACL;

  return want_access ? ACL_INTERNAL_ACCESS_CHECK_GRANT :
                       ACL_INTERNAL_ACCESS_GRANTED;
}

const ACL_internal_table_access *
IS_internal_schema_access::lookup(const char *name) const
{
  /* There are no per table rules for the information schema. */
  return NULL;
}

static IS_internal_schema_access is_internal_schema_access;

void initialize_information_schema_acl()
{
  ACL_internal_schema_registry::register_schema(&INFORMATION_SCHEMA_NAME,
                                                &is_internal_schema_access);
}

#ifdef WITH_PARTITION_STORAGE_ENGINE
/*
  Convert a string in character set in column character set format
  to utf8 character set if possible, the utf8 character set string
  will later possibly be converted to character set used by client.
  Thus we attempt conversion from column character set to both
  utf8 and to character set client.

  Examples of strings that should fail conversion to utf8 are unassigned
  characters as e.g. 0x81 in cp1250 (Windows character set for for countries
  like Czech and Poland). Example of string that should fail conversion to
  character set on client (e.g. if this is latin1) is 0x2020 (daggger) in
  ucs2.

  If the conversion fails we will as a fall back convert the string to
  hex encoded format. The caller of the function can also ask for hex
  encoded format of output string unconditionally.

  SYNOPSIS
    get_cs_converted_string_value()
    thd                             Thread object
    input_str                       Input string in cs character set
    output_str                      Output string to be produced in utf8
    cs                              Character set of input string
    use_hex                         Use hex string unconditionally
 

  RETURN VALUES
    No return value
*/

static void get_cs_converted_string_value(THD *thd,
                                          String *input_str,
                                          String *output_str,
                                          const CHARSET_INFO *cs,
                                          bool use_hex)
{

  output_str->length(0);
  if (input_str->length() == 0)
  {
    output_str->append("''");
    return;
  }
  if (!use_hex)
  {
    String try_val;
    uint try_conv_error= 0;

    try_val.copy(input_str->ptr(), input_str->length(), cs,
                 thd->variables.character_set_client, &try_conv_error);
    if (!try_conv_error)
    {
      String val;
      uint conv_error= 0;

      val.copy(input_str->ptr(), input_str->length(), cs,
               system_charset_info, &conv_error);
      if (!conv_error)
      {
        append_unescaped(output_str, val.ptr(), val.length());
        return;
      }
    }
    /* We had a conversion error, use hex encoded string for safety */
  }
  {
    const uchar *ptr;
    uint i, len;
    char buf[3];

    output_str->append("_");
    output_str->append(cs->csname);
    output_str->append(" ");
    output_str->append("0x");
    len= input_str->length();
    ptr= (uchar*)input_str->ptr();
    for (i= 0; i < len; i++)
    {
      uint high, low;

      high= (*ptr) >> 4;
      low= (*ptr) & 0x0F;
      buf[0]= _dig_vec_upper[high];
      buf[1]= _dig_vec_upper[low];
      buf[2]= 0;
      output_str->append((const char*)buf);
      ptr++;
    }
  }
  return;
}
#endif<|MERGE_RESOLUTION|>--- conflicted
+++ resolved
@@ -3335,10 +3335,7 @@
                                             MYSQL_OPEN_FORCE_SHARED_HIGH_PRIO_MDL |
                                             (can_deadlock ?
                                              MYSQL_OPEN_FAIL_ON_MDL_CONFLICT : 0)));
-<<<<<<< HEAD
-=======
     lex->select_lex.handle_derived(lex, &mysql_derived_create);
->>>>>>> 6c989d1e
   }
   /*
     Restore old value of sql_command back as it is being looked at in
