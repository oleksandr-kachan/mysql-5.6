/* Copyright (C) 2000-2004 MySQL AB & MySQL Finland AB & TCX DataKonsult AB

   This program is free software; you can redistribute it and/or modify
   it under the terms of the GNU General Public License as published by
   the Free Software Foundation; either version 2 of the License, or
   (at your option) any later version.

   This program is distributed in the hope that it will be useful,
   but WITHOUT ANY WARRANTY; without even the implied warranty of
   MERCHANTABILITY or FITNESS FOR A PARTICULAR PURPOSE.  See the
   GNU General Public License for more details.

   You should have received a copy of the GNU General Public License
   along with this program; if not, write to the Free Software
   Foundation, Inc., 59 Temple Place, Suite 330, Boston, MA  02111-1307  USA */


/* mysql_select and join optimization */

#ifdef USE_PRAGMA_IMPLEMENTATION
#pragma implementation				// gcc: Class implementation
#endif

#include "mysql_priv.h"
#include "sql_select.h"

#include <m_ctype.h>
#include <hash.h>
#include <ft_global.h>

const char *join_type_str[]={ "UNKNOWN","system","const","eq_ref","ref",
			      "MAYBE_REF","ALL","range","index","fulltext",
			      "ref_or_null","unique_subquery","index_subquery"
};

static void optimize_keyuse(JOIN *join, DYNAMIC_ARRAY *keyuse_array);
static bool make_join_statistics(JOIN *join,TABLE_LIST *tables,COND *conds,
				 DYNAMIC_ARRAY *keyuse);
static bool update_ref_and_keys(THD *thd, DYNAMIC_ARRAY *keyuse,
				JOIN_TAB *join_tab,
                                uint tables, COND *conds,
				table_map table_map, SELECT_LEX *select_lex);
static int sort_keyuse(KEYUSE *a,KEYUSE *b);
static void set_position(JOIN *join,uint index,JOIN_TAB *table,KEYUSE *key);
static bool create_ref_for_key(JOIN *join, JOIN_TAB *j, KEYUSE *org_keyuse,
			       table_map used_tables);
static void find_best_combination(JOIN *join,table_map rest_tables);
static void find_best(JOIN *join,table_map rest_tables,uint index,
		      double record_count,double read_time);
static uint cache_record_length(JOIN *join,uint index);
static double prev_record_reads(JOIN *join,table_map found_ref);
static bool get_best_combination(JOIN *join);
static store_key *get_store_key(THD *thd,
				KEYUSE *keyuse, table_map used_tables,
				KEY_PART_INFO *key_part, char *key_buff,
				uint maybe_null);
static bool make_simple_join(JOIN *join,TABLE *tmp_table);
static bool make_join_select(JOIN *join,SQL_SELECT *select,COND *item);
static void make_join_readinfo(JOIN *join,uint options);
static bool only_eq_ref_tables(JOIN *join, ORDER *order, table_map tables);
static void update_depend_map(JOIN *join);
static void update_depend_map(JOIN *join, ORDER *order);
static ORDER *remove_const(JOIN *join,ORDER *first_order,COND *cond,
			   bool change_list, bool *simple_order);
static int return_zero_rows(JOIN *join, select_result *res,TABLE_LIST *tables,
			    List<Item> &fields, bool send_row,
			    uint select_options, const char *info,
			    Item *having, Procedure *proc,
			    SELECT_LEX_UNIT *unit);
static COND *optimize_cond(THD *thd, COND *conds,
			   Item::cond_result *cond_value);
static bool const_expression_in_where(COND *conds,Item *item, Item **comp_item);
static bool open_tmp_table(TABLE *table);
static bool create_myisam_tmp_table(TABLE *table,TMP_TABLE_PARAM *param,
				    ulong options);
static int do_select(JOIN *join,List<Item> *fields,TABLE *tmp_table,
		     Procedure *proc);
static int sub_select_cache(JOIN *join,JOIN_TAB *join_tab,bool end_of_records);
static int sub_select(JOIN *join,JOIN_TAB *join_tab,bool end_of_records);
static int flush_cached_records(JOIN *join,JOIN_TAB *join_tab,bool skip_last);
static int end_send(JOIN *join, JOIN_TAB *join_tab, bool end_of_records);
static int end_send_group(JOIN *join, JOIN_TAB *join_tab,bool end_of_records);
static int end_write(JOIN *join, JOIN_TAB *join_tab, bool end_of_records);
static int end_update(JOIN *join, JOIN_TAB *join_tab, bool end_of_records);
static int end_unique_update(JOIN *join,JOIN_TAB *join_tab,
			     bool end_of_records);
static int end_write_group(JOIN *join, JOIN_TAB *join_tab,
			   bool end_of_records);
static int test_if_group_changed(List<Item_buff> &list);
static int join_read_const_table(JOIN_TAB *tab, POSITION *pos);
static int join_read_system(JOIN_TAB *tab);
static int join_read_const(JOIN_TAB *tab);
static int join_read_key(JOIN_TAB *tab);
static int join_read_always_key(JOIN_TAB *tab);
static int join_read_last_key(JOIN_TAB *tab);
static int join_no_more_records(READ_RECORD *info);
static int join_read_next(READ_RECORD *info);
static int join_init_quick_read_record(JOIN_TAB *tab);
static int test_if_quick_select(JOIN_TAB *tab);
static int join_init_read_record(JOIN_TAB *tab);
static int join_read_first(JOIN_TAB *tab);
static int join_read_next(READ_RECORD *info);
static int join_read_next_same(READ_RECORD *info);
static int join_read_last(JOIN_TAB *tab);
static int join_read_prev_same(READ_RECORD *info);
static int join_read_prev(READ_RECORD *info);
static int join_ft_read_first(JOIN_TAB *tab);
static int join_ft_read_next(READ_RECORD *info);
static int join_read_always_key_or_null(JOIN_TAB *tab);
static int join_read_next_same_or_null(READ_RECORD *info);
static COND *make_cond_for_table(COND *cond,table_map table,
				 table_map used_table);
static Item* part_of_refkey(TABLE *form,Field *field);
static uint find_shortest_key(TABLE *table, const key_map *usable_keys);
static bool test_if_skip_sort_order(JOIN_TAB *tab,ORDER *order,
				    ha_rows select_limit, bool no_changes);
static bool list_contains_unique_index(TABLE *table,
                          bool (*find_func) (Field *, void *), void *data);
static bool find_field_in_item_list (Field *field, void *data);
static bool find_field_in_order_list (Field *field, void *data);
static int create_sort_index(THD *thd, JOIN *join, ORDER *order,
			     ha_rows filesort_limit, ha_rows select_limit);
static int remove_duplicates(JOIN *join,TABLE *entry,List<Item> &fields,
			     Item *having);
static int remove_dup_with_compare(THD *thd, TABLE *entry, Field **field,
				   ulong offset,Item *having);
static int remove_dup_with_hash_index(THD *thd,TABLE *table,
				      uint field_count, Field **first_field,
				      ulong key_length,Item *having);
static int join_init_cache(THD *thd,JOIN_TAB *tables,uint table_count);
static ulong used_blob_length(CACHE_FIELD **ptr);
static bool store_record_in_cache(JOIN_CACHE *cache);
static void reset_cache_read(JOIN_CACHE *cache);
static void reset_cache_write(JOIN_CACHE *cache);
static void read_cached_record(JOIN_TAB *tab);
static bool cmp_buffer_with_ref(JOIN_TAB *tab);
static bool setup_new_fields(THD *thd,TABLE_LIST *tables,List<Item> &fields,
			     List<Item> &all_fields,ORDER *new_order);
static ORDER *create_distinct_group(THD *thd, Item **ref_pointer_array,
                                    ORDER *order, List<Item> &fields,
				    bool *all_order_by_fields_used);
static bool test_if_subpart(ORDER *a,ORDER *b);
static TABLE *get_sort_by_table(ORDER *a,ORDER *b,TABLE_LIST *tables);
static void calc_group_buffer(JOIN *join,ORDER *group);
static bool make_group_fields(JOIN *main_join, JOIN *curr_join);
static bool alloc_group_fields(JOIN *join,ORDER *group);
// Create list for using with tempory table
static bool change_to_use_tmp_fields(THD *thd, Item **ref_pointer_array,
				     List<Item> &new_list1,
				     List<Item> &new_list2,
				     uint elements, List<Item> &items);
// Create list for using with tempory table
static bool change_refs_to_tmp_fields(THD *thd, Item **ref_pointer_array,
				      List<Item> &new_list1,
				      List<Item> &new_list2,
				      uint elements, List<Item> &items);
static void init_tmptable_sum_functions(Item_sum **func);
static void update_tmptable_sum_func(Item_sum **func,TABLE *tmp_table);
static void copy_sum_funcs(Item_sum **func_ptr, Item_sum **end);
static bool add_ref_to_table_cond(THD *thd, JOIN_TAB *join_tab);
static bool init_sum_functions(Item_sum **func, Item_sum **end);
static bool update_sum_func(Item_sum **func);
static void select_describe(JOIN *join, bool need_tmp_table,bool need_order,
			    bool distinct, const char *message=NullS);
static Item *remove_additional_cond(Item* conds);


/*
  This handles SELECT with and without UNION
*/

int handle_select(THD *thd, LEX *lex, select_result *result)
{
  int res;
  register SELECT_LEX *select_lex = &lex->select_lex;
  DBUG_ENTER("handle_select");

  if (select_lex->next_select() || select_lex->master_unit()->fake_select_lex)
    res=mysql_union(thd, lex, result, &lex->unit);
  else
    res= mysql_select(thd, &select_lex->ref_pointer_array,
		      (TABLE_LIST*) select_lex->table_list.first,
		      select_lex->with_wild, select_lex->item_list,
		      select_lex->where,
		      select_lex->order_list.elements +
		      select_lex->group_list.elements,
		      (ORDER*) select_lex->order_list.first,
		      (ORDER*) select_lex->group_list.first,
		      select_lex->having,
		      (ORDER*) lex->proc_list.first,
		      select_lex->options | thd->options,
		      result, &(lex->unit), &(lex->select_lex));

  /* Don't set res if it's -1 as we may want this later */
  DBUG_PRINT("info",("res: %d  report_error: %d", res,
		     thd->net.report_error));
  if (thd->net.report_error || res<0)
  {
    result->send_error(0, NullS);
    result->abort();
    res= 1;					// Error sent to client
  }
  DBUG_RETURN(res);
}


/*
  Function to setup clauses without sum functions
*/
inline int setup_without_group(THD *thd, Item **ref_pointer_array,
			       TABLE_LIST *tables,
			       List<Item> &fields,
			       List<Item> &all_fields,
			       COND **conds,
			       ORDER *order,
			       ORDER *group, bool *hidden_group_fields)
{
  bool save_allow_sum_func;
  int res;
  DBUG_ENTER("setup_without_group");

  save_allow_sum_func= thd->allow_sum_func;
  thd->allow_sum_func= 0;
  res= (setup_conds(thd, tables, conds) ||
        setup_order(thd, ref_pointer_array, tables, fields, all_fields,
                    order) ||
        setup_group(thd, ref_pointer_array, tables, fields, all_fields,
                    group, hidden_group_fields));
  thd->allow_sum_func= save_allow_sum_func;
  DBUG_RETURN(res);
}

/*****************************************************************************
  Check fields, find best join, do the select and output fields.
  mysql_select assumes that all tables are already opened
*****************************************************************************/

/*
  Prepare of whole select (including sub queries in future).
  return -1 on error
          0 on success
*/
int
JOIN::prepare(Item ***rref_pointer_array,
	      TABLE_LIST *tables_init,
	      uint wild_num, COND *conds_init, uint og_num,
	      ORDER *order_init, ORDER *group_init,
	      Item *having_init,
	      ORDER *proc_param_init, SELECT_LEX *select_lex_arg,
	      SELECT_LEX_UNIT *unit_arg)
{
  DBUG_ENTER("JOIN::prepare");

  // to prevent double initialization on EXPLAIN
  if (optimized)
    DBUG_RETURN(0);

  conds= conds_init;
  order= order_init;
  group_list= group_init;
  having= having_init;
  proc_param= proc_param_init;
  tables_list= tables_init;
  select_lex= select_lex_arg;
  select_lex->join= this;
  union_part= (unit_arg->first_select()->next_select() != 0);

  /* Check that all tables, fields, conds and order are ok */

  if (setup_tables(tables_list) ||
      setup_wild(thd, tables_list, fields_list, &all_fields, wild_num) ||
      select_lex->setup_ref_array(thd, og_num) ||
      setup_fields(thd, (*rref_pointer_array), tables_list, fields_list, 1,
		   &all_fields, 1) ||
      setup_without_group(thd, (*rref_pointer_array), tables_list, fields_list,
			  all_fields, &conds, order, group_list, 
			  &hidden_group_fields))
    DBUG_RETURN(-1);				/* purecov: inspected */

  ref_pointer_array= *rref_pointer_array;
  
  if (having)
  {
    thd->where="having clause";
    thd->allow_sum_func=1;
    select_lex->having_fix_field= 1;
    bool having_fix_rc= (!having->fixed &&
			 (having->fix_fields(thd, tables_list, &having) ||
			  having->check_cols(1)));
    select_lex->having_fix_field= 0;
    if (having_fix_rc || thd->net.report_error)
      DBUG_RETURN(-1);				/* purecov: inspected */
    if (having->with_sum_func)
      having->split_sum_func2(thd, ref_pointer_array, all_fields, &having);
  }

  // Is it subselect
  {
    Item_subselect *subselect;
    if ((subselect= select_lex->master_unit()->item))
    {
      Item_subselect::trans_res res;
      if ((res= subselect->select_transformer(this)) !=
	  Item_subselect::RES_OK)
	DBUG_RETURN((res == Item_subselect::RES_ERROR));
    }
  }

  if (setup_ftfuncs(select_lex)) /* should be after having->fix_fields */
    DBUG_RETURN(-1);
  

  /*
    Check if one one uses a not constant column with group functions
    and no GROUP BY.
    TODO:  Add check of calculation of GROUP functions and fields:
	   SELECT COUNT(*)+table.col1 from table1;
  */
  {
    if (!group_list)
    {
      uint flag=0;
      List_iterator_fast<Item> it(fields_list);
      Item *item;
      while ((item= it++))
      {
	if (item->with_sum_func)
	  flag|=1;
	else if (!(flag & 2) && !item->const_during_execution())
	  flag|=2;
      }
      if (flag == 3)
      {
	my_error(ER_MIX_OF_GROUP_FUNC_AND_FIELDS,MYF(0));
	DBUG_RETURN(-1);
      }
    }
    TABLE_LIST *table_ptr;
    for (table_ptr= tables_list ; table_ptr ; table_ptr= table_ptr->next)
      tables++;
  }
  {
    /* Caclulate the number of groups */
    send_group_parts= 0;
    for (ORDER *group_tmp= group_list ; group_tmp ; group_tmp= group_tmp->next)
      send_group_parts++;
  }
  
  procedure= setup_procedure(thd, proc_param, result, fields_list, &error);
  if (error)
    goto err;					/* purecov: inspected */
  if (procedure)
  {
    if (setup_new_fields(thd, tables_list, fields_list, all_fields,
			 procedure->param_fields))
	goto err;				/* purecov: inspected */
    if (procedure->group)
    {
      if (!test_if_subpart(procedure->group,group_list))
      {						/* purecov: inspected */
	my_message(0,"Can't handle procedures with differents groups yet",
		   MYF(0));			/* purecov: inspected */
	goto err;				/* purecov: inspected */
      }
    }
#ifdef NOT_NEEDED
    else if (!group_list && procedure->flags & PROC_GROUP)
    {
      my_message(0,"Select must have a group with this procedure",MYF(0));
      goto err;
    }
#endif
    if (order && (procedure->flags & PROC_NO_SORT))
    {						/* purecov: inspected */
      my_message(0,"Can't use order with this procedure",MYF(0)); /* purecov: inspected */
      goto err;					/* purecov: inspected */
    }
  }

  /* Init join struct */
  count_field_types(&tmp_table_param, all_fields, 0);
  ref_pointer_array_size= all_fields.elements*sizeof(Item*);
  this->group= group_list != 0;
  row_limit= ((select_distinct || order || group_list) ? HA_POS_ERROR :
	      unit_arg->select_limit_cnt);
  /* select_limit is used to decide if we are likely to scan the whole table */
  select_limit= unit_arg->select_limit_cnt;
  if (having || (select_options & OPTION_FOUND_ROWS))
    select_limit= HA_POS_ERROR;
  do_send_rows = (unit_arg->select_limit_cnt) ? 1 : 0;
  unit= unit_arg;

#ifdef RESTRICTED_GROUP
  if (sum_func_count && !group_list && (func_count || field_count))
  {
    my_message(ER_WRONG_SUM_SELECT,ER(ER_WRONG_SUM_SELECT),MYF(0));
    goto err;
  }
#endif
  /*
    We must not yet prepare the result table if it is the same as one of the 
    source tables (INSERT SELECT). This is checked in mysql_execute_command()
    and OPTION_BUFFER_RESULT is added to the select_options. A temporary 
    table is then used to hold the result. The preparation may disable 
    indexes on the result table, which may be used during the select, if it
    is the same table (Bug #6034). Do the preparation after the select phase.
  */
  if (! procedure && ! test(select_options & OPTION_BUFFER_RESULT) &&
      result && result->prepare(fields_list, unit_arg))
    goto err;					/* purecov: inspected */

  if (select_lex->olap == ROLLUP_TYPE && rollup_init())
    goto err;
  if (alloc_func_list())
    goto err;

  DBUG_RETURN(0); // All OK

err:
  delete procedure;				/* purecov: inspected */
  procedure= 0;
  DBUG_RETURN(-1);				/* purecov: inspected */
}

/*
  test if it is known for optimisation IN subquery

  SYNOPSYS
    JOIN::test_in_subselect
    where - pointer for variable in which conditions should be
            stored if subquery is known

  RETURN
    1 - known
    0 - unknown
*/

bool JOIN::test_in_subselect(Item **where)
{
  if (conds->type() == Item::FUNC_ITEM &&
      ((Item_func *)this->conds)->functype() == Item_func::EQ_FUNC &&
      ((Item_func *)conds)->arguments()[0]->type() == Item::REF_ITEM &&
      ((Item_func *)conds)->arguments()[1]->type() == Item::FIELD_ITEM)
  {
    join_tab->info= "Using index";
    *where= 0;
    return 1;
  }
  if (conds->type() == Item::COND_ITEM &&
      ((class Item_func *)this->conds)->functype() ==
      Item_func::COND_AND_FUNC)
  {
    if ((*where= remove_additional_cond(conds)))
      join_tab->info= "Using index; Using where";
    else
      join_tab->info= "Using index";
    return 1;
  }
  return 0;
}


/*
  global select optimisation.
  return 0 - success
         1 - error
  error code saved in field 'error'
*/
int
JOIN::optimize()
{
  DBUG_ENTER("JOIN::optimize");
  // to prevent double initialization on EXPLAIN
  if (optimized)
    DBUG_RETURN(0);
  optimized= 1;

  // Ignore errors of execution if option IGNORE present
  if (thd->lex->ignore)
    thd->lex->current_select->no_error= 1;
#ifdef HAVE_REF_TO_FIELDS			// Not done yet
  /* Add HAVING to WHERE if possible */
  if (having && !group_list && !sum_func_count)
  {
    if (!conds)
    {
      conds= having;
      having= 0;
    }
    else if ((conds=new Item_cond_and(conds,having)))
    {
      conds->fix_fields(thd, tables_list, &conds);
      conds->change_ref_to_fields(thd, tables_list);
      conds->top_level_item();
      having= 0;
    }
  }
#endif

  conds= optimize_cond(thd, conds, &cond_value);
  if (thd->net.report_error)
  {
    error= 1;
    DBUG_PRINT("error",("Error from optimize_cond"));
    DBUG_RETURN(1);
  }

  {
    Item::cond_result having_value;
    having= optimize_cond(thd, having, &having_value);
    if (thd->net.report_error)
    {
      error= 1;
      DBUG_PRINT("error",("Error from optimize_cond"));
      DBUG_RETURN(1);
    }

    if (cond_value == Item::COND_FALSE || having_value == Item::COND_FALSE || 
       (!unit->select_limit_cnt && !(select_options & OPTION_FOUND_ROWS)))
    {						/* Impossible cond */
      zero_result_cause= having_value == Item::COND_FALSE ?
                           "Impossible HAVING" : "Impossible WHERE";
      error= 0;
      DBUG_RETURN(0);
    }
  }

  /* Optimize count(*), min() and max() */
  if (tables_list && tmp_table_param.sum_func_count && ! group_list)
  {
    int res;
    /*
      opt_sum_query() returns -1 if no rows match to the WHERE conditions,
      or 1 if all items were resolved, or 0, or an error number HA_ERR_...
    */
    if ((res=opt_sum_query(tables_list, all_fields, conds)))
    {
      if (res > 1)
      {
	DBUG_RETURN(1);
      }
      if (res < 0)
      {
	zero_result_cause= "No matching min/max row";
	error=0;
	DBUG_RETURN(0);
      }
      zero_result_cause= "Select tables optimized away";
      tables_list= 0;				// All tables resolved
      /*
        Extract all table-independent conditions and replace the WHERE
        clause with them. All other conditions were computed by opt_sum_query
        and the MIN/MAX/COUNT function(s) have been replaced by constants,
        so there is no need to compute the whole WHERE clause again.
        Notice that make_cond_for_table() will always succeed to remove all
        computed conditions, because opt_sum_query() is applicable only to
        conjunctions.
      */
      if (conds)
      {
        COND *table_independent_conds=
          make_cond_for_table(conds, PSEUDO_TABLE_BITS, 0);
        DBUG_EXECUTE("where",
                     print_where(table_independent_conds,
                                 "where after opt_sum_query()"););
        conds= table_independent_conds;
      }
    }
  }
  if (!tables_list)
  {
    error= 0;
    DBUG_RETURN(0);
  }
  error= -1;					// Error is sent to client
  sort_by_table= get_sort_by_table(order, group_list, tables_list);

  /* Calculate how to do the join */
  thd->proc_info= "statistics";
  if (make_join_statistics(this, tables_list, conds, &keyuse) ||
      thd->is_fatal_error)
  {
    DBUG_PRINT("error",("Error: make_join_statistics() failed"));
    DBUG_RETURN(1);
  }

  /* Remove distinct if only const tables */
  select_distinct= select_distinct && (const_tables != tables);
  thd->proc_info= "preparing";
  if (result->initialize_tables(this))
  {
    DBUG_PRINT("error",("Error: initialize_tables() failed"));
    DBUG_RETURN(1);				// error == -1
  }
  if (const_table_map != found_const_table_map &&
      !(select_options & SELECT_DESCRIBE) &&
      (!conds ||
       !(conds->used_tables() & RAND_TABLE_BIT) ||
       select_lex->master_unit() == &thd->lex->unit)) // upper level SELECT
  {
    zero_result_cause= "no matching row in const table";
    DBUG_PRINT("error",("Error: %s", zero_result_cause));
    error= 0;
    DBUG_RETURN(0);
  }
  if (!(thd->options & OPTION_BIG_SELECTS) &&
      best_read > (double) thd->variables.max_join_size &&
      !(select_options & SELECT_DESCRIBE))
  {						/* purecov: inspected */
    my_message(ER_TOO_BIG_SELECT, ER(ER_TOO_BIG_SELECT), MYF(0));
    error= -1;
    DBUG_RETURN(1);
  }
  if (const_tables && !thd->locked_tables &&
      !(select_options & SELECT_NO_UNLOCK))
    mysql_unlock_some_tables(thd, table, const_tables);

  if (!conds && outer_join)
  {
    /* Handle the case where we have an OUTER JOIN without a WHERE */
    conds=new Item_int((longlong) 1,1);	// Always true
  }
  select=make_select(*table, const_table_map,
		     const_table_map, conds, &error);
  if (error)
  {						/* purecov: inspected */
    error= -1;					/* purecov: inspected */
    DBUG_PRINT("error",("Error: make_select() failed"));
    DBUG_RETURN(1);
  }
  if (make_join_select(this, select, conds))
  {
    zero_result_cause=
      "Impossible WHERE noticed after reading const tables";
    DBUG_RETURN(0);				// error == 0
  }

  error= -1;					/* if goto err */

  /* Optimize distinct away if possible */
  {
    ORDER *org_order= order;
    order=remove_const(this, order,conds,1, &simple_order);
    /*
      If we are using ORDER BY NULL or ORDER BY const_expression,
      return result in any order (even if we are using a GROUP BY)
    */
    if (!order && org_order)
      skip_sort_order= 1;
  }
  if (group_list || tmp_table_param.sum_func_count)
  {
    if (! hidden_group_fields && rollup.state == ROLLUP::STATE_NONE)
      select_distinct=0;
  }
  else if (select_distinct && tables - const_tables == 1)
  {
    /*
      We are only using one table. In this case we change DISTINCT to a
      GROUP BY query if:
      - The GROUP BY can be done through indexes (no sort) and the ORDER
        BY only uses selected fields.
	(In this case we can later optimize away GROUP BY and ORDER BY)
      - We are scanning the whole table without LIMIT
        This can happen if:
        - We are using CALC_FOUND_ROWS
        - We are using an ORDER BY that can't be optimized away.

      We don't want to use this optimization when we are using LIMIT
      because in this case we can just create a temporary table that
      holds LIMIT rows and stop when this table is full.
    */
    JOIN_TAB *tab= &join_tab[const_tables];
    bool all_order_fields_used;
    if (order)
      skip_sort_order= test_if_skip_sort_order(tab, order, select_limit, 1);
    if ((group_list=create_distinct_group(thd, select_lex->ref_pointer_array,
                                          order, fields_list,
				          &all_order_fields_used)))
    {
      bool skip_group= (skip_sort_order &&
			test_if_skip_sort_order(tab, group_list, select_limit,
						1) != 0);
      if ((skip_group && all_order_fields_used) ||
	  select_limit == HA_POS_ERROR ||
	  (order && !skip_sort_order))
      {
	/*  Change DISTINCT to GROUP BY */
	select_distinct= 0;
	no_order= !order;
	if (all_order_fields_used)
	{
	  if (order && skip_sort_order)
	  {
	    /*
	      Force MySQL to read the table in sorted order to get result in
	      ORDER BY order.
	    */
	    tmp_table_param.quick_group=0;
	  }
	  order=0;
        }
	group=1;				// For end_write_group
      }
      else
	group_list= 0;
    }
    else if (thd->is_fatal_error)			// End of memory
      DBUG_RETURN(1);
  }
  simple_group= 0;
  {
    ORDER *old_group_list;
    group_list= remove_const(this, (old_group_list= group_list), conds,
                             rollup.state == ROLLUP::STATE_NONE,
			     &simple_group);
    if (old_group_list && !group_list)
      select_distinct= 0;
  }
  /*
     Check if we can optimize away GROUP BY/DISTINCT.
     We can do that if there are no aggregate functions and the
     fields in DISTINCT clause (if present) and/or columns in GROUP BY
     (if present) contain direct references to all key parts of
     an unique index (in whatever order).
     Note that the unique keys for DISTINCT and GROUP BY should not
     be the same (as long as they are unique).

     The FROM clause must contain a single non-constant table.
  */
  if (tables - const_tables == 1 && (group_list || select_distinct) &&
      !tmp_table_param.sum_func_count)
  {
    if (group_list &&
       list_contains_unique_index(join_tab[const_tables].table,
                                 find_field_in_order_list,
                                 (void *) group_list))
    {
      group_list= 0;
      group= 0;
    }
    if (select_distinct &&
       list_contains_unique_index(join_tab[const_tables].table,
                                 find_field_in_item_list,
                                 (void *) &fields_list))
    {
      select_distinct= 0;
    }
  }
  if (!group_list && group)
  {
    order=0;					// The output has only one row
    simple_order=1;
    select_distinct= 0;                       // No need in distinct for 1 row
  }

  calc_group_buffer(this, group_list);
  send_group_parts= tmp_table_param.group_parts; /* Save org parts */
  if (procedure && procedure->group)
  {
    group_list= procedure->group= remove_const(this, procedure->group, conds,
					       1, &simple_group);
    calc_group_buffer(this, group_list);
  }

  if (test_if_subpart(group_list, order) ||
      (!group_list && tmp_table_param.sum_func_count))
    order=0;

  // Can't use sort on head table if using row cache
  if (full_join)
  {
    if (group_list)
      simple_group=0;
    if (order)
      simple_order=0;
  }

  /*
    Check if we need to create a temporary table.
    This has to be done if all tables are not already read (const tables)
    and one of the following conditions holds:
    - We are using DISTINCT (simple distinct's are already optimized away)
    - We are using an ORDER BY or GROUP BY on fields not in the first table
    - We are using different ORDER BY and GROUP BY orders
    - The user wants us to buffer the result.
  */
  need_tmp= (const_tables != tables &&
	     ((select_distinct || !simple_order || !simple_group) ||
	      (group_list && order) ||
	      test(select_options & OPTION_BUFFER_RESULT)));

  // No cache for MATCH
  make_join_readinfo(this,
		     (select_options & (SELECT_DESCRIBE |
					SELECT_NO_JOIN_CACHE)) |
		     (select_lex->ftfunc_list->elements ?
		      SELECT_NO_JOIN_CACHE : 0));

  /* Perform FULLTEXT search before all regular searches */
  if (!(select_options & SELECT_DESCRIBE))
    init_ftfuncs(thd, select_lex, test(order));

  /*
    is this simple IN subquery?
  */
  if (!group_list && !order &&
      unit->item && unit->item->substype() == Item_subselect::IN_SUBS &&
      tables == 1 && conds &&
      !unit->first_select()->next_select())
  {
    if (!having)
    {
      Item *where= 0;
      if (join_tab[0].type == JT_EQ_REF &&
	  join_tab[0].ref.items[0]->name == in_left_expr_name)
      {
	if (test_in_subselect(&where))
	{
	  join_tab[0].type= JT_UNIQUE_SUBQUERY;
	  error= 0;
	  DBUG_RETURN(unit->item->
		      change_engine(new
				    subselect_uniquesubquery_engine(thd,
								    join_tab,
								    unit->item,
								    where)));
	}
      }
      else if (join_tab[0].type == JT_REF &&
	       join_tab[0].ref.items[0]->name == in_left_expr_name)
      {
	if (test_in_subselect(&where))
	{
	  join_tab[0].type= JT_INDEX_SUBQUERY;
	  error= 0;
	  DBUG_RETURN(unit->item->
		      change_engine(new
				    subselect_indexsubquery_engine(thd,
								   join_tab,
								   unit->item,
								   where,
								   0)));
	}
      }
    } else if (join_tab[0].type == JT_REF_OR_NULL &&
	       join_tab[0].ref.items[0]->name == in_left_expr_name &&
	       having->type() == Item::FUNC_ITEM &&
	       ((Item_func *) having)->functype() ==
	       Item_func::ISNOTNULLTEST_FUNC)
    {
      join_tab[0].type= JT_INDEX_SUBQUERY;
      error= 0;

      if ((conds= remove_additional_cond(conds)))
	join_tab->info= "Using index; Using where";
      else
	join_tab->info= "Using index";

      DBUG_RETURN(unit->item->
		  change_engine(new subselect_indexsubquery_engine(thd,
								   join_tab,
								   unit->item,
								   conds,
								   1)));
    }

  }
  /*
    Need to tell Innobase that to play it safe, it should fetch all
    columns of the tables: this is because MySQL may build row
    pointers for the rows, and for all columns of the primary key the
    field->query_id has not necessarily been set to thd->query_id by
    MySQL.
  */

#ifdef HAVE_INNOBASE_DB
  if (need_tmp || select_distinct || group_list || order)
  {
    for (uint i_h = const_tables; i_h < tables; i_h++)
    {
      TABLE* table_h = join_tab[i_h].table;
      table_h->file->extra(HA_EXTRA_RETRIEVE_PRIMARY_KEY);
    }
  }
#endif

  DBUG_EXECUTE("info",TEST_join(this););
  /*
    Because filesort always does a full table scan or a quick range scan
    we must add the removed reference to the select for the table.
    We only need to do this when we have a simple_order or simple_group
    as in other cases the join is done before the sort.
  */
  if (const_tables != tables &&
      (order || group_list) &&
      join_tab[const_tables].type != JT_ALL &&
      join_tab[const_tables].type != JT_FT &&
      join_tab[const_tables].type != JT_REF_OR_NULL &&
      (order && simple_order || group_list && simple_group))
  {
    if (add_ref_to_table_cond(thd,&join_tab[const_tables]))
      DBUG_RETURN(1);
  }

  if (!(select_options & SELECT_BIG_RESULT) &&
      ((group_list && const_tables != tables &&
	(!simple_group ||
	 !test_if_skip_sort_order(&join_tab[const_tables], group_list,
				  unit->select_limit_cnt, 0))) ||
       select_distinct) &&
      tmp_table_param.quick_group && !procedure)
  {
    need_tmp=1; simple_order=simple_group=0;	// Force tmp table without sort
  }

  tmp_having= having;
  if (select_options & SELECT_DESCRIBE)
  {
    error= 0;
    DBUG_RETURN(0);
  }
  having= 0;

  /* Create a tmp table if distinct or if the sort is too complicated */
  if (need_tmp)
  {
    DBUG_PRINT("info",("Creating tmp table"));
    thd->proc_info="Creating tmp table";

    init_items_ref_array();

    tmp_table_param.hidden_field_count= (all_fields.elements -
					 fields_list.elements);
    if (!(exec_tmp_table1 =
	  create_tmp_table(thd, &tmp_table_param, all_fields,
			   ((!simple_group && !procedure &&
			     !(test_flags & TEST_NO_KEY_GROUP)) ?
			    group_list : (ORDER*) 0),
			   group_list ? 0 : select_distinct,
			   group_list && simple_group,
			   select_options,
			   (order == 0 || skip_sort_order || 
                            test(select_options & OPTION_BUFFER_RESULT)) ? 
                             select_limit : HA_POS_ERROR,
			   (char *) "")))
      DBUG_RETURN(1);

    /*
      We don't have to store rows in temp table that doesn't match HAVING if:
      - we are sorting the table and writing complete group rows to the
        temp table.
      - We are using DISTINCT without resolving the distinct as a GROUP BY
        on all columns.
      
      If having is not handled here, it will be checked before the row
      is sent to the client.
    */    
    if (tmp_having && 
	(sort_and_group || (exec_tmp_table1->distinct && !group_list)))
      having= tmp_having;

    /* if group or order on first table, sort first */
    if (group_list && simple_group)
    {
      DBUG_PRINT("info",("Sorting for group"));
      thd->proc_info="Sorting for group";
      if (create_sort_index(thd, this, group_list,
			    HA_POS_ERROR, HA_POS_ERROR) ||
	  alloc_group_fields(this, group_list) ||
	  make_sum_func_list(all_fields, fields_list, 1))
	DBUG_RETURN(1);
      group_list=0;
    }
    else
    {
      if (make_sum_func_list(all_fields, fields_list, 0))
	DBUG_RETURN(1);
      if (!group_list && ! exec_tmp_table1->distinct && order && simple_order)
      {
	DBUG_PRINT("info",("Sorting for order"));
	thd->proc_info="Sorting for order";
	if (create_sort_index(thd, this, order,
                              HA_POS_ERROR, HA_POS_ERROR))
	  DBUG_RETURN(1);
	order=0;
      }
    }
    
    /*
      Optimize distinct when used on some of the tables
      SELECT DISTINCT t1.a FROM t1,t2 WHERE t1.b=t2.b
      In this case we can stop scanning t2 when we have found one t1.a
    */

    if (exec_tmp_table1->distinct)
    {
      table_map used_tables= thd->used_tables;
      JOIN_TAB *last_join_tab= join_tab+tables-1;
      do
      {
	if (used_tables & last_join_tab->table->map)
	  break;
	last_join_tab->not_used_in_distinct=1;
      } while (last_join_tab-- != join_tab);
      /* Optimize "select distinct b from t1 order by key_part_1 limit #" */
      if (order && skip_sort_order)
      {
 	/* Should always succeed */
	if (test_if_skip_sort_order(&join_tab[const_tables],
				    order, unit->select_limit_cnt, 0))
	  order=0;
      }
    }
    
    if (thd->lex->subqueries)
    {
      if (!(tmp_join= (JOIN*)thd->alloc(sizeof(JOIN))))
	DBUG_RETURN(-1);
      error= 0;				// Ensure that tmp_join.error= 0
      restore_tmp();
    }
  }

  error= 0;
  DBUG_RETURN(0);
}


/*
  Restore values in temporary join
*/
void JOIN::restore_tmp()
{
  memcpy(tmp_join, this, (size_t) sizeof(JOIN));
}


int
JOIN::reinit()
{
  DBUG_ENTER("JOIN::reinit");
  /* TODO move to unit reinit */
  unit->offset_limit_cnt =select_lex->offset_limit;
  unit->select_limit_cnt =select_lex->select_limit+select_lex->offset_limit;
  if (unit->select_limit_cnt < select_lex->select_limit)
    unit->select_limit_cnt= HA_POS_ERROR;		// no limit
  if (unit->select_limit_cnt == HA_POS_ERROR)
    select_lex->options&= ~OPTION_FOUND_ROWS;
  
  if (!optimized && setup_tables(tables_list))
    DBUG_RETURN(1);
  
  /* Reset of sum functions */
  first_record= 0;

  if (exec_tmp_table1)
  {
    exec_tmp_table1->file->extra(HA_EXTRA_RESET_STATE);
    exec_tmp_table1->file->delete_all_rows();
    free_io_cache(exec_tmp_table1);
    filesort_free_buffers(exec_tmp_table1);
  }
  if (exec_tmp_table2)
  {
    exec_tmp_table2->file->extra(HA_EXTRA_RESET_STATE);
    exec_tmp_table2->file->delete_all_rows();
    free_io_cache(exec_tmp_table2);
    filesort_free_buffers(exec_tmp_table2);
  }
  if (items0)
    set_items_ref_array(items0);

  if (join_tab_save)
    memcpy(join_tab, join_tab_save, sizeof(JOIN_TAB) * tables);

  if (tmp_join)
    restore_tmp();

  if (sum_funcs)
  {
    Item_sum *func, **func_ptr= sum_funcs;
    while ((func= *(func_ptr++)))
      func->clear();
  }

  DBUG_RETURN(0);
}


bool
JOIN::save_join_tab()
{
  if (!join_tab_save && select_lex->master_unit()->uncacheable)
  {
    if (!(join_tab_save= (JOIN_TAB*)thd->memdup((gptr) join_tab,
						sizeof(JOIN_TAB) * tables)))
      return 1;
  }
  return 0;
}


/*
  Exec select
*/
void
JOIN::exec()
{
  List<Item> *columns_list= &fields_list;
  int      tmp_error;
  DBUG_ENTER("JOIN::exec");
  
  error= 0;
  if (procedure)
  {
    procedure_fields_list= fields_list;
    if (procedure->change_columns(procedure_fields_list) ||
	result->prepare(procedure_fields_list, unit))
    {
      thd->limit_found_rows= thd->examined_row_count= 0;
      DBUG_VOID_RETURN;
    }
    columns_list= &procedure_fields_list;
  }
  else if (test(select_options & OPTION_BUFFER_RESULT) &&
           result && result->prepare(fields_list, unit))
  {
    error= 1;
    thd->limit_found_rows= thd->examined_row_count= 0;
    DBUG_VOID_RETURN;
  }

  if (!tables_list)
  {                                           // Only test of functions
    if (select_options & SELECT_DESCRIBE)
      select_describe(this, FALSE, FALSE, FALSE,
		      (zero_result_cause?zero_result_cause:"No tables used"));
    else
    {
      result->send_fields(*columns_list, 1);
      /*
        We have to test for 'conds' here as the WHERE may not be constant
        even if we don't have any tables for prepared statements or if
        conds uses something like 'rand()'.
      */
      if (cond_value != Item::COND_FALSE &&
          (!conds || conds->val_int()) &&
          (!having || having->val_int()))
      {
	if (do_send_rows &&
            (procedure ? (procedure->send_row(procedure_fields_list) ||
             procedure->end_of_records()) : result->send_data(fields_list)))
	  error= 1;
	else
	{
	  error= (int) result->send_eof();
	  send_records= ((select_options & OPTION_FOUND_ROWS) ? 1 :
                         thd->sent_row_count);
	}
      }
      else
      {
	error=(int) result->send_eof();
        send_records= 0;
      }
    }
    /* Single select (without union) always returns 0 or 1 row */
    thd->limit_found_rows= send_records;
    thd->examined_row_count= 0;
    DBUG_VOID_RETURN;
  }
  thd->limit_found_rows= thd->examined_row_count= 0;

  if (zero_result_cause)
  {
    (void) return_zero_rows(this, result, tables_list, *columns_list,
			    send_row_on_empty_set(),
			    select_options,
			    zero_result_cause,
			    having, procedure,
			    unit);
    DBUG_VOID_RETURN;
  }

  if (select_options & SELECT_DESCRIBE)
  {
    /*
      Check if we managed to optimize ORDER BY away and don't use temporary
      table to resolve ORDER BY: in that case, we only may need to do
      filesort for GROUP BY.
    */
    if (!order && !no_order && (!skip_sort_order || !need_tmp))
    {
      /*
	Reset 'order' to 'group_list' and reinit variables describing
	'order'
      */
      order= group_list;
      simple_order= simple_group;
      skip_sort_order= 0;
    }
    if (order &&
	(const_tables == tables ||
 	 ((simple_order || skip_sort_order) &&
	  test_if_skip_sort_order(&join_tab[const_tables], order,
				  select_limit, 0))))
      order=0;
    having= tmp_having;
    select_describe(this, need_tmp,
		    order != 0 && !skip_sort_order,
		    select_distinct);
    DBUG_VOID_RETURN;
  }

  JOIN *curr_join= this;
  List<Item> *curr_all_fields= &all_fields;
  List<Item> *curr_fields_list= &fields_list;
  TABLE *curr_tmp_table= 0;

  /* Create a tmp table if distinct or if the sort is too complicated */
  if (need_tmp)
  {
    if (tmp_join)
      curr_join= tmp_join;
    curr_tmp_table= exec_tmp_table1;

    /* Copy data to the temporary table */
    thd->proc_info= "Copying to tmp table";
    
    if ((tmp_error= do_select(curr_join, (List<Item> *) 0, curr_tmp_table, 0)))
    {
      error= tmp_error;
      DBUG_VOID_RETURN;
    }
    curr_tmp_table->file->info(HA_STATUS_VARIABLE);
    
    if (curr_join->having)
      curr_join->having= curr_join->tmp_having= 0; // Allready done
    
    /* Change sum_fields reference to calculated fields in tmp_table */
    curr_join->all_fields= *curr_all_fields;
    if (!items1)
    {
      items1= items0 + all_fields.elements;
      if (sort_and_group || curr_tmp_table->group)
      {
	if (change_to_use_tmp_fields(thd, items1,
				     tmp_fields_list1, tmp_all_fields1,
				     fields_list.elements, all_fields))
	  DBUG_VOID_RETURN;
      }
      else
      {
	if (change_refs_to_tmp_fields(thd, items1,
				      tmp_fields_list1, tmp_all_fields1,
				      fields_list.elements, all_fields))
	  DBUG_VOID_RETURN;
      }
      curr_join->tmp_all_fields1= tmp_all_fields1;
      curr_join->tmp_fields_list1= tmp_fields_list1;
      curr_join->items1= items1;
    }
    curr_all_fields= &tmp_all_fields1;
    curr_fields_list= &tmp_fields_list1;
    curr_join->set_items_ref_array(items1);
    
    if (sort_and_group || curr_tmp_table->group)
    {
      curr_join->tmp_table_param.field_count+= 
	curr_join->tmp_table_param.sum_func_count+
	curr_join->tmp_table_param.func_count;
      curr_join->tmp_table_param.sum_func_count= 
	curr_join->tmp_table_param.func_count= 0;
    }
    else
    {
      curr_join->tmp_table_param.field_count+= 
	curr_join->tmp_table_param.func_count;
      curr_join->tmp_table_param.func_count= 0;
    }
    
    // procedure can't be used inside subselect => we do nothing special for it
    if (procedure)
      procedure->update_refs();
    
    if (curr_tmp_table->group)
    {						// Already grouped
      if (!curr_join->order && !curr_join->no_order && !skip_sort_order)
	curr_join->order= curr_join->group_list;  /* order by group */
      curr_join->group_list= 0;
    }
    
    /*
      If we have different sort & group then we must sort the data by group
      and copy it to another tmp table
      This code is also used if we are using distinct something
      we haven't been able to store in the temporary table yet
      like SEC_TO_TIME(SUM(...)).
    */

    if (curr_join->group_list && (!test_if_subpart(curr_join->group_list,
						   curr_join->order) || 
				  curr_join->select_distinct) ||
	(curr_join->select_distinct &&
	 curr_join->tmp_table_param.using_indirect_summary_function))
    {					/* Must copy to another table */
      DBUG_PRINT("info",("Creating group table"));
      
      /* Free first data from old join */
      curr_join->join_free(0);
      if (make_simple_join(curr_join, curr_tmp_table))
	DBUG_VOID_RETURN;
      calc_group_buffer(curr_join, group_list);
      count_field_types(&curr_join->tmp_table_param,
			curr_join->tmp_all_fields1,
			curr_join->select_distinct && !curr_join->group_list);
      curr_join->tmp_table_param.hidden_field_count= 
	(curr_join->tmp_all_fields1.elements-
	 curr_join->tmp_fields_list1.elements);
      
      
      if (exec_tmp_table2)
	curr_tmp_table= exec_tmp_table2;
      else
      {
	/* group data to new table */
	if (!(curr_tmp_table=
	      exec_tmp_table2= create_tmp_table(thd,
						&curr_join->tmp_table_param,
						*curr_all_fields,
						(ORDER*) 0,
						curr_join->select_distinct && 
						!curr_join->group_list,
						1, curr_join->select_options,
						HA_POS_ERROR,
						(char *) "")))
	  DBUG_VOID_RETURN;
	curr_join->exec_tmp_table2= exec_tmp_table2;
      }
      if (curr_join->group_list)
      {
	thd->proc_info= "Creating sort index";
	if (curr_join->join_tab == join_tab && save_join_tab())
	{
	  DBUG_VOID_RETURN;
	}
	if (create_sort_index(thd, curr_join, curr_join->group_list,
			      HA_POS_ERROR, HA_POS_ERROR) ||
	    make_group_fields(this, curr_join))
	{
	  DBUG_VOID_RETURN;
	}
      }
      
      thd->proc_info="Copying to group table";
      tmp_error= -1;
      if (curr_join != this)
      {
	if (sum_funcs2)
	{
	  curr_join->sum_funcs= sum_funcs2;
	  curr_join->sum_funcs_end= sum_funcs_end2; 
	}
	else
	{
	  curr_join->alloc_func_list();
	  sum_funcs2= curr_join->sum_funcs;
	  sum_funcs_end2= curr_join->sum_funcs_end;
	}
      }
      if (curr_join->make_sum_func_list(*curr_all_fields, *curr_fields_list,
					1))
        DBUG_VOID_RETURN;
      curr_join->group_list= 0;
      if ((tmp_error= do_select(curr_join, (List<Item> *) 0, curr_tmp_table,
				0)))
      {
	error= tmp_error;
	DBUG_VOID_RETURN;
      }
      end_read_record(&curr_join->join_tab->read_record);
      curr_join->const_tables= curr_join->tables; // Mark free for join_free()
      curr_join->join_tab[0].table= 0;           // Table is freed
      
      // No sum funcs anymore
      if (!items2)
      {
	items2= items1 + all_fields.elements;
	if (change_to_use_tmp_fields(thd, items2,
				     tmp_fields_list2, tmp_all_fields2, 
				     fields_list.elements, tmp_all_fields1))
	  DBUG_VOID_RETURN;
	curr_join->tmp_fields_list2= tmp_fields_list2;
	curr_join->tmp_all_fields2= tmp_all_fields2;
      }
      curr_fields_list= &curr_join->tmp_fields_list2;
      curr_all_fields= &curr_join->tmp_all_fields2;
      curr_join->set_items_ref_array(items2);
      curr_join->tmp_table_param.field_count+= 
	curr_join->tmp_table_param.sum_func_count;
      curr_join->tmp_table_param.sum_func_count= 0;
    }
    if (curr_tmp_table->distinct)
      curr_join->select_distinct=0;		/* Each row is unique */
    
    curr_join->join_free(0);			/* Free quick selects */
    if (curr_join->select_distinct && ! curr_join->group_list)
    {
      thd->proc_info="Removing duplicates";
      if (curr_join->tmp_having)
	curr_join->tmp_having->update_used_tables();
      if (remove_duplicates(curr_join, curr_tmp_table,
			    *curr_fields_list, curr_join->tmp_having))
	DBUG_VOID_RETURN;
      curr_join->tmp_having=0;
      curr_join->select_distinct=0;
    }
    curr_tmp_table->reginfo.lock_type= TL_UNLOCK;
    if (make_simple_join(curr_join, curr_tmp_table))
      DBUG_VOID_RETURN;
    calc_group_buffer(curr_join, curr_join->group_list);
    count_field_types(&curr_join->tmp_table_param, *curr_all_fields, 0);
    
  }
  if (procedure)
    count_field_types(&curr_join->tmp_table_param, *curr_all_fields, 0);
  
  if (curr_join->group || curr_join->tmp_table_param.sum_func_count ||
      (procedure && (procedure->flags & PROC_GROUP)))
  {
    if (make_group_fields(this, curr_join))
    {
      DBUG_VOID_RETURN;
    }
    if (!items3)
    {
      if (!items0)
	init_items_ref_array();
      items3= ref_pointer_array + (all_fields.elements*4);
      setup_copy_fields(thd, &curr_join->tmp_table_param,
			items3, tmp_fields_list3, tmp_all_fields3,
			curr_fields_list->elements, *curr_all_fields);
      tmp_table_param.save_copy_funcs= curr_join->tmp_table_param.copy_funcs;
      tmp_table_param.save_copy_field= curr_join->tmp_table_param.copy_field;
      tmp_table_param.save_copy_field_end=
	curr_join->tmp_table_param.copy_field_end;
      curr_join->tmp_all_fields3= tmp_all_fields3;
      curr_join->tmp_fields_list3= tmp_fields_list3;
    }
    else
    {
      curr_join->tmp_table_param.copy_funcs= tmp_table_param.save_copy_funcs;
      curr_join->tmp_table_param.copy_field= tmp_table_param.save_copy_field;
      curr_join->tmp_table_param.copy_field_end=
	tmp_table_param.save_copy_field_end;
    }
    curr_fields_list= &tmp_fields_list3;
    curr_all_fields= &tmp_all_fields3;
    curr_join->set_items_ref_array(items3);

    if (curr_join->make_sum_func_list(*curr_all_fields, *curr_fields_list,
				      1) || thd->is_fatal_error)
      DBUG_VOID_RETURN;
  }
  if (curr_join->group_list || curr_join->order)
  {
    DBUG_PRINT("info",("Sorting for send_fields"));
    thd->proc_info="Sorting result";
    /* If we have already done the group, add HAVING to sorted table */
    if (curr_join->tmp_having && ! curr_join->group_list && 
	! curr_join->sort_and_group)
    {
      // Some tables may have been const
      curr_join->tmp_having->update_used_tables();
      JOIN_TAB *curr_table= &curr_join->join_tab[curr_join->const_tables];
      table_map used_tables= (curr_join->const_table_map |
			      curr_table->table->map);

      Item* sort_table_cond= make_cond_for_table(curr_join->tmp_having,
						 used_tables,
						 used_tables);
      if (sort_table_cond)
      {
	if (!curr_table->select)
	  if (!(curr_table->select= new SQL_SELECT))
	    DBUG_VOID_RETURN;
	if (!curr_table->select->cond)
	  curr_table->select->cond= sort_table_cond;
	else					// This should never happen
	{
	  if (!(curr_table->select->cond=
		new Item_cond_and(curr_table->select->cond,
				  sort_table_cond)))
	    DBUG_VOID_RETURN;
	  /*
	    Item_cond_and do not need fix_fields for execution, its parameters
	    are fixed or do not need fix_fields, too
	  */
	  curr_table->select->cond->quick_fix_field();
	}
	curr_table->select_cond= curr_table->select->cond;
	curr_table->select_cond->top_level_item();
	DBUG_EXECUTE("where",print_where(curr_table->select->cond,
					 "select and having"););
	curr_join->tmp_having= make_cond_for_table(curr_join->tmp_having,
						   ~ (table_map) 0,
						   ~used_tables);
	DBUG_EXECUTE("where",print_where(curr_join->tmp_having,
                                         "having after sort"););
      }
    }
    {
      if (group)
	curr_join->select_limit= HA_POS_ERROR;
      else
      {
	/*
	  We can abort sorting after thd->select_limit rows if we there is no
	  WHERE clause for any tables after the sorted one.
	*/
	JOIN_TAB *curr_table= &curr_join->join_tab[curr_join->const_tables+1];
	JOIN_TAB *end_table= &curr_join->join_tab[curr_join->tables];
	for (; curr_table < end_table ; curr_table++)
	{
	  /*
	    table->keyuse is set in the case there was an original WHERE clause
	    on the table that was optimized away.
	    table->on_expr tells us that it was a LEFT JOIN and there will be
	    at least one row generated from the table.
	  */
	  if (curr_table->select_cond ||
	      (curr_table->keyuse && !curr_table->on_expr))
	  {
	    /* We have to sort all rows */
	    curr_join->select_limit= HA_POS_ERROR;
	    break;
	  }
	}
      }
      if (curr_join->join_tab == join_tab && save_join_tab())
      {
	DBUG_VOID_RETURN;
      }
      /*
	Here we sort rows for ORDER BY/GROUP BY clause, if the optimiser
	chose FILESORT to be faster than INDEX SCAN or there is no 
	suitable index present.
	Note, that create_sort_index calls test_if_skip_sort_order and may
	finally replace sorting with index scan if there is a LIMIT clause in
	the query. XXX: it's never shown in EXPLAIN!
	OPTION_FOUND_ROWS supersedes LIMIT and is taken into account.
      */
      if (create_sort_index(thd, curr_join,
			    curr_join->group_list ? 
			    curr_join->group_list : curr_join->order,
			    curr_join->select_limit,
			    (select_options & OPTION_FOUND_ROWS ?
			     HA_POS_ERROR : unit->select_limit_cnt)))
	DBUG_VOID_RETURN;
    }
  }
  curr_join->having= curr_join->tmp_having;
  thd->proc_info="Sending data";
  error= thd->net.report_error ? -1 :
    do_select(curr_join, curr_fields_list, NULL, procedure);
  thd->limit_found_rows= curr_join->send_records;
  thd->examined_row_count= curr_join->examined_rows;
  DBUG_VOID_RETURN;
}


/*
  Clean up join. Return error that hold JOIN.
*/

int
JOIN::cleanup()
{
  DBUG_ENTER("JOIN::cleanup");
  select_lex->join= 0;

  if (tmp_join)
  {
    if (join_tab != tmp_join->join_tab)
    {
      JOIN_TAB *tab, *end;
      for (tab= join_tab, end= tab+tables ; tab != end ; tab++)
      {
	tab->cleanup();
      }
    }
    tmp_join->tmp_join= 0;
    tmp_table_param.copy_field=0;
    DBUG_RETURN(tmp_join->cleanup());
  }

  lock=0;                                     // It's faster to unlock later
  join_free(1);
  if (exec_tmp_table1)
    free_tmp_table(thd, exec_tmp_table1);
  if (exec_tmp_table2)
    free_tmp_table(thd, exec_tmp_table2);
  delete select;
  delete_dynamic(&keyuse);
  delete procedure;
  for (SELECT_LEX_UNIT *lex_unit= select_lex->first_inner_unit();
       lex_unit != 0;
       lex_unit= lex_unit->next_unit())
  {
    error|= lex_unit->cleanup();
  }
  DBUG_RETURN(error);
}


int
mysql_select(THD *thd, Item ***rref_pointer_array,
	     TABLE_LIST *tables, uint wild_num, List<Item> &fields,
	     COND *conds, uint og_num,  ORDER *order, ORDER *group,
	     Item *having, ORDER *proc_param, ulong select_options,
	     select_result *result, SELECT_LEX_UNIT *unit,
	     SELECT_LEX *select_lex)
{
  int err;
  bool free_join= 1;
  DBUG_ENTER("mysql_select");

  JOIN *join;
  if (select_lex->join != 0)
  {
    join= select_lex->join;
    // is it single SELECT in derived table, called in derived table creation
    if (select_lex->linkage != DERIVED_TABLE_TYPE ||
	(select_options & SELECT_DESCRIBE))
    {
      if (select_lex->linkage != GLOBAL_OPTIONS_TYPE)
      {
	//here is EXPLAIN of subselect or derived table
	if (join->change_result(result))
	{
	  DBUG_RETURN(-1);
	}
      }
      else
      {
	if (join->prepare(rref_pointer_array, tables, wild_num,
			  conds, og_num, order, group, having, proc_param,
			  select_lex, unit))
	{
	  goto err;
	}
      }
    }
    free_join= 0;
    join->select_options= select_options;
  }
  else
  {
    if (!(join= new JOIN(thd, fields, select_options, result)))
	DBUG_RETURN(-1);
    thd->proc_info="init";
    thd->used_tables=0;                         // Updated by setup_fields
    if (join->prepare(rref_pointer_array, tables, wild_num,
		      conds, og_num, order, group, having, proc_param,
		      select_lex, unit))
    {
      goto err;
    }
  }

  if ((err= join->optimize()))
  {
    goto err;					// 1
  }

  if (thd->lex->describe & DESCRIBE_EXTENDED)
  {
    join->conds_history= join->conds;
    join->having_history= (join->having?join->having:join->tmp_having);
  }

  if (thd->net.report_error)
    goto err;

  join->exec();

  if (thd->lex->describe & DESCRIBE_EXTENDED)
  {
    select_lex->where= join->conds_history;
    select_lex->having= join->having_history;
  }

err:
  if (free_join)
  {
    thd->proc_info="end";
    err= join->cleanup();
    if (thd->net.report_error)
      err= -1;
    delete join;
    DBUG_RETURN(err);
  }
  DBUG_RETURN(join->error);
}

/*****************************************************************************
  Create JOIN_TABS, make a guess about the table types,
  Approximate how many records will be used in each table
*****************************************************************************/

static ha_rows get_quick_record_count(THD *thd, SQL_SELECT *select,
				      TABLE *table,
				      const key_map *keys,ha_rows limit)
{
  int error;
  DBUG_ENTER("get_quick_record_count");
  if (select)
  {
    select->head=table;
    table->reginfo.impossible_range=0;
    if ((error= select->test_quick_select(thd, *(key_map *)keys,(table_map) 0,
                                          limit, 0)) == 1)
      DBUG_RETURN(select->quick->records);
    if (error == -1)
    {
      table->reginfo.impossible_range=1;
      DBUG_RETURN(0);
    }
    DBUG_PRINT("warning",("Couldn't use record count on const keypart"));
  }
  DBUG_RETURN(HA_POS_ERROR);			/* This shouldn't happend */
}


/*
  Calculate the best possible join and initialize the join structure

  RETURN VALUES
  0	ok
  1	Fatal error
*/

static bool
make_join_statistics(JOIN *join,TABLE_LIST *tables,COND *conds,
		     DYNAMIC_ARRAY *keyuse_array)
{
  int error;
  uint i,table_count,const_count,key;
  table_map found_const_table_map, all_table_map, found_ref, refs;
  key_map const_ref, eq_part;
  TABLE **table_vector;
  JOIN_TAB *stat,*stat_end,*s,**stat_ref;
  KEYUSE *keyuse,*start_keyuse;
  table_map outer_join=0;
  JOIN_TAB *stat_vector[MAX_TABLES+1];
  DBUG_ENTER("make_join_statistics");

  table_count=join->tables;
  stat=(JOIN_TAB*) join->thd->calloc(sizeof(JOIN_TAB)*table_count);
  stat_ref=(JOIN_TAB**) join->thd->alloc(sizeof(JOIN_TAB*)*MAX_TABLES);
  table_vector=(TABLE**) join->thd->alloc(sizeof(TABLE*)*(table_count*2));
  if (!stat || !stat_ref || !table_vector)
    DBUG_RETURN(1);				// Eom /* purecov: inspected */

  join->best_ref=stat_vector;

  stat_end=stat+table_count;
  found_const_table_map= all_table_map=0;
  const_count=0;

  for (s=stat,i=0 ; tables ; s++,tables=tables->next,i++)
  {
    TABLE *table;
    stat_vector[i]=s;
    s->keys.init();
    s->const_keys.init();
    s->checked_keys.init();
    s->needed_reg.init();
    table_vector[i]=s->table=table=tables->table;
    table->file->info(HA_STATUS_VARIABLE | HA_STATUS_NO_LOCK);// record count
    table->quick_keys.clear_all();
    table->reginfo.join_tab=s;
    table->reginfo.not_exists_optimize=0;
    bzero((char*) table->const_key_parts, sizeof(key_part_map)*table->keys);
    all_table_map|= table->map;
    s->join=join;
    s->info=0;					// For describe
    if ((s->on_expr=tables->on_expr))
    {
      /* Left join */
      if (!table->file->records)
      {						// Empty table
	s->key_dependent=s->dependent=0;	// Ignore LEFT JOIN depend.
	set_position(join,const_count++,s,(KEYUSE*) 0);
	continue;
      }
      s->key_dependent=s->dependent=
	s->on_expr->used_tables() & ~(table->map);
      if (table->outer_join & JOIN_TYPE_LEFT)
	s->dependent|=stat_vector[i-1]->dependent | table_vector[i-1]->map;
      if (tables->outer_join & JOIN_TYPE_RIGHT)
	s->dependent|=tables->next->table->map;
      outer_join|=table->map;
      continue;
    }
    if (tables->straight)			// We don't have to move this
      s->dependent= table_vector[i-1]->map | stat_vector[i-1]->dependent;
    else
      s->dependent=(table_map) 0;
    s->key_dependent=(table_map) 0;
    if ((table->system || table->file->records <= 1) && ! s->dependent &&
	!(table->file->table_flags() & HA_NOT_EXACT_COUNT) &&
        !table->fulltext_searched)
    {
      set_position(join,const_count++,s,(KEYUSE*) 0);
    }
  }
  stat_vector[i]=0;
  join->outer_join=outer_join;

  /*
    If outer join: Re-arrange tables in stat_vector so that outer join
    tables are after all tables it is dependent of.
    For example: SELECT * from A LEFT JOIN B ON B.c=C.c, C WHERE A.C=C.C
    Will shift table B after table C.
  */
  if (outer_join)
  {
    table_map used_tables=0L;
    for (i=0 ; i < join->tables-1 ; i++)
    {
      if (stat_vector[i]->dependent & ~used_tables)
      {
	JOIN_TAB *save= stat_vector[i];
	uint j;
	for (j=i+1;
	     j < join->tables && stat_vector[j]->dependent & ~used_tables;
	     j++)
	{
	  JOIN_TAB *tmp=stat_vector[j];		// Move element up
	  stat_vector[j]=save;
	  save=tmp;
	}
	if (j == join->tables)
	{
	  join->tables=0;			// Don't use join->table
	  my_error(ER_WRONG_OUTER_JOIN,MYF(0));
	  DBUG_RETURN(1);
	}
	stat_vector[i]=stat_vector[j];
	stat_vector[j]=save;
      }
      used_tables|= stat_vector[i]->table->map;
    }
  }

  if (conds || outer_join)
    if (update_ref_and_keys(join->thd, keyuse_array, stat, join->tables,
                            conds, ~outer_join, join->select_lex))
      DBUG_RETURN(1);

  /* Read tables with 0 or 1 rows (system tables) */
  join->const_table_map= 0;

  for (POSITION *p_pos=join->positions, *p_end=p_pos+const_count;
       p_pos < p_end ;
       p_pos++)
  {
    int tmp;
    s= p_pos->table;
    s->type=JT_SYSTEM;
    join->const_table_map|=s->table->map;
    if ((tmp=join_read_const_table(s, p_pos)))
    {
      if (tmp > 0)
	DBUG_RETURN(1);			// Fatal error
    }
    else
      found_const_table_map|= s->table->map;
  }

  /* loop until no more const tables are found */
  int ref_changed;
  do
  {
    ref_changed = 0;
    found_ref=0;

    /*
      We only have to loop from stat_vector + const_count as
      set_position() will move all const_tables first in stat_vector
    */

    for (JOIN_TAB **pos=stat_vector+const_count ; (s= *pos) ; pos++)
    {
      TABLE *table=s->table;
      if (s->dependent)				// If dependent on some table
      {
	// All dep. must be constants
	if (s->dependent & ~(found_const_table_map))
	  continue;
	if (table->file->records <= 1L &&
	    !(table->file->table_flags() & HA_NOT_EXACT_COUNT))
	{					// system table
	  int tmp= 0;
	  s->type=JT_SYSTEM;
	  join->const_table_map|=table->map;
	  set_position(join,const_count++,s,(KEYUSE*) 0);
	  if ((tmp= join_read_const_table(s,join->positions+const_count-1)))
	  {
	    if (tmp > 0)
	      DBUG_RETURN(1);			// Fatal error
	  }
	  else
	    found_const_table_map|= table->map;
	  continue;
	}
      }
      /* check if table can be read by key or table only uses const refs */
      if ((keyuse=s->keyuse))
      {
	s->type= JT_REF;
	while (keyuse->table == table)
	{
	  start_keyuse=keyuse;
	  key=keyuse->key;
	  s->keys.set_bit(key);               // QQ: remove this ?

	  refs=0;
          const_ref.clear_all();
	  eq_part.clear_all();
	  do
	  {
	    if (keyuse->val->type() != Item::NULL_ITEM && !keyuse->optimize)
	    {
	      if (!((~found_const_table_map) & keyuse->used_tables))
		const_ref.set_bit(keyuse->keypart);
	      else
		refs|=keyuse->used_tables;
	      eq_part.set_bit(keyuse->keypart);
	    }
	    keyuse++;
	  } while (keyuse->table == table && keyuse->key == key);

	  if (eq_part.is_prefix(table->key_info[key].key_parts) &&
	      ((table->key_info[key].flags & (HA_NOSAME | HA_END_SPACE_KEY)) ==
	       HA_NOSAME) &&
              !table->fulltext_searched)
	  {
	    if (const_ref == eq_part)
	    {					// Found everything for ref.
	      int tmp;
	      ref_changed = 1;
	      s->type= JT_CONST;
	      join->const_table_map|=table->map;
	      set_position(join,const_count++,s,start_keyuse);
	      if (create_ref_for_key(join, s, start_keyuse,
				     found_const_table_map))
		DBUG_RETURN(1);
	      if ((tmp=join_read_const_table(s,
					     join->positions+const_count-1)))
	      {
		if (tmp > 0)
		  DBUG_RETURN(1);			// Fatal error
	      }
	      else
		found_const_table_map|= table->map;
	      break;
	    }
	    else
	      found_ref|= refs;		// Table is const if all refs are const
	  }
	}
      }
    }
  } while (join->const_table_map & found_ref && ref_changed);

  /* Calc how many (possible) matched records in each table */

  for (s=stat ; s < stat_end ; s++)
  {
    if (s->type == JT_SYSTEM || s->type == JT_CONST)
    {
      /* Only one matching row */
      s->found_records=s->records=s->read_time=1; s->worst_seeks=1.0;
      continue;
    }
    /* Approximate found rows and time to read them */
    s->found_records=s->records=s->table->file->records;
    s->read_time=(ha_rows) s->table->file->scan_time();

    /*
      Set a max range of how many seeks we can expect when using keys
      This is can't be to high as otherwise we are likely to use
      table scan.
    */
    s->worst_seeks= min((double) s->found_records / 10,
			(double) s->read_time*3);
    if (s->worst_seeks < 2.0)			// Fix for small tables
      s->worst_seeks=2.0;

    if (! s->const_keys.is_clear_all())
    {
      ha_rows records;
      SQL_SELECT *select;
      select= make_select(s->table, found_const_table_map,
			  found_const_table_map,
			  s->on_expr ? s->on_expr : conds,
			  &error);
      records= get_quick_record_count(join->thd, select, s->table,
				      &s->const_keys, join->row_limit);
      s->quick=select->quick;
      s->needed_reg=select->needed_reg;
      select->quick=0;
      if (records == 0 && s->table->reginfo.impossible_range)
      {
	/*
	  Impossible WHERE or ON expression
	  In case of ON, we mark that the we match one empty NULL row.
	  In case of WHERE, don't set found_const_table_map to get the
	  caller to abort with a zero row result.
	*/
	join->const_table_map|= s->table->map;
	set_position(join,const_count++,s,(KEYUSE*) 0);
	s->type= JT_CONST;
	if (s->on_expr)
	{
	  /* Generate empty row */
	  s->info= "Impossible ON condition";
	  found_const_table_map|= s->table->map;
	  s->type= JT_CONST;
	  mark_as_null_row(s->table);		// All fields are NULL
	}
      }
      if (records != HA_POS_ERROR)
      {
	s->found_records=records;
	s->read_time= (ha_rows) (s->quick ? s->quick->read_time : 0.0);
      }
      delete select;
    }
  }

  /* Find best combination and return it */
  join->join_tab=stat;
  join->map2table=stat_ref;
  join->table= join->all_tables=table_vector;
  join->const_tables=const_count;
  join->found_const_table_map=found_const_table_map;

  if (join->const_tables != join->tables)
  {
    optimize_keyuse(join, keyuse_array);
    find_best_combination(join,all_table_map & ~join->const_table_map);
  }
  else
  {
    memcpy((gptr) join->best_positions,(gptr) join->positions,
	   sizeof(POSITION)*join->const_tables);
    join->best_read=1.0;
  }
  DBUG_RETURN(join->thd->killed || get_best_combination(join));
}


/*****************************************************************************
  Check with keys are used and with tables references with tables
  Updates in stat:
	  keys	     Bitmap of all used keys
	  const_keys Bitmap of all keys with may be used with quick_select
	  keyuse     Pointer to possible keys
*****************************************************************************/

typedef struct key_field_t {		// Used when finding key fields
  Field		*field;
  Item		*val;			// May be empty if diff constant
  uint		level;
  uint		optimize;
  bool		eq_func;
  /*
    If true, the condition this struct represents will not be satisfied
    when val IS NULL.
  */
  bool          null_rejecting; 
} KEY_FIELD;

/* Values in optimize */
#define KEY_OPTIMIZE_EXISTS		1
#define KEY_OPTIMIZE_REF_OR_NULL	2

/*
  Merge new key definitions to old ones, remove those not used in both

  This is called for OR between different levels

  To be able to do 'ref_or_null' we merge a comparison of a column
  and 'column IS NULL' to one test.  This is useful for sub select queries
  that are internally transformed to something like:

  SELECT * FROM t1 WHERE t1.key=outer_ref_field or t1.key IS NULL 

  KEY_FIELD::null_rejecting is processed as follows:
  result has null_rejecting=true if it is set for both ORed references.
  for example:
    (t2.key = t1.field OR t2.key  =  t1.field) -> null_rejecting=true
    (t2.key = t1.field OR t2.key <=> t1.field) -> null_rejecting=false
*/

static KEY_FIELD *
merge_key_fields(KEY_FIELD *start,KEY_FIELD *new_fields,KEY_FIELD *end,
		 uint and_level)
{
  if (start == new_fields)
    return start;				// Impossible or
  if (new_fields == end)
    return start;				// No new fields, skip all

  KEY_FIELD *first_free=new_fields;

  /* Mark all found fields in old array */
  for (; new_fields != end ; new_fields++)
  {
    for (KEY_FIELD *old=start ; old != first_free ; old++)
    {
      if (old->field == new_fields->field)
      {
	if (new_fields->val->used_tables())
	{
	  /*
	    If the value matches, we can use the key reference.
	    If not, we keep it until we have examined all new values
	  */
	  if (old->val->eq(new_fields->val, old->field->binary()))
	  {
	    old->level= and_level;
	    old->optimize= ((old->optimize & new_fields->optimize &
			     KEY_OPTIMIZE_EXISTS) |
			    ((old->optimize | new_fields->optimize) &
			     KEY_OPTIMIZE_REF_OR_NULL));
            old->null_rejecting= (old->null_rejecting &&
                                  new_fields->null_rejecting);
	  }
	}
	else if (old->eq_func && new_fields->eq_func &&
		 old->val->eq(new_fields->val, old->field->binary()))

	{
	  old->level= and_level;
	  old->optimize= ((old->optimize & new_fields->optimize &
			   KEY_OPTIMIZE_EXISTS) |
			  ((old->optimize | new_fields->optimize) &
			   KEY_OPTIMIZE_REF_OR_NULL));
          old->null_rejecting= (old->null_rejecting &&
                                new_fields->null_rejecting);
	}
	else if (old->eq_func && new_fields->eq_func &&
		 ((!old->val->used_tables() && old->val->is_null()) || 
                  new_fields->val->is_null()))
	{
	  /* field = expression OR field IS NULL */
	  old->level= and_level;
	  old->optimize= KEY_OPTIMIZE_REF_OR_NULL;
	  /*
            Remember the NOT NULL value unless the value does not depend
            on other tables.
          */
	  if (!old->val->used_tables() && old->val->is_null())
	    old->val= new_fields->val;
          /* The referred expression can be NULL: */ 
          old->null_rejecting= 0;
	}
	else
	{
	  /*
	    We are comparing two different const.  In this case we can't
	    use a key-lookup on this so it's better to remove the value
	    and let the range optimzier handle it
	  */
	  if (old == --first_free)		// If last item
	    break;
	  *old= *first_free;			// Remove old value
	  old--;				// Retry this value
	}
      }
    }
  }
  /* Remove all not used items */
  for (KEY_FIELD *old=start ; old != first_free ;)
  {
    if (old->level != and_level)
    {						// Not used in all levels
      if (old == --first_free)
	break;
      *old= *first_free;			// Remove old value
      continue;
    }
    old++;
  }
  return first_free;
}


/*
  Add a possible key to array of possible keys if it's usable as a key

  SYNPOSIS
    add_key_field()
    key_fields			Pointer to add key, if usable
    and_level			And level, to be stored in KEY_FIELD
    field			Field used in comparision
    eq_func			True if we used =, <=> or IS NULL
    value			Value used for comparison with field
    usable_tables		Tables which can be used for key optimization

  NOTES
    If we are doing a NOT NULL comparison on a NOT NULL field in a outer join
    table, we store this to be able to do not exists optimization later.

  RETURN
    *key_fields is incremented if we stored a key in the array
*/

static void
add_key_field(KEY_FIELD **key_fields,uint and_level, Item_func *cond,
	      Field *field,bool eq_func,Item **value, uint num_values,
	      table_map usable_tables)
{
  uint exists_optimize= 0;
  if (!(field->flags & PART_KEY_FLAG))
  {
    // Don't remove column IS NULL on a LEFT JOIN table
    if (!eq_func || (*value)->type() != Item::NULL_ITEM ||
        !field->table->maybe_null || field->null_ptr)
      return;					// Not a key. Skip it
    exists_optimize= KEY_OPTIMIZE_EXISTS;
  }
  else
  {
    table_map used_tables=0;
    bool optimizable=0;
    for (uint i=0; i<num_values; i++)
    {
      used_tables|=(value[i])->used_tables();
      if (!((value[i])->used_tables() & (field->table->map | RAND_TABLE_BIT)))
        optimizable=1;
    }
    if (!optimizable)
      return;
    if (!(usable_tables & field->table->map))
    {
      if (!eq_func || (*value)->type() != Item::NULL_ITEM ||
          !field->table->maybe_null || field->null_ptr)
	return;					// Can't use left join optimize
      exists_optimize= KEY_OPTIMIZE_EXISTS;
    }
    else
    {
      JOIN_TAB *stat=field->table->reginfo.join_tab;
      key_map possible_keys=field->key_start;
      possible_keys.intersect(field->table->keys_in_use_for_query);
      stat[0].keys.merge(possible_keys);             // Add possible keys

      /*
	Save the following cases:
	Field op constant
	Field LIKE constant where constant doesn't start with a wildcard
	Field = field2 where field2 is in a different table
	Field op formula
	Field IS NULL
	Field IS NOT NULL
         Field BETWEEN ...
         Field IN ...
      */
      stat[0].key_dependent|=used_tables;

      bool is_const=1;
      for (uint i=0; i<num_values; i++)
        is_const&= value[i]->const_item();
      if (is_const)
        stat[0].const_keys.merge(possible_keys);
      /*
	We can't always use indexes when comparing a string index to a
	number. cmp_type() is checked to allow compare of dates to numbers.
        eq_func is NEVER true when num_values > 1
       */
      if (!eq_func)
        return;
      if (field->result_type() == STRING_RESULT)
      {
        if ((*value)->result_type() != STRING_RESULT)
        {
          if (field->cmp_type() != (*value)->result_type())
            return;
        }
        else
        {
          /*
            We can't use indexes if the effective collation
            of the operation differ from the field collation.

            We can also not used index on a text column, as the column may
            contain 'x' 'x\t' 'x ' and 'read_next_same' will stop after
            'x' when searching for WHERE col='x '
          */
          if (field->cmp_type() == STRING_RESULT &&
              (((Field_str*)field)->charset() != cond->compare_collation() ||
               ((*value)->type() != Item::NULL_ITEM &&
                (field->flags & BLOB_FLAG) && !field->binary())))
            return;
        }
      }
    }
  }
  DBUG_ASSERT(num_values == 1);
  /*
    For the moment eq_func is always true. This slot is reserved for future
    extensions where we want to remembers other things than just eq comparisons
  */
  DBUG_ASSERT(eq_func);
  /* Store possible eq field */
  (*key_fields)->field=		field;
  (*key_fields)->eq_func=	eq_func;
  (*key_fields)->val=		*value;
  (*key_fields)->level=		and_level;
  (*key_fields)->optimize=	exists_optimize;
  /*
    If the condition has form "tbl.keypart = othertbl.field" and 
    othertbl.field can be NULL, there will be no matches if othertbl.field 
    has NULL value.
    We use null_rejecting in add_not_null_conds() to add
    'othertbl.field IS NOT NULL' to tab->select_cond.
  */
  (*key_fields)->null_rejecting= ((cond->functype() == Item_func::EQ_FUNC) &&
                                 ((*value)->type() == Item::FIELD_ITEM) &&
                                  ((Item_field*)*value)->field->maybe_null());
  (*key_fields)++;
}

/*
  SYNOPSIS
    add_key_fields()
      key_fields      Add KEY_FIELD entries to this array (and move the 
                      pointer)
      and_level       AND-level (a value that is different for every n-way
                      AND operation)
      cond            Condition to analyze
      usable_tables   Value to pass to add_key_field
*/
static void
add_key_fields(KEY_FIELD **key_fields,uint *and_level,
	       COND *cond, table_map usable_tables)
{
  if (cond->type() == Item_func::COND_ITEM)
  {
    List_iterator_fast<Item> li(*((Item_cond*) cond)->argument_list());
    KEY_FIELD *org_key_fields= *key_fields;

    if (((Item_cond*) cond)->functype() == Item_func::COND_AND_FUNC)
    {
      Item *item;
      while ((item=li++))
	add_key_fields(key_fields,and_level,item,usable_tables);
      for (; org_key_fields != *key_fields ; org_key_fields++)
	org_key_fields->level= *and_level;
    }
    else
    {
      (*and_level)++;
      add_key_fields(key_fields,and_level,li++,usable_tables);
      Item *item;
      while ((item=li++))
      {
	KEY_FIELD *start_key_fields= *key_fields;
	(*and_level)++;
	add_key_fields(key_fields,and_level,item,usable_tables);
	*key_fields=merge_key_fields(org_key_fields,start_key_fields,
				     *key_fields,++(*and_level));
      }
    }
    return;
  }
  /* If item is of type 'field op field/constant' add it to key_fields */

  if (cond->type() != Item::FUNC_ITEM)
    return;
  Item_func *cond_func= (Item_func*) cond;
  switch (cond_func->select_optimize()) {
  case Item_func::OPTIMIZE_NONE:
    break;
  case Item_func::OPTIMIZE_KEY:
    // BETWEEN, IN, NOT
    if (cond_func->key_item()->real_item()->type() == Item::FIELD_ITEM &&
	!(cond_func->used_tables() & OUTER_REF_TABLE_BIT))
      add_key_field(key_fields,*and_level,cond_func,
		    ((Item_field*)(cond_func->key_item()->real_item()))->field,
                    cond_func->argument_count() == 2 &&
                    cond_func->functype() == Item_func::IN_FUNC &&
                    !((Item_func_in*)cond_func)->negated,
                    cond_func->arguments()+1, cond_func->argument_count()-1,
                    usable_tables);
    break;
  case Item_func::OPTIMIZE_OP:
  {
    bool equal_func=(cond_func->functype() == Item_func::EQ_FUNC ||
		     cond_func->functype() == Item_func::EQUAL_FUNC);

    if (cond_func->arguments()[0]->real_item()->type() == Item::FIELD_ITEM &&
	!(cond_func->arguments()[0]->used_tables() & OUTER_REF_TABLE_BIT))
    {
      add_key_field(key_fields,*and_level,cond_func,
		    ((Item_field*) (cond_func->arguments()[0])->real_item())
		    ->field,
		    equal_func,
                    cond_func->arguments()+1, 1, usable_tables);
    }
    if (cond_func->arguments()[1]->real_item()->type() == Item::FIELD_ITEM &&
	cond_func->functype() != Item_func::LIKE_FUNC &&
	!(cond_func->arguments()[1]->used_tables() & OUTER_REF_TABLE_BIT))
    {
      add_key_field(key_fields,*and_level,cond_func,
		    ((Item_field*) (cond_func->arguments()[1])->real_item())
		    ->field,
		    equal_func,
		    cond_func->arguments(),1,usable_tables);
    }
    break;
  }
  case Item_func::OPTIMIZE_NULL:
    /* column_name IS [NOT] NULL */
    if (cond_func->arguments()[0]->real_item()->type() == Item::FIELD_ITEM &&
	!(cond_func->used_tables() & OUTER_REF_TABLE_BIT))
    {
      Item *tmp=new Item_null;
      if (unlikely(!tmp))                       // Should never be true
	return;
      add_key_field(key_fields,*and_level,cond_func,
		    ((Item_field*) (cond_func->arguments()[0])->real_item())
		    ->field,
		    cond_func->functype() == Item_func::ISNULL_FUNC,
		    &tmp, 1, usable_tables);
    }
    break;
  }
  return;
}

/*
  Add all keys with uses 'field' for some keypart
  If field->and_level != and_level then only mark key_part as const_part
*/

static uint
max_part_bit(key_part_map bits)
{
  uint found;
  for (found=0; bits & 1 ; found++,bits>>=1) ;
  return found;
}

static void
add_key_part(DYNAMIC_ARRAY *keyuse_array,KEY_FIELD *key_field)
{
  Field *field=key_field->field;
  TABLE *form= field->table;
  KEYUSE keyuse;

  if (key_field->eq_func && !(key_field->optimize & KEY_OPTIMIZE_EXISTS))
  {
    for (uint key=0 ; key < form->keys ; key++)
    {
      if (!(form->keys_in_use_for_query.is_set(key)))
	continue;
      if (form->key_info[key].flags & HA_FULLTEXT)
	continue;    // ToDo: ft-keys in non-ft queries.   SerG

      uint key_parts= (uint) form->key_info[key].key_parts;
      for (uint part=0 ; part <  key_parts ; part++)
      {
	if (field->eq(form->key_info[key].key_part[part].field))
	{
	  keyuse.table= field->table;
	  keyuse.val =  key_field->val;
	  keyuse.key =  key;
	  keyuse.keypart=part;
	  keyuse.keypart_map= (key_part_map) 1 << part;
	  keyuse.used_tables=key_field->val->used_tables();
	  keyuse.optimize= key_field->optimize & KEY_OPTIMIZE_REF_OR_NULL;
          keyuse.null_rejecting= key_field->null_rejecting;
	  VOID(insert_dynamic(keyuse_array,(gptr) &keyuse));
	}
      }
    }
  }
}


#define FT_KEYPART   (MAX_REF_PARTS+10)

static void
add_ft_keys(DYNAMIC_ARRAY *keyuse_array,
            JOIN_TAB *stat,COND *cond,table_map usable_tables)
{
  Item_func_match *cond_func=NULL;

  if (!cond)
    return;

  if (cond->type() == Item::FUNC_ITEM)
  {
    Item_func *func=(Item_func *)cond;
    Item_func::Functype functype=  func->functype();
    if (functype == Item_func::FT_FUNC)
      cond_func=(Item_func_match *)cond;
    else if (func->arg_count == 2)
    {
      Item_func *arg0=(Item_func *)(func->arguments()[0]),
                *arg1=(Item_func *)(func->arguments()[1]);
      if (arg1->const_item()  &&
          ((functype == Item_func::GE_FUNC && arg1->val()> 0) ||
           (functype == Item_func::GT_FUNC && arg1->val()>=0))  &&
           arg0->type() == Item::FUNC_ITEM            &&
           arg0->functype() == Item_func::FT_FUNC)
        cond_func=(Item_func_match *) arg0;
      else if (arg0->const_item() &&
               ((functype == Item_func::LE_FUNC && arg0->val()> 0) ||
                (functype == Item_func::LT_FUNC && arg0->val()>=0)) &&
                arg1->type() == Item::FUNC_ITEM          &&
                arg1->functype() == Item_func::FT_FUNC)
        cond_func=(Item_func_match *) arg1;
    }
  }
  else if (cond->type() == Item::COND_ITEM)
  {
    List_iterator_fast<Item> li(*((Item_cond*) cond)->argument_list());

    if (((Item_cond*) cond)->functype() == Item_func::COND_AND_FUNC)
    {
      Item *item;
      while ((item=li++))
        add_ft_keys(keyuse_array,stat,item,usable_tables);
    }
  }

  if (!cond_func || cond_func->key == NO_SUCH_KEY ||
      !(usable_tables & cond_func->table->map))
    return;

  KEYUSE keyuse;
  keyuse.table= cond_func->table;
  keyuse.val =  cond_func;
  keyuse.key =  cond_func->key;
  keyuse.keypart= FT_KEYPART;
  keyuse.used_tables=cond_func->key_item()->used_tables();
  keyuse.optimize= 0;
  keyuse.keypart_map= 0;
  VOID(insert_dynamic(keyuse_array,(gptr) &keyuse));
}


static int
sort_keyuse(KEYUSE *a,KEYUSE *b)
{
  int res;
  if (a->table->tablenr != b->table->tablenr)
    return (int) (a->table->tablenr - b->table->tablenr);
  if (a->key != b->key)
    return (int) (a->key - b->key);
  if (a->keypart != b->keypart)
    return (int) (a->keypart - b->keypart);
  // Place const values before other ones
  if ((res= test((a->used_tables & ~OUTER_REF_TABLE_BIT)) -
       test((b->used_tables & ~OUTER_REF_TABLE_BIT))))
    return res;
  /* Place rows that are not 'OPTIMIZE_REF_OR_NULL' first */
  return (int) ((a->optimize & KEY_OPTIMIZE_REF_OR_NULL) -
		(b->optimize & KEY_OPTIMIZE_REF_OR_NULL));
}


/*
  Update keyuse array with all possible keys we can use to fetch rows
  
  SYNOPSIS
    update_ref_and_keys()
      thd 
      keyuse     OUT Put here ordered array of KEYUSE structures
      join_tab       Array in tablenr_order
      tables         Number of tables in join
      cond           WHERE condition (note that the function analyzes 
                     join_tab[i]->on_expr too)
      normal_tables  tables not inner w.r.t some outer join (ones for which
                     we can make ref access based the WHERE clause)
      select_lex     current SELECT
      
  RETURN 
   0 - OK
   1 - Out of memory.
*/

static bool
update_ref_and_keys(THD *thd, DYNAMIC_ARRAY *keyuse,JOIN_TAB *join_tab,
		    uint tables, COND *cond, table_map normal_tables,
		    SELECT_LEX *select_lex)
{
  uint	and_level,i,found_eq_constant;
  KEY_FIELD *key_fields, *end, *field;

  if (!(key_fields=(KEY_FIELD*)
	thd->alloc(sizeof(key_fields[0])*
		   (thd->lex->current_select->cond_count+1)*2)))
    return TRUE; /* purecov: inspected */
  and_level= 0;
  field= end= key_fields;
  if (my_init_dynamic_array(keyuse,sizeof(KEYUSE),20,64))
    return TRUE;
  if (cond)
  {
    add_key_fields(&end,&and_level,cond,normal_tables);
    for (; field != end ; field++)
    {
      add_key_part(keyuse,field);
      /* Mark that we can optimize LEFT JOIN */
      if (field->val->type() == Item::NULL_ITEM &&
	  !field->field->real_maybe_null())
	field->field->table->reginfo.not_exists_optimize=1;
    }
  }
  for (i=0 ; i < tables ; i++)
  {
    if (join_tab[i].on_expr)
    {
      add_key_fields(&end,&and_level,join_tab[i].on_expr,
		     join_tab[i].table->map);
    }
  }
  /* fill keyuse with found key parts */
  for ( ; field != end ; field++)
    add_key_part(keyuse,field);

  if (select_lex->ftfunc_list->elements)
  {
    add_ft_keys(keyuse,join_tab,cond,normal_tables);
  }

  /*
    Special treatment for ft-keys.
    Remove the following things from KEYUSE:
    - ref if there is a keypart which is a ref and a const.
    - keyparts without previous keyparts.
  */
  if (keyuse->elements)
  {
    KEYUSE end,*prev,*save_pos,*use;

    qsort(keyuse->buffer,keyuse->elements,sizeof(KEYUSE),
	  (qsort_cmp) sort_keyuse);

    bzero((char*) &end,sizeof(end));		/* Add for easy testing */
    VOID(insert_dynamic(keyuse,(gptr) &end));

    use=save_pos=dynamic_element(keyuse,0,KEYUSE*);
    prev=&end;
    found_eq_constant=0;
    for (i=0 ; i < keyuse->elements-1 ; i++,use++)
    {
      if (!use->used_tables)
	use->table->const_key_parts[use->key]|= use->keypart_map;
      if (use->keypart != FT_KEYPART)
      {
	if (use->key == prev->key && use->table == prev->table)
	{
	  if (prev->keypart+1 < use->keypart ||
	      prev->keypart == use->keypart && found_eq_constant)
	    continue;				/* remove */
	}
	else if (use->keypart != 0)		// First found must be 0
	  continue;
      }

      *save_pos= *use;
      prev=use;
      found_eq_constant= !use->used_tables;
      /* Save ptr to first use */
      if (!use->table->reginfo.join_tab->keyuse)
	use->table->reginfo.join_tab->keyuse=save_pos;
      use->table->reginfo.join_tab->checked_keys.set_bit(use->key);
      save_pos++;
    }
    i=(uint) (save_pos-(KEYUSE*) keyuse->buffer);
    VOID(set_dynamic(keyuse,(gptr) &end,i));
    keyuse->elements=i;
  }
  return FALSE;
}

/*
  Update some values in keyuse for faster find_best_combination() loop
*/

static void optimize_keyuse(JOIN *join, DYNAMIC_ARRAY *keyuse_array)
{
  KEYUSE *end,*keyuse= dynamic_element(keyuse_array, 0, KEYUSE*);

  for (end= keyuse+ keyuse_array->elements ; keyuse < end ; keyuse++)
  {
    table_map map;
    /*
      If we find a ref, assume this table matches a proportional
      part of this table.
      For example 100 records matching a table with 5000 records
      gives 5000/100 = 50 records per key
      Constant tables are ignored.
      To avoid bad matches, we don't make ref_table_rows less than 100.
    */
    keyuse->ref_table_rows= ~(ha_rows) 0;	// If no ref
    if (keyuse->used_tables &
	(map= (keyuse->used_tables & ~join->const_table_map &
	       ~OUTER_REF_TABLE_BIT)))
    {
      uint tablenr;
      for (tablenr=0 ; ! (map & 1) ; map>>=1, tablenr++) ;
      if (map == 1)			// Only one table
      {
	TABLE *tmp_table=join->all_tables[tablenr];
	keyuse->ref_table_rows= max(tmp_table->file->records, 100);
      }
    }
    /*
      Outer reference (external field) is constant for single executing
      of subquery
    */
    if (keyuse->used_tables == OUTER_REF_TABLE_BIT)
      keyuse->ref_table_rows= 1;
  }
}


/*****************************************************************************
  Go through all combinations of not marked tables and find the one
  which uses least records
*****************************************************************************/

/* Save const tables first as used tables */

static void
set_position(JOIN *join,uint idx,JOIN_TAB *table,KEYUSE *key)
{
  join->positions[idx].table= table;
  join->positions[idx].key=key;
  join->positions[idx].records_read=1.0;	/* This is a const table */

  /* Move the const table as down as possible in best_ref */
  JOIN_TAB **pos=join->best_ref+idx+1;
  JOIN_TAB *next=join->best_ref[idx];
  for (;next != table ; pos++)
  {
    JOIN_TAB *tmp=pos[0];
    pos[0]=next;
    next=tmp;
  }
  join->best_ref[idx]=table;
}


static void
find_best_combination(JOIN *join, table_map rest_tables)
{
  DBUG_ENTER("find_best_combination");
  join->best_read=DBL_MAX;
  find_best(join,rest_tables, join->const_tables,1.0,0.0);
  DBUG_VOID_RETURN;
}


static void
find_best(JOIN *join,table_map rest_tables,uint idx,double record_count,
	  double read_time)
{
  ha_rows rec;
  double tmp;
  THD *thd= join->thd;

  if (!rest_tables)
  {
    DBUG_PRINT("best",("read_time: %g  record_count: %g",read_time,
		       record_count));

    read_time+=record_count/(double) TIME_FOR_COMPARE;
    if (join->sort_by_table &&
	join->sort_by_table !=
	join->positions[join->const_tables].table->table)
      read_time+=record_count;			// We have to make a temp table
    if (read_time < join->best_read)
    {
      memcpy((gptr) join->best_positions,(gptr) join->positions,
	     sizeof(POSITION)*idx);
      join->best_read=read_time;
    }
    return;
  }
  if (read_time+record_count/(double) TIME_FOR_COMPARE >= join->best_read)
    return;					/* Found better before */

  JOIN_TAB *s;
  double best_record_count=DBL_MAX,best_read_time=DBL_MAX;
  for (JOIN_TAB **pos=join->best_ref+idx ; (s=*pos) ; pos++)
  {
    table_map real_table_bit=s->table->map;
    if ((rest_tables & real_table_bit) && !(rest_tables & s->dependent))
    {
      double best,best_time,records;
      best=best_time=records=DBL_MAX;
      KEYUSE *best_key=0;
      uint best_max_key_part=0;
      my_bool found_constraint= 0;

      if (s->keyuse)
      {						/* Use key if possible */
	TABLE *table=s->table;
	KEYUSE *keyuse,*start_key=0;
	double best_records=DBL_MAX;
	uint max_key_part=0;

	/* Test how we can use keys */
	rec= s->records/MATCHING_ROWS_IN_OTHER_TABLE;  // Assumed records/key
	for (keyuse=s->keyuse ; keyuse->table == table ;)
	{
	  key_part_map found_part=0;
	  table_map found_ref=0;
	  uint key=keyuse->key;
	  KEY *keyinfo=table->key_info+key;
          bool ft_key=(keyuse->keypart == FT_KEYPART);
	  uint found_ref_or_null= 0;

	  /* Calculate how many key segments of the current key we can use */
	  start_key=keyuse;
	  do
	  {
            uint keypart=keyuse->keypart;
            table_map best_part_found_ref= 0;
            double best_prev_record_reads= DBL_MAX;
	    do
	    {
	      if (!(rest_tables & keyuse->used_tables) &&
		  !(found_ref_or_null & keyuse->optimize))
	      {
		found_part|=keyuse->keypart_map;
                double tmp= prev_record_reads(join,
					      (found_ref |
					       keyuse->used_tables));
                if (tmp < best_prev_record_reads)
                {
                  best_part_found_ref= keyuse->used_tables;
                  best_prev_record_reads= tmp;
                }
		if (rec > keyuse->ref_table_rows)
		  rec= keyuse->ref_table_rows;
		/*
		  If there is one 'key_column IS NULL' expression, we can
		  use this ref_or_null optimisation of this field
		*/
		found_ref_or_null|= (keyuse->optimize &
				     KEY_OPTIMIZE_REF_OR_NULL);
              }
	      keyuse++;
	    } while (keyuse->table == table && keyuse->key == key &&
		     keyuse->keypart == keypart);
	    found_ref|= best_part_found_ref;
	  } while (keyuse->table == table && keyuse->key == key);

	  /*
	    Assume that that each key matches a proportional part of table.
	  */
          if (!found_part && !ft_key)
	    continue;				// Nothing usable found
	  if (rec < MATCHING_ROWS_IN_OTHER_TABLE)
	    rec= MATCHING_ROWS_IN_OTHER_TABLE;	// Fix for small tables

          /*
	    ft-keys require special treatment
          */
          if (ft_key)
          {
            /*
	      Really, there should be records=0.0 (yes!)
	      but 1.0 would be probably safer
            */
            tmp=prev_record_reads(join,found_ref);
            records=1.0;
          }
          else
          {
	  found_constraint= 1;
	  /*
	    Check if we found full key
	  */
	  if (found_part == PREV_BITS(uint,keyinfo->key_parts) &&
	      !found_ref_or_null)
	  {				/* use eq key */
	    max_key_part= (uint) ~0;
	    if ((keyinfo->flags & (HA_NOSAME | HA_NULL_PART_KEY |
				   HA_END_SPACE_KEY)) == HA_NOSAME)
	    {
	      tmp=prev_record_reads(join,found_ref);
	      records=1.0;
	    }
	    else
	    {
	      if (!found_ref)
	      {					// We found a const key
		if (table->quick_keys.is_set(key))
		  records= (double) table->quick_rows[key];
		else
		{
		  /* quick_range couldn't use key! */
		  records= (double) s->records/rec;
		}
	      }
	      else
	      {
		if (!(records=keyinfo->rec_per_key[keyinfo->key_parts-1]))
		{				// Prefere longer keys
		  records=
		    ((double) s->records / (double) rec *
		     (1.0 +
		      ((double) (table->max_key_length-keyinfo->key_length) /
		       (double) table->max_key_length)));
		  if (records < 2.0)
		    records=2.0;		// Can't be as good as a unique
		}
	      }
	      /* Limit the number of matched rows */
	      tmp= records;
	      set_if_smaller(tmp, (double) thd->variables.max_seeks_for_key);
	      if (table->used_keys.is_set(key))
	      {
		/* we can use only index tree */
		uint keys_per_block= table->file->block_size/2/
		  (keyinfo->key_length+table->file->ref_length)+1;
		tmp=record_count*(tmp+keys_per_block-1)/keys_per_block;
	      }
	      else
		tmp=record_count*min(tmp,s->worst_seeks);
	    }
	  }
	  else
	  {
	    /*
	      Use as much key-parts as possible and a uniq key is better
	      than a not unique key
	      Set tmp to (previous record count) * (records / combination)
	    */
	    if ((found_part & 1) &&
		(!(table->file->index_flags(key,0,0) & HA_ONLY_WHOLE_INDEX) ||
		 found_part == PREV_BITS(uint,keyinfo->key_parts)))
	    {
	      max_key_part=max_part_bit(found_part);
	      /*
		Check if quick_range could determinate how many rows we
		will match
	      */
	      if (table->quick_keys.is_set(key) &&
		  table->quick_key_parts[key] == max_key_part)
		tmp=records= (double) table->quick_rows[key];
	      else
	      {
		/* Check if we have statistic about the distribution */
		if ((records=keyinfo->rec_per_key[max_key_part-1]))
		  tmp=records;
		else
		{
		  /*
		    Assume that the first key part matches 1% of the file
		    and that the hole key matches 10 (duplicates) or 1
		    (unique) records.
		    Assume also that more key matches proportionally more
		    records
		    This gives the formula:
		    records= (x * (b-a) + a*c-b)/(c-1)

		    b = records matched by whole key
		    a = records matched by first key part (10% of all records?)
		    c = number of key parts in key
		    x = used key parts (1 <= x <= c)
		  */
		  double rec_per_key;
                  rec_per_key= keyinfo->rec_per_key[keyinfo->key_parts-1] ?
		    (double) keyinfo->rec_per_key[keyinfo->key_parts-1] :
		    (double) s->records/rec+1;   
		  if (!s->records)
		    tmp=0;
		  else if (rec_per_key/(double) s->records >= 0.01)
		    tmp=rec_per_key;
		  else
		  {
		    double a=s->records*0.01;
		    tmp=(max_key_part * (rec_per_key - a) +
			 a*keyinfo->key_parts - rec_per_key)/
		      (keyinfo->key_parts-1);
		    set_if_bigger(tmp,1.0);
		  }
		  records=(ulong) tmp;
		}
		/*
		  If quick_select was used on a part of this key, we know
		  the maximum number of rows that the key can match.
		*/
		if (table->quick_keys.is_set(key) &&
		    table->quick_key_parts[key] <= max_key_part &&
		    records > (double) table->quick_rows[key])
		  tmp= records= (double) table->quick_rows[key];
		else if (found_ref_or_null)
		{
		  /* We need to do two key searches to find key */
		  tmp*= 2.0;
		  records*= 2.0;
		}
	      }
	      /* Limit the number of matched rows */
	      set_if_smaller(tmp, (double) thd->variables.max_seeks_for_key);
	      if (table->used_keys.is_set(key))
	      {
		/* we can use only index tree */
		uint keys_per_block= table->file->block_size/2/
		  (keyinfo->key_length+table->file->ref_length)+1;
		tmp=record_count*(tmp+keys_per_block-1)/keys_per_block;
	      }
	      else
		tmp=record_count*min(tmp,s->worst_seeks);
	    }
	    else
	      tmp=best_time;			// Do nothing
	  }
          } /* not ft_key */
	  if (tmp < best_time - records/(double) TIME_FOR_COMPARE)
	  {
	    best_time=tmp + records/(double) TIME_FOR_COMPARE;
	    best=tmp;
	    best_records=records;
	    best_key=start_key;
	    best_max_key_part=max_key_part;
	  }
	}
	records=best_records;
      }

      /*
	Don't test table scan if it can't be better.
	Prefer key lookup if we would use the same key for scanning.

	Don't do a table scan on InnoDB tables, if we can read the used
	parts of the row from any of the used index.
	This is because table scans uses index and we would not win
	anything by using a table scan.
      */
      if ((records >= s->found_records || best > s->read_time) &&
	  !(s->quick && best_key && s->quick->index == best_key->key &&
	    best_max_key_part >= s->table->quick_key_parts[best_key->key]) &&
	  !((s->table->file->table_flags() & HA_TABLE_SCAN_ON_INDEX) &&
	    ! s->table->used_keys.is_clear_all() && best_key) &&
	  !(s->table->force_index && best_key))
      {						// Check full join
        ha_rows rnd_records= s->found_records;
        /*
          If there is a restriction on the table, assume that 25% of the
          rows can be skipped on next part.
          This is to force tables that this table depends on before this
          table
        */
        if (found_constraint)
          rnd_records-= rnd_records/4;

        /*
          Range optimizer never proposes a RANGE if it isn't better
          than FULL: so if RANGE is present, it's always preferred to FULL.
          Here we estimate its cost.
        */
        if (s->quick)
        {
          /*
            For each record we:
             - read record range through 'quick'
             - skip rows which does not satisfy WHERE constraints
           */
          tmp= record_count *
               (s->quick->read_time +
               (s->found_records - rnd_records)/(double) TIME_FOR_COMPARE);
        }
        else
        {
          /* Estimate cost of reading table. */
          tmp= s->table->file->scan_time();
          if (s->on_expr)                         // Can't use join cache
          {
            /*
              For each record we have to:
              - read the whole table record 
              - skip rows which does not satisfy join condition
            */
            tmp= record_count *
                 (tmp +     
                 (s->records - rnd_records)/(double) TIME_FOR_COMPARE);
          }
          else
          {
            /* We read the table as many times as join buffer becomes full. */
            tmp*= (1.0 + floor((double) cache_record_length(join,idx) *
                               record_count /
                               (double) thd->variables.join_buff_size));
            /* 
              We don't make full cartesian product between rows in the scanned
              table and existing records because we skip all rows from the
              scanned table, which does not satisfy join condition when 
              we read the table (see flush_cached_records for details). Here we
              take into account cost to read and skip these records.
            */
            tmp+= (s->records - rnd_records)/(double) TIME_FOR_COMPARE;
          }
        }

        /*
          We estimate the cost of evaluating WHERE clause for found records
          as record_count * rnd_records / TIME_FOR_COMPARE. This cost plus
          tmp give us total cost of using TABLE SCAN
        */
	if (best == DBL_MAX ||
	    (tmp  + record_count/(double) TIME_FOR_COMPARE*rnd_records <
	     best + record_count/(double) TIME_FOR_COMPARE*records))
	{
	  /*
	    If the table has a range (s->quick is set) make_join_select()
	    will ensure that this will be used
	  */
	  best=tmp;
	  records= rows2double(rnd_records);
	  best_key=0;
	}
      }
      join->positions[idx].records_read= records;
      join->positions[idx].key=best_key;
      join->positions[idx].table= s;
      if (!best_key && idx == join->const_tables &&
	  s->table == join->sort_by_table &&
	  join->unit->select_limit_cnt >= records)
	join->sort_by_table= (TABLE*) 1;	// Must use temporary table

     /*
	Go to the next level only if there hasn't been a better key on
	this level! This will cut down the search for a lot simple cases!
       */
      double current_record_count=record_count*records;
      double current_read_time=read_time+best;
      if (best_record_count > current_record_count ||
	  best_read_time > current_read_time ||
	  idx == join->const_tables && s->table == join->sort_by_table)
      {
	if (best_record_count >= current_record_count &&
	    best_read_time >= current_read_time &&
	    (!(s->key_dependent & rest_tables) || records < 2.0))
	{
	  best_record_count=current_record_count;
	  best_read_time=current_read_time;
	}
	swap_variables(JOIN_TAB*, join->best_ref[idx], *pos);
	find_best(join,rest_tables & ~real_table_bit,idx+1,
		  current_record_count,current_read_time);
        if (thd->killed)
          return;
	swap_variables(JOIN_TAB*, join->best_ref[idx], *pos);
      }
      if (join->select_options & SELECT_STRAIGHT_JOIN)
	break;				// Don't test all combinations
    }
  }
}


/*
  Find how much space the prevous read not const tables takes in cache
*/

static void calc_used_field_length(THD *thd, JOIN_TAB *join_tab)
{
  uint null_fields,blobs,fields,rec_length;
  null_fields=blobs=fields=rec_length=0;

  Field **f_ptr,*field;
  for (f_ptr=join_tab->table->field ; (field= *f_ptr) ; f_ptr++)
  {
    if (field->query_id == thd->query_id)
    {
      uint flags=field->flags;
      fields++;
      rec_length+=field->pack_length();
      if (flags & BLOB_FLAG)
	blobs++;
      if (!(flags & NOT_NULL_FLAG))
	null_fields++;
    }
  }
  if (null_fields)
    rec_length+=(join_tab->table->null_fields+7)/8;
  if (join_tab->table->maybe_null)
    rec_length+=sizeof(my_bool);
  if (blobs)
  {
    uint blob_length=(uint) (join_tab->table->file->mean_rec_length-
			     (join_tab->table->reclength- rec_length));
    rec_length+=(uint) max(4,blob_length);
  }
  join_tab->used_fields=fields;
  join_tab->used_fieldlength=rec_length;
  join_tab->used_blobs=blobs;
}


static uint
cache_record_length(JOIN *join,uint idx)
{
  uint length=0;
  JOIN_TAB **pos,**end;
  THD *thd=join->thd;

  for (pos=join->best_ref+join->const_tables,end=join->best_ref+idx ;
       pos != end ;
       pos++)
  {
    JOIN_TAB *join_tab= *pos;
    if (!join_tab->used_fieldlength)		/* Not calced yet */
      calc_used_field_length(thd, join_tab);
    length+=join_tab->used_fieldlength;
  }
  return length;
}


static double
prev_record_reads(JOIN *join,table_map found_ref)
{
  double found=1.0;
  found_ref&= ~OUTER_REF_TABLE_BIT;
  for (POSITION *pos=join->positions ; found_ref ; pos++)
  {
    if (pos->table->table->map & found_ref)
    {
      found_ref&= ~pos->table->table->map;
      found*=pos->records_read;
    }
  }
  return found;
}


/*****************************************************************************
  Set up join struct according to best position.
*****************************************************************************/

static bool
get_best_combination(JOIN *join)
{
  uint i,tablenr;
  table_map used_tables;
  JOIN_TAB *join_tab,*j;
  KEYUSE *keyuse;
  uint table_count;
  THD *thd=join->thd;

  table_count=join->tables;
  if (!(join->join_tab=join_tab=
	(JOIN_TAB*) thd->alloc(sizeof(JOIN_TAB)*table_count)))
    return TRUE;

  join->full_join=0;

  used_tables= OUTER_REF_TABLE_BIT;		// Outer row is already read
  for (j=join_tab, tablenr=0 ; tablenr < table_count ; tablenr++,j++)
  {
    TABLE *form;
    *j= *join->best_positions[tablenr].table;
    form=join->table[tablenr]=j->table;
    used_tables|= form->map;
    form->reginfo.join_tab=j;
    if (!j->on_expr)
      form->reginfo.not_exists_optimize=0;	// Only with LEFT JOIN
    if (j->type == JT_CONST)
      continue;					// Handled in make_join_stat..

    j->ref.key = -1;
    j->ref.key_parts=0;

    if (j->type == JT_SYSTEM)
      continue;
    if (j->keys.is_clear_all() || !(keyuse= join->best_positions[tablenr].key))
    {
      j->type=JT_ALL;
      if (tablenr != join->const_tables)
	join->full_join=1;
    }
    else if (create_ref_for_key(join, j, keyuse, used_tables))
      return TRUE;				// Something went wrong
  }

  for (i=0 ; i < table_count ; i++)
    join->map2table[join->join_tab[i].table->tablenr]=join->join_tab+i;
  update_depend_map(join);
  return 0;
}


static bool create_ref_for_key(JOIN *join, JOIN_TAB *j, KEYUSE *org_keyuse,
			       table_map used_tables)
{
  KEYUSE *keyuse=org_keyuse;
  bool ftkey=(keyuse->keypart == FT_KEYPART);
  THD  *thd= join->thd;
  uint keyparts,length,key;
  TABLE *table;
  KEY *keyinfo;

  /*  Use best key from find_best */
  table=j->table;
  key=keyuse->key;
  keyinfo=table->key_info+key;

  if (ftkey)
  {
    Item_func_match *ifm=(Item_func_match *)keyuse->val;

    length=0;
    keyparts=1;
    ifm->join_key=1;
  }
  else
  {
    keyparts=length=0;
    uint found_part_ref_or_null= 0;
    /*
      Calculate length for the used key
      Stop if there is a missing key part or when we find second key_part
      with KEY_OPTIMIZE_REF_OR_NULL
    */
    do
    {
      if (!(~used_tables & keyuse->used_tables))
      {
	if (keyparts == keyuse->keypart &&
	    !(found_part_ref_or_null & keyuse->optimize))
	{
	  keyparts++;
	  length+= keyinfo->key_part[keyuse->keypart].store_length;
	  found_part_ref_or_null|= keyuse->optimize;
	}
      }
      keyuse++;
    } while (keyuse->table == table && keyuse->key == key);
  } /* not ftkey */

  /* set up fieldref */
  keyinfo=table->key_info+key;
  j->ref.key_parts=keyparts;
  j->ref.key_length=length;
  j->ref.key=(int) key;
  if (!(j->ref.key_buff= (byte*) thd->calloc(ALIGN_SIZE(length)*2)) ||
      !(j->ref.key_copy= (store_key**) thd->alloc((sizeof(store_key*) *
						   (keyparts+1)))) ||
      !(j->ref.items=    (Item**) thd->alloc(sizeof(Item*)*keyparts)))
  {
    return TRUE;
  }
  j->ref.key_buff2=j->ref.key_buff+ALIGN_SIZE(length);
  j->ref.key_err=1;
  j->ref.null_rejecting= 0;
  keyuse=org_keyuse;

  store_key **ref_key= j->ref.key_copy;
  byte *key_buff=j->ref.key_buff, *null_ref_key= 0;
  bool keyuse_uses_no_tables= TRUE;
  if (ftkey)
  {
    j->ref.items[0]=((Item_func*)(keyuse->val))->key_item();
    if (keyuse->used_tables)
      return TRUE; // not supported yet. SerG

    j->type=JT_FT;
  }
  else
  {
    uint i;
    for (i=0 ; i < keyparts ; keyuse++,i++)
    {
      while (keyuse->keypart != i ||
	     ((~used_tables) & keyuse->used_tables))
	keyuse++;				/* Skip other parts */

      uint maybe_null= test(keyinfo->key_part[i].null_bit);
      j->ref.items[i]=keyuse->val;		// Save for cond removal
      if (keyuse->null_rejecting) 
        j->ref.null_rejecting |= 1 << i;
      keyuse_uses_no_tables= keyuse_uses_no_tables && !keyuse->used_tables;
      if (!keyuse->used_tables &&
	  !(join->select_options & SELECT_DESCRIBE))
      {					// Compare against constant
	store_key_item tmp(thd, keyinfo->key_part[i].field,
                           (char*)key_buff + maybe_null,
                           maybe_null ?  (char*) key_buff : 0,
                           keyinfo->key_part[i].length, keyuse->val);
	if (thd->is_fatal_error)
	  return TRUE;
	tmp.copy();
      }
      else
	*ref_key++= get_store_key(thd,
				  keyuse,join->const_table_map,
				  &keyinfo->key_part[i],
				  (char*) key_buff,maybe_null);
      /*
	Remeber if we are going to use REF_OR_NULL
	But only if field _really_ can be null i.e. we force JT_REF
	instead of JT_REF_OR_NULL in case if field can't be null
      */
      if ((keyuse->optimize & KEY_OPTIMIZE_REF_OR_NULL) && maybe_null)
	null_ref_key= key_buff;
      key_buff+=keyinfo->key_part[i].store_length;
    }
  } /* not ftkey */
  *ref_key=0;				// end_marker
  if (j->type == JT_FT)
    return 0;
  if (j->type == JT_CONST)
    j->table->const_table= 1;
  else if (((keyinfo->flags & (HA_NOSAME | HA_NULL_PART_KEY |
			       HA_END_SPACE_KEY)) != HA_NOSAME) ||
	   keyparts != keyinfo->key_parts || null_ref_key)
  {
    /* Must read with repeat */
    j->type= null_ref_key ? JT_REF_OR_NULL : JT_REF;
    j->ref.null_ref_key= null_ref_key;
  }
  else if (keyuse_uses_no_tables)
  {
    /*
      This happen if we are using a constant expression in the ON part
      of an LEFT JOIN.
      SELECT * FROM a LEFT JOIN b ON b.key=30
      Here we should not mark the table as a 'const' as a field may
      have a 'normal' value or a NULL value.
    */
    j->type=JT_CONST;
  }
  else
    j->type=JT_EQ_REF;
  return 0;
}



static store_key *
get_store_key(THD *thd, KEYUSE *keyuse, table_map used_tables,
	      KEY_PART_INFO *key_part, char *key_buff, uint maybe_null)
{
  if (!((~used_tables) & keyuse->used_tables))		// if const item
  {
    return new store_key_const_item(thd,
				    key_part->field,
				    key_buff + maybe_null,
				    maybe_null ? key_buff : 0,
				    key_part->length,
				    keyuse->val);
  }
  else if (keyuse->val->type() == Item::FIELD_ITEM)
    return new store_key_field(thd,
			       key_part->field,
			       key_buff + maybe_null,
			       maybe_null ? key_buff : 0,
			       key_part->length,
			       ((Item_field*) keyuse->val)->field,
			       keyuse->val->full_name());
  return new store_key_item(thd,
			    key_part->field,
			    key_buff + maybe_null,
			    maybe_null ? key_buff : 0,
			    key_part->length,
			    keyuse->val);
}

/*
  This function is only called for const items on fields which are keys
  returns 1 if there was some conversion made when the field was stored.
*/

bool
store_val_in_field(Field *field, Item *item, enum_check_fields check_flag)
{
  bool error;
  THD *thd=current_thd;
  ha_rows cuted_fields=thd->cuted_fields;
  /*
    we should restore old value of count_cuted_fields because
    store_val_in_field can be called from mysql_insert 
    with select_insert, which make count_cuted_fields= 1
   */
  enum_check_fields old_count_cuted_fields= thd->count_cuted_fields;
  thd->count_cuted_fields= check_flag;
  error= item->save_in_field(field, 1);
  thd->count_cuted_fields= old_count_cuted_fields;
  return error || cuted_fields != thd->cuted_fields;
}


static bool
make_simple_join(JOIN *join,TABLE *tmp_table)
{
  TABLE **tableptr;
  JOIN_TAB *join_tab;

  if (!(tableptr=(TABLE**) join->thd->alloc(sizeof(TABLE*))) ||
      !(join_tab=(JOIN_TAB*) join->thd->alloc(sizeof(JOIN_TAB))))
    return TRUE;
  join->join_tab=join_tab;
  join->table=tableptr; tableptr[0]=tmp_table;
  join->tables=1;
  join->const_tables=0;
  join->const_table_map=0;
  join->tmp_table_param.field_count= join->tmp_table_param.sum_func_count=
    join->tmp_table_param.func_count=0;
  join->tmp_table_param.copy_field=join->tmp_table_param.copy_field_end=0;
  join->first_record=join->sort_and_group=0;
  join->send_records=(ha_rows) 0;
  join->group=0;
  join->row_limit=join->unit->select_limit_cnt;
  join->do_send_rows = (join->row_limit) ? 1 : 0;

  join_tab->cache.buff=0;			/* No caching */
  join_tab->table=tmp_table;
  join_tab->select=0;
  join_tab->select_cond=0;
  join_tab->quick=0;
  join_tab->type= JT_ALL;			/* Map through all records */
  join_tab->keys.init();
  join_tab->keys.set_all();                     /* test everything in quick */
  join_tab->info=0;
  join_tab->on_expr=0;
  join_tab->ref.key = -1;
  join_tab->not_used_in_distinct=0;
  join_tab->read_first_record= join_init_read_record;
  join_tab->join=join;
  bzero((char*) &join_tab->read_record,sizeof(join_tab->read_record));
  tmp_table->status=0;
  tmp_table->null_row=0;
  return FALSE;
}


inline void add_cond_and_fix(Item **e1, Item *e2)
{
  if (*e1)
  {
    Item *res;
    if ((res= new Item_cond_and(*e1, e2)))
    {
      *e1= res;
      res->quick_fix_field();
    }
  }
  else
    *e1= e2;
}


/*
  Add to join_tab->select_cond[i] "table.field IS NOT NULL" conditions we've
  inferred from ref/eq_ref access performed.

  SYNOPSIS
    add_not_null_conds()
      join  Join to process

  NOTES
    This function is a part of "Early NULL-values filtering for ref access"
    optimization.

    Example of this optimization:
      For query SELECT * FROM t1,t2 WHERE t2.key=t1.field
      and plan " any-access(t1), ref(t2.key=t1.field) "
      add "t1.field IS NOT NULL" to t1's table condition.
    Description of the optimization:
    
      We look through equalities choosen to perform ref/eq_ref access,
      pick equalities that have form "tbl.part_of_key = othertbl.field"
      (where othertbl is a non-const table and othertbl.field may be NULL)
      and add them to conditions on correspoding tables (othertbl in this
      example).

      Exception from that is the case when referred_tab->join != join.
      I.e. don't add NOT NULL constraints from any embedded subquery.
      Consider this query:
      SELECT A.f2 FROM t1 LEFT JOIN t2 A ON A.f2 = f1
      WHERE A.f3=(SELECT MIN(f3) FROM  t2 C WHERE A.f4 = C.f4) OR A.f3 IS NULL;
      Here condition A.f3 IS NOT NULL is going to be added to the WHERE
      condition of the embedding query.
      Another example:
      SELECT * FROM t10, t11 WHERE (t10.a < 10 OR t10.a IS NULL)
      AND t11.b <=> t10.b AND (t11.a = (SELECT MAX(a) FROM t12
      WHERE t12.b = t10.a ));
      Here condition t10.a IS NOT NULL is going to be added.
      In both cases addition of NOT NULL condition will erroneously reject
      some rows of the result set.
      referred_tab->join != join constraint would disallow such additions.

      This optimization doesn't affect the choices that ref, range, or join
      optimizer make. This was intentional because this was added after 4.1
      was GA.
      
    Implementation overview
      1. update_ref_and_keys() accumulates info about null-rejecting
         predicates in in KEY_FIELD::null_rejecting
      1.1 add_key_part saves these to KEYUSE.
      2. create_ref_for_key copies them to TABLE_REF.
      3. add_not_null_conds adds "x IS NOT NULL" to join_tab->select_cond of
         appropiate JOIN_TAB members.
*/

static void add_not_null_conds(JOIN *join)
{
  DBUG_ENTER("add_not_null_conds");
  for (uint i=join->const_tables ; i < join->tables ; i++)
  {
    JOIN_TAB *tab=join->join_tab+i;
    if ((tab->type == JT_REF || tab->type == JT_REF_OR_NULL) &&
         !tab->table->maybe_null)
    {
      for (uint keypart= 0; keypart < tab->ref.key_parts; keypart++)
      {
        if (tab->ref.null_rejecting & (1 << keypart))
        {
          Item *item= tab->ref.items[keypart];
          Item *notnull;
          DBUG_ASSERT(item->type() == Item::FIELD_ITEM);
          Item_field *not_null_item= (Item_field*)item;
          JOIN_TAB *referred_tab= not_null_item->field->table->reginfo.join_tab;
          /*
            For UPDATE queries such as:
            UPDATE t1 SET t1.f2=(SELECT MAX(t2.f4) FROM t2 WHERE t2.f3=t1.f1);
            not_null_item is the t1.f1, but it's referred_tab is 0.
          */
          if (!referred_tab || referred_tab->join != join)
            continue;
          if (!(notnull= new Item_func_isnotnull(not_null_item)))
            DBUG_VOID_RETURN;
          /*
            We need to do full fix_fields() call here in order to have correct
            notnull->const_item(). This is needed e.g. by test_quick_select 
            when it is called from make_join_select after this function is 
            called.
          */
          if (notnull->fix_fields(join->thd, join->tables_list, &notnull))
            DBUG_VOID_RETURN;
          DBUG_EXECUTE("where",print_where(notnull,
                                           referred_tab->table->table_name););
          add_cond_and_fix(&referred_tab->select_cond, notnull);
        }
      }
    }
  }
  DBUG_VOID_RETURN;
}

static bool
make_join_select(JOIN *join,SQL_SELECT *select,COND *cond)
{
  DBUG_ENTER("make_join_select");
  if (select)
  {
    add_not_null_conds(join);
    table_map used_tables;
    if (join->tables > 1)
      cond->update_used_tables();		// Tablenr may have changed
    if (join->const_tables == join->tables &&
	join->thd->lex->current_select->master_unit() ==
	&join->thd->lex->unit)		// not upper level SELECT
      join->const_table_map|=RAND_TABLE_BIT;
    {						// Check const tables
      COND *const_cond=
	make_cond_for_table(cond,join->const_table_map,(table_map) 0);
      DBUG_EXECUTE("where",print_where(const_cond,"constants"););
      if (const_cond && !const_cond->val_int())
      {
	DBUG_PRINT("info",("Found impossible WHERE condition"));
	DBUG_RETURN(1);				// Impossible const condition
      }
    }
    used_tables=((select->const_tables=join->const_table_map) |
		 OUTER_REF_TABLE_BIT | RAND_TABLE_BIT);
    for (uint i=join->const_tables ; i < join->tables ; i++)
    {
      JOIN_TAB *tab=join->join_tab+i;
      table_map current_map= tab->table->map;
      /*
	Following force including random expression in last table condition.
	It solve problem with select like SELECT * FROM t1 WHERE rand() > 0.5
      */
      if (i == join->tables-1)
	current_map|= OUTER_REF_TABLE_BIT | RAND_TABLE_BIT;
      bool use_quick_range=0;
      used_tables|=current_map;

      if (tab->type == JT_REF && tab->quick &&
	  (uint) tab->ref.key == tab->quick->index &&
	  tab->ref.key_length < tab->quick->max_used_key_length)
      {
	/* Range uses longer key;  Use this instead of ref on key */
	tab->type=JT_ALL;
	use_quick_range=1;
	tab->use_quick=1;
        tab->ref.key= -1;
	tab->ref.key_parts=0;		// Don't use ref key.
	join->best_positions[i].records_read= rows2double(tab->quick->records);
      }

      COND *tmp=make_cond_for_table(cond,used_tables,current_map);
      if (!tmp && tab->quick)
      {						// Outer join
	/*
	  Hack to handle the case where we only refer to a table
	  in the ON part of an OUTER JOIN.
	*/
	tmp=new Item_int((longlong) 1,1);	// Always true
      }
      if (tmp)
      {
	SQL_SELECT *sel=tab->select=(SQL_SELECT*)
	  join->thd->memdup((gptr) select, sizeof(SQL_SELECT));
	if (!sel)
	  DBUG_RETURN(1);			// End of memory
        add_cond_and_fix(&tab->select_cond, tmp);
        sel->cond= tab->select_cond;
	sel->head=tab->table;
	DBUG_EXECUTE("where",print_where(tmp,tab->table->table_name););
	if (tab->quick)
	{
	  /* Use quick key read if it's a constant and it's not used
	     with key reading */
	  if (tab->needed_reg.is_clear_all() && tab->type != JT_EQ_REF
	      && tab->type != JT_FT && (tab->type != JT_REF ||
	       (uint) tab->ref.key == tab->quick->index))
	  {
	    sel->quick=tab->quick;		// Use value from get_quick_...
	    sel->quick_keys.clear_all();
	    sel->needed_reg.clear_all();
	  }
	  else
	  {
	    delete tab->quick;
	  }
	  tab->quick=0;
	}
	uint ref_key=(uint) sel->head->reginfo.join_tab->ref.key+1;
	if (i == join->const_tables && ref_key)
	{
	  if (!tab->const_keys.is_clear_all() &&
              tab->table->reginfo.impossible_range)
	    DBUG_RETURN(1);
	}
	else if (tab->type == JT_ALL && ! use_quick_range)
	{
	  if (!tab->const_keys.is_clear_all() &&
	      tab->table->reginfo.impossible_range)
	    DBUG_RETURN(1);				// Impossible range
	  /*
	    We plan to scan all rows.
	    Check again if we should use an index.
	    We could have used an column from a previous table in
	    the index if we are using limit and this is the first table
	  */

	  if ((!tab->keys.is_subset(tab->const_keys) && i > 0) ||
	      (!tab->const_keys.is_clear_all() && i == join->const_tables &&
	       join->unit->select_limit_cnt <
	       join->best_positions[i].records_read &&
	       !(join->select_options & OPTION_FOUND_ROWS)))
	  {
	    /* Join with outer join condition */
	    COND *orig_cond=sel->cond;
	    sel->cond= and_conds(sel->cond, tab->on_expr);

	    /*
              We can't call sel->cond->fix_fields,
              as it will break tab->on_expr if it's AND condition
              (fix_fields currently removes extra AND/OR levels).
              Yet attributes of the just built condition are not needed.
              Thus we call sel->cond->quick_fix_field for safety.
	    */
	    if (sel->cond && !sel->cond->fixed)
	      sel->cond->quick_fix_field();

	    if (sel->test_quick_select(join->thd, tab->keys,
				       used_tables & ~ current_map,
				       (join->select_options &
					OPTION_FOUND_ROWS ?
					HA_POS_ERROR :
					join->unit->select_limit_cnt), 0) < 0)
            {
	      /*
		Before reporting "Impossible WHERE" for the whole query
		we have to check isn't it only "impossible ON" instead
	      */
              sel->cond=orig_cond;
              if (!tab->on_expr ||
                  sel->test_quick_select(join->thd, tab->keys,
                                         used_tables & ~ current_map,
                                         (join->select_options &
                                          OPTION_FOUND_ROWS ?
                                          HA_POS_ERROR :
                                          join->unit->select_limit_cnt),0) < 0)
		DBUG_RETURN(1);			// Impossible WHERE
            }
            else
	      sel->cond=orig_cond;

	    /* Fix for EXPLAIN */
	    if (sel->quick)
	      join->best_positions[i].records_read= sel->quick->records;
	  }
	  else
	  {
	    sel->needed_reg=tab->needed_reg;
	    sel->quick_keys.clear_all();
	  }
	  if (!sel->quick_keys.is_subset(tab->checked_keys) ||
              !sel->needed_reg.is_subset(tab->checked_keys))
	  {
	    tab->keys=sel->quick_keys;
            tab->keys.merge(sel->needed_reg);
	    tab->use_quick= (!sel->needed_reg.is_clear_all() &&
			     (select->quick_keys.is_clear_all() ||
			      (select->quick &&
			       (select->quick->records >= 100L)))) ?
	      2 : 1;
	    sel->read_tables= used_tables & ~current_map;
	  }
	  if (i != join->const_tables && tab->use_quick != 2)
	  {					/* Read with cache */
	    if ((tmp=make_cond_for_table(cond,
					 join->const_table_map |
					 current_map,
					 current_map)))
	    {
	      DBUG_EXECUTE("where",print_where(tmp,"cache"););
	      tab->cache.select=(SQL_SELECT*)
		join->thd->memdup((gptr) sel, sizeof(SQL_SELECT));
	      tab->cache.select->cond=tmp;
	      tab->cache.select->read_tables=join->const_table_map;
	    }
	  }
	}
      }
    }
  }
  DBUG_RETURN(0);
}


static void
make_join_readinfo(JOIN *join, uint options)
{
  uint i;
  bool statistics= test(!(join->select_options & SELECT_DESCRIBE));
  bool ordered_set= 0;
  DBUG_ENTER("make_join_readinfo");

  for (i=join->const_tables ; i < join->tables ; i++)
  {
    JOIN_TAB *tab=join->join_tab+i;
    TABLE *table=tab->table;
    tab->read_record.table= table;
    tab->read_record.file=table->file;
    tab->next_select=sub_select;		/* normal select */

    /*
      Determine if the set is already ordered for ORDER BY, so it can 
      disable join cache because it will change the ordering of the results.
      Code handles sort table that is at any location (not only first after 
      the const tables) despite the fact that it's currently prohibited.
    */
    if (!ordered_set && 
        (table == join->sort_by_table &&
         (!join->order || join->skip_sort_order ||
          test_if_skip_sort_order(tab, join->order, join->select_limit,
                                  1))
        ) ||
        (join->sort_by_table == (TABLE *) 1 && i != join->const_tables))
      ordered_set= 1;

    switch (tab->type) {
    case JT_SYSTEM:				// Only happens with left join
      table->status=STATUS_NO_RECORD;
      tab->read_first_record= join_read_system;
      tab->read_record.read_record= join_no_more_records;
      break;
    case JT_CONST:				// Only happens with left join
      table->status=STATUS_NO_RECORD;
      tab->read_first_record= join_read_const;
      tab->read_record.read_record= join_no_more_records;
      if (table->used_keys.is_set(tab->ref.key) &&
          !table->no_keyread)
      {
        table->key_read=1;
        table->file->extra(HA_EXTRA_KEYREAD);
      }
      break;
    case JT_EQ_REF:
      table->status=STATUS_NO_RECORD;
      if (tab->select)
      {
	delete tab->select->quick;
	tab->select->quick=0;
      }
      delete tab->quick;
      tab->quick=0;
      tab->read_first_record= join_read_key;
      tab->read_record.read_record= join_no_more_records;
      if (table->used_keys.is_set(tab->ref.key) &&
	  !table->no_keyread)
      {
	table->key_read=1;
	table->file->extra(HA_EXTRA_KEYREAD);
      }
      break;
    case JT_REF_OR_NULL:
    case JT_REF:
      table->status=STATUS_NO_RECORD;
      if (tab->select)
      {
	delete tab->select->quick;
	tab->select->quick=0;
      }
      delete tab->quick;
      tab->quick=0;
      if (table->used_keys.is_set(tab->ref.key) &&
	  !table->no_keyread)
      {
	table->key_read=1;
	table->file->extra(HA_EXTRA_KEYREAD);
      }
      if (tab->type == JT_REF)
      {
	tab->read_first_record= join_read_always_key;
	tab->read_record.read_record= join_read_next_same;
      }
      else
      {
	tab->read_first_record= join_read_always_key_or_null;
	tab->read_record.read_record= join_read_next_same_or_null;
      }
      break;
    case JT_FT:
      table->status=STATUS_NO_RECORD;
      tab->read_first_record= join_ft_read_first;
      tab->read_record.read_record= join_ft_read_next;
      break;
    case JT_ALL:
      /*
	If previous table use cache
        If the incoming data set is already sorted don't use cache.
      */
      table->status=STATUS_NO_RECORD;
      if (i != join->const_tables && !(options & SELECT_NO_JOIN_CACHE) &&
	  tab->use_quick != 2 && !tab->on_expr && !ordered_set)
      {
	if ((options & SELECT_DESCRIBE) ||
	    !join_init_cache(join->thd,join->join_tab+join->const_tables,
			     i-join->const_tables))
	{
	  tab[-1].next_select=sub_select_cache; /* Patch previous */
	}
      }
      /* These init changes read_record */
      if (tab->use_quick == 2)
      {
	join->thd->server_status|=SERVER_QUERY_NO_GOOD_INDEX_USED;
	tab->read_first_record= join_init_quick_read_record;
	if (statistics)
	  statistic_increment(select_range_check_count, &LOCK_status);
      }
      else
      {
	tab->read_first_record= join_init_read_record;
	if (i == join->const_tables)
	{
	  if (tab->select && tab->select->quick)
	  {
	    if (statistics)
	      statistic_increment(select_range_count, &LOCK_status);
	  }
	  else
	  {
	    join->thd->server_status|=SERVER_QUERY_NO_INDEX_USED;
	    if (statistics)
	      statistic_increment(select_scan_count, &LOCK_status);
	  }
	}
	else
	{
	  if (tab->select && tab->select->quick)
	  {
	    if (statistics)
	      statistic_increment(select_full_range_join_count, &LOCK_status);
	  }
	  else
	  {
	    join->thd->server_status|=SERVER_QUERY_NO_INDEX_USED;
	    if (statistics)
	      statistic_increment(select_full_join_count, &LOCK_status);
	  }
	}
	if (!table->no_keyread)
	{
	  if (tab->select && tab->select->quick &&
	      table->used_keys.is_set(tab->select->quick->index))
	  {
	    table->key_read=1;
	    table->file->extra(HA_EXTRA_KEYREAD);
	  }
	  else if (!table->used_keys.is_clear_all() &&
		   !(tab->select && tab->select->quick))
	  {					// Only read index tree
	    tab->index=find_shortest_key(table, & table->used_keys);
	    tab->read_first_record= join_read_first;
	    tab->type=JT_NEXT;		// Read with index_first / index_next
	  }
	}
      }
      break;
    default:
      DBUG_PRINT("error",("Table type %d found",tab->type)); /* purecov: deadcode */
      break;					/* purecov: deadcode */
    case JT_UNKNOWN:
    case JT_MAYBE_REF:
      abort();					/* purecov: deadcode */
    }
  }
  join->join_tab[join->tables-1].next_select=0; /* Set by do_select */
  DBUG_VOID_RETURN;
}


/*
  Give error if we some tables are done with a full join

  SYNOPSIS
    error_if_full_join()
    join		Join condition

  USAGE
   This is used by multi_table_update and multi_table_delete when running
   in safe mode

 RETURN VALUES
   0	ok
   1	Error (full join used)
*/

bool error_if_full_join(JOIN *join)
{
  for (JOIN_TAB *tab=join->join_tab, *end=join->join_tab+join->tables;
       tab < end;
       tab++)
  {
    if (tab->type == JT_ALL && (!tab->select || !tab->select->quick))
    {
      my_error(ER_UPDATE_WITHOUT_KEY_IN_SAFE_MODE,MYF(0));
      return(1);
    }
  }
  return(0);
}


/*
  cleanup JOIN_TAB

  SYNOPSIS
    JOIN_TAB::cleanup()
*/

void JOIN_TAB::cleanup()
{
  delete select;
  select= 0;
  delete quick;
  quick= 0;
  x_free(cache.buff);
  cache.buff= 0;
  if (table)
  {
    if (table->key_read)
    {
      table->key_read= 0;
      table->file->extra(HA_EXTRA_NO_KEYREAD);
    }
    table->file->ha_index_or_rnd_end();
    /*
      We need to reset this for next select
      (Tested in part_of_refkey)
    */
    table->reginfo.join_tab= 0;
  }
  end_read_record(&read_record);
}


/*
  Free resources of given join

  SYNOPSIS
    JOIN::join_free()
    fill - true if we should free all resources, call with full==1 should be
           last, before it this function can be called with full==0

  NOTE: with subquery this function definitely will be called several times,
    but even for simple query it can be called several times.
*/
void
JOIN::join_free(bool full)
{
  JOIN_TAB *tab,*end;
  DBUG_ENTER("JOIN::join_free");

  full= full || (!select_lex->uncacheable &&
                 !thd->lex->subqueries &&
                 !thd->lex->describe); // do not cleanup too early on EXPLAIN

  if (table)
  {
    /*
      Only a sorted table may be cached.  This sorted table is always the
      first non const table in join->table
    */
    if (tables > const_tables) // Test for not-const tables
    {
      free_io_cache(table[const_tables]);
      filesort_free_buffers(table[const_tables]);
    }

    for (SELECT_LEX_UNIT *unit= select_lex->first_inner_unit(); unit;
         unit= unit->next_unit())
    {
      JOIN *join;
      for (SELECT_LEX *sl= unit->first_select_in_union(); sl;
           sl= sl->next_select())
        if ((join= sl->join))
          join->join_free(full);
    }

    if (full)
    {
      for (tab= join_tab, end= tab+tables; tab != end; tab++)
	tab->cleanup();
      table= 0;
      tables= 0;
    }
    else
    {
      for (tab= join_tab, end= tab+tables; tab != end; tab++)
      {
	if (tab->table)
	    tab->table->file->ha_index_or_rnd_end();
      }
    }
  }

  /*
    We are not using tables anymore
    Unlock all tables. We may be in an INSERT .... SELECT statement.
  */
  if (full && lock && thd->lock && !(select_options & SELECT_NO_UNLOCK) &&
      !select_lex->subquery_in_having)
  {
    // TODO: unlock tables even if the join isn't top level select in the tree
    if (select_lex == (thd->lex->unit.fake_select_lex ?
                       thd->lex->unit.fake_select_lex : &thd->lex->select_lex))
    {
      mysql_unlock_read_tables(thd, lock);        // Don't free join->lock
      lock=0;
    }
  }

  if (full)
  {
    group_fields.delete_elements();
    /*
      We can't call delete_elements() on copy_funcs as this will cause
      problems in free_elements() as some of the elements are then deleted.
    */
    tmp_table_param.copy_funcs.empty();
    /*
      If we have tmp_join and 'this' JOIN is not tmp_join and
      tmp_table_param.copy_field's  of them are equal then we have to remove
      pointer to  tmp_table_param.copy_field from tmp_join, because it qill
      be removed in tmp_table_param.cleanup().
    */
    if (tmp_join &&
        tmp_join != this &&
        tmp_join->tmp_table_param.copy_field ==
        tmp_table_param.copy_field)
    {
      tmp_join->tmp_table_param.copy_field=
        tmp_join->tmp_table_param.save_copy_field= 0;
    }
    tmp_table_param.cleanup();
  }
  DBUG_VOID_RETURN;
}


/*****************************************************************************
  Remove the following expressions from ORDER BY and GROUP BY:
  Constant expressions
  Expression that only uses tables that are of type EQ_REF and the reference
  is in the ORDER list or if all refereed tables are of the above type.

  In the following, the X field can be removed:
  SELECT * FROM t1,t2 WHERE t1.a=t2.a ORDER BY t1.a,t2.X
  SELECT * FROM t1,t2,t3 WHERE t1.a=t2.a AND t2.b=t3.b ORDER BY t1.a,t3.X

  These can't be optimized:
  SELECT * FROM t1,t2 WHERE t1.a=t2.a ORDER BY t2.X,t1.a
  SELECT * FROM t1,t2 WHERE t1.a=t2.a AND t1.b=t2.b ORDER BY t1.a,t2.c
  SELECT * FROM t1,t2 WHERE t1.a=t2.a ORDER BY t2.b,t1.a
*****************************************************************************/

static bool
eq_ref_table(JOIN *join, ORDER *start_order, JOIN_TAB *tab)
{
  if (tab->cached_eq_ref_table)			// If cached
    return tab->eq_ref_table;
  tab->cached_eq_ref_table=1;
  if (tab->type == JT_CONST)			// We can skip const tables
    return (tab->eq_ref_table=1);		/* purecov: inspected */
  if (tab->type != JT_EQ_REF || tab->table->maybe_null)
    return (tab->eq_ref_table=0);		// We must use this
  Item **ref_item=tab->ref.items;
  Item **end=ref_item+tab->ref.key_parts;
  uint found=0;
  table_map map=tab->table->map;

  for (; ref_item != end ; ref_item++)
  {
    if (! (*ref_item)->const_item())
    {						// Not a const ref
      ORDER *order;
      for (order=start_order ; order ; order=order->next)
      {
	if ((*ref_item)->eq(order->item[0],0))
	  break;
      }
      if (order)
      {
	found++;
	DBUG_ASSERT(!(order->used & map));
	order->used|=map;
	continue;				// Used in ORDER BY
      }
      if (!only_eq_ref_tables(join,start_order, (*ref_item)->used_tables()))
	return (tab->eq_ref_table=0);
    }
  }
  /* Check that there was no reference to table before sort order */
  for (; found && start_order ; start_order=start_order->next)
  {
    if (start_order->used & map)
    {
      found--;
      continue;
    }
    if (start_order->depend_map & map)
      return (tab->eq_ref_table=0);
  }
  return tab->eq_ref_table=1;
}


static bool
only_eq_ref_tables(JOIN *join,ORDER *order,table_map tables)
{
  if (specialflag &  SPECIAL_SAFE_MODE)
    return 0;			// skip this optimize /* purecov: inspected */
  for (JOIN_TAB **tab=join->map2table ; tables ; tab++, tables>>=1)
  {
    if (tables & 1 && !eq_ref_table(join, order, *tab))
      return 0;
  }
  return 1;
}


/* Update the dependency map for the tables */

static void update_depend_map(JOIN *join)
{
  JOIN_TAB *join_tab=join->join_tab, *end=join_tab+join->tables;

  for (; join_tab != end ; join_tab++)
  {
    TABLE_REF *ref= &join_tab->ref;
    table_map depend_map=0;
    Item **item=ref->items;
    uint i;
    for (i=0 ; i < ref->key_parts ; i++,item++)
      depend_map|=(*item)->used_tables();
    ref->depend_map=depend_map & ~OUTER_REF_TABLE_BIT;
    depend_map&= ~OUTER_REF_TABLE_BIT;
    for (JOIN_TAB **tab=join->map2table;
	 depend_map ;
	 tab++,depend_map>>=1 )
    {
      if (depend_map & 1)
	ref->depend_map|=(*tab)->ref.depend_map;
    }
  }
}


/* Update the dependency map for the sort order */

static void update_depend_map(JOIN *join, ORDER *order)
{
  for (; order ; order=order->next)
  {
    table_map depend_map;
    order->item[0]->update_used_tables();
    order->depend_map=depend_map=order->item[0]->used_tables();
    // Not item_sum(), RAND() and no reference to table outside of sub select
    if (!(order->depend_map & (OUTER_REF_TABLE_BIT | RAND_TABLE_BIT)))
    {
      for (JOIN_TAB **tab=join->map2table;
	   depend_map ;
	   tab++, depend_map>>=1)
      {
	if (depend_map & 1)
	  order->depend_map|=(*tab)->ref.depend_map;
      }
    }
  }
}


/*
  Remove all constants and check if ORDER only contains simple expressions

  SYNOPSIS
   remove_const()
   join			Join handler
   first_order		List of SORT or GROUP order
   cond			WHERE statement
   change_list		Set to 1 if we should remove things from list
			If this is not set, then only simple_order is
                        calculated   
   simple_order		Set to 1 if we are only using simple expressions

  RETURN
    Returns new sort order

    simple_order is set to 1 if sort_order only uses fields from head table
    and the head table is not a LEFT JOIN table

*/

static ORDER *
remove_const(JOIN *join,ORDER *first_order, COND *cond,
             bool change_list, bool *simple_order)
{
  if (join->tables == join->const_tables)
    return change_list ? 0 : first_order;		// No need to sort

  ORDER *order,**prev_ptr;
  table_map first_table= join->join_tab[join->const_tables].table->map;
  table_map not_const_tables= ~join->const_table_map;
  table_map ref;
  DBUG_ENTER("remove_const");

  prev_ptr= &first_order;
  *simple_order= join->join_tab[join->const_tables].on_expr ? 0 : 1;

  /* NOTE: A variable of not_const_tables ^ first_table; breaks gcc 2.7 */

  update_depend_map(join, first_order);
  for (order=first_order; order ; order=order->next)
  {
    table_map order_tables=order->item[0]->used_tables();
    if (order->item[0]->with_sum_func)
      *simple_order=0;				// Must do a temp table to sort
    else if (!(order_tables & not_const_tables))
    {
      DBUG_PRINT("info",("removing: %s", order->item[0]->full_name()));
      continue;					// skip const item
    }
    else
    {
      if (order_tables & (RAND_TABLE_BIT | OUTER_REF_TABLE_BIT))
	*simple_order=0;
      else
      {
	Item *comp_item=0;
	if (cond && const_expression_in_where(cond,order->item[0], &comp_item))
	{
	  DBUG_PRINT("info",("removing: %s", order->item[0]->full_name()));
	  continue;
	}
	if ((ref=order_tables & (not_const_tables ^ first_table)))
	{
	  if (!(order_tables & first_table) &&
              only_eq_ref_tables(join,first_order, ref))
	  {
	    DBUG_PRINT("info",("removing: %s", order->item[0]->full_name()));
	    continue;
	  }
	  *simple_order=0;			// Must do a temp table to sort
	}
      }
    }
    if (change_list)
      *prev_ptr= order;				// use this entry
    prev_ptr= &order->next;
  }
  if (change_list)
    *prev_ptr=0;
  if (prev_ptr == &first_order)			// Nothing to sort/group
    *simple_order=1;
  DBUG_PRINT("exit",("simple_order: %d",(int) *simple_order));
  DBUG_RETURN(first_order);
}


static int
return_zero_rows(JOIN *join, select_result *result,TABLE_LIST *tables,
		 List<Item> &fields, bool send_row, uint select_options,
		 const char *info, Item *having, Procedure *procedure,
		 SELECT_LEX_UNIT *unit)
{
  DBUG_ENTER("return_zero_rows");

  if (select_options & SELECT_DESCRIBE)
  {
    select_describe(join, FALSE, FALSE, FALSE, info);
    DBUG_RETURN(0);
  }

  join->join_free(0);

  if (send_row)
  {
    for (TABLE_LIST *table=tables; table ; table=table->next)
      mark_as_null_row(table->table);		// All fields are NULL
    if (having && having->val_int() == 0)
      send_row=0;
  }
  if (!(result->send_fields(fields,1)))
  {
    if (send_row)
    {
      List_iterator_fast<Item> it(fields);
      Item *item;
      while ((item= it++))
	item->no_rows_in_result();
      result->send_data(fields);
    }
    result->send_eof();				// Should be safe
  }
  /* Update results for FOUND_ROWS */
  join->thd->limit_found_rows= join->thd->examined_row_count= 0;
  DBUG_RETURN(0);
}

/*
  used only in JOIN::clear
*/
static void clear_tables(JOIN *join)
{
  /* 
    must clear only the non-const tables, as const tables
    are not re-calculated.
  */
  for (uint i=join->const_tables ; i < join->tables ; i++)
    mark_as_null_row(join->table[i]);		// All fields are NULL
}

/*****************************************************************************
  Make som simple condition optimization:
  If there is a test 'field = const' change all refs to 'field' to 'const'
  Remove all dummy tests 'item = item', 'const op const'.
  Remove all 'item is NULL', when item can never be null!
  item->marker should be 0 for all items on entry
  Return in cond_value FALSE if condition is impossible (1 = 2)
*****************************************************************************/

class COND_CMP :public ilink {
public:
  static void *operator new(size_t size) {return (void*) sql_alloc((uint) size); }
  static void operator delete(void *ptr __attribute__((unused)),
			      size_t size __attribute__((unused))) {} /*lint -e715 */

  Item *and_level;
  Item_func *cmp_func;
  COND_CMP(Item *a,Item_func *b) :and_level(a),cmp_func(b) {}
};

#ifdef __GNUC__
template class I_List<COND_CMP>;
template class I_List_iterator<COND_CMP>;
template class List<Item_func_match>;
template class List_iterator<Item_func_match>;
#endif

/*
  change field = field to field = const for each found field = const in the
  and_level
*/

static void
change_cond_ref_to_const(THD *thd, I_List<COND_CMP> *save_list,
                         Item *and_father, Item *cond,
                         Item *field, Item *value)
{
  if (cond->type() == Item::COND_ITEM)
  {
    bool and_level= ((Item_cond*) cond)->functype() ==
      Item_func::COND_AND_FUNC;
    List_iterator<Item> li(*((Item_cond*) cond)->argument_list());
    Item *item;
    while ((item=li++))
      change_cond_ref_to_const(thd, save_list,and_level ? cond : item, item,
			       field, value);
    return;
  }
  if (cond->eq_cmp_result() == Item::COND_OK)
    return;					// Not a boolean function

  Item_bool_func2 *func=  (Item_bool_func2*) cond;
  Item **args= func->arguments();
  Item *left_item=  args[0];
  Item *right_item= args[1];
  Item_func::Functype functype=  func->functype();

  if (right_item->eq(field,0) && left_item != value &&
      (left_item->result_type() != STRING_RESULT ||
       value->result_type() != STRING_RESULT ||
       left_item->collation.collation == value->collation.collation))
  {
    Item *tmp=value->new_item();
    tmp->collation.set(right_item->collation);
    
    if (tmp)
    {
      thd->change_item_tree(args + 1, tmp);
      func->update_used_tables();
      if ((functype == Item_func::EQ_FUNC || functype == Item_func::EQUAL_FUNC)
	  && and_father != cond && !left_item->const_item())
      {
	cond->marker=1;
	COND_CMP *tmp2;
	if ((tmp2=new COND_CMP(and_father,func)))
	  save_list->push_back(tmp2);
      }
      func->set_cmp_func();
    }
  }
  else if (left_item->eq(field,0) && right_item != value &&
           (right_item->result_type() != STRING_RESULT ||
            value->result_type() != STRING_RESULT ||
            right_item->collation.collation == value->collation.collation))
  {
    Item *tmp=value->new_item();
    tmp->collation.set(left_item->collation);
    
    if (tmp)
    {
      thd->change_item_tree(args, tmp);
      value= tmp;
      func->update_used_tables();
      if ((functype == Item_func::EQ_FUNC || functype == Item_func::EQUAL_FUNC)
	  && and_father != cond && !right_item->const_item())
      {
        args[0]= args[1];                       // For easy check
        thd->change_item_tree(args + 1, value);
	cond->marker=1;
	COND_CMP *tmp2;
	if ((tmp2=new COND_CMP(and_father,func)))
	  save_list->push_back(tmp2);
      }
      func->set_cmp_func();
    }
  }
}

/*
  Remove additional condition inserted by IN/ALL/ANY transformation

  SYNOPSIS
    remove_additional_cond()
    conds - condition for processing

  RETURN VALUES
    new conditions
*/

static Item *remove_additional_cond(Item* conds)
{
  if (conds->name == in_additional_cond)
    return 0;
  if (conds->type() == Item::COND_ITEM)
  {
    Item_cond *cnd= (Item_cond*) conds;
    List_iterator<Item> li(*(cnd->argument_list()));
    Item *item;
    while ((item= li++))
    {
      if (item->name == in_additional_cond)
      {
	li.remove();
	if (cnd->argument_list()->elements == 1)
	  return cnd->argument_list()->head();
	return conds;
      }
    }
  }
  return conds;
}

static void
propagate_cond_constants(THD *thd, I_List<COND_CMP> *save_list,
                         COND *and_father, COND *cond)
{
  if (cond->type() == Item::COND_ITEM)
  {
    bool and_level= ((Item_cond*) cond)->functype() ==
      Item_func::COND_AND_FUNC;
    List_iterator_fast<Item> li(*((Item_cond*) cond)->argument_list());
    Item *item;
    I_List<COND_CMP> save;
    while ((item=li++))
    {
      propagate_cond_constants(thd, &save,and_level ? cond : item, item);
    }
    if (and_level)
    {						// Handle other found items
      I_List_iterator<COND_CMP> cond_itr(save);
      COND_CMP *cond_cmp;
      while ((cond_cmp=cond_itr++))
      {
        Item **args= cond_cmp->cmp_func->arguments();
        if (!args[0]->const_item())
          change_cond_ref_to_const(thd, &save,cond_cmp->and_level,
                                   cond_cmp->and_level, args[0], args[1]);
      }
    }
  }
  else if (and_father != cond && !cond->marker)		// In a AND group
  {
    if (cond->type() == Item::FUNC_ITEM &&
	(((Item_func*) cond)->functype() == Item_func::EQ_FUNC ||
	 ((Item_func*) cond)->functype() == Item_func::EQUAL_FUNC))
    {
      Item_func_eq *func=(Item_func_eq*) cond;
      Item **args= func->arguments();
      bool left_const= args[0]->const_item();
      bool right_const= args[1]->const_item();
      if (!(left_const && right_const) &&
          args[0]->result_type() == args[1]->result_type())
      {
	if (right_const)
	{
          resolve_const_item(thd, &args[1], args[0]);
	  func->update_used_tables();
          change_cond_ref_to_const(thd, save_list, and_father, and_father,
                                   args[0], args[1]);
	}
	else if (left_const)
	{
          resolve_const_item(thd, &args[0], args[1]);
	  func->update_used_tables();
          change_cond_ref_to_const(thd, save_list, and_father, and_father,
                                   args[1], args[0]);
	}
      }
    }
  }
}


static COND *
optimize_cond(THD *thd, COND *conds, Item::cond_result *cond_value)
{
  SELECT_LEX *select= thd->lex->current_select;
  DBUG_ENTER("optimize_cond");
  if (conds)
  {
    DBUG_EXECUTE("where", print_where(conds, "original"););
    /* change field = field to field = const for each found field = const */
    propagate_cond_constants(thd, (I_List<COND_CMP> *) 0, conds, conds);
    /*
      Remove all instances of item == item
      Remove all and-levels where CONST item != CONST item
    */
    DBUG_EXECUTE("where", print_where(conds, "after const change"););
    conds= remove_eq_conds(thd, conds, cond_value);
    DBUG_EXECUTE("info", print_where(conds, "after remove"););
  }
  else
    *cond_value= Item::COND_TRUE;

  DBUG_RETURN(conds);
}


/*
  Remove const and eq items. Return new item, or NULL if no condition
  cond_value is set to according:
  COND_OK    query is possible (field = constant)
  COND_TRUE  always true	( 1 = 1 )
  COND_FALSE always false	( 1 = 2 )
*/

COND *
remove_eq_conds(THD *thd, COND *cond, Item::cond_result *cond_value)
{
  if (cond->type() == Item::COND_ITEM)
  {
    bool and_level= ((Item_cond*) cond)->functype()
      == Item_func::COND_AND_FUNC;
    List_iterator<Item> li(*((Item_cond*) cond)->argument_list());
    Item::cond_result tmp_cond_value;
    bool should_fix_fields=0;

    *cond_value=Item::COND_UNDEF;
    Item *item;
    while ((item=li++))
    {
      Item *new_item=remove_eq_conds(thd, item, &tmp_cond_value);
      if (!new_item)
	li.remove();
      else if (item != new_item)
      {
	VOID(li.replace(new_item));
	should_fix_fields=1;
      }
      if (*cond_value == Item::COND_UNDEF)
	*cond_value=tmp_cond_value;
      switch (tmp_cond_value) {
      case Item::COND_OK:			// Not TRUE or FALSE
	if (and_level || *cond_value == Item::COND_FALSE)
	  *cond_value=tmp_cond_value;
	break;
      case Item::COND_FALSE:
	if (and_level)
	{
	  *cond_value=tmp_cond_value;
	  return (COND*) 0;			// Always false
	}
	break;
      case Item::COND_TRUE:
	if (!and_level)
	{
	  *cond_value= tmp_cond_value;
	  return (COND*) 0;			// Always true
	}
	break;
      case Item::COND_UNDEF:			// Impossible
	break; /* purecov: deadcode */
      }
    }
    if (should_fix_fields)
      cond->update_used_tables();

    if (!((Item_cond*) cond)->argument_list()->elements ||
	*cond_value != Item::COND_OK)
      return (COND*) 0;
    if (((Item_cond*) cond)->argument_list()->elements == 1)
    {						// Remove list
      item= ((Item_cond*) cond)->argument_list()->head();
      ((Item_cond*) cond)->argument_list()->empty();
      return item;
    }
  }
  else if (cond->type() == Item::FUNC_ITEM &&
	   ((Item_func*) cond)->functype() == Item_func::ISNULL_FUNC)
  {
    /*
      Handles this special case for some ODBC applications:
      The are requesting the row that was just updated with a auto_increment
      value with this construct:

      SELECT * from table_name where auto_increment_column IS NULL
      This will be changed to:
      SELECT * from table_name where auto_increment_column = LAST_INSERT_ID
    */

    Item_func_isnull *func=(Item_func_isnull*) cond;
    Item **args= func->arguments();
    if (args[0]->type() == Item::FIELD_ITEM)
    {
      Field *field=((Item_field*) args[0])->field;
      if (field->flags & AUTO_INCREMENT_FLAG && !field->table->maybe_null &&
	  (thd->options & OPTION_AUTO_IS_NULL) &&
	  thd->insert_id() && thd->substitute_null_with_insert_id)
      {
#ifdef HAVE_QUERY_CACHE
	query_cache_abort(&thd->net);
#endif
	COND *new_cond;
	if ((new_cond= new Item_func_eq(args[0],
					new Item_int("last_insert_id()",
						     thd->insert_id(),
						     21))))
	{
	  cond=new_cond;
	  cond->fix_fields(thd, 0, &cond);
	}
	thd->substitute_null_with_insert_id= FALSE;   // Clear for next request
      }
      /* fix to replace 'NULL' dates with '0' (shreeve@uci.edu) */
      else if (((field->type() == FIELD_TYPE_DATE) ||
		(field->type() == FIELD_TYPE_DATETIME)) &&
		(field->flags & NOT_NULL_FLAG) &&
	       !field->table->maybe_null)
      {
	COND *new_cond;
	if ((new_cond= new Item_func_eq(args[0],new Item_int("0", 0, 2))))
	{
	  cond=new_cond;
	  cond->fix_fields(thd, 0, &cond);
	}
      }
    }
  }
  else if (cond->const_item())
  {
    *cond_value= eval_const_cond(cond) ? Item::COND_TRUE : Item::COND_FALSE;
    return (COND*) 0;
  }
  else if ((*cond_value= cond->eq_cmp_result()) != Item::COND_OK)
  {						// boolan compare function
    Item *left_item=	((Item_func*) cond)->arguments()[0];
    Item *right_item= ((Item_func*) cond)->arguments()[1];
    if (left_item->eq(right_item,1))
    {
      if (!left_item->maybe_null ||
	  ((Item_func*) cond)->functype() == Item_func::EQUAL_FUNC)
	return (COND*) 0;			// Compare of identical items
    }
  }
  *cond_value=Item::COND_OK;
  return cond;					// Point at next and level
}

/*
  Return 1 if the item is a const value in all the WHERE clause
*/

static bool
const_expression_in_where(COND *cond, Item *comp_item, Item **const_item)
{
  if (cond->type() == Item::COND_ITEM)
  {
    bool and_level= (((Item_cond*) cond)->functype()
		     == Item_func::COND_AND_FUNC);
    List_iterator_fast<Item> li(*((Item_cond*) cond)->argument_list());
    Item *item;
    while ((item=li++))
    {
      bool res=const_expression_in_where(item, comp_item, const_item);
      if (res)					// Is a const value
      {
	if (and_level)
	  return 1;
      }
      else if (!and_level)
	return 0;
    }
    return and_level ? 0 : 1;
  }
  else if (cond->eq_cmp_result() != Item::COND_OK)
  {						// boolan compare function
    Item_func* func= (Item_func*) cond;
    if (func->functype() != Item_func::EQUAL_FUNC &&
	func->functype() != Item_func::EQ_FUNC)
      return 0;
    Item *left_item=	((Item_func*) cond)->arguments()[0];
    Item *right_item= ((Item_func*) cond)->arguments()[1];
    if (left_item->eq(comp_item,1))
    {
      if (right_item->const_item())
      {
	if (*const_item)
	  return right_item->eq(*const_item, 1);
	*const_item=right_item;
	return 1;
      }
    }
    else if (right_item->eq(comp_item,1))
    {
      if (left_item->const_item())
      {
	if (*const_item)
	  return left_item->eq(*const_item, 1);
	*const_item=left_item;
	return 1;
      }
    }
  }
  return 0;
}


/****************************************************************************
  Create internal temporary table
****************************************************************************/

/*
  Create field for temporary table from given field
  
  SYNOPSIS
    create_tmp_field_from_field()
    thd			Thread handler
    org_field           field from which new field will be created
    name                New field name
    item		Item to create a field for
    table		Temporary table
    item	        !=NULL if item->result_field should point to new field.
			This is relevant for how fill_record() is going to work:
			If item != NULL then fill_record() will update
			the record in the original table.
			If item == NULL then fill_record() will update
			the temporary table
    convert_blob_length If >0 create a varstring(convert_blob_length) field 
                        instead of blob.

  RETURN
    0			on error
    new_created field
*/

static Field* create_tmp_field_from_field(THD *thd, Field* org_field,
                                          const char *name, TABLE *table,
                                          Item_field *item,
                                          uint convert_blob_length)
{
  Field *new_field;

  if (convert_blob_length && org_field->flags & BLOB_FLAG)
    new_field= new Field_varstring(convert_blob_length, org_field->maybe_null(),
                                   org_field->field_name, table,
                                   org_field->charset());
  else
    new_field= org_field->new_field(thd->mem_root, table);
  if (new_field)
  {
    if (item)
      item->result_field= new_field;
    else
      new_field->field_name= name;
    if (org_field->maybe_null() || (item && item->maybe_null))
      new_field->flags&= ~NOT_NULL_FLAG;	// Because of outer join
    if (org_field->type() == FIELD_TYPE_VAR_STRING)
      table->db_create_options|= HA_OPTION_PACK_RECORD;
  }
  return new_field;
}

/*
  Create field for temporary table using type of given item
  
  SYNOPSIS
    create_tmp_field_from_item()
    thd			Thread handler
    item		Item to create a field for
    table		Temporary table
    copy_func		If set and item is a function, store copy of item
			in this array
    modify_item		1 if item->result_field should point to new item.
			This is relevent for how fill_record() is going to
			work:
			If modify_item is 1 then fill_record() will update
			the record in the original table.
			If modify_item is 0 then fill_record() will update
			the temporary table
    convert_blob_length If >0 create a varstring(convert_blob_length) field 
                        instead of blob.

  RETURN
    0			on error
    new_created field
*/
static Field* create_tmp_field_from_item(THD *thd, Item *item, TABLE *table,
                                         Item ***copy_func, bool modify_item,
                                         uint convert_blob_length)
{
  bool maybe_null=item->maybe_null;
  Field *new_field;
  LINT_INIT(new_field);

  switch (item->result_type()) {
  case REAL_RESULT:
    new_field=new Field_double(item->max_length, maybe_null,
			       item->name, table, item->decimals);
    break;
  case INT_RESULT:
    new_field=new Field_longlong(item->max_length, maybe_null,
				   item->name, table, item->unsigned_flag);
    break;
  case STRING_RESULT:
    DBUG_ASSERT(item->collation.collation);
  
    enum enum_field_types type;
    /*
      DATE/TIME fields have STRING_RESULT result type. To preserve
      type they needed to be handled separately.
    */
    if ((type= item->field_type()) == MYSQL_TYPE_DATETIME ||
        type == MYSQL_TYPE_TIME || type == MYSQL_TYPE_DATE)
      new_field= item->tmp_table_field_from_field_type(table);
    else if (item->max_length/item->collation.collation->mbmaxlen >
             CONVERT_IF_BIGGER_TO_BLOB)
    {
      if (convert_blob_length)
        new_field= new Field_varstring(convert_blob_length, maybe_null,
                                       item->name, table,
                                       item->collation.collation);
      else
        new_field= new Field_blob(item->max_length, maybe_null, item->name,
                                  table, item->collation.collation);
    }
    else
      new_field= new Field_string(item->max_length, maybe_null, item->name, 
                                  table, item->collation.collation);
    break;
  case ROW_RESULT: 
  default: 
    // This case should never be choosen
    DBUG_ASSERT(0);
    new_field= 0; // to satisfy compiler (uninitialized variable)
    break;
  }
  if (copy_func && item->is_result_field())
    *((*copy_func)++) = item;			// Save for copy_funcs
  if (modify_item)
    item->set_result_field(new_field);
  return new_field;
}

/*
  Create field for temporary table

  SYNOPSIS
    create_tmp_field()
    thd			Thread handler
    table		Temporary table
    item		Item to create a field for
    type		Type of item (normally item->type)
    copy_func		If set and item is a function, store copy of item
			in this array
    from_field          if field will be created using other field as example,
                        pointer example field will be written here
    group		1 if we are going to do a relative group by on result
    modify_item		1 if item->result_field should point to new item.
			This is relevent for how fill_record() is going to
			work:
			If modify_item is 1 then fill_record() will update
			the record in the original table.
			If modify_item is 0 then fill_record() will update
			the temporary table
    convert_blob_length If >0 create a varstring(convert_blob_length) field 
                        instead of blob.

  RETURN
    0			on error
    new_created field
*/

Field *create_tmp_field(THD *thd, TABLE *table,Item *item, Item::Type type,
                        Item ***copy_func, Field **from_field,
                        bool group, bool modify_item, uint convert_blob_length,
                        bool make_copy_field)
{
  switch (type) {
  case Item::SUM_FUNC_ITEM:
  {
    Item_sum *item_sum=(Item_sum*) item;
    bool maybe_null=item_sum->maybe_null;
    switch (item_sum->sum_func()) {
    case Item_sum::AVG_FUNC:			/* Place for sum & count */
      if (group)
	return new Field_string(sizeof(double)+sizeof(longlong),
				0, item->name,table,&my_charset_bin);
      else
	return new Field_double(item_sum->max_length,maybe_null,
				item->name, table, item_sum->decimals);
    case Item_sum::VARIANCE_FUNC:		/* Place for sum & count */
    case Item_sum::STD_FUNC:
      if (group)
	return	new Field_string(sizeof(double)*2+sizeof(longlong),
				 0, item->name,table,&my_charset_bin);
      else
	return new Field_double(item_sum->max_length, maybe_null,
				item->name,table,item_sum->decimals);
    case Item_sum::UNIQUE_USERS_FUNC:
      return new Field_long(9,maybe_null,item->name,table,1);
    case Item_sum::MIN_FUNC:
    case Item_sum::MAX_FUNC:
      if (item_sum->args[0]->type() == Item::FIELD_ITEM)
      {
        *from_field= ((Item_field*) item_sum->args[0])->field;
        return create_tmp_field_from_field(thd, *from_field, item->name, table,
                                           NULL, convert_blob_length);
      }
      /* fall through */
    default:
      switch (item_sum->result_type()) {
      case REAL_RESULT:
	return new Field_double(item_sum->max_length,maybe_null,
				item->name,table,item_sum->decimals);
      case INT_RESULT:
	return new Field_longlong(item_sum->max_length,maybe_null,
				  item->name,table,item->unsigned_flag);
      case STRING_RESULT:
	if (item_sum->max_length/item_sum->collation.collation->mbmaxlen >
            CONVERT_IF_BIGGER_TO_BLOB)
        {
          if (convert_blob_length)
            return new Field_varstring(convert_blob_length, maybe_null,
                                       item->name, table,
                                       item->collation.collation);
          else
            return new Field_blob(item_sum->max_length, maybe_null, item->name,
                                  table, item->collation.collation);
        }
	return	new Field_string(item_sum->max_length,maybe_null,
				 item->name,table,item->collation.collation);
      case ROW_RESULT:
      default:
	// This case should never be choosen
	DBUG_ASSERT(0);
	thd->fatal_error();
	return 0;
      }
    }
    /* We never come here */
  }
  case Item::FIELD_ITEM:
  case Item::DEFAULT_VALUE_ITEM:
  {
    Item_field *field= (Item_field*) item;
    return create_tmp_field_from_field(thd, (*from_field= field->field),
                                       item->name, table,
                                       modify_item ? (Item_field*) item : NULL,
                                       convert_blob_length);
  }
  case Item::FUNC_ITEM:
  case Item::COND_ITEM:
  case Item::FIELD_AVG_ITEM:
  case Item::FIELD_STD_ITEM:
  case Item::SUBSELECT_ITEM:
    /* The following can only happen with 'CREATE TABLE ... SELECT' */
  case Item::PROC_ITEM:
  case Item::INT_ITEM:
  case Item::REAL_ITEM:
  case Item::STRING_ITEM:
  case Item::REF_ITEM:
  case Item::NULL_ITEM:
  case Item::VARBIN_ITEM:
    if (make_copy_field)
    {
      DBUG_ASSERT(((Item_result_field*)item)->result_field);
      *from_field= ((Item_result_field*)item)->result_field;
    }
    return create_tmp_field_from_item(thd, item, table, (make_copy_field ? 0 :
                                      copy_func), modify_item,
                                      convert_blob_length);
  case Item::TYPE_HOLDER:
    return ((Item_type_holder *)item)->make_field_by_type(table);
  default:					// Dosen't have to be stored
    return 0;
  }
}


/*
  Create a temp table according to a field list.
  Set distinct if duplicates could be removed
  Given fields field pointers are changed to point at tmp_table
  for send_fields
*/

TABLE *
create_tmp_table(THD *thd,TMP_TABLE_PARAM *param,List<Item> &fields,
		 ORDER *group, bool distinct, bool save_sum_fields,
		 ulong select_options, ha_rows rows_limit,
		 char *table_alias)
{
  TABLE *table;
  uint	i,field_count,reclength,null_count,null_pack_length,
        hidden_null_count, hidden_null_pack_length, hidden_field_count,
	blob_count,group_null_items;
  bool	using_unique_constraint=0;
  bool  not_all_columns= !(select_options & TMP_TABLE_ALL_COLUMNS);
  char	*tmpname,path[FN_REFLEN];
  byte	*pos,*group_buff;
  uchar *null_flags;
  Field **reg_field, **from_field, **blob_field;
  Copy_field *copy=0;
  KEY *keyinfo;
  KEY_PART_INFO *key_part_info;
  Item **copy_func;
  MI_COLUMNDEF *recinfo;
  uint temp_pool_slot=MY_BIT_NONE;
  bool force_copy_fields= param->force_copy_fields;
  DBUG_ENTER("create_tmp_table");
  DBUG_PRINT("enter",("distinct: %d  save_sum_fields: %d  rows_limit: %lu  group: %d",
		      (int) distinct, (int) save_sum_fields,
		      (ulong) rows_limit,test(group)));

  statistic_increment(created_tmp_tables, &LOCK_status);

  if (use_temp_pool)
    temp_pool_slot = bitmap_set_next(&temp_pool);

  if (temp_pool_slot != MY_BIT_NONE) // we got a slot
    sprintf(path, "%s_%lx_%i", tmp_file_prefix,
	    current_pid, temp_pool_slot);
  else // if we run out of slots or we are not using tempool
    sprintf(path,"%s%lx_%lx_%x", tmp_file_prefix,current_pid,
            thd->thread_id, thd->tmp_table++);

  fn_format(path, path, mysql_tmpdir, "", MY_REPLACE_EXT|MY_UNPACK_FILENAME);

  if (lower_case_table_names)
    my_casedn_str(files_charset_info, path);

  if (group)
  {
    if (!param->quick_group)
      group=0;					// Can't use group key
    else for (ORDER *tmp=group ; tmp ; tmp=tmp->next)
    {
      (*tmp->item)->marker=4;			// Store null in key
      if ((*tmp->item)->max_length >= MAX_CHAR_WIDTH)
	using_unique_constraint=1;
    }
    if (param->group_length >= MAX_BLOB_WIDTH)
      using_unique_constraint=1;
    if (group)
      distinct=0;				// Can't use distinct
  }

  field_count=param->field_count+param->func_count+param->sum_func_count;
  hidden_field_count=param->hidden_field_count;
  if (!my_multi_malloc(MYF(MY_WME),
		       &table,sizeof(*table),
		       &reg_field,  sizeof(Field*)*(field_count+1),
		       &blob_field, sizeof(Field*)*(field_count+1),
		       &from_field, sizeof(Field*)*field_count,
		       &copy_func,sizeof(*copy_func)*(param->func_count+1),
		       &param->keyinfo,sizeof(*param->keyinfo),
		       &key_part_info,
		       sizeof(*key_part_info)*(param->group_parts+1),
		       &param->start_recinfo,
		       sizeof(*param->recinfo)*(field_count*2+4),
		       &tmpname,(uint) strlen(path)+1,
		       &group_buff,group && ! using_unique_constraint ?
		       param->group_length : 0,
		       NullS))
  {
    if (temp_pool_slot != MY_BIT_NONE)
      bitmap_clear_bit(&temp_pool, temp_pool_slot);
    DBUG_RETURN(NULL);				/* purecov: inspected */
  }
  if (!(param->copy_field=copy=new Copy_field[field_count]))
  {
    if (temp_pool_slot != MY_BIT_NONE)
      bitmap_clear_bit(&temp_pool, temp_pool_slot);
    my_free((gptr) table,MYF(0));		/* purecov: inspected */
    DBUG_RETURN(NULL);				/* purecov: inspected */
  }
  param->items_to_copy= copy_func;
  strmov(tmpname,path);
  /* make table according to fields */

  bzero((char*) table,sizeof(*table));
  bzero((char*) reg_field,sizeof(Field*)*(field_count+1));
  bzero((char*) from_field,sizeof(Field*)*field_count);
  table->field=reg_field;
  table->blob_field= (Field_blob**) blob_field;
  table->real_name=table->path=tmpname;
  table->table_name= table_alias;
  table->reginfo.lock_type=TL_WRITE;	/* Will be updated */
  table->db_stat=HA_OPEN_KEYFILE+HA_OPEN_RNDFILE;
  table->blob_ptr_size=mi_portable_sizeof_char_ptr;
  table->map=1;
  table->tmp_table= TMP_TABLE;
  table->db_low_byte_first=1;			// True for HEAP and MyISAM
  table->temp_pool_slot = temp_pool_slot;
  table->copy_blobs= 1;
  table->in_use= thd;
  table->keys_for_keyread.init();
  table->keys_in_use.init();
  table->read_only_keys.init();
  table->quick_keys.init();
  table->used_keys.init();
  table->keys_in_use_for_query.init();

  /* Calculate which type of fields we will store in the temporary table */

  reclength=blob_count=null_count=hidden_null_count=group_null_items=0;
  param->using_indirect_summary_function=0;

  List_iterator_fast<Item> li(fields);
  Item *item;
  Field **tmp_from_field=from_field;
  while ((item=li++))
  {
    Item::Type type=item->type();
    if (not_all_columns)
    {
      if (item->with_sum_func && type != Item::SUM_FUNC_ITEM)
      {
	/*
	  Mark that the we have ignored an item that refers to a summary
	  function. We need to know this if someone is going to use
	  DISTINCT on the result.
	*/
	param->using_indirect_summary_function=1;
	continue;
      }
      if (item->const_item() && (int) hidden_field_count <= 0)
        continue; // We don't have to store this
    }
    if (type == Item::SUM_FUNC_ITEM && !group && !save_sum_fields)
    {						/* Can't calc group yet */
      ((Item_sum*) item)->result_field=0;
      for (i=0 ; i < ((Item_sum*) item)->arg_count ; i++)
      {
	Item **argp= ((Item_sum*) item)->args + i;
	Item *arg= *argp;
	if (!arg->const_item())
	{
	  Field *new_field=
            create_tmp_field(thd, table, arg, arg->type(), &copy_func,
                             tmp_from_field, group != 0,not_all_columns,
                             param->convert_blob_length, 0);
	  if (!new_field)
	    goto err;					// Should be OOM
	  tmp_from_field++;
	  *(reg_field++)= new_field;
	  reclength+=new_field->pack_length();
	  if (new_field->flags & BLOB_FLAG)
	  {
	    *blob_field++= new_field;
	    blob_count++;
	  }
          thd->change_item_tree(argp, new Item_field(new_field));
	  if (!(new_field->flags & NOT_NULL_FLAG))
          {
	    null_count++;
            /*
              new_field->maybe_null() is still false, it will be
              changed below. But we have to setup Item_field correctly
            */
            (*argp)->maybe_null=1;
          }
	}
      }
    }
    else
    {
      /*
	The last parameter to create_tmp_field() is a bit tricky:

	We need to set it to 0 in union, to get fill_record() to modify the
	temporary table.
	We need to set it to 1 on multi-table-update and in select to
	write rows to the temporary table.
	We here distinguish between UNION and multi-table-updates by the fact
	that in the later case group is set to the row pointer.
      */
      Field *new_field= create_tmp_field(thd, table, item, type, &copy_func,
                                         tmp_from_field, group != 0,
                                         !force_copy_fields &&
                                           (not_all_columns || group !=0),
                                         param->convert_blob_length,
                                         force_copy_fields);
      if (!new_field)
      {
	if (thd->is_fatal_error)
	  goto err;				// Got OOM
	continue;				// Some kindf of const item
      }
      if (type == Item::SUM_FUNC_ITEM)
	((Item_sum *) item)->result_field= new_field;
      tmp_from_field++;
      reclength+=new_field->pack_length();
      if (!(new_field->flags & NOT_NULL_FLAG))
	null_count++;
      if (new_field->flags & BLOB_FLAG)
      {
	*blob_field++= new_field;
	blob_count++;
      }
      if (item->marker == 4 && item->maybe_null)
      {
	group_null_items++;
	new_field->flags|= GROUP_FLAG;
      }
      *(reg_field++) =new_field;
    }
    if (!--hidden_field_count)
    {
      hidden_null_count=null_count;
      /*
        We need to update hidden_field_count as we may have stored group
        functions with constant arguments
      */
      param->hidden_field_count= (uint) (reg_field - table->field);
    }
  }
  DBUG_ASSERT(field_count >= (uint) (reg_field - table->field));
  field_count= (uint) (reg_field - table->field);
  *blob_field= 0;				// End marker

  /* If result table is small; use a heap */
  if (blob_count || using_unique_constraint ||
      (select_options & (OPTION_BIG_TABLES | SELECT_SMALL_RESULT)) ==
      OPTION_BIG_TABLES ||(select_options & TMP_TABLE_FORCE_MYISAM))
  {
    table->file=get_new_handler(table,table->db_type=DB_TYPE_MYISAM);
    if (group &&
	(param->group_parts > table->file->max_key_parts() ||
	 param->group_length > table->file->max_key_length()))
      using_unique_constraint=1;
  }
  else
  {
    table->file=get_new_handler(table,table->db_type=DB_TYPE_HEAP);
  }

  if (!using_unique_constraint)
    reclength+= group_null_items;	// null flag is stored separately

  table->blob_fields=blob_count;
  if (blob_count == 0)
  {
    /* We need to ensure that first byte is not 0 for the delete link */
    if (param->hidden_field_count)
      hidden_null_count++;
    else
      null_count++;
  }
  hidden_null_pack_length=(hidden_null_count+7)/8;
  null_pack_length=hidden_null_count+(null_count+7)/8;
  reclength+=null_pack_length;
  if (!reclength)
    reclength=1;				// Dummy select

  table->fields=field_count;
  table->reclength=reclength;
  {
    uint alloc_length=ALIGN_SIZE(reclength+MI_UNIQUE_HASH_LENGTH+1);
    table->rec_buff_length=alloc_length;
    if (!(table->record[0]= (byte *) my_malloc(alloc_length*3, MYF(MY_WME))))
      goto err;
    table->record[1]= table->record[0]+alloc_length;
    table->default_values= table->record[1]+alloc_length;
  }
  copy_func[0]=0;				// End marker

  recinfo=param->start_recinfo;
  null_flags=(uchar*) table->record[0];
  pos=table->record[0]+ null_pack_length;
  if (null_pack_length)
  {
    bzero((byte*) recinfo,sizeof(*recinfo));
    recinfo->type=FIELD_NORMAL;
    recinfo->length=null_pack_length;
    recinfo++;
    bfill(null_flags,null_pack_length,255);	// Set null fields

    table->null_flags= (uchar*) table->record[0];
    table->null_fields= null_count+ hidden_null_count;
    table->null_bytes= null_pack_length;
  }
  null_count= (blob_count == 0) ? 1 : 0;
  hidden_field_count=param->hidden_field_count;
  for (i=0,reg_field=table->field; i < field_count; i++,reg_field++,recinfo++)
  {
    Field *field= *reg_field;
    uint length;
    bzero((byte*) recinfo,sizeof(*recinfo));

    if (!(field->flags & NOT_NULL_FLAG))
    {
      if (field->flags & GROUP_FLAG && !using_unique_constraint)
      {
	/*
	  We have to reserve one byte here for NULL bits,
	  as this is updated by 'end_update()'
	*/
	*pos++=0;				// Null is stored here
	recinfo->length=1;
	recinfo->type=FIELD_NORMAL;
	recinfo++;
	bzero((byte*) recinfo,sizeof(*recinfo));
      }
      else
      {
	recinfo->null_bit= 1 << (null_count & 7);
	recinfo->null_pos= null_count/8;
      }
      field->move_field((char*) pos,null_flags+null_count/8,
			1 << (null_count & 7));
      null_count++;
    }
    else
      field->move_field((char*) pos,(uchar*) 0,0);
    field->reset();
    if (from_field[i])
    {						/* Not a table Item */
      copy->set(field,from_field[i],save_sum_fields);
      copy++;
    }
    length=field->pack_length();
    pos+= length;

    /* Make entry for create table */
    recinfo->length=length;
    if (field->flags & BLOB_FLAG)
      recinfo->type= (int) FIELD_BLOB;
    else if (!field->zero_pack() &&
	     (field->type() == FIELD_TYPE_STRING ||
	      field->type() == FIELD_TYPE_VAR_STRING) &&
	     length >= 10 && blob_count)
      recinfo->type=FIELD_SKIP_ENDSPACE;
    else
      recinfo->type=FIELD_NORMAL;
    if (!--hidden_field_count)
      null_count=(null_count+7) & ~7;		// move to next byte

    // fix table name in field entry
    field->table_name= table->table_name;
  }

  param->copy_field_end=copy;
  param->recinfo=recinfo;
  store_record(table,default_values);		// Make empty default record

  if (thd->variables.tmp_table_size == ~(ulong) 0)		// No limit
    table->max_rows= ~(ha_rows) 0;
  else
    table->max_rows=(((table->db_type == DB_TYPE_HEAP) ?
		      min(thd->variables.tmp_table_size,
			  thd->variables.max_heap_table_size) :
		      thd->variables.tmp_table_size)/ table->reclength);
  set_if_bigger(table->max_rows,1);		// For dummy start options
  keyinfo=param->keyinfo;

  if (group)
  {
    DBUG_PRINT("info",("Creating group key in temporary table"));
    table->group=group;				/* Table is grouped by key */
    param->group_buff=group_buff;
    table->keys=1;
    table->uniques= test(using_unique_constraint);
    table->key_info=keyinfo;
    keyinfo->key_part=key_part_info;
    keyinfo->flags=HA_NOSAME;
    keyinfo->usable_key_parts=keyinfo->key_parts= param->group_parts;
    keyinfo->key_length=0;
    keyinfo->rec_per_key=0;
    keyinfo->algorithm= HA_KEY_ALG_UNDEF;
    for (; group ; group=group->next,key_part_info++)
    {
      Field *field=(*group->item)->get_tmp_table_field();
      bool maybe_null=(*group->item)->maybe_null;
      key_part_info->null_bit=0;
      key_part_info->field=  field;
      key_part_info->offset= field->offset();
      key_part_info->length= (uint16) field->pack_length();
      key_part_info->type=   (uint8) field->key_type();
      key_part_info->key_type =
	((ha_base_keytype) key_part_info->type == HA_KEYTYPE_TEXT ||
	 (ha_base_keytype) key_part_info->type == HA_KEYTYPE_VARTEXT) ?
	0 : FIELDFLAG_BINARY;
      if (!using_unique_constraint)
      {
	group->buff=(char*) group_buff;
	if (!(group->field=field->new_field(thd->mem_root,table)))
	  goto err; /* purecov: inspected */
	if (maybe_null)
	{
	  /*
	    To be able to group on NULL, we reserve place in group_buff
	    for the NULL flag just before the column.
	    The field data is after this flag.
	    The NULL flag is updated by 'end_update()' and 'end_write()'
	  */
	  keyinfo->flags|= HA_NULL_ARE_EQUAL;	// def. that NULL == NULL
	  key_part_info->null_bit=field->null_bit;
	  key_part_info->null_offset= (uint) (field->null_ptr -
					      (uchar*) table->record[0]);
	  group->field->move_field((char*) ++group->buff);
	  group_buff++;
	}
	else
	  group->field->move_field((char*) group_buff);
	group_buff+= key_part_info->length;
      }
      keyinfo->key_length+=  key_part_info->length;
    }
  }
  else
  {
    set_if_smaller(table->max_rows, rows_limit);
    param->end_write_records= rows_limit;
  }

  if (distinct && field_count != param->hidden_field_count)
  {
    /*
      Create an unique key or an unique constraint over all columns
      that should be in the result.  In the temporary table, there are
      'param->hidden_field_count' extra columns, whose null bits are stored
      in the first 'hidden_null_pack_length' bytes of the row.
    */
    DBUG_PRINT("info",("hidden_field_count: %d", param->hidden_field_count));

    null_pack_length-=hidden_null_pack_length;
    keyinfo->key_parts= ((field_count-param->hidden_field_count)+
			 test(null_pack_length));
    table->distinct=1;
    table->keys=1;
    if (blob_count)
    {
      using_unique_constraint=1;
      table->uniques=1;
    }
    if (!(key_part_info= (KEY_PART_INFO*)
	  sql_calloc((keyinfo->key_parts)*sizeof(KEY_PART_INFO))))
      goto err;
    table->key_info=keyinfo;
    keyinfo->key_part=key_part_info;
    keyinfo->flags=HA_NOSAME | HA_NULL_ARE_EQUAL;
    keyinfo->key_length=(uint16) reclength;
    keyinfo->name=(char*) "tmp";
    keyinfo->algorithm= HA_KEY_ALG_UNDEF;
    keyinfo->rec_per_key=0;
    if (null_pack_length)
    {
      key_part_info->null_bit=0;
      key_part_info->offset=hidden_null_pack_length;
      key_part_info->length=null_pack_length;
      key_part_info->field=new Field_string((char*) table->record[0],
					    (uint32) key_part_info->length,
					    (uchar*) 0,
					    (uint) 0,
					    Field::NONE,
					    NullS, table, &my_charset_bin);
      key_part_info->key_type=FIELDFLAG_BINARY;
      key_part_info->type=    HA_KEYTYPE_BINARY;
      key_part_info++;
    }
    /* Create a distinct key over the columns we are going to return */
    for (i=param->hidden_field_count, reg_field=table->field + i ;
	 i < field_count;
	 i++, reg_field++, key_part_info++)
    {
      key_part_info->null_bit=0;
      key_part_info->field=    *reg_field;
      key_part_info->offset=   (*reg_field)->offset();
      key_part_info->length=   (uint16) (*reg_field)->pack_length();
      key_part_info->type=     (uint8) (*reg_field)->key_type();
      key_part_info->key_type =
	((ha_base_keytype) key_part_info->type == HA_KEYTYPE_TEXT ||
	 (ha_base_keytype) key_part_info->type == HA_KEYTYPE_VARTEXT) ?
	0 : FIELDFLAG_BINARY;
    }
  }
  if (thd->is_fatal_error)				// If end of memory
    goto err;					 /* purecov: inspected */
  table->db_record_offset=1;
  if (table->db_type == DB_TYPE_MYISAM)
  {
    if (create_myisam_tmp_table(table,param,select_options))
      goto err;
  }
  if (!open_tmp_table(table))
    DBUG_RETURN(table);

 err:
  /*
    Hack to ensure that free_blobs() doesn't fail if blob_field is not yet
    complete
  */
  *table->blob_field= 0;
  free_tmp_table(thd,table);                    /* purecov: inspected */
  if (temp_pool_slot != MY_BIT_NONE)
    bitmap_clear_bit(&temp_pool, temp_pool_slot);
  DBUG_RETURN(NULL);				/* purecov: inspected */
}


static bool open_tmp_table(TABLE *table)
{
  int error;
  if ((error=table->file->ha_open(table->real_name,O_RDWR,HA_OPEN_TMP_TABLE)))
  {
    table->file->print_error(error,MYF(0)); /* purecov: inspected */
    table->db_stat=0;
    return(1);
  }
  (void) table->file->extra(HA_EXTRA_QUICK);		/* Faster */
  return(0);
}


static bool create_myisam_tmp_table(TABLE *table,TMP_TABLE_PARAM *param,
				    ulong options)
{
  int error;
  MI_KEYDEF keydef;
  MI_UNIQUEDEF uniquedef;
  KEY *keyinfo=param->keyinfo;

  DBUG_ENTER("create_myisam_tmp_table");
  if (table->keys)
  {						// Get keys for ni_create
    bool using_unique_constraint=0;
    HA_KEYSEG *seg= (HA_KEYSEG*) sql_calloc(sizeof(*seg) *
					    keyinfo->key_parts);
    if (!seg)
      goto err;

    if (keyinfo->key_length >= table->file->max_key_length() ||
	keyinfo->key_parts > table->file->max_key_parts() ||
	table->uniques)
    {
      /* Can't create a key; Make a unique constraint instead of a key */
      table->keys=0;
      table->uniques=1;
      using_unique_constraint=1;
      bzero((char*) &uniquedef,sizeof(uniquedef));
      uniquedef.keysegs=keyinfo->key_parts;
      uniquedef.seg=seg;
      uniquedef.null_are_equal=1;

      /* Create extra column for hash value */
      bzero((byte*) param->recinfo,sizeof(*param->recinfo));
      param->recinfo->type= FIELD_CHECK;
      param->recinfo->length=MI_UNIQUE_HASH_LENGTH;
      param->recinfo++;
      table->reclength+=MI_UNIQUE_HASH_LENGTH;
    }
    else
    {
      /* Create an unique key */
      bzero((char*) &keydef,sizeof(keydef));
      keydef.flag=HA_NOSAME | HA_BINARY_PACK_KEY | HA_PACK_KEY;
      keydef.keysegs=  keyinfo->key_parts;
      keydef.seg= seg;
    }
    for (uint i=0; i < keyinfo->key_parts ; i++,seg++)
    {
      Field *field=keyinfo->key_part[i].field;
      seg->flag=     0;
      seg->language= field->charset()->number;
      seg->length=   keyinfo->key_part[i].length;
      seg->start=    keyinfo->key_part[i].offset;
      if (field->flags & BLOB_FLAG)
      {
	seg->type=
	((keyinfo->key_part[i].key_type & FIELDFLAG_BINARY) ?
	 HA_KEYTYPE_VARBINARY : HA_KEYTYPE_VARTEXT);
	seg->bit_start=seg->length - table->blob_ptr_size;
	seg->flag= HA_BLOB_PART;
	seg->length=0;			// Whole blob in unique constraint
      }
      else
      {
	seg->type=
	  ((keyinfo->key_part[i].key_type & FIELDFLAG_BINARY) ?
	   HA_KEYTYPE_BINARY : HA_KEYTYPE_TEXT);
	if (!(field->flags & ZEROFILL_FLAG) &&
	    (field->type() == FIELD_TYPE_STRING ||
	     field->type() == FIELD_TYPE_VAR_STRING) &&
	    keyinfo->key_part[i].length > 4)
	  seg->flag|=HA_SPACE_PACK;
      }
      if (!(field->flags & NOT_NULL_FLAG))
      {
	seg->null_bit= field->null_bit;
	seg->null_pos= (uint) (field->null_ptr - (uchar*) table->record[0]);
	/*
	  We are using a GROUP BY on something that contains NULL
	  In this case we have to tell MyISAM that two NULL should
	  on INSERT be compared as equal
	*/
	if (!using_unique_constraint)
	  keydef.flag|= HA_NULL_ARE_EQUAL;
      }
    }
  }
  MI_CREATE_INFO create_info;
  bzero((char*) &create_info,sizeof(create_info));

  if ((options & (OPTION_BIG_TABLES | SELECT_SMALL_RESULT)) ==
      OPTION_BIG_TABLES)
    create_info.data_file_length= ~(ulonglong) 0;

  if ((error=mi_create(table->real_name,table->keys,&keydef,
		       (uint) (param->recinfo-param->start_recinfo),
		       param->start_recinfo,
		       table->uniques, &uniquedef,
		       &create_info,
		       HA_CREATE_TMP_TABLE)))
  {
    table->file->print_error(error,MYF(0));	/* purecov: inspected */
    table->db_stat=0;
    goto err;
  }
  statistic_increment(created_tmp_disk_tables, &LOCK_status);
  table->db_record_offset=1;
  DBUG_RETURN(0);
 err:
  DBUG_RETURN(1);
}


void
free_tmp_table(THD *thd, TABLE *entry)
{
  const char *save_proc_info;
  DBUG_ENTER("free_tmp_table");
  DBUG_PRINT("enter",("table: %s",entry->table_name));

  save_proc_info=thd->proc_info;
  thd->proc_info="removing tmp table";
  free_blobs(entry);
  if (entry->file)
  {
    if (entry->db_stat)
    {
      (void) entry->file->close();
    }
    /*
      We can't call ha_delete_table here as the table may created in mixed case
      here and we have to ensure that delete_table gets the table name in
      the original case.
    */
    if (!(test_flags & TEST_KEEP_TMP_TABLES) || entry->db_type == DB_TYPE_HEAP)
      entry->file->delete_table(entry->real_name);
    delete entry->file;
  }

  /* free blobs */
  for (Field **ptr=entry->field ; *ptr ; ptr++)
    (*ptr)->free();
  my_free((gptr) entry->record[0],MYF(0));
  free_io_cache(entry);

  if (entry->temp_pool_slot != MY_BIT_NONE)
    bitmap_clear_bit(&temp_pool, entry->temp_pool_slot);

  my_free((gptr) entry,MYF(0));
  thd->proc_info=save_proc_info;

  DBUG_VOID_RETURN;
}

/*
* If a HEAP table gets full, create a MyISAM table and copy all rows to this
*/

bool create_myisam_from_heap(THD *thd, TABLE *table, TMP_TABLE_PARAM *param,
			     int error, bool ignore_last_dupp_key_error)
{
  TABLE new_table;
  const char *save_proc_info;
  int write_err;
  DBUG_ENTER("create_myisam_from_heap");

  if (table->db_type != DB_TYPE_HEAP || error != HA_ERR_RECORD_FILE_FULL)
  {
    table->file->print_error(error,MYF(0));
    DBUG_RETURN(1);
  }
  new_table= *table;
  new_table.db_type=DB_TYPE_MYISAM;
  if (!(new_table.file=get_new_handler(&new_table,DB_TYPE_MYISAM)))
    DBUG_RETURN(1);				// End of memory

  save_proc_info=thd->proc_info;
  thd->proc_info="converting HEAP to MyISAM";

  if (create_myisam_tmp_table(&new_table,param,
			      thd->lex->select_lex.options | thd->options))
    goto err2;
  if (open_tmp_table(&new_table))
    goto err1;
  if (table->file->indexes_are_disabled())
    new_table.file->disable_indexes(HA_KEY_SWITCH_ALL);
  table->file->ha_index_or_rnd_end();
  table->file->ha_rnd_init(1);
  if (table->no_rows)
  {
    new_table.file->extra(HA_EXTRA_NO_ROWS);
    new_table.no_rows=1;
  }

#ifdef TO_BE_DONE_LATER_IN_4_1
  /*
    To use start_bulk_insert() (which is new in 4.1) we need to find
    all places where a corresponding end_bulk_insert() should be put.
  */
  table->file->info(HA_STATUS_VARIABLE); /* update table->file->records */
  new_table.file->start_bulk_insert(table->file->records);
#else
  /* HA_EXTRA_WRITE_CACHE can stay until close, no need to disable it */
  new_table.file->extra(HA_EXTRA_WRITE_CACHE);
#endif

  /* copy all old rows */
  while (!table->file->rnd_next(new_table.record[1]))
  {
    if ((write_err=new_table.file->write_row(new_table.record[1])))
      goto err;
  }
  /* copy row that filled HEAP table */
  if ((write_err=new_table.file->write_row(table->record[0])))
  {
    if (write_err != HA_ERR_FOUND_DUPP_KEY &&
	write_err != HA_ERR_FOUND_DUPP_UNIQUE || !ignore_last_dupp_key_error)
    goto err;
  }

  /* remove heap table and change to use myisam table */
  (void) table->file->ha_rnd_end();
  (void) table->file->close();
  (void) table->file->delete_table(table->real_name);
  delete table->file;
  table->file=0;
  *table =new_table;
  table->file->change_table_ptr(table);
  thd->proc_info= (!strcmp(save_proc_info,"Copying to tmp table") ?
		   "Copying to tmp table on disk" : save_proc_info);
  DBUG_RETURN(0);

 err:
  DBUG_PRINT("error",("Got error: %d",write_err));
  table->file->print_error(error,MYF(0));	// Give table is full error
  (void) table->file->ha_rnd_end();
  (void) new_table.file->close();
 err1:
  new_table.file->delete_table(new_table.real_name);
  delete new_table.file;
 err2:
  thd->proc_info=save_proc_info;
  DBUG_RETURN(1);
}


/****************************************************************************
  Make a join of all tables and write it on socket or to table
  Return:  0 if ok
           1 if error is sent
          -1 if error should be sent
****************************************************************************/

static int
do_select(JOIN *join,List<Item> *fields,TABLE *table,Procedure *procedure)
{
  int error= 0;
  JOIN_TAB *join_tab;
  int (*end_select)(JOIN *, struct st_join_table *,bool);
  DBUG_ENTER("do_select");
  List<Item> *columns_list= procedure ? &join->procedure_fields_list : fields;
  join->procedure=procedure;
  /*
    Tell the client how many fields there are in a row
  */
  if (!table)
    join->result->send_fields(*columns_list, 1);
  else
  {
    VOID(table->file->extra(HA_EXTRA_WRITE_CACHE));
    empty_record(table);
  }
  join->tmp_table= table;			/* Save for easy recursion */
  join->fields= fields;

  /* Set up select_end */
  if (table)
  {
    if (table->group && join->tmp_table_param.sum_func_count)
    {
      if (table->keys)
      {
	DBUG_PRINT("info",("Using end_update"));
	end_select=end_update;
        if (!table->file->inited)
          table->file->ha_index_init(0);
      }
      else
      {
	DBUG_PRINT("info",("Using end_unique_update"));
	end_select=end_unique_update;
      }
    }
    else if (join->sort_and_group)
    {
      DBUG_PRINT("info",("Using end_write_group"));
      end_select=end_write_group;
    }
    else
    {
      DBUG_PRINT("info",("Using end_write"));
      end_select=end_write;
    }
  }
  else
  {
    if (join->sort_and_group || (join->procedure &&
				 join->procedure->flags & PROC_GROUP))
      end_select=end_send_group;
    else
      end_select=end_send;
  }
  join->join_tab[join->tables-1].next_select=end_select;

  join_tab=join->join_tab+join->const_tables;
  join->send_records=0;
  if (join->tables == join->const_tables)
  {
    /*
      HAVING will be chcked after processing aggregate functions,
      But WHERE should checkd here (we alredy have read tables)
    */
    if (!join->conds || join->conds->val_int())
    {
      if (!(error=(*end_select)(join,join_tab,0)) || error == -3)
	error=(*end_select)(join,join_tab,1);
    }
    else if (join->send_row_on_empty_set())
      error= join->result->send_data(*columns_list);
  }
  else
  {
    error= sub_select(join,join_tab,0);
    if (error >= 0)
      error= sub_select(join,join_tab,1);
    if (error == -3)
      error= 0;					/* select_limit used */
  }

  if (error >= 0)
  {
    error=0;
    if (!table)					// If sending data to client
    {
      /*
	The following will unlock all cursors if the command wasn't an
	update command
      */
      join->join_free(0);				// Unlock all cursors
      if (join->result->send_eof())
	error= 1;				// Don't send error
    }
    DBUG_PRINT("info",("%ld records output",join->send_records));
  }
  if (table)
  {
    int tmp, new_errno= 0;
    if ((tmp=table->file->extra(HA_EXTRA_NO_CACHE)))
    {
      DBUG_PRINT("error",("extra(HA_EXTRA_NO_CACHE) failed"));
      new_errno= tmp;
    }
    if ((tmp=table->file->ha_index_or_rnd_end()))
    {
      DBUG_PRINT("error",("ha_index_or_rnd_end() failed"));
      new_errno= tmp;
    }
    if (new_errno)
      table->file->print_error(new_errno,MYF(0));
  }
#ifndef DBUG_OFF
  if (error)
  {
    DBUG_PRINT("error",("Error: do_select() failed"));
  }
#endif
  DBUG_RETURN(join->thd->net.report_error ? -1 : error);
}


static int
sub_select_cache(JOIN *join,JOIN_TAB *join_tab,bool end_of_records)
{
  int error;

  if (end_of_records)
  {
    if ((error=flush_cached_records(join,join_tab,FALSE)) < 0)
      return error; /* purecov: inspected */
    return sub_select(join,join_tab,end_of_records);
  }
  if (join->thd->killed)		// If aborted by user
  {
    my_error(ER_SERVER_SHUTDOWN,MYF(0)); /* purecov: inspected */
    return -2;				 /* purecov: inspected */
  }
  if (join_tab->use_quick != 2 || test_if_quick_select(join_tab) <= 0)
  {
    if (!store_record_in_cache(&join_tab->cache))
      return 0;					// There is more room in cache
    return flush_cached_records(join,join_tab,FALSE);
  }
  if ((error=flush_cached_records(join,join_tab,TRUE)) < 0)
    return error; /* purecov: inspected */
  return sub_select(join,join_tab,end_of_records); /* Use ordinary select */
}


static int
sub_select(JOIN *join,JOIN_TAB *join_tab,bool end_of_records)
{

  join_tab->table->null_row=0;
  if (end_of_records)
    return (*join_tab->next_select)(join,join_tab+1,end_of_records);

  /* Cache variables for faster loop */
  int error;
  bool found=0;
  COND *on_expr=join_tab->on_expr, *select_cond=join_tab->select_cond;
  my_bool *report_error= &(join->thd->net.report_error);

  if (!(error=(*join_tab->read_first_record)(join_tab)))
  {
    bool not_exists_optimize= join_tab->table->reginfo.not_exists_optimize;
    bool not_used_in_distinct=join_tab->not_used_in_distinct;
    ha_rows found_records=join->found_records;
    READ_RECORD *info= &join_tab->read_record;

    join->thd->row_count= 0;
    do
    {
      if (join->thd->killed)			// Aborted by user
      {
	my_error(ER_SERVER_SHUTDOWN,MYF(0));	/* purecov: inspected */
	return -2;				/* purecov: inspected */
      }
      join->examined_rows++;
      join->thd->row_count++;
      if (!on_expr || on_expr->val_int())
      {
	found=1;
	if (not_exists_optimize)
	  break;			// Searching after not null columns
	if (!select_cond || select_cond->val_int())
	{
	  if ((error=(*join_tab->next_select)(join,join_tab+1,0)) < 0)
	    return error;
	  /*
	    Test if this was a SELECT DISTINCT query on a table that
	    was not in the field list;  In this case we can abort if
	    we found a row, as no new rows can be added to the result.
	  */
	  if (not_used_in_distinct && found_records != join->found_records)
	    return 0;
	}
	else
        {
          /* 
            This row failed selection, release lock on it.
            XXX: There is no table handler in MySQL which makes use of this
            call. It's kept from Gemini times. A lot of new code was added
            recently (i. e. subselects) without having it in mind.
          */
	  info->file->unlock_row();
        }
      }
    } while (!(error=info->read_record(info)) && !(*report_error));
  }
  if (error > 0 || (*report_error))				// Fatal error
    return -1;

  if (!found && on_expr)
  {						// OUTER JOIN
    restore_record(join_tab->table,default_values);		// Make empty record
    mark_as_null_row(join_tab->table);		// For group by without error
    if (!select_cond || select_cond->val_int())
    {
      if ((error=(*join_tab->next_select)(join,join_tab+1,0)) < 0)
	return error;				/* purecov: inspected */
    }
  }
  return 0;
}


static int
flush_cached_records(JOIN *join,JOIN_TAB *join_tab,bool skip_last)
{
  int error;
  READ_RECORD *info;

  if (!join_tab->cache.records)
    return 0;				/* Nothing to do */
  if (skip_last)
    (void) store_record_in_cache(&join_tab->cache); // Must save this for later
  if (join_tab->use_quick == 2)
  {
    if (join_tab->select->quick)
    {					/* Used quick select last. reset it */
      delete join_tab->select->quick;
      join_tab->select->quick=0;
    }
  }
 /* read through all records */
  if ((error=join_init_read_record(join_tab)))
  {
    reset_cache_write(&join_tab->cache);
    return -error;			/* No records or error */
  }

  for (JOIN_TAB *tmp=join->join_tab; tmp != join_tab ; tmp++)
  {
    tmp->status=tmp->table->status;
    tmp->table->status=0;
  }

  info= &join_tab->read_record;
  do
  {
    if (join->thd->killed)
    {
      my_error(ER_SERVER_SHUTDOWN,MYF(0)); /* purecov: inspected */
      return -2;				// Aborted by user /* purecov: inspected */
    }
    SQL_SELECT *select=join_tab->select;
    if (!error && (!join_tab->cache.select ||
		   !join_tab->cache.select->skip_record()))
    {
      uint i;
      reset_cache_read(&join_tab->cache);
      for (i=(join_tab->cache.records- (skip_last ? 1 : 0)) ; i-- > 0 ;)
      {
	read_cached_record(join_tab);
	if (!select || !select->skip_record())
	  if ((error=(join_tab->next_select)(join,join_tab+1,0)) < 0)
          {
            reset_cache_write(&join_tab->cache);
	    return error; /* purecov: inspected */
          }
      }
    }
  } while (!(error=info->read_record(info)));

  if (skip_last)
    read_cached_record(join_tab);		// Restore current record
  reset_cache_write(&join_tab->cache);
  if (error > 0)				// Fatal error
    return -1;					/* purecov: inspected */
  for (JOIN_TAB *tmp2=join->join_tab; tmp2 != join_tab ; tmp2++)
    tmp2->table->status=tmp2->status;
  return 0;
}


/*****************************************************************************
  The different ways to read a record
  Returns -1 if row was not found, 0 if row was found and 1 on errors
*****************************************************************************/

/* Help function when we get some an error from the table handler */

int report_error(TABLE *table, int error)
{
  if (error == HA_ERR_END_OF_FILE || error == HA_ERR_KEY_NOT_FOUND)
  {
    table->status= STATUS_GARBAGE;
    return -1;					// key not found; ok
  }
  /*
    Locking reads can legally return also these errors, do not
    print them to the .err log
  */
  if (error != HA_ERR_LOCK_DEADLOCK && error != HA_ERR_LOCK_WAIT_TIMEOUT)
    sql_print_error("Got error %d when reading table '%s'",
		    error, table->path);
  table->file->print_error(error,MYF(0));
  return 1;
}


int safe_index_read(JOIN_TAB *tab)
{
  int error;
  TABLE *table= tab->table;
  if ((error=table->file->index_read(table->record[0],
				     tab->ref.key_buff,
				     tab->ref.key_length, HA_READ_KEY_EXACT)))
    return report_error(table, error);
  return 0;
}


static int
join_read_const_table(JOIN_TAB *tab, POSITION *pos)
{
  int error;
  DBUG_ENTER("join_read_const_table");
  TABLE *table=tab->table;
  table->const_table=1;
  table->null_row=0;
  table->status=STATUS_NO_RECORD;
  
  if (tab->type == JT_SYSTEM)
  {
    if ((error=join_read_system(tab)))
    {						// Info for DESCRIBE
      tab->info="const row not found";
      /* Mark for EXPLAIN that the row was not found */
      pos->records_read=0.0;
      if (!table->outer_join || error > 0)
	DBUG_RETURN(error);
    }
  }
  else
  {
    if (!table->key_read && table->used_keys.is_set(tab->ref.key) &&
	!table->no_keyread &&
        (int) table->reginfo.lock_type <= (int) TL_READ_HIGH_PRIORITY)
    {
      table->key_read=1;
      table->file->extra(HA_EXTRA_KEYREAD);
      tab->index= tab->ref.key;
    }
    if ((error=join_read_const(tab)))
    {
      tab->info="unique row not found";
      /* Mark for EXPLAIN that the row was not found */
      pos->records_read=0.0;
      if (!table->outer_join || error > 0)
	DBUG_RETURN(error);
    }
    if (table->key_read)
    {
      table->key_read=0;
      table->file->extra(HA_EXTRA_NO_KEYREAD);
    }
  }
  if (tab->on_expr && !table->null_row)
  {
    if ((table->null_row= test(tab->on_expr->val_int() == 0)))
      mark_as_null_row(table);  
  }
  if (!table->null_row)
    table->maybe_null=0;
  DBUG_RETURN(0);
}


static int
join_read_system(JOIN_TAB *tab)
{
  TABLE *table= tab->table;
  int error;
  if (table->status & STATUS_GARBAGE)		// If first read
  {
    if ((error=table->file->read_first_row(table->record[0],
					   table->primary_key)))
    {
      if (error != HA_ERR_END_OF_FILE)
	return report_error(table, error);
      mark_as_null_row(tab->table);
      empty_record(table);			// Make empty record
      return -1;
    }
    store_record(table,record[1]);
  }
  else if (!table->status)			// Only happens with left join
    restore_record(table,record[1]);			// restore old record
  table->null_row=0;
  return table->status ? -1 : 0;
}


static int
join_read_const(JOIN_TAB *tab)
{
  int error;
  TABLE *table= tab->table;
  if (table->status & STATUS_GARBAGE)		// If first read
  {
    if (cp_buffer_from_ref(tab->join->thd, &tab->ref))
      error=HA_ERR_KEY_NOT_FOUND;
    else
    {
      error=table->file->index_read_idx(table->record[0],tab->ref.key,
					(byte*) tab->ref.key_buff,
					tab->ref.key_length,HA_READ_KEY_EXACT);
    }
    if (error)
    {
      mark_as_null_row(tab->table);
      empty_record(table);
      if (error != HA_ERR_KEY_NOT_FOUND)
	return report_error(table, error);
      return -1;
    }
    store_record(table,record[1]);
  }
  else if (!(table->status & ~STATUS_NULL_ROW))	// Only happens with left join
  {
    table->status=0;
    restore_record(table,record[1]);			// restore old record
  }
  table->null_row=0;
  return table->status ? -1 : 0;
}


static int
join_read_key(JOIN_TAB *tab)
{
  int error;
  TABLE *table= tab->table;

  if (!table->file->inited)
    table->file->ha_index_init(tab->ref.key);
  if (cmp_buffer_with_ref(tab) ||
      (table->status & (STATUS_GARBAGE | STATUS_NO_PARENT | STATUS_NULL_ROW)))
  {
    if (tab->ref.key_err)
    {
      table->status=STATUS_NOT_FOUND;
      return -1;
    }
    error=table->file->index_read(table->record[0],
				  tab->ref.key_buff,
				  tab->ref.key_length,HA_READ_KEY_EXACT);
    if (error && error != HA_ERR_KEY_NOT_FOUND)
      return report_error(table, error);
  }
  table->null_row=0;
  return table->status ? -1 : 0;
}


static int
join_read_always_key(JOIN_TAB *tab)
{
  int error;
  TABLE *table= tab->table;

  for (uint i= 0 ; i < tab->ref.key_parts ; i++)
  {
    if ((tab->ref.null_rejecting & 1 << i) && tab->ref.items[i]->is_null())
        return -1;
  } 
  if (!table->file->inited)
    table->file->ha_index_init(tab->ref.key);
  if (cp_buffer_from_ref(tab->join->thd, &tab->ref))
    return -1;
  if ((error=table->file->index_read(table->record[0],
				     tab->ref.key_buff,
				     tab->ref.key_length,HA_READ_KEY_EXACT)))
  {
    if (error != HA_ERR_KEY_NOT_FOUND)
      return report_error(table, error);
    return -1; /* purecov: inspected */
  }
  return 0;
}


/*
  This function is used when optimizing away ORDER BY in 
  SELECT * FROM t1 WHERE a=1 ORDER BY a DESC,b DESC
*/
  
static int
join_read_last_key(JOIN_TAB *tab)
{
  int error;
  TABLE *table= tab->table;

  if (!table->file->inited)
    table->file->ha_index_init(tab->ref.key);
  if (cp_buffer_from_ref(tab->join->thd, &tab->ref))
    return -1;
  if ((error=table->file->index_read_last(table->record[0],
					  tab->ref.key_buff,
					  tab->ref.key_length)))
  {
    if (error != HA_ERR_KEY_NOT_FOUND)
      return report_error(table, error);
    return -1; /* purecov: inspected */
  }
  return 0;
}


	/* ARGSUSED */
static int
join_no_more_records(READ_RECORD *info __attribute__((unused)))
{
  return -1;
}


static int
join_read_next_same(READ_RECORD *info)
{
  int error;
  TABLE *table= info->table;
  JOIN_TAB *tab=table->reginfo.join_tab;

  if ((error=table->file->index_next_same(table->record[0],
					  tab->ref.key_buff,
					  tab->ref.key_length)))
  {
    if (error != HA_ERR_END_OF_FILE)
      return report_error(table, error);
    table->status= STATUS_GARBAGE;
    return -1;
  }
  return 0;
}


static int
join_read_prev_same(READ_RECORD *info)
{
  int error;
  TABLE *table= info->table;
  JOIN_TAB *tab=table->reginfo.join_tab;

  if ((error=table->file->index_prev(table->record[0])))
    return report_error(table, error);
  if (key_cmp_if_same(table, tab->ref.key_buff, tab->ref.key,
                      tab->ref.key_length))
  {
    table->status=STATUS_NOT_FOUND;
    error= -1;
  }
  return error;
}


static int
join_init_quick_read_record(JOIN_TAB *tab)
{
  if (test_if_quick_select(tab) == -1)
    return -1;					/* No possible records */
  return join_init_read_record(tab);
}


static int
test_if_quick_select(JOIN_TAB *tab)
{
  delete tab->select->quick;
  tab->select->quick=0;
  return tab->select->test_quick_select(tab->join->thd, tab->keys,
					(table_map) 0, HA_POS_ERROR, 0);
}


static int
join_init_read_record(JOIN_TAB *tab)
{
  if (tab->select && tab->select->quick)
    tab->select->quick->reset();
  init_read_record(&tab->read_record, tab->join->thd, tab->table,
		   tab->select,1,1);
  return (*tab->read_record.read_record)(&tab->read_record);
}


static int
join_read_first(JOIN_TAB *tab)
{
  int error;
  TABLE *table=tab->table;
  if (!table->key_read && table->used_keys.is_set(tab->index) &&
      !table->no_keyread)
  {
    table->key_read=1;
    table->file->extra(HA_EXTRA_KEYREAD);
  }
  tab->table->status=0;
  tab->read_record.read_record=join_read_next;
  tab->read_record.table=table;
  tab->read_record.file=table->file;
  tab->read_record.index=tab->index;
  tab->read_record.record=table->record[0];
  if (!table->file->inited)
    table->file->ha_index_init(tab->index);
  if ((error=tab->table->file->index_first(tab->table->record[0])))
  {
    if (error != HA_ERR_KEY_NOT_FOUND && error != HA_ERR_END_OF_FILE)
      report_error(table, error);
    return -1;
  }
  return 0;
}


static int
join_read_next(READ_RECORD *info)
{
  int error;
  if ((error=info->file->index_next(info->record)))
    return report_error(info->table, error);
  return 0;
}


static int
join_read_last(JOIN_TAB *tab)
{
  TABLE *table=tab->table;
  int error;
  if (!table->key_read && table->used_keys.is_set(tab->index) &&
      !table->no_keyread)
  {
    table->key_read=1;
    table->file->extra(HA_EXTRA_KEYREAD);
  }
  tab->table->status=0;
  tab->read_record.read_record=join_read_prev;
  tab->read_record.table=table;
  tab->read_record.file=table->file;
  tab->read_record.index=tab->index;
  tab->read_record.record=table->record[0];
  if (!table->file->inited)
    table->file->ha_index_init(tab->index);
  if ((error= tab->table->file->index_last(tab->table->record[0])))
    return report_error(table, error);
  return 0;
}


static int
join_read_prev(READ_RECORD *info)
{
  int error;
  if ((error= info->file->index_prev(info->record)))
    return report_error(info->table, error);
  return 0;
}


static int
join_ft_read_first(JOIN_TAB *tab)
{
  int error;
  TABLE *table= tab->table;

  if (!table->file->inited)
    table->file->ha_index_init(tab->ref.key);
#if NOT_USED_YET
  if (cp_buffer_from_ref(tab->join->thd, &tab->ref)) // as ft-key doesn't use store_key's
    return -1;                             // see also FT_SELECT::init()
#endif
  table->file->ft_init();

  if ((error= table->file->ft_read(table->record[0])))
    return report_error(table, error);
  return 0;
}

static int
join_ft_read_next(READ_RECORD *info)
{
  int error;
  if ((error= info->file->ft_read(info->table->record[0])))
    return report_error(info->table, error);
  return 0;
}


/*
  Reading of key with key reference and one part that may be NULL
*/

static int
join_read_always_key_or_null(JOIN_TAB *tab)
{
  int res;

  /* First read according to key which is NOT NULL */
  *tab->ref.null_ref_key= 0;			// Clear null byte
  if ((res= join_read_always_key(tab)) >= 0)
    return res;

  /* Then read key with null value */
  *tab->ref.null_ref_key= 1;			// Set null byte
  return safe_index_read(tab);
}


static int
join_read_next_same_or_null(READ_RECORD *info)
{
  int error;
  if ((error= join_read_next_same(info)) >= 0)
    return error;
  JOIN_TAB *tab= info->table->reginfo.join_tab;

  /* Test if we have already done a read after null key */
  if (*tab->ref.null_ref_key)
    return -1;					// All keys read
  *tab->ref.null_ref_key= 1;			// Set null byte
  return safe_index_read(tab);			// then read null keys
}


/*****************************************************************************
  The different end of select functions
  These functions returns < 0 when end is reached, 0 on ok and > 0 if a
  fatal error (like table corruption) was detected
*****************************************************************************/

/* ARGSUSED */
static int
end_send(JOIN *join, JOIN_TAB *join_tab __attribute__((unused)),
	 bool end_of_records)
{
  DBUG_ENTER("end_send");
  if (!end_of_records)
  {
    int error;
    if (join->having && join->having->val_int() == 0)
      DBUG_RETURN(0);				// Didn't match having
    error=0;
    if (join->procedure)
      error=join->procedure->send_row(join->procedure_fields_list);
    else if (join->do_send_rows)
      error=join->result->send_data(*join->fields);
    if (error)
      DBUG_RETURN(-1); /* purecov: inspected */
    if (++join->send_records >= join->unit->select_limit_cnt &&
	join->do_send_rows)
    {
      if (join->select_options & OPTION_FOUND_ROWS)
      {
	JOIN_TAB *jt=join->join_tab;
	if ((join->tables == 1) && !join->tmp_table && !join->sort_and_group
	    && !join->send_group_parts && !join->having && !jt->select_cond &&
	    !(jt->select && jt->select->quick) &&
	    !(jt->table->file->table_flags() & HA_NOT_EXACT_COUNT) &&
            (jt->ref.key < 0))
	{
	  /* Join over all rows in table;  Return number of found rows */
	  TABLE *table=jt->table;

	  join->select_options ^= OPTION_FOUND_ROWS;
	  if (table->sort.record_pointers ||
	      (table->sort.io_cache && my_b_inited(table->sort.io_cache)))
	  {
	    /* Using filesort */
	    join->send_records= table->sort.found_records;
	  }
	  else
	  {
	    table->file->info(HA_STATUS_VARIABLE);
	    join->send_records = table->file->records;
	  }
	}
	else 
	{
	  join->do_send_rows= 0;
	  if (join->unit->fake_select_lex)
	    join->unit->fake_select_lex->select_limit= HA_POS_ERROR;
	  DBUG_RETURN(0);
	}
      }
      DBUG_RETURN(-3);				// Abort nicely
    }
  }
  else
  {
    if (join->procedure && join->procedure->end_of_records())
      DBUG_RETURN(-1);
  }
  DBUG_RETURN(0);
}


	/* ARGSUSED */
static int
end_send_group(JOIN *join, JOIN_TAB *join_tab __attribute__((unused)),
	       bool end_of_records)
{
  int idx= -1;
  DBUG_ENTER("end_send_group");

  if (!join->first_record || end_of_records ||
      (idx=test_if_group_changed(join->group_fields)) >= 0)
  {
    if (join->first_record || (end_of_records && !join->group))
    {
      if (join->procedure)
	join->procedure->end_group();
      if (idx < (int) join->send_group_parts)
      {
	int error=0;
	if (join->procedure)
	{
	  if (join->having && join->having->val_int() == 0)
	    error= -1;				// Didn't satisfy having
 	  else
	  {
	    if (join->do_send_rows)
	      error=join->procedure->send_row(*join->fields) ? 1 : 0;
	    join->send_records++;
	  }
	  if (end_of_records && join->procedure->end_of_records())
	    error= 1;				// Fatal error
	}
	else
	{
	  if (!join->first_record)
	  {
            List_iterator_fast<Item> it(*join->fields);
            Item *item;
	    /* No matching rows for group function */
	    join->clear();

            while ((item= it++))
              item->no_rows_in_result();
	  }
	  if (join->having && join->having->val_int() == 0)
	    error= -1;				// Didn't satisfy having
	  else
	  {
	    if (join->do_send_rows)
	      error=join->result->send_data(*join->fields) ? 1 : 0;
	    join->send_records++;
	  }
	  if (join->rollup.state != ROLLUP::STATE_NONE && error <= 0)
	  {
	    if (join->rollup_send_data((uint) (idx+1)))
	      error= 1;
	  }
	}
	if (error > 0)
	  DBUG_RETURN(-1);			/* purecov: inspected */
	if (end_of_records)
	  DBUG_RETURN(0);
	if (join->send_records >= join->unit->select_limit_cnt &&
	    join->do_send_rows)
	{
	  if (!(join->select_options & OPTION_FOUND_ROWS))
	    DBUG_RETURN(-3);				// Abort nicely
	  join->do_send_rows=0;
	  join->unit->select_limit_cnt = HA_POS_ERROR;
        }
      }
    }
    else
    {
      if (end_of_records)
	DBUG_RETURN(0);
      join->first_record=1;
      VOID(test_if_group_changed(join->group_fields));
    }
    if (idx < (int) join->send_group_parts)
    {
      copy_fields(&join->tmp_table_param);
      if (init_sum_functions(join->sum_funcs, join->sum_funcs_end[idx+1]))
	DBUG_RETURN(-1);
      if (join->procedure)
	join->procedure->add();
      DBUG_RETURN(0);
    }
  }
  if (update_sum_func(join->sum_funcs))
    DBUG_RETURN(-1);
  if (join->procedure)
    join->procedure->add();
  DBUG_RETURN(0);
}


	/* ARGSUSED */
static int
end_write(JOIN *join, JOIN_TAB *join_tab __attribute__((unused)),
	  bool end_of_records)
{
  TABLE *table=join->tmp_table;
  int error;
  DBUG_ENTER("end_write");

  if (join->thd->killed)			// Aborted by user
  {
    my_error(ER_SERVER_SHUTDOWN,MYF(0));	/* purecov: inspected */
    DBUG_RETURN(-2);				/* purecov: inspected */
  }
  if (!end_of_records)
  {
    copy_fields(&join->tmp_table_param);
    copy_funcs(join->tmp_table_param.items_to_copy);

#ifdef TO_BE_DELETED
    if (!table->uniques)			// If not unique handling
    {
      /* Copy null values from group to row */
      ORDER   *group;
      for (group=table->group ; group ; group=group->next)
      {
	Item *item= *group->item;
	if (item->maybe_null)
	{
	  Field *field=item->get_tmp_table_field();
	  field->ptr[-1]= (byte) (field->is_null() ? 1 : 0);
	}
      }
    }
#endif
    if (!join->having || join->having->val_int())
    {
      join->found_records++;
      if ((error=table->file->write_row(table->record[0])))
      {
	if (error == HA_ERR_FOUND_DUPP_KEY ||
	    error == HA_ERR_FOUND_DUPP_UNIQUE)
	  goto end;
	if (create_myisam_from_heap(join->thd, table, &join->tmp_table_param,
				    error,1))
	  DBUG_RETURN(-1);			// Not a table_is_full error
	table->uniques=0;			// To ensure rows are the same
      }
      if (++join->send_records >= join->tmp_table_param.end_write_records &&
	  join->do_send_rows)
      {
	if (!(join->select_options & OPTION_FOUND_ROWS))
	  DBUG_RETURN(-3);
	join->do_send_rows=0;
	join->unit->select_limit_cnt = HA_POS_ERROR;
	DBUG_RETURN(0);
      }
    }
  }
end:
  DBUG_RETURN(0);
}

/* Group by searching after group record and updating it if possible */
/* ARGSUSED */

static int
end_update(JOIN *join, JOIN_TAB *join_tab __attribute__((unused)),
	   bool end_of_records)
{
  TABLE *table=join->tmp_table;
  ORDER   *group;
  int	  error;
  DBUG_ENTER("end_update");

  if (end_of_records)
    DBUG_RETURN(0);
  if (join->thd->killed)			// Aborted by user
  {
    my_error(ER_SERVER_SHUTDOWN,MYF(0));	/* purecov: inspected */
    DBUG_RETURN(-2);				/* purecov: inspected */
  }

  join->found_records++;
  copy_fields(&join->tmp_table_param);		// Groups are copied twice.
  /* Make a key of group index */
  for (group=table->group ; group ; group=group->next)
  {
    Item *item= *group->item;
    item->save_org_in_field(group->field);
#ifdef EMBEDDED_LIBRARY
    join->thd->net.last_errno= 0;
#endif
    /* Store in the used key if the field was 0 */
    if (item->maybe_null)
      group->buff[-1]=item->null_value ? 1 : 0;
  }
  if (!table->file->index_read(table->record[1],
			       join->tmp_table_param.group_buff,0,
			       HA_READ_KEY_EXACT))
  {						/* Update old record */
    restore_record(table,record[1]);
    update_tmptable_sum_func(join->sum_funcs,table);
    if ((error=table->file->update_row(table->record[1],
				       table->record[0])))
    {
      table->file->print_error(error,MYF(0));	/* purecov: inspected */
      DBUG_RETURN(-1);				/* purecov: inspected */
    }
    DBUG_RETURN(0);
  }

  /* The null bits are already set */
  KEY_PART_INFO *key_part;
  for (group=table->group,key_part=table->key_info[0].key_part;
       group ;
       group=group->next,key_part++)
    memcpy(table->record[0]+key_part->offset, group->buff, key_part->length);

  init_tmptable_sum_functions(join->sum_funcs);
  copy_funcs(join->tmp_table_param.items_to_copy);
  if ((error=table->file->write_row(table->record[0])))
  {
    if (create_myisam_from_heap(join->thd, table, &join->tmp_table_param,
				error, 0))
      DBUG_RETURN(-1);				// Not a table_is_full error
    /* Change method to update rows */
    table->file->ha_index_init(0);
    join->join_tab[join->tables-1].next_select=end_unique_update;
  }
  join->send_records++;
  DBUG_RETURN(0);
}

/* Like end_update, but this is done with unique constraints instead of keys */

static int
end_unique_update(JOIN *join, JOIN_TAB *join_tab __attribute__((unused)),
		  bool end_of_records)
{
  TABLE *table=join->tmp_table;
  int	  error;
  DBUG_ENTER("end_unique_update");

  if (end_of_records)
    DBUG_RETURN(0);
  if (join->thd->killed)			// Aborted by user
  {
    my_error(ER_SERVER_SHUTDOWN,MYF(0));	/* purecov: inspected */
    DBUG_RETURN(-2);				/* purecov: inspected */
  }

  init_tmptable_sum_functions(join->sum_funcs);
  copy_fields(&join->tmp_table_param);		// Groups are copied twice.
  copy_funcs(join->tmp_table_param.items_to_copy);

  if (!(error=table->file->write_row(table->record[0])))
    join->send_records++;			// New group
  else
  {
    if ((int) table->file->get_dup_key(error) < 0)
    {
      table->file->print_error(error,MYF(0));	/* purecov: inspected */
      DBUG_RETURN(-1);				/* purecov: inspected */
    }
    if (table->file->rnd_pos(table->record[1],table->file->dupp_ref))
    {
      table->file->print_error(error,MYF(0));	/* purecov: inspected */
      DBUG_RETURN(-1);				/* purecov: inspected */
    }
    restore_record(table,record[1]);
    update_tmptable_sum_func(join->sum_funcs,table);
    if ((error=table->file->update_row(table->record[1],
				       table->record[0])))
    {
      table->file->print_error(error,MYF(0));	/* purecov: inspected */
      DBUG_RETURN(-1);				/* purecov: inspected */
    }
  }
  DBUG_RETURN(0);
}


	/* ARGSUSED */
static int
end_write_group(JOIN *join, JOIN_TAB *join_tab __attribute__((unused)),
		bool end_of_records)
{
  TABLE *table=join->tmp_table;
  int	  error;
  int	  idx= -1;
  DBUG_ENTER("end_write_group");

  if (join->thd->killed)
  {						// Aborted by user
    my_error(ER_SERVER_SHUTDOWN,MYF(0));	/* purecov: inspected */
    DBUG_RETURN(-2);				/* purecov: inspected */
  }
  if (!join->first_record || end_of_records ||
      (idx=test_if_group_changed(join->group_fields)) >= 0)
  {
    if (join->first_record || (end_of_records && !join->group))
    {
      if (join->procedure)
	join->procedure->end_group();
      int send_group_parts= join->send_group_parts;
      if (idx < send_group_parts)
      {
	if (!join->first_record)
	{
	  /* No matching rows for group function */
	  join->clear();
	}
        copy_sum_funcs(join->sum_funcs,
                       join->sum_funcs_end[send_group_parts]);
	if (join->having && join->having->val_int() == 0)
          error= -1;
        else if ((error=table->file->write_row(table->record[0])))
	{
	  if (create_myisam_from_heap(join->thd, table,
				      &join->tmp_table_param,
				      error, 0))
	    DBUG_RETURN(-1);		       
            /* 
              If table->file->write_row() was failed because of 'out of memory'
              and tmp table succesfully created, reset error.
             */
            error=0;
        }
        if (join->rollup.state != ROLLUP::STATE_NONE && error <= 0)
	{
	  if (join->rollup_write_data((uint) (idx+1), table))
	    error= 1;
	}
	if (error > 0)
	  DBUG_RETURN(-1);	  
	if (end_of_records)
	  DBUG_RETURN(0);
      }
    }
    else
    {
      if (end_of_records)
	DBUG_RETURN(0);
      join->first_record=1;
      VOID(test_if_group_changed(join->group_fields));
    }
    if (idx < (int) join->send_group_parts)
    {
      copy_fields(&join->tmp_table_param);
      copy_funcs(join->tmp_table_param.items_to_copy);
      if (init_sum_functions(join->sum_funcs, join->sum_funcs_end[idx+1]))
	DBUG_RETURN(-1);
      if (join->procedure)
	join->procedure->add();
      DBUG_RETURN(0);
    }
  }
  if (update_sum_func(join->sum_funcs))
    DBUG_RETURN(-1);
  if (join->procedure)
    join->procedure->add();
  DBUG_RETURN(0);
}


/*****************************************************************************
  Remove calculation with tables that aren't yet read. Remove also tests
  against fields that are read through key where the table is not a
  outer join table.
  We can't remove tests that are made against columns which are stored
  in sorted order.
*****************************************************************************/

/* Return 1 if right_item is used removable reference key on left_item */

static bool test_if_ref(Item_field *left_item,Item *right_item)
{
  Field *field=left_item->field;
  // No need to change const test. We also have to keep tests on LEFT JOIN
  if (!field->table->const_table && !field->table->maybe_null)
  {
    Item *ref_item=part_of_refkey(field->table,field);
    if (ref_item && ref_item->eq(right_item,1))
    {
      if (right_item->type() == Item::FIELD_ITEM)
	return (field->eq_def(((Item_field *) right_item)->field));
      if (right_item->const_item() && !(right_item->is_null()))
      {
	/*
	  We can remove binary fields and numerical fields except float,
	  as float comparison isn't 100 % secure
	  We have to keep binary strings to be able to check for end spaces
	*/
	if (field->binary() &&
	    field->real_type() != FIELD_TYPE_STRING &&
	    field->real_type() != FIELD_TYPE_VAR_STRING &&
	    (field->type() != FIELD_TYPE_FLOAT || field->decimals() == 0))
	{
	  return !store_val_in_field(field, right_item, CHECK_FIELD_WARN);
	}
      }
    }
  }
  return 0;					// keep test
}


static COND *
make_cond_for_table(COND *cond, table_map tables, table_map used_table)
{
  if (used_table && !(cond->used_tables() & used_table))
    return (COND*) 0;				// Already checked
  if (cond->type() == Item::COND_ITEM)
  {
    if (((Item_cond*) cond)->functype() == Item_func::COND_AND_FUNC)
    {
      /* Create new top level AND item */
      Item_cond_and *new_cond=new Item_cond_and;
      if (!new_cond)
	return (COND*) 0;			// OOM /* purecov: inspected */
      List_iterator<Item> li(*((Item_cond*) cond)->argument_list());
      Item *item;
      while ((item=li++))
      {
	Item *fix=make_cond_for_table(item,tables,used_table);
	if (fix)
	  new_cond->argument_list()->push_back(fix);
      }
      switch (new_cond->argument_list()->elements) {
      case 0:
	return (COND*) 0;			// Always true
      case 1:
	return new_cond->argument_list()->head();
      default:
	/*
	  Item_cond_and do not need fix_fields for execution, its parameters
	  are fixed or do not need fix_fields, too
	*/
	new_cond->quick_fix_field();
	new_cond->used_tables_cache=
	  ((Item_cond_and*) cond)->used_tables_cache &
	  tables;
	return new_cond;
      }
    }
    else
    {						// Or list
      Item_cond_or *new_cond=new Item_cond_or;
      if (!new_cond)
	return (COND*) 0;			// OOM /* purecov: inspected */
      List_iterator<Item> li(*((Item_cond*) cond)->argument_list());
      Item *item;
      while ((item=li++))
      {
	Item *fix=make_cond_for_table(item,tables,0L);
	if (!fix)
	  return (COND*) 0;			// Always true
	new_cond->argument_list()->push_back(fix);
      }
      /*
	Item_cond_and do not need fix_fields for execution, its parameters
	are fixed or do not need fix_fields, too
      */
      new_cond->quick_fix_field();
      new_cond->used_tables_cache= ((Item_cond_or*) cond)->used_tables_cache;
      new_cond->top_level_item();
      return new_cond;
    }
  }

  /*
    Because the following test takes a while and it can be done
    table_count times, we mark each item that we have examined with the result
    of the test
  */

  if (cond->marker == 3 || (cond->used_tables() & ~tables))
    return (COND*) 0;				// Can't check this yet
  if (cond->marker == 2 || cond->eq_cmp_result() == Item::COND_OK)
    return cond;				// Not boolean op

  if (((Item_func*) cond)->functype() == Item_func::EQ_FUNC)
  {
    Item *left_item=	((Item_func*) cond)->arguments()[0];
    Item *right_item= ((Item_func*) cond)->arguments()[1];
    if (left_item->type() == Item::FIELD_ITEM &&
	test_if_ref((Item_field*) left_item,right_item))
    {
      cond->marker=3;			// Checked when read
      return (COND*) 0;
    }
    if (right_item->type() == Item::FIELD_ITEM &&
	test_if_ref((Item_field*) right_item,left_item))
    {
      cond->marker=3;			// Checked when read
      return (COND*) 0;
    }
  }
  cond->marker=2;
  return cond;
}

static Item *
part_of_refkey(TABLE *table,Field *field)
{
  if (!table->reginfo.join_tab)
    return (Item*) 0;             // field from outer non-select (UPDATE,...)

  uint ref_parts=table->reginfo.join_tab->ref.key_parts;
  if (ref_parts)
  {
    KEY_PART_INFO *key_part=
      table->key_info[table->reginfo.join_tab->ref.key].key_part;

    for (uint part=0 ; part < ref_parts ; part++,key_part++)
      if (field->eq(key_part->field) &&
	  !(key_part->key_part_flag & HA_PART_KEY_SEG))
	return table->reginfo.join_tab->ref.items[part];
  }
  return (Item*) 0;
}


/*****************************************************************************
  Test if one can use the key to resolve ORDER BY

  SYNOPSIS
    test_if_order_by_key()
    order		Sort order
    table		Table to sort
    idx			Index to check
    used_key_parts	Return value for used key parts.


  NOTES
    used_key_parts is set to correct key parts used if return value != 0
    (On other cases, used_key_part may be changed)

  RETURN
    1   key is ok.
    0   Key can't be used
    -1  Reverse key can be used
*****************************************************************************/

static int test_if_order_by_key(ORDER *order, TABLE *table, uint idx,
				uint *used_key_parts)
{
  KEY_PART_INFO *key_part,*key_part_end;
  key_part=table->key_info[idx].key_part;
  key_part_end=key_part+table->key_info[idx].key_parts;
  key_part_map const_key_parts=table->const_key_parts[idx];
  int reverse=0;
  DBUG_ENTER("test_if_order_by_key");

  for (; order ; order=order->next, const_key_parts>>=1)
  {
    Field *field=((Item_field*) (*order->item))->field;
    int flag;

    /*
      Skip key parts that are constants in the WHERE clause.
      These are already skipped in the ORDER BY by const_expression_in_where()
    */
    for (; const_key_parts & 1 ; const_key_parts>>= 1)
      key_part++; 

    if (key_part == key_part_end || key_part->field != field)
      DBUG_RETURN(0);

    /* set flag to 1 if we can use read-next on key, else to -1 */
    flag= ((order->asc == !(key_part->key_part_flag & HA_REVERSE_SORT)) ?
           1 : -1);
    if (reverse && flag != reverse)
      DBUG_RETURN(0);
    reverse=flag;				// Remember if reverse
    key_part++;
  }
  *used_key_parts= (uint) (key_part - table->key_info[idx].key_part);
  if (reverse == -1 && !(table->file->index_flags(idx, *used_key_parts-1, 1) &
                         HA_READ_PREV))
    reverse= 0;                                 // Index can't be used
  DBUG_RETURN(reverse);
}


static uint find_shortest_key(TABLE *table, const key_map *usable_keys)
{
  uint min_length= (uint) ~0;
  uint best= MAX_KEY;
  if (!usable_keys->is_clear_all())
  {
    for (uint nr=0; nr < table->keys ; nr++)
    {
      if (usable_keys->is_set(nr))
      {
        if (table->key_info[nr].key_length < min_length)
        {
          min_length=table->key_info[nr].key_length;
          best=nr;
        }
      }
    }
  }
  return best;
}

/*
  Test if a second key is the subkey of the first one.

  SYNOPSIS
    is_subkey()
    key_part		First key parts
    ref_key_part	Second key parts
    ref_key_part_end	Last+1 part of the second key

  NOTE
    Second key MUST be shorter than the first one.

  RETURN
    1	is a subkey
    0	no sub key
*/

inline bool 
is_subkey(KEY_PART_INFO *key_part, KEY_PART_INFO *ref_key_part,
	  KEY_PART_INFO *ref_key_part_end)
{
  for (; ref_key_part < ref_key_part_end; key_part++, ref_key_part++)
    if (!key_part->field->eq(ref_key_part->field))
      return 0;
  return 1;
}

/*
  Test if we can use one of the 'usable_keys' instead of 'ref' key for sorting

  SYNOPSIS
    test_if_subkey()
    ref			Number of key, used for WHERE clause
    usable_keys		Keys for testing

  RETURN
    MAX_KEY			If we can't use other key
    the number of found key	Otherwise
*/

static uint
test_if_subkey(ORDER *order, TABLE *table, uint ref, uint ref_key_parts,
	       const key_map *usable_keys)
{
  uint nr;
  uint min_length= (uint) ~0;
  uint best= MAX_KEY;
  uint not_used;
  KEY_PART_INFO *ref_key_part= table->key_info[ref].key_part;
  KEY_PART_INFO *ref_key_part_end= ref_key_part + ref_key_parts;

  for (nr= 0 ; nr < table->keys ; nr++)
  {
    if (usable_keys->is_set(nr) &&
	table->key_info[nr].key_length < min_length &&
	table->key_info[nr].key_parts >= ref_key_parts &&
	is_subkey(table->key_info[nr].key_part, ref_key_part,
		  ref_key_part_end) &&
	test_if_order_by_key(order, table, nr, &not_used))
    {
      min_length= table->key_info[nr].key_length;
      best= nr;
    }
  }
  return best;
}


/*
  Check if GROUP BY/DISTINCT can be optimized away because the set is 
  already known to be distinct.
  
  SYNOPSIS
    list_contains_unique_index ()
    table                The table to operate on.
    find_func            function to iterate over the list and search
                         for a field
  
  DESCRIPTION
    Used in removing the GROUP BY/DISTINCT of the following types of
    statements:
      SELECT [DISTINCT] <unique_key_cols>... FROM <single_table_ref>
        [GROUP BY <unique_key_cols>,...]

    If (a,b,c is distinct)
      then <any combination of a,b,c>,{whatever} is also distinct

    This function checks if all the key parts of any of the unique keys
    of the table are referenced by a list : either the select list 
    through find_field_in_item_list or GROUP BY list through
    find_field_in_order_list.
    If the above holds then we can safely remove the GROUP BY/DISTINCT,
    as no result set can be more distinct than an unique key.
  
  RETURN VALUE
    1                    found
    0                    not found.
*/

static bool
list_contains_unique_index(TABLE *table,
                          bool (*find_func) (Field *, void *), void *data)
{
  for (uint keynr= 0; keynr < table->keys; keynr++)
  {
    if (keynr == table->primary_key ||
         (table->key_info[keynr].flags & HA_NOSAME))
    {
      KEY *keyinfo= table->key_info + keynr;
      KEY_PART_INFO *key_part, *key_part_end;

      for (key_part=keyinfo->key_part,
           key_part_end=key_part+ keyinfo->key_parts;
           key_part < key_part_end;
           key_part++)
      {
        if (!find_func(key_part->field, data))
          break;
      }
      if (key_part == key_part_end)
        return 1;
    }
  }
  return 0;
}


/*
  Helper function for list_contains_unique_index.
  Find a field reference in a list of ORDER structures.
  
  SYNOPSIS
    find_field_in_order_list ()
    field                The field to search for.
    data                 ORDER *.The list to search in
  
  DESCRIPTION
    Finds a direct reference of the Field in the list.
  
  RETURN VALUE
    1                    found
    0                    not found.
*/

static bool
find_field_in_order_list (Field *field, void *data)
{
  ORDER *group= (ORDER *) data;
  bool part_found= 0;
  for (ORDER *tmp_group= group; tmp_group; tmp_group=tmp_group->next)
  {
    Item *item= (*tmp_group->item)->real_item();
    if (item->type() == Item::FIELD_ITEM &&
        ((Item_field*) item)->field->eq(field))
    {
      part_found= 1;
      break;
    }
  }
  return part_found;
}


/*
  Helper function for list_contains_unique_index.
  Find a field reference in a dynamic list of Items.
  
  SYNOPSIS
    find_field_in_item_list ()
    field in             The field to search for.
    data  in             List<Item> *.The list to search in
  
  DESCRIPTION
    Finds a direct reference of the Field in the list.
  
  RETURN VALUE
    1                    found
    0                    not found.
*/

static bool
find_field_in_item_list (Field *field, void *data)
{
  List<Item> *fields= (List<Item> *) data;
  bool part_found= 0;
  List_iterator<Item> li(*fields);
  Item *item;

  while ((item= li++))
  {
    if (item->type() == Item::FIELD_ITEM &&
        ((Item_field*) item)->field->eq(field))
    {
      part_found= 1;
      break;
    }
  }
  return part_found;
}


/*
  Test if we can skip the ORDER BY by using an index.

  If we can use an index, the JOIN_TAB / tab->select struct
  is changed to use the index.

  Return:
     0 We have to use filesort to do the sorting
     1 We can use an index.
*/

static bool
test_if_skip_sort_order(JOIN_TAB *tab,ORDER *order,ha_rows select_limit,
			bool no_changes)
{
  int ref_key;
  uint ref_key_parts;
  TABLE *table=tab->table;
  SQL_SELECT *select=tab->select;
  key_map usable_keys;
  DBUG_ENTER("test_if_skip_sort_order");
  LINT_INIT(ref_key_parts);

  /*
    Check which keys can be used to resolve ORDER BY.
    We must not try to use disabled keys.
  */
  usable_keys= table->keys_in_use;

  for (ORDER *tmp_order=order; tmp_order ; tmp_order=tmp_order->next)
  {
    if ((*tmp_order->item)->type() != Item::FIELD_ITEM)
    {
      usable_keys.clear_all();
      DBUG_RETURN(0);
    }
    usable_keys.intersect(((Item_field*) (*tmp_order->item))->
			  field->part_of_sortkey);
    if (usable_keys.is_clear_all())
      DBUG_RETURN(0);					// No usable keys
  }

  ref_key= -1;
  /* Test if constant range in WHERE */
  if (tab->ref.key >= 0 && tab->ref.key_parts)
  {
    ref_key=	   tab->ref.key;
    ref_key_parts= tab->ref.key_parts;
    if (tab->type == JT_REF_OR_NULL || tab->type == JT_FT)
      DBUG_RETURN(0);
  }
  else if (select && select->quick)		// Range found by opt_range
  {
    ref_key=	   select->quick->index;
    ref_key_parts= select->quick->used_key_parts;
  }

  if (ref_key >= 0)
  {
    /*
      We come here when there is a REF key.
    */
    int order_direction;
    uint used_key_parts;
    if (!usable_keys.is_set(ref_key))
    {
      /*
	We come here when ref_key is not among usable_keys
      */
      uint new_ref_key;
      /*
	If using index only read, only consider other possible index only
	keys
      */
      if (table->used_keys.is_set(ref_key))
	usable_keys.intersect(table->used_keys);
      if ((new_ref_key= test_if_subkey(order, table, ref_key, ref_key_parts,
				       &usable_keys)) < MAX_KEY)
      {
	/* Found key that can be used to retrieve data in sorted order */
	if (tab->ref.key >= 0)
	{
          /*
            We'll use ref access method on key new_ref_key. In general case 
            the index search tuple for new_ref_key will be different (e.g.
            when one index is defined as (part1, part2, ...) and another as
            (part1, part2(N), ...) and the WHERE clause contains 
            "part1 = const1 AND part2=const2". 
            So we build tab->ref from scratch here.
          */
          KEYUSE *keyuse= tab->keyuse;
          while (keyuse->key != new_ref_key && keyuse->table == tab->table)
            keyuse++;
          if (create_ref_for_key(tab->join, tab, keyuse, 
                                 tab->join->const_table_map))
            DBUG_RETURN(0);
	}
	else
	{
          /*
            The range optimizer constructed QUICK_RANGE for ref_key, and
            we want to use instead new_ref_key as the index. We can't
            just change the index of the quick select, because this may
            result in an incosistent QUICK_SELECT object. Below we
            create a new QUICK_SELECT from scratch so that all its
            parameres are set correctly by the range optimizer.
           */
          key_map new_ref_key_map;
          new_ref_key_map.clear_all();  // Force the creation of quick select
          new_ref_key_map.set_bit(new_ref_key); // only for new_ref_key.

          if (select->test_quick_select(tab->join->thd, new_ref_key_map, 0,
                                        (tab->join->select_options &
                                         OPTION_FOUND_ROWS) ?
                                        HA_POS_ERROR :
                                        tab->join->unit->select_limit_cnt,0) <=
              0)
            DBUG_RETURN(0);
	}
        ref_key= new_ref_key;
      }
    }
    /* Check if we get the rows in requested sorted order by using the key */
    if (usable_keys.is_set(ref_key) &&
	(order_direction = test_if_order_by_key(order,table,ref_key,
						&used_key_parts)))
    {
      if (order_direction == -1)		// If ORDER BY ... DESC
      {
	if (select && select->quick)
	{
	  /*
	    Don't reverse the sort order, if it's already done.
	    (In some cases test_if_order_by_key() can be called multiple times
	  */
	  if (!select->quick->reverse_sorted())
	  {
	    // ORDER BY range_key DESC
	    QUICK_SELECT_DESC *tmp=new QUICK_SELECT_DESC(select->quick,
							 used_key_parts);
	    if (!tmp || tmp->error)
	    {
	      delete tmp;
	      DBUG_RETURN(0);		// Reverse sort not supported
	    }
	    select->quick=tmp;
	  }
	  DBUG_RETURN(1);
	}
	if (tab->ref.key_parts < used_key_parts)
	{
	  /*
	    SELECT * FROM t1 WHERE a=1 ORDER BY a DESC,b DESC

	    Use a traversal function that starts by reading the last row
	    with key part (A) and then traverse the index backwards.
	  */
	  tab->read_first_record=       join_read_last_key;
	  tab->read_record.read_record= join_read_prev_same;
	  /* fall through */
	}
      }
      else if (select && select->quick)
	  select->quick->sorted= 1;
      DBUG_RETURN(1);			/* No need to sort */
    }
  }
  else
  {
    /* check if we can use a key to resolve the group */
    /* Tables using JT_NEXT are handled here */
    uint nr;
    key_map keys;

    /*
      If not used with LIMIT, only use keys if the whole query can be
      resolved with a key;  This is because filesort() is usually faster than
      retrieving all rows through an index.
    */
    if (select_limit >= table->file->records)
    {
      keys= *table->file->keys_to_use_for_scanning();
      keys.merge(table->used_keys);

      /*
	We are adding here also the index specified in FORCE INDEX clause, 
	if any.
        This is to allow users to use index in ORDER BY.
      */
      if (table->force_index) 
	keys.merge(table->keys_in_use_for_query);
      keys.intersect(usable_keys);
    }
    else
      keys= usable_keys;

    for (nr=0; nr < table->keys ; nr++)
    {
      uint not_used;
      if (keys.is_set(nr))
      {
	int flag;
	if ((flag= test_if_order_by_key(order, table, nr, &not_used)))
	{
	  if (!no_changes)
	  {
	    tab->index=nr;
	    tab->read_first_record=  (flag > 0 ? join_read_first:
				      join_read_last);
	    tab->type=JT_NEXT;	// Read with index_first(), index_next()
	    if (table->used_keys.is_set(nr))
	    {
	      table->key_read=1;
	      table->file->extra(HA_EXTRA_KEYREAD);
	    }
	  }
	  DBUG_RETURN(1);
	}
      }
    }
  }
  DBUG_RETURN(0);				// Can't use index.
}


/*
  If not selecting by given key, create an index how records should be read

  SYNOPSIS
   create_sort_index()
     thd		Thread handler
     tab		Table to sort (in join structure)
     order		How table should be sorted
     filesort_limit	Max number of rows that needs to be sorted
     select_limit	Max number of rows in final output
		        Used to decide if we should use index or not


  IMPLEMENTATION
   - If there is an index that can be used, 'tab' is modified to use
     this index.
   - If no index, create with filesort() an index file that can be used to
     retrieve rows in order (should be done with 'read_record').
     The sorted data is stored in tab->table and will be freed when calling
     free_io_cache(tab->table).

  RETURN VALUES
    0		ok
    -1		Some fatal error
    1		No records
*/

static int
create_sort_index(THD *thd, JOIN *join, ORDER *order,
		  ha_rows filesort_limit, ha_rows select_limit)
{
  SORT_FIELD *sortorder;
  uint length;
  ha_rows examined_rows;
  TABLE *table;
  SQL_SELECT *select;
  JOIN_TAB *tab;
  DBUG_ENTER("create_sort_index");

  if (join->tables == join->const_tables)
    DBUG_RETURN(0);				// One row, no need to sort
  tab=    join->join_tab + join->const_tables;
  table=  tab->table;
  select= tab->select;

  if (test_if_skip_sort_order(tab,order,select_limit,0))
    DBUG_RETURN(0);
  if (!(sortorder=make_unireg_sortorder(order,&length)))
    goto err;				/* purecov: inspected */
  /* It's not fatal if the following alloc fails */
  table->sort.io_cache=(IO_CACHE*) my_malloc(sizeof(IO_CACHE),
                                             MYF(MY_WME | MY_ZEROFILL));
  table->status=0;				// May be wrong if quick_select

  // If table has a range, move it to select
  if (select && !select->quick && tab->ref.key >= 0)
  {
    if (tab->quick)
    {
      select->quick=tab->quick;
      tab->quick=0;
      /* We can only use 'Only index' if quick key is same as ref_key */
      if (table->key_read && (uint) tab->ref.key != select->quick->index)
      {
	table->key_read=0;
	table->file->extra(HA_EXTRA_NO_KEYREAD);
      }
    }
    else
    {
      /*
	We have a ref on a const;  Change this to a range that filesort
	can use.
	For impossible ranges (like when doing a lookup on NULL on a NOT NULL
	field, quick will contain an empty record set.
      */
      if (!(select->quick= (tab->type == JT_FT ?
			    new FT_SELECT(thd, table, tab->ref.key) :
			    get_quick_select_for_ref(thd, table, &tab->ref))))
	goto err;
    }
  }
  if (table->tmp_table)
    table->file->info(HA_STATUS_VARIABLE);	// Get record count
  table->sort.found_records=filesort(thd, table,sortorder, length,
                                     select, filesort_limit, &examined_rows);
  tab->records= table->sort.found_records;	// For SQL_CALC_ROWS
  if (select)
  {
    select->cleanup();				// filesort did select
    tab->select= 0;
  }
  tab->select_cond=0;
  tab->type=JT_ALL;				// Read with normal read_record
  tab->read_first_record= join_init_read_record;
  tab->join->examined_rows+=examined_rows;
  if (table->key_read)				// Restore if we used indexes
  {
    table->key_read=0;
    table->file->extra(HA_EXTRA_NO_KEYREAD);
  }
  DBUG_RETURN(table->sort.found_records == HA_POS_ERROR);
err:
  DBUG_RETURN(-1);
}

/*
  Add the HAVING criteria to table->select
*/

#ifdef NOT_YET
static bool fix_having(JOIN *join, Item **having)
{
  (*having)->update_used_tables();	// Some tables may have been const
  JOIN_TAB *table=&join->join_tab[join->const_tables];
  table_map used_tables= join->const_table_map | table->table->map;

  DBUG_EXECUTE("where",print_where(*having,"having"););
  Item* sort_table_cond=make_cond_for_table(*having,used_tables,used_tables);
  if (sort_table_cond)
  {
    if (!table->select)
      if (!(table->select=new SQL_SELECT))
	return 1;
    if (!table->select->cond)
      table->select->cond=sort_table_cond;
    else					// This should never happen
      if (!(table->select->cond= new Item_cond_and(table->select->cond,
						   sort_table_cond)) ||
	  table->select->cond->fix_fields(join->thd, join->tables_list,
					  &table->select->cond))
	return 1;
    table->select_cond=table->select->cond;
    table->select_cond->top_level_item();
    DBUG_EXECUTE("where",print_where(table->select_cond,
				     "select and having"););
    *having=make_cond_for_table(*having,~ (table_map) 0,~used_tables);
    DBUG_EXECUTE("where",print_where(*having,"having after make_cond"););
  }
  return 0;
}
#endif


/*****************************************************************************
  Remove duplicates from tmp table
  This should be recoded to add a unique index to the table and remove
  duplicates
  Table is a locked single thread table
  fields is the number of fields to check (from the end)
*****************************************************************************/

static bool compare_record(TABLE *table, Field **ptr)
{
  for (; *ptr ; ptr++)
  {
    if ((*ptr)->cmp_offset(table->rec_buff_length))
      return 1;
  }
  return 0;
}

static bool copy_blobs(Field **ptr)
{
  for (; *ptr ; ptr++)
  {
    if ((*ptr)->flags & BLOB_FLAG)
      if (((Field_blob *) (*ptr))->copy())
	return 1;				// Error
  }
  return 0;
}

static void free_blobs(Field **ptr)
{
  for (; *ptr ; ptr++)
  {
    if ((*ptr)->flags & BLOB_FLAG)
      ((Field_blob *) (*ptr))->free();
  }
}


static int
remove_duplicates(JOIN *join, TABLE *entry,List<Item> &fields, Item *having)
{
  int error;
  ulong reclength,offset;
  uint field_count;
  THD *thd= join->thd;
  DBUG_ENTER("remove_duplicates");

  entry->reginfo.lock_type=TL_WRITE;

  /* Calculate how many saved fields there is in list */
  field_count=0;
  List_iterator<Item> it(fields);
  Item *item;
  while ((item=it++))
  {
    if (item->get_tmp_table_field() && ! item->const_item())
      field_count++;
  }

  if (!field_count && !(join->select_options & OPTION_FOUND_ROWS)) 
  {                    // only const items with no OPTION_FOUND_ROWS
    join->unit->select_limit_cnt= 1;		// Only send first row
    DBUG_RETURN(0);
  }
  Field **first_field=entry->field+entry->fields - field_count;
  offset= field_count ? 
          entry->field[entry->fields - field_count]->offset() : 0;
  reclength=entry->reclength-offset;

  free_io_cache(entry);				// Safety
  entry->file->info(HA_STATUS_VARIABLE);
  if (entry->db_type == DB_TYPE_HEAP ||
      (!entry->blob_fields &&
       ((ALIGN_SIZE(reclength) + HASH_OVERHEAD) * entry->file->records <
	thd->variables.sortbuff_size)))
    error=remove_dup_with_hash_index(join->thd, entry,
				     field_count, first_field,
				     reclength, having);
  else
    error=remove_dup_with_compare(join->thd, entry, first_field, offset,
				  having);

  free_blobs(first_field);
  DBUG_RETURN(error);
}


static int remove_dup_with_compare(THD *thd, TABLE *table, Field **first_field,
				   ulong offset, Item *having)
{
  handler *file=table->file;
  char *org_record,*new_record;
  byte *record;
  int error;
  ulong reclength=table->reclength-offset;
  DBUG_ENTER("remove_dup_with_compare");

  org_record=(char*) (record=table->record[0])+offset;
  new_record=(char*) table->record[1]+offset;

  file->ha_rnd_init(1);
  error=file->rnd_next(record);
  for (;;)
  {
    if (thd->killed)
    {
      my_error(ER_SERVER_SHUTDOWN,MYF(0));
      error=0;
      goto err;
    }
    if (error)
    {
      if (error == HA_ERR_RECORD_DELETED)
	continue;
      if (error == HA_ERR_END_OF_FILE)
	break;
      goto err;
    }
    if (having && !having->val_int())
    {
      if ((error=file->delete_row(record)))
	goto err;
      error=file->rnd_next(record);
      continue;
    }
    if (copy_blobs(first_field))
    {
      my_error(ER_OUTOFMEMORY,MYF(0));
      error=0;
      goto err;
    }
    memcpy(new_record,org_record,reclength);

    /* Read through rest of file and mark duplicated rows deleted */
    bool found=0;
    for (;;)
    {
      if ((error=file->rnd_next(record)))
      {
	if (error == HA_ERR_RECORD_DELETED)
	  continue;
	if (error == HA_ERR_END_OF_FILE)
	  break;
	goto err;
      }
      if (compare_record(table, first_field) == 0)
      {
	if ((error=file->delete_row(record)))
	  goto err;
      }
      else if (!found)
      {
	found=1;
	file->position(record);	// Remember position
      }
    }
    if (!found)
      break;					// End of file
    /* Restart search on next row */
    error=file->restart_rnd_next(record,file->ref);
  }

  file->extra(HA_EXTRA_NO_CACHE);
  DBUG_RETURN(0);
err:
  file->extra(HA_EXTRA_NO_CACHE);
  if (error)
    file->print_error(error,MYF(0));
  DBUG_RETURN(1);
}


/*
  Generate a hash index for each row to quickly find duplicate rows
  Note that this will not work on tables with blobs!
*/

static int remove_dup_with_hash_index(THD *thd, TABLE *table,
				      uint field_count,
				      Field **first_field,
				      ulong key_length,
				      Item *having)
{
  byte *key_buffer, *key_pos, *record=table->record[0];
  int error;
  handler *file= table->file;
  ulong extra_length= ALIGN_SIZE(key_length)-key_length;
  uint *field_lengths,*field_length;
  HASH hash;
  DBUG_ENTER("remove_dup_with_hash_index");

  if (!my_multi_malloc(MYF(MY_WME),
		       &key_buffer,
		       (uint) ((key_length + extra_length) *
			       (long) file->records),
		       &field_lengths,
		       (uint) (field_count*sizeof(*field_lengths)),
		       NullS))
    DBUG_RETURN(1);

  {
    Field **ptr;
    ulong total_length= 0;
    for (ptr= first_field, field_length=field_lengths ; *ptr ; ptr++)
    {
      uint length= (*ptr)->pack_length();
      (*field_length++)= length;
      total_length+= length;
    }
    DBUG_PRINT("info",("field_count: %u  key_length: %lu  total_length: %lu",
                       field_count, key_length, total_length));
    DBUG_ASSERT(total_length <= key_length);
    key_length= total_length;
    extra_length= ALIGN_SIZE(key_length)-key_length;
  }

  if (hash_init(&hash, &my_charset_bin, (uint) file->records, 0, 
		key_length, (hash_get_key) 0, 0, 0))
  {
    my_free((char*) key_buffer,MYF(0));
    DBUG_RETURN(1);
  }

  file->ha_rnd_init(1);
  key_pos=key_buffer;
  for (;;)
  {
    byte *org_key_pos;
    if (thd->killed)
    {
      my_error(ER_SERVER_SHUTDOWN,MYF(0));
      error=0;
      goto err;
    }
    if ((error=file->rnd_next(record)))
    {
      if (error == HA_ERR_RECORD_DELETED)
	continue;
      if (error == HA_ERR_END_OF_FILE)
	break;
      goto err;
    }
    if (having && !having->val_int())
    {
      if ((error=file->delete_row(record)))
	goto err;
      continue;
    }

    /* copy fields to key buffer */
    org_key_pos= key_pos;
    field_length=field_lengths;
    for (Field **ptr= first_field ; *ptr ; ptr++)
    {
      (*ptr)->sort_string((char*) key_pos,*field_length);
      key_pos+= *field_length++;
    }
    /* Check if it exists before */
    if (hash_search(&hash, org_key_pos, key_length))
    {
      /* Duplicated found ; Remove the row */
      if ((error=file->delete_row(record)))
	goto err;
    }
    else
      (void) my_hash_insert(&hash, org_key_pos);
    key_pos+=extra_length;
  }
  my_free((char*) key_buffer,MYF(0));
  hash_free(&hash);
  file->extra(HA_EXTRA_NO_CACHE);
  (void) file->ha_rnd_end();
  DBUG_RETURN(0);

err:
  my_free((char*) key_buffer,MYF(0));
  hash_free(&hash);
  file->extra(HA_EXTRA_NO_CACHE);
  (void) file->ha_rnd_end();
  if (error)
    file->print_error(error,MYF(0));
  DBUG_RETURN(1);
}


SORT_FIELD *make_unireg_sortorder(ORDER *order, uint *length)
{
  uint count;
  SORT_FIELD *sort,*pos;
  DBUG_ENTER("make_unireg_sortorder");

  count=0;
  for (ORDER *tmp = order; tmp; tmp=tmp->next)
    count++;
  pos=sort=(SORT_FIELD*) sql_alloc(sizeof(SORT_FIELD)*(count+1));
  if (!pos)
    return 0;

  for (;order;order=order->next,pos++)
  {
    pos->field=0; pos->item=0;
    if (order->item[0]->type() == Item::FIELD_ITEM)
      pos->field= ((Item_field*) (*order->item))->field;
    else if (order->item[0]->type() == Item::SUM_FUNC_ITEM &&
	     !order->item[0]->const_item())
      pos->field= ((Item_sum*) order->item[0])->get_tmp_table_field();
    else if (order->item[0]->type() == Item::COPY_STR_ITEM)
    {						// Blob patch
      pos->item= ((Item_copy_string*) (*order->item))->item;
    }
    else
      pos->item= *order->item;
    pos->reverse=! order->asc;
  }
  *length=count;
  DBUG_RETURN(sort);
}


/*****************************************************************************
  Fill join cache with packed records
  Records are stored in tab->cache.buffer and last record in
  last record is stored with pointers to blobs to support very big
  records
******************************************************************************/

static int
join_init_cache(THD *thd,JOIN_TAB *tables,uint table_count)
{
  reg1 uint i;
  uint length,blobs,size;
  CACHE_FIELD *copy,**blob_ptr;
  JOIN_CACHE  *cache;
  JOIN_TAB *join_tab;
  DBUG_ENTER("join_init_cache");

  cache= &tables[table_count].cache;
  cache->fields=blobs=0;

  join_tab=tables;
  for (i=0 ; i < table_count ; i++,join_tab++)
  {
    if (!join_tab->used_fieldlength)		/* Not calced yet */
      calc_used_field_length(thd, join_tab);
    cache->fields+=join_tab->used_fields;
    blobs+=join_tab->used_blobs;
  }
  if (!(cache->field=(CACHE_FIELD*)
	sql_alloc(sizeof(CACHE_FIELD)*(cache->fields+table_count*2)+(blobs+1)*
		  sizeof(CACHE_FIELD*))))
  {
    my_free((gptr) cache->buff,MYF(0));		/* purecov: inspected */
    cache->buff=0;				/* purecov: inspected */
    DBUG_RETURN(1);				/* purecov: inspected */
  }
  copy=cache->field;
  blob_ptr=cache->blob_ptr=(CACHE_FIELD**)
    (cache->field+cache->fields+table_count*2);

  length=0;
  for (i=0 ; i < table_count ; i++)
  {
    uint null_fields=0,used_fields;

    Field **f_ptr,*field;
    for (f_ptr=tables[i].table->field,used_fields=tables[i].used_fields ;
	 used_fields ;
	 f_ptr++)
    {
      field= *f_ptr;
      if (field->query_id == thd->query_id)
      {
	used_fields--;
	length+=field->fill_cache_field(copy);
	if (copy->blob_field)
	  (*blob_ptr++)=copy;
	if (field->maybe_null())
	  null_fields++;
	copy++;
      }
    }
    /* Copy null bits from table */
    if (null_fields && tables[i].table->null_fields)
    {						/* must copy null bits */
      copy->str=(char*) tables[i].table->null_flags;
      copy->length=tables[i].table->null_bytes;
      copy->strip=0;
      copy->blob_field=0;
      length+=copy->length;
      copy++;
      cache->fields++;
    }
    /* If outer join table, copy null_row flag */
    if (tables[i].table->maybe_null)
    {
      copy->str= (char*) &tables[i].table->null_row;
      copy->length=sizeof(tables[i].table->null_row);
      copy->strip=0;
      copy->blob_field=0;
      length+=copy->length;
      copy++;
      cache->fields++;
    }
  }

  cache->length=length+blobs*sizeof(char*);
  cache->blobs=blobs;
  *blob_ptr=0;					/* End sequentel */
  size=max(thd->variables.join_buff_size, cache->length);
  if (!(cache->buff=(uchar*) my_malloc(size,MYF(0))))
    DBUG_RETURN(1);				/* Don't use cache */ /* purecov: inspected */
  cache->end=cache->buff+size;
  reset_cache_write(cache);
  DBUG_RETURN(0);
}


static ulong
used_blob_length(CACHE_FIELD **ptr)
{
  uint length,blob_length;
  for (length=0 ; *ptr ; ptr++)
  {
    (*ptr)->blob_length=blob_length=(*ptr)->blob_field->get_length();
    length+=blob_length;
    (*ptr)->blob_field->get_ptr(&(*ptr)->str);
  }
  return length;
}


static bool
store_record_in_cache(JOIN_CACHE *cache)
{
  uint length;
  uchar *pos;
  CACHE_FIELD *copy,*end_field;
  bool last_record;

  pos=cache->pos;
  end_field=cache->field+cache->fields;

  length=cache->length;
  if (cache->blobs)
    length+=used_blob_length(cache->blob_ptr);
  if ((last_record=(length+cache->length > (uint) (cache->end - pos))))
    cache->ptr_record=cache->records;

  /*
    There is room in cache. Put record there
  */
  cache->records++;
  for (copy=cache->field ; copy < end_field; copy++)
  {
    if (copy->blob_field)
    {
      if (last_record)
      {
	copy->blob_field->get_image((char*) pos,copy->length+sizeof(char*), 
				    copy->blob_field->charset());
	pos+=copy->length+sizeof(char*);
      }
      else
      {
	copy->blob_field->get_image((char*) pos,copy->length, // blob length
				    copy->blob_field->charset());
	memcpy(pos+copy->length,copy->str,copy->blob_length);  // Blob data
	pos+=copy->length+copy->blob_length;
      }
    }
    else
    {
      if (copy->strip)
      {
	char *str,*end;
	for (str=copy->str,end= str+copy->length;
	     end > str && end[-1] == ' ' ;
	     end--) ;
	length=(uint) (end-str);
	memcpy(pos+2, str, length);
        int2store(pos, length);
	pos+= length+2;
      }
      else
      {
	memcpy(pos,copy->str,copy->length);
	pos+=copy->length;
      }
    }
  }
  cache->pos=pos;
  return last_record || (uint) (cache->end -pos) < cache->length;
}


static void
reset_cache_read(JOIN_CACHE *cache)
{
  cache->record_nr=0;
  cache->pos=cache->buff;
}


static void reset_cache_write(JOIN_CACHE *cache)
{
  reset_cache_read(cache);
  cache->records= 0;
  cache->ptr_record= (uint) ~0;
}


static void
read_cached_record(JOIN_TAB *tab)
{
  uchar *pos;
  uint length;
  bool last_record;
  CACHE_FIELD *copy,*end_field;

  last_record=tab->cache.record_nr++ == tab->cache.ptr_record;
  pos=tab->cache.pos;

  for (copy=tab->cache.field,end_field=copy+tab->cache.fields ;
       copy < end_field;
       copy++)
  {
    if (copy->blob_field)
    {
      if (last_record)
      {
	copy->blob_field->set_image((char*) pos,copy->length+sizeof(char*),
				    copy->blob_field->charset());
	pos+=copy->length+sizeof(char*);
      }
      else
      {
	copy->blob_field->set_ptr((char*) pos,(char*) pos+copy->length);
	pos+=copy->length+copy->blob_field->get_length();
      }
    }
    else
    {
      if (copy->strip)
      {
        length= uint2korr(pos);
	memcpy(copy->str, pos+2, length);
	memset(copy->str+length, ' ', copy->length-length);
	pos+= 2 + length;
      }
      else
      {
	memcpy(copy->str,pos,copy->length);
	pos+=copy->length;
      }
    }
  }
  tab->cache.pos=pos;
  return;
}


static bool
cmp_buffer_with_ref(JOIN_TAB *tab)
{
  bool diff;
  if (!(diff=tab->ref.key_err))
  {
    memcpy(tab->ref.key_buff2, tab->ref.key_buff, tab->ref.key_length);
  }
  if ((tab->ref.key_err= cp_buffer_from_ref(tab->join->thd, &tab->ref)) || 
      diff)
    return 1;
  return memcmp(tab->ref.key_buff2, tab->ref.key_buff, tab->ref.key_length)
    != 0;
}


bool
cp_buffer_from_ref(THD *thd, TABLE_REF *ref)
{
  enum enum_check_fields save_count_cuted_fields= thd->count_cuted_fields;
  thd->count_cuted_fields= CHECK_FIELD_IGNORE;
  for (store_key **copy=ref->key_copy ; *copy ; copy++)
  {
    if ((*copy)->copy() & 1)
    {
      thd->count_cuted_fields= save_count_cuted_fields;
      return 1;                                 // Something went wrong
    }
  }
  thd->count_cuted_fields= save_count_cuted_fields;
  return 0;
}


/*****************************************************************************
  Group and order functions
*****************************************************************************/

/*
  Find order/group item in requested columns and change the item to point at
  it. If item doesn't exists, add it first in the field list
  Return 0 if ok.
*/

static int
find_order_in_list(THD *thd, Item **ref_pointer_array,
		   TABLE_LIST *tables,ORDER *order, List<Item> &fields,
		   List<Item> &all_fields)
{
  Item *it= *order->item;
  if (it->type() == Item::INT_ITEM)
  {						/* Order by position */
    uint count= (uint) it->val_int();
    if (!count || count > fields.elements)
    {
      my_printf_error(ER_BAD_FIELD_ERROR,ER(ER_BAD_FIELD_ERROR),
		      MYF(0), it->full_name(), thd->where);
      return 1;
    }
    order->item= ref_pointer_array + count-1;
    order->in_field_list= 1;
    return 0;
  }
  uint counter;
  bool unaliased;
  Item **item= find_item_in_list(it, fields, &counter,
                                 REPORT_EXCEPT_NOT_FOUND, &unaliased);
  if (!item)
    return 1;

  if (item != (Item **)not_found_item)
  {
    /*
      If we have found field not by its alias in select list but by its
      original field name, we should additionaly check if we have conflict
      for this name (in case if we would perform lookup in all tables).
    */
    if (unaliased && !it->fixed && it->fix_fields(thd, tables, order->item))
      return 1;

    order->item= ref_pointer_array + counter;
    order->in_field_list=1;
    return 0;
  }

  order->in_field_list=0;
  /*
    We check it->fixed because Item_func_group_concat can put
    arguments for which fix_fields already was called.

    'it' reassigned in if condition because fix_field can change it.
  */
  thd->lex->current_select->is_item_list_lookup= 1;
  if (!it->fixed &&
      (it->fix_fields(thd, tables, order->item) ||
       (it= *order->item)->check_cols(1) ||
       thd->is_fatal_error))
  {
    thd->lex->current_select->is_item_list_lookup= 0;
    return 1;					// Wrong field 
  }
  thd->lex->current_select->is_item_list_lookup= 0;
  uint el= all_fields.elements;
  all_fields.push_front(it);		        // Add new field to field list
  ref_pointer_array[el]= it;
  order->item= ref_pointer_array + el;
  return 0;
}

/*
  Change order to point at item in select list. If item isn't a number
  and doesn't exits in the select list, add it the the field list.
*/

int setup_order(THD *thd, Item **ref_pointer_array, TABLE_LIST *tables,
		List<Item> &fields, List<Item> &all_fields, ORDER *order)
{
  thd->where="order clause";
  for (; order; order=order->next)
  {
    if (find_order_in_list(thd, ref_pointer_array, tables, order, fields,
			   all_fields))
      return 1;
  }
  return 0;
}


/*
  Intitialize the GROUP BY list.

  SYNOPSIS
   setup_group()
   thd			Thread handler
   ref_pointer_array	We store references to all fields that was not in
			'fields' here.   
   fields		All fields in the select part. Any item in 'order'
			that is part of these list is replaced by a pointer
			to this fields.
   all_fields		Total list of all unique fields used by the select.
			All items in 'order' that was not part of fields will
			be added first to this list.
  order			The fields we should do GROUP BY on.
  hidden_group_fields	Pointer to flag that is set to 1 if we added any fields
			to all_fields.

  RETURN
   0  ok
   1  error (probably out of memory)
*/

int
setup_group(THD *thd, Item **ref_pointer_array, TABLE_LIST *tables,
	    List<Item> &fields, List<Item> &all_fields, ORDER *order,
	    bool *hidden_group_fields)
{
  *hidden_group_fields=0;
  if (!order)
    return 0;				/* Everything is ok */

  if (thd->variables.sql_mode & MODE_ONLY_FULL_GROUP_BY)
  {
    Item *item;
    List_iterator<Item> li(fields);
    while ((item=li++))
      item->marker=0;			/* Marker that field is not used */
  }
  uint org_fields=all_fields.elements;

  thd->where="group statement";
  for (; order; order=order->next)
  {
    if (find_order_in_list(thd, ref_pointer_array, tables, order, fields,
			   all_fields))
      return 1;
    (*order->item)->marker=1;		/* Mark found */
    if ((*order->item)->with_sum_func)
    {
      my_printf_error(ER_WRONG_GROUP_FIELD, ER(ER_WRONG_GROUP_FIELD),MYF(0),
		      (*order->item)->full_name());
      return 1;
    }
  }
  if (thd->variables.sql_mode & MODE_ONLY_FULL_GROUP_BY)
  {
    /* Don't allow one to use fields that is not used in GROUP BY */
    Item *item;
    List_iterator<Item> li(fields);

    while ((item=li++))
    {
      if (item->type() != Item::SUM_FUNC_ITEM && !item->marker &&
	  !item->const_item())
      {
	my_printf_error(ER_WRONG_FIELD_WITH_GROUP,
			ER(ER_WRONG_FIELD_WITH_GROUP),
			MYF(0),item->full_name());
	return 1;
      }
    }
  }
  if (org_fields != all_fields.elements)
    *hidden_group_fields=1;			// group fields is not used
  return 0;
}

/*
  Add fields with aren't used at start of field list. Return FALSE if ok
*/

static bool
setup_new_fields(THD *thd,TABLE_LIST *tables,List<Item> &fields,
		 List<Item> &all_fields, ORDER *new_field)
{
  Item	  **item;
  DBUG_ENTER("setup_new_fields");

  thd->set_query_id=1;				// Not really needed, but...
  uint counter;
  bool not_used;
  for (; new_field ; new_field= new_field->next)
  {
    if ((item= find_item_in_list(*new_field->item, fields, &counter,
				 IGNORE_ERRORS, &not_used)))
      new_field->item=item;			/* Change to shared Item */
    else
    {
      thd->where="procedure list";
      if ((*new_field->item)->fix_fields(thd, tables, new_field->item))
	DBUG_RETURN(1); /* purecov: inspected */
      all_fields.push_front(*new_field->item);
      new_field->item=all_fields.head_ref();
    }
  }
  DBUG_RETURN(0);
}

/*
  Create a group by that consist of all non const fields. Try to use
  the fields in the order given by 'order' to allow one to optimize
  away 'order by'.
*/

static ORDER *
create_distinct_group(THD *thd, Item **ref_pointer_array,
                      ORDER *order_list, List<Item> &fields, 
		      bool *all_order_by_fields_used)
{
  List_iterator<Item> li(fields);
  Item *item;
  ORDER *order,*group,**prev;
  uint index= 0;

  *all_order_by_fields_used= 1;
  while ((item=li++))
    item->marker=0;			/* Marker that field is not used */

  prev= &group;  group=0;
  for (order=order_list ; order; order=order->next)
  {
    if (order->in_field_list)
    {
      ORDER *ord=(ORDER*) thd->memdup((char*) order,sizeof(ORDER));
      if (!ord)
	return 0;
      *prev=ord;
      prev= &ord->next;
      (*ord->item)->marker=1;
    }
    else
      *all_order_by_fields_used= 0;
  }

  li.rewind();
  while ((item=li++))
  {
    if (!item->const_item() && !item->with_sum_func && !item->marker)
    {
      ORDER *ord=(ORDER*) thd->calloc(sizeof(ORDER));
      if (!ord)
	return 0;
      /*
        We have here only field_list (not all_field_list), so we can use
        simple indexing of ref_pointer_array (order in the array and in the
        list are same)
      */
      ord->item= ref_pointer_array + index;
      ord->asc=1;
      *prev=ord;
      prev= &ord->next;
    }
    index++;
  }
  *prev=0;
  return group;
}


/*****************************************************************************
  Update join with count of the different type of fields
*****************************************************************************/

void
count_field_types(TMP_TABLE_PARAM *param, List<Item> &fields,
		  bool reset_with_sum_func)
{
  List_iterator<Item> li(fields);
  Item *field;

  param->field_count=param->sum_func_count=param->func_count=
    param->hidden_field_count=0;
  param->quick_group=1;
  while ((field=li++))
  {
    Item::Type type=field->type();
    if (type == Item::FIELD_ITEM)
      param->field_count++;
    else if (type == Item::SUM_FUNC_ITEM)
    {
      if (! field->const_item())
      {
	Item_sum *sum_item=(Item_sum*) field;
	if (!sum_item->quick_group)
	  param->quick_group=0;			// UDF SUM function
	param->sum_func_count++;

	for (uint i=0 ; i < sum_item->arg_count ; i++)
	{
	  if (sum_item->args[0]->type() == Item::FIELD_ITEM)
	    param->field_count++;
	  else
	    param->func_count++;
	}
      }
    }
    else
    {
      param->func_count++;
      if (reset_with_sum_func)
	field->with_sum_func=0;
    }
  }
}


/*
  Return 1 if second is a subpart of first argument
  If first parts has different direction, change it to second part
  (group is sorted like order)
*/

static bool
test_if_subpart(ORDER *a,ORDER *b)
{
  for (; a && b; a=a->next,b=b->next)
  {
    if ((*a->item)->eq(*b->item,1))
      a->asc=b->asc;
    else
      return 0;
  }
  return test(!b);
}

/*
  Return table number if there is only one table in sort order
  and group and order is compatible
  else return 0;
*/

static TABLE *
get_sort_by_table(ORDER *a,ORDER *b,TABLE_LIST *tables)
{
  table_map map= (table_map) 0;
  DBUG_ENTER("get_sort_by_table");

  if (!a)
    a=b;					// Only one need to be given
  else if (!b)
    b=a;

  for (; a && b; a=a->next,b=b->next)
  {
    if (!(*a->item)->eq(*b->item,1))
      DBUG_RETURN(0);
    map|=a->item[0]->used_tables();
  }
  if (!map || (map & (RAND_TABLE_BIT | OUTER_REF_TABLE_BIT)))
    DBUG_RETURN(0);

  for (; !(map & tables->table->map) ; tables=tables->next) ;
  if (map != tables->table->map)
    DBUG_RETURN(0);				// More than one table
  DBUG_PRINT("exit",("sort by table: %d",tables->table->tablenr));
  DBUG_RETURN(tables->table);
}


	/* calc how big buffer we need for comparing group entries */

static void
calc_group_buffer(JOIN *join,ORDER *group)
{
  uint key_length=0, parts=0, null_parts=0;

  if (group)
    join->group= 1;
  for (; group ; group=group->next)
  {
    Field *field=(*group->item)->get_tmp_table_field();
    if (field)
    {
      if (field->type() == FIELD_TYPE_BLOB)
	key_length+=MAX_BLOB_WIDTH;		// Can't be used as a key
      else
	key_length+=field->pack_length();
    }
    else if ((*group->item)->result_type() == REAL_RESULT)
      key_length+=sizeof(double);
    else if ((*group->item)->result_type() == INT_RESULT)
      key_length+=sizeof(longlong);
    else
      key_length+=(*group->item)->max_length;
    parts++;
    if ((*group->item)->maybe_null)
      null_parts++;
  }
  join->tmp_table_param.group_length=key_length+null_parts;
  join->tmp_table_param.group_parts=parts;
  join->tmp_table_param.group_null_parts=null_parts;
}


/*
  allocate group fields or take prepared (cached)

  SYNOPSIS
    make_group_fields()
    main_join - join of current select
    curr_join - current join (join of current select or temporary copy of it)

  RETURN
    0 - ok
    1 - failed
*/

static bool
make_group_fields(JOIN *main_join, JOIN *curr_join)
{
  if (main_join->group_fields_cache.elements)
  {
    curr_join->group_fields= main_join->group_fields_cache;
    curr_join->sort_and_group= 1;
  }
  else
  {
    if (alloc_group_fields(curr_join, curr_join->group_list))
      return (1);
    main_join->group_fields_cache= curr_join->group_fields;
  }
  return (0);
}


/*
  Get a list of buffers for saveing last group
  Groups are saved in reverse order for easyer check loop
*/

static bool
alloc_group_fields(JOIN *join,ORDER *group)
{
  if (group)
  {
    for (; group ; group=group->next)
    {
      Item_buff *tmp=new_Item_buff(join->thd, *group->item);
      if (!tmp || join->group_fields.push_front(tmp))
	return TRUE;
    }
  }
  join->sort_and_group=1;			/* Mark for do_select */
  return FALSE;
}


static int
test_if_group_changed(List<Item_buff> &list)
{
  DBUG_ENTER("test_if_group_changed");
  List_iterator<Item_buff> li(list);
  int idx= -1,i;
  Item_buff *buff;

  for (i=(int) list.elements-1 ; (buff=li++) ; i--)
  {
    if (buff->cmp())
      idx=i;
  }
  DBUG_PRINT("info", ("idx: %d", idx));
  DBUG_RETURN(idx);
}


/*
  Setup copy_fields to save fields at start of new group

  setup_copy_fields()
    thd - THD pointer
    param - temporary table parameters
    ref_pointer_array - array of pointers to top elements of filed list
    res_selected_fields - new list of items of select item list
    res_all_fields - new list of all items
    elements - number of elements in select item list
    all_fields - all fields list

  DESCRIPTION
    Setup copy_fields to save fields at start of new group
    Only FIELD_ITEM:s and FUNC_ITEM:s needs to be saved between groups.
    Change old item_field to use a new field with points at saved fieldvalue
    This function is only called before use of send_fields
  
  RETURN
    0 - ok
    !=0 - error
*/

bool
setup_copy_fields(THD *thd, TMP_TABLE_PARAM *param,
		  Item **ref_pointer_array,
		  List<Item> &res_selected_fields, List<Item> &res_all_fields,
		  uint elements, List<Item> &all_fields)
{
  Item *pos;
  List_iterator_fast<Item> li(all_fields);
  Copy_field *copy= NULL;
  res_selected_fields.empty();
  res_all_fields.empty();
  List_iterator_fast<Item> itr(res_all_fields);
  List<Item> extra_funcs;
  uint i, border= all_fields.elements - elements;
  DBUG_ENTER("setup_copy_fields");

  if (param->field_count && 
      !(copy=param->copy_field= new Copy_field[param->field_count]))
    goto err2;

  param->copy_funcs.empty();
  for (i= 0; (pos= li++); i++)
  {
    Field *field;
    char *tmp;
    if (pos->type() == Item::FIELD_ITEM)
    {
      Item_field *item;
      if (!(item= new Item_field(thd, ((Item_field*) pos))))
	goto err;
      pos= item;
      if (item->field->flags & BLOB_FLAG)
      {
	if (!(pos= new Item_copy_string(pos)))
	  goto err;
       /*
         Item_copy_string::copy for function can call 
         Item_copy_string::val_int for blob via Item_ref.
         But if Item_copy_string::copy for blob isn't called before,
         it's value will be wrong
         so let's insert Item_copy_string for blobs in the beginning of 
         copy_funcs
         (to see full test case look at having.test, BUG #4358) 
       */
	if (param->copy_funcs.push_front(pos))
	  goto err;
      }
<<<<<<< HEAD
      else
      {
	/* 
	   set up save buffer and change result_field to point at 
	   saved value
	*/
	Field *field= item->field;
	item->result_field=field->new_field(thd->mem_root,field->table);
	char *tmp=(char*) sql_alloc(field->pack_length()+1);
	if (!tmp)
	  goto err;
	copy->set(tmp, item->result_field);
	item->result_field->move_field(copy->to_ptr,copy->to_null_ptr,1);
	copy++;
      }
=======

      /* set up save buffer and change result_field to point at saved value */
      field= item->field;
      item->result_field=field->new_field(&thd->mem_root,field->table);
      /*
        We need to allocate one extra byte for null handling and
        another extra byte to not get warnings from purify in
        Field_string::val_int
      */
      tmp= (char*) sql_alloc(field->pack_length()+2);
      if (!tmp)
	goto err;
      copy->set(tmp, item->result_field);
      item->result_field->move_field(copy->to_ptr,copy->to_null_ptr,1);
#ifdef HAVE_purify
      copy->to_ptr[copy->from_length]= 0;
#endif
      copy++;
>>>>>>> 7d0b042e
    }
    else if ((pos->type() == Item::FUNC_ITEM ||
	      pos->type() == Item::SUBSELECT_ITEM ||
	      pos->type() == Item::CACHE_ITEM ||
	      pos->type() == Item::COND_ITEM) &&
	     !pos->with_sum_func)
    {						// Save for send fields
      /* TODO:
	 In most cases this result will be sent to the user.
	 This should be changed to use copy_int or copy_real depending
	 on how the value is to be used: In some cases this may be an
	 argument in a group function, like: IF(ISNULL(col),0,COUNT(*))
      */
      if (!(pos=new Item_copy_string(pos)))
	goto err;
      if (i < border)                           // HAVING, ORDER and GROUP BY
      {
        if (extra_funcs.push_back(pos))
          goto err;
      }
      else if (param->copy_funcs.push_back(pos))
	goto err;
    }
    res_all_fields.push_back(pos);
    ref_pointer_array[((i < border)? all_fields.elements-i-1 : i-border)]=
      pos;
  }
  param->copy_field_end= copy;

  for (i= 0; i < border; i++)
    itr++;
  itr.sublist(res_selected_fields, elements);
  /*
    Put elements from HAVING, ORDER BY and GROUP BY last to ensure that any
    reference used in these will resolve to a item that is already calculated
  */
  param->copy_funcs.concat(&extra_funcs);

  DBUG_RETURN(0);

 err:
  if (copy)
    delete [] param->copy_field;
  param->copy_field=0;
err2:
  DBUG_RETURN(TRUE);
}


/*
  Make a copy of all simple SELECT'ed items

  This is done at the start of a new group so that we can retrieve
  these later when the group changes.
*/

void
copy_fields(TMP_TABLE_PARAM *param)
{
  Copy_field *ptr=param->copy_field;
  Copy_field *end=param->copy_field_end;

  for (; ptr != end; ptr++)
    (*ptr->do_copy)(ptr);

  List_iterator_fast<Item> it(param->copy_funcs);
  Item_copy_string *item;
  while ((item = (Item_copy_string*) it++))
    item->copy();
}


/*
  Make an array of pointers to sum_functions to speed up sum_func calculation

  SYNOPSIS
    alloc_func_list()

  RETURN
    0	ok
    1	Error
*/

bool JOIN::alloc_func_list()
{
  uint func_count, group_parts;
  DBUG_ENTER("alloc_func_list");

  func_count= tmp_table_param.sum_func_count;
  /*
    If we are using rollup, we need a copy of the summary functions for
    each level
  */
  if (rollup.state != ROLLUP::STATE_NONE)
    func_count*= (send_group_parts+1);

  group_parts= send_group_parts;
  /*
    If distinct, reserve memory for possible
    disctinct->group_by optimization
  */
  if (select_distinct)
    group_parts+= fields_list.elements;

  /* This must use calloc() as rollup_make_fields depends on this */
  sum_funcs= (Item_sum**) thd->calloc(sizeof(Item_sum**) * (func_count+1) +
				      sizeof(Item_sum***) * (group_parts+1));
  sum_funcs_end= (Item_sum***) (sum_funcs+func_count+1);
  DBUG_RETURN(sum_funcs == 0);
}


/*
  Initialize 'sum_funcs' array with all Item_sum objects

  SYNOPSIS
    make_sum_func_list()
    field_list		All items
    send_fields		Items in select list
    before_group_by	Set to 1 if this is called before GROUP BY handling

  NOTES
    Calls ::setup() for all item_sum objects in field_list

  RETURN
    0  ok
    1  error
*/

bool JOIN::make_sum_func_list(List<Item> &field_list, List<Item> &send_fields,
			      bool before_group_by)
{
  List_iterator_fast<Item> it(field_list);
  Item_sum **func;
  Item *item;
  DBUG_ENTER("make_sum_func_list");

  func= sum_funcs;
  while ((item=it++))
  {
    if (item->type() == Item::SUM_FUNC_ITEM && !item->const_item())
    {
      *func++= (Item_sum*) item;
      /* let COUNT(DISTINCT) create the temporary table */
      if (((Item_sum*) item)->setup(thd))
	DBUG_RETURN(TRUE);
    }
  }
  if (before_group_by && rollup.state == ROLLUP::STATE_INITED)
  {
    rollup.state= ROLLUP::STATE_READY;
    if (rollup_make_fields(field_list, send_fields, &func))
      DBUG_RETURN(TRUE);			// Should never happen
  }
  else if (rollup.state == ROLLUP::STATE_NONE)
  {
    for (uint i=0 ; i <= send_group_parts ;i++)
      sum_funcs_end[i]= func;
  }
  else if (rollup.state == ROLLUP::STATE_READY)
    DBUG_RETURN(FALSE);                         // Don't put end marker
  *func=0;					// End marker
  DBUG_RETURN(FALSE);
}


/*
  Change all funcs and sum_funcs to fields in tmp table, and create
  new list of all items.

  change_to_use_tmp_fields()
    thd - THD pointer
    ref_pointer_array - array of pointers to top elements of filed list
    res_selected_fields - new list of items of select item list
    res_all_fields - new list of all items
    elements - number of elements in select item list
    all_fields - all fields list

   RETURN
    0 - ok
    !=0 - error
*/

static bool
change_to_use_tmp_fields(THD *thd, Item **ref_pointer_array,
			 List<Item> &res_selected_fields,
			 List<Item> &res_all_fields,
			 uint elements, List<Item> &all_fields)
{
  List_iterator_fast<Item> it(all_fields);
  Item *item_field,*item;
  res_selected_fields.empty();
  res_all_fields.empty();

  uint i, border= all_fields.elements - elements;
  for (i= 0; (item= it++); i++)
  {
    Field *field;
    
    if (item->with_sum_func && item->type() != Item::SUM_FUNC_ITEM)
      item_field= item;
    else
    {
      if (item->type() == Item::FIELD_ITEM)
      {
	item_field= item->get_tmp_table_item(thd);
      }
      else if ((field= item->get_tmp_table_field()))
      {
	if (item->type() == Item::SUM_FUNC_ITEM && field->table->group)
	  item_field= ((Item_sum*) item)->result_item(field);
	else
	  item_field= (Item*) new Item_field(field);
	if (!item_field)
	  return TRUE;				// Fatal error
	item_field->name= item->name;		/*lint -e613 */
#ifndef DBUG_OFF
	if (_db_on_ && !item_field->name)
	{
	  char buff[256];
	  String str(buff,sizeof(buff),&my_charset_bin);
	  str.length(0);
	  item->print(&str);
	  item_field->name= sql_strmake(str.ptr(),str.length());
	}
#endif
      }
      else
	item_field= item;
    }
    res_all_fields.push_back(item_field);
    ref_pointer_array[((i < border)? all_fields.elements-i-1 : i-border)]=
      item_field;
  }

  List_iterator_fast<Item> itr(res_all_fields);
  for (i= 0; i < border; i++)
    itr++;
  itr.sublist(res_selected_fields, elements);
  return FALSE;
}


/*
  Change all sum_func refs to fields to point at fields in tmp table
  Change all funcs to be fields in tmp table

  change_refs_to_tmp_fields()
    thd - THD pointer
    ref_pointer_array - array of pointers to top elements of filed list
    res_selected_fields - new list of items of select item list
    res_all_fields - new list of all items
    elements - number of elements in select item list
    all_fields - all fields list

   RETURN
    0	ok
    1	error
*/

static bool
change_refs_to_tmp_fields(THD *thd, Item **ref_pointer_array,
			  List<Item> &res_selected_fields,
			  List<Item> &res_all_fields, uint elements,
			  List<Item> &all_fields)
{
  List_iterator_fast<Item> it(all_fields);
  Item *item, *new_item;
  res_selected_fields.empty();
  res_all_fields.empty();

  uint i, border= all_fields.elements - elements;
  for (i= 0; (item= it++); i++)
  {
    res_all_fields.push_back(new_item= item->get_tmp_table_item(thd));
    ref_pointer_array[((i < border)? all_fields.elements-i-1 : i-border)]=
      new_item;
  }

  List_iterator_fast<Item> itr(res_all_fields);
  for (i= 0; i < border; i++)
    itr++;
  itr.sublist(res_selected_fields, elements);

  return thd->is_fatal_error;
}



/******************************************************************************
  Code for calculating functions
******************************************************************************/

static void
init_tmptable_sum_functions(Item_sum **func_ptr)
{
  Item_sum *func;
  while ((func= *(func_ptr++)))
    func->reset_field();
}


	/* Update record 0 in tmp_table from record 1 */

static void
update_tmptable_sum_func(Item_sum **func_ptr,
			 TABLE *tmp_table __attribute__((unused)))
{
  Item_sum *func;
  while ((func= *(func_ptr++)))
    func->update_field();
}


	/* Copy result of sum functions to record in tmp_table */

static void
copy_sum_funcs(Item_sum **func_ptr, Item_sum **end_ptr)
{
  for (; func_ptr != end_ptr ; func_ptr++)
    (void) (*func_ptr)->save_in_result_field(1);
  return;
}


static bool
init_sum_functions(Item_sum **func_ptr, Item_sum **end_ptr)
{
  for (; func_ptr != end_ptr ;func_ptr++)
  {
    if ((*func_ptr)->reset())
      return 1;
  }
  /* If rollup, calculate the upper sum levels */
  for ( ; *func_ptr ; func_ptr++)
  {
    if ((*func_ptr)->add())
      return 1;
  }
  return 0;
}


static bool
update_sum_func(Item_sum **func_ptr)
{
  Item_sum *func;
  for (; (func= (Item_sum*) *func_ptr) ; func_ptr++)
    if (func->add())
      return 1;
  return 0;
}

	/* Copy result of functions to record in tmp_table */

void
copy_funcs(Item **func_ptr)
{
  Item *func;
  for (; (func = *func_ptr) ; func_ptr++)
    func->save_in_result_field(1);
}


/*
  Create a condition for a const reference and add this to the
  currenct select for the table
*/

static bool add_ref_to_table_cond(THD *thd, JOIN_TAB *join_tab)
{
  DBUG_ENTER("add_ref_to_table_cond");
  if (!join_tab->ref.key_parts)
    DBUG_RETURN(FALSE);

  Item_cond_and *cond=new Item_cond_and();
  TABLE *table=join_tab->table;
  int error;
  if (!cond)
    DBUG_RETURN(TRUE);

  for (uint i=0 ; i < join_tab->ref.key_parts ; i++)
  {
    Field *field=table->field[table->key_info[join_tab->ref.key].key_part[i].
			      fieldnr-1];
    Item *value=join_tab->ref.items[i];
    cond->add(new Item_func_equal(new Item_field(field), value));
  }
  if (thd->is_fatal_error)
    DBUG_RETURN(TRUE);

  if (!cond->fixed)
    cond->fix_fields(thd,(TABLE_LIST *) 0, (Item**)&cond);
  if (join_tab->select)
  {
    error=(int) cond->add(join_tab->select->cond);
    join_tab->select_cond=join_tab->select->cond=cond;
  }
  else if ((join_tab->select=make_select(join_tab->table, 0, 0, cond,&error)))
    join_tab->select_cond=cond;

  DBUG_RETURN(error ? TRUE : FALSE);
}


/*
  Free joins of subselect of this select.

  free_underlaid_joins()
    thd - THD pointer
    select - pointer to st_select_lex which subselects joins we will free
*/

void free_underlaid_joins(THD *thd, SELECT_LEX *select)
{
  for (SELECT_LEX_UNIT *unit= select->first_inner_unit();
       unit;
       unit= unit->next_unit())
    unit->cleanup();
}

/****************************************************************************
  ROLLUP handling
****************************************************************************/

/*
  Replace occurences of group by fields in an expression by ref items

  SYNOPSIS
    change_group_ref()
    thd                  reference to the context
    expr                 expression to make replacement
    group_list           list of references to group by items
    changed        out:  returns 1 if item contains a replaced field item 
     
  DESCRIPTION
    The function replaces occurrences of group by fields in expr
    by ref objects for these fields unless they are under aggregate
    functions.
    The function also corrects value of the the maybe_null attribute
    for the items of all subexpressions containing group by fields.

  IMPLEMENTATION
    The function recursively traverses the tree of the expr expression,
    looks for occurrences of the group by fields that are not under
    aggregate functions and replaces them for the corresponding ref items.

  NOTES
    This substitution is needed GROUP BY queries with ROLLUP if
    SELECT list contains expressions over group by attributes.

  TODO: Some functions are not null-preserving. For those functions
    updating of the maybe_null attribute is an overkill. 

  EXAMPLES
    SELECT a+1 FROM t1 GROUP BY a WITH ROLLUP
    SELECT SUM(a)+a FROM t1 GROUP BY a WITH ROLLUP 
    
  RETURN
    0	if ok
    1   on error
*/

static bool change_group_ref(THD *thd, Item_func *expr, ORDER *group_list,
                             bool *changed)
{
  if (expr->arg_count)
  {
    Item **arg,**arg_end;
    bool arg_changed= FALSE;
    for (arg= expr->arguments(),
         arg_end= expr->arguments()+expr->arg_count;
         arg != arg_end; arg++)
    {
      Item *item= *arg;
      if (item->type() == Item::FIELD_ITEM || item->type() == Item::REF_ITEM)
      {
        ORDER *group_tmp;
        for (group_tmp= group_list; group_tmp; group_tmp= group_tmp->next)
        {
          if (item->eq(*group_tmp->item,0))
          {
            Item *new_item;    
            if(!(new_item= new Item_ref(group_tmp->item, 0, item->name)))
              return 1;                                 // fatal_error is set
            thd->change_item_tree(arg, new_item);
            arg_changed= TRUE;
          }
        }
      }
      else if (item->type() == Item::FUNC_ITEM)
      {
        if (change_group_ref(thd, (Item_func *) item, group_list, &arg_changed))
          return 1;
      }
    }
    if (arg_changed)
    {
      expr->maybe_null= 1;
      *changed= TRUE;
    }
  }
  return 0;
}


/* Allocate memory needed for other rollup functions */

bool JOIN::rollup_init()
{
  uint i,j;
  Item **ref_array;

  tmp_table_param.quick_group= 0;	// Can't create groups in tmp table
  rollup.state= ROLLUP::STATE_INITED;

  /*
    Create pointers to the different sum function groups
    These are updated by rollup_make_fields()
  */
  tmp_table_param.group_parts= send_group_parts;

  if (!(rollup.null_items= (Item_null_result**) thd->alloc((sizeof(Item*) +
                                                sizeof(Item**) +
                                                sizeof(List<Item>) +
				                ref_pointer_array_size)
				                * send_group_parts )))
    return 1;
  
  rollup.fields= (List<Item>*) (rollup.null_items + send_group_parts);
  rollup.ref_pointer_arrays= (Item***) (rollup.fields + send_group_parts);
  ref_array= (Item**) (rollup.ref_pointer_arrays+send_group_parts);

  /*
    Prepare space for field list for the different levels
    These will be filled up in rollup_make_fields()
  */
  for (i= 0 ; i < send_group_parts ; i++)
  {
    rollup.null_items[i]= new (thd->mem_root) Item_null_result();
    List<Item> *rollup_fields= &rollup.fields[i];
    rollup_fields->empty();
    rollup.ref_pointer_arrays[i]= ref_array;
    ref_array+= all_fields.elements;
  }
  for (i= 0 ; i < send_group_parts; i++)
  {
    for (j=0 ; j < fields_list.elements ; j++)
      rollup.fields[i].push_back(rollup.null_items[i]);
  }
  List_iterator_fast<Item> it(all_fields);
  Item *item;
  while ((item= it++))
  {
    ORDER *group_tmp;
    for (group_tmp= group_list; group_tmp; group_tmp= group_tmp->next)
    {
      if (*group_tmp->item == item)
        item->maybe_null= 1;
    }
    if (item->type() == Item::FUNC_ITEM)
    {
      bool changed= FALSE;
      if (change_group_ref(thd, (Item_func *) item, group_list, &changed))
        return 1;
      /*
        We have to prevent creation of a field in a temporary table for
        an expression that contains GROUP BY attributes.
        Marking the expression item as 'with_sum_func' will ensure this.
      */ 
      if (changed)
        item->with_sum_func= 1;
    }
  }
  return 0;
}
  

/*
  Fill up rollup structures with pointers to fields to use

  SYNOPSIS
    rollup_make_fields()
    fields_arg			List of all fields (hidden and real ones)
    sel_fields			Pointer to selected fields
    func			Store here a pointer to all fields

  IMPLEMENTATION:
    Creates copies of item_sum items for each sum level

  RETURN
    0	if ok
	In this case func is pointing to next not used element.
    1   on error
*/

bool JOIN::rollup_make_fields(List<Item> &fields_arg, List<Item> &sel_fields,
			      Item_sum ***func)
{
  List_iterator_fast<Item> it(fields_arg);
  Item *first_field= sel_fields.head();
  uint level;

  /*
    Create field lists for the different levels

    The idea here is to have a separate field list for each rollup level to
    avoid all runtime checks of which columns should be NULL.

    The list is stored in reverse order to get sum function in such an order
    in func that it makes it easy to reset them with init_sum_functions()

    Assuming:  SELECT a, b, c SUM(b) FROM t1 GROUP BY a,b WITH ROLLUP

    rollup.fields[0] will contain list where a,b,c is NULL
    rollup.fields[1] will contain list where b,c is NULL
    ...
    rollup.ref_pointer_array[#] points to fields for rollup.fields[#]
    ...
    sum_funcs_end[0] points to all sum functions
    sum_funcs_end[1] points to all sum functions, except grand totals
    ...
  */

  for (level=0 ; level < send_group_parts ; level++)
  {
    uint i;
    uint pos= send_group_parts - level -1;
    bool real_fields= 0;
    Item *item;
    List_iterator<Item> new_it(rollup.fields[pos]);
    Item **ref_array_start= rollup.ref_pointer_arrays[pos];
    ORDER *start_group;

    /* Point to first hidden field */
    Item **ref_array= ref_array_start + fields_arg.elements-1;

    /* Remember where the sum functions ends for the previous level */
    sum_funcs_end[pos+1]= *func;

    /* Find the start of the group for this level */
    for (i= 0, start_group= group_list ;
	 i++ < pos ;
	 start_group= start_group->next)
      ;

    it.rewind();
    while ((item= it++))
    {
      if (item == first_field)
      {
	real_fields= 1;				// End of hidden fields
	ref_array= ref_array_start;
      }

      if (item->type() == Item::SUM_FUNC_ITEM && !item->const_item())
      {
	/*
	  This is a top level summary function that must be replaced with
	  a sum function that is reset for this level.

	  NOTE: This code creates an object which is not that nice in a
	  sub select.  Fortunately it's not common to have rollup in
	  sub selects.
	*/
	item= item->copy_or_same(thd);
	((Item_sum*) item)->make_unique();
	if (((Item_sum*) item)->setup(thd))
	  return 1;
	*(*func)= (Item_sum*) item;
	(*func)++;
      }
      else 
      {
	/* Check if this is something that is part of this group by */
	ORDER *group_tmp;
	for (group_tmp= start_group, i= pos ;
             group_tmp ; group_tmp= group_tmp->next, i++)
	{
          if (*group_tmp->item == item)
	  {
	    /*
	      This is an element that is used by the GROUP BY and should be
	      set to NULL in this level
	    */
            Item_null_result *null_item;
	    item->maybe_null= 1;		// Value will be null sometimes
            null_item= rollup.null_items[i];
            null_item->result_field= item->get_tmp_table_field();
            item= null_item;
	    break;
	  }
	}
      }
      *ref_array= item;
      if (real_fields)
      {
	(void) new_it++;			// Point to next item
	new_it.replace(item);			// Replace previous
	ref_array++;
      }
      else
	ref_array--;
    }
  }
  sum_funcs_end[0]= *func;			// Point to last function
  return 0;
}

/*
  Send all rollup levels higher than the current one to the client

  SYNOPSIS:
    rollup_send_data()
    idx			Level we are on:
			0 = Total sum level
			1 = First group changed  (a)
			2 = Second group changed (a,b)

  SAMPLE
    SELECT a, b, c SUM(b) FROM t1 GROUP BY a,b WITH ROLLUP

  RETURN
    0	ok
    1   If send_data_failed()
*/

int JOIN::rollup_send_data(uint idx)
{
  uint i;
  for (i= send_group_parts ; i-- > idx ; )
  {
    /* Get reference pointers to sum functions in place */
    memcpy((char*) ref_pointer_array,
	   (char*) rollup.ref_pointer_arrays[i],
	   ref_pointer_array_size);
    if ((!having || having->val_int()))
    {
      if (send_records < unit->select_limit_cnt && do_send_rows &&
	  result->send_data(rollup.fields[i]))
	return 1;
      send_records++;
    }
  }
  /* Restore ref_pointer_array */
  set_items_ref_array(current_ref_pointer_array);
  return 0;
}

/*
  Write all rollup levels higher than the current one to a temp table

  SYNOPSIS:
    rollup_write_data()
    idx                 Level we are on:
                        0 = Total sum level
                        1 = First group changed  (a)
                        2 = Second group changed (a,b)
    table               reference to temp table

  SAMPLE
    SELECT a, b, SUM(c) FROM t1 GROUP BY a,b WITH ROLLUP

  RETURN
    0	ok
    1   if write_data_failed()
*/

int JOIN::rollup_write_data(uint idx, TABLE *table)
{
  uint i;
  for (i= send_group_parts ; i-- > idx ; )
  {
    /* Get reference pointers to sum functions in place */
    memcpy((char*) ref_pointer_array,
	   (char*) rollup.ref_pointer_arrays[i],
	   ref_pointer_array_size);
    if ((!having || having->val_int()))
    {
      int error;
      Item *item;
      List_iterator_fast<Item> it(rollup.fields[i]);
      while ((item= it++))
      {
        if (item->type() == Item::NULL_ITEM && item->is_result_field())
          item->save_in_result_field(1);
      }
      copy_sum_funcs(sum_funcs_end[i+1], sum_funcs_end[i]);
      if ((error= table->file->write_row(table->record[0])))
      {
	if (create_myisam_from_heap(thd, table, &tmp_table_param,
				      error, 0))
	  return 1;		     
      }
    }
  }
  /* Restore ref_pointer_array */
  set_items_ref_array(current_ref_pointer_array);
  return 0;
}

/*
  clear results if there are not rows found for group
  (end_send_group/end_write_group)

  SYNOPSYS
     JOIN::clear()
*/

void JOIN::clear()
{
  clear_tables(this);
  copy_fields(&tmp_table_param);

  if (sum_funcs)
  {
    Item_sum *func, **func_ptr= sum_funcs;
    while ((func= *(func_ptr++)))
      func->clear();
  }
}

/****************************************************************************
  EXPLAIN handling

  Send a description about what how the select will be done to stdout
****************************************************************************/

static void select_describe(JOIN *join, bool need_tmp_table, bool need_order,
			    bool distinct,const char *message)
{
  List<Item> field_list;
  List<Item> item_list;
  THD *thd=join->thd;
  select_result *result=join->result;
  Item *item_null= new Item_null();
  CHARSET_INFO *cs= system_charset_info;
  DBUG_ENTER("select_describe");
  DBUG_PRINT("info", ("Select 0x%lx, type %s, message %s",
		      (ulong)join->select_lex, join->select_lex->type,
		      message ? message : "NULL"));
  /* Don't log this into the slow query log */
  thd->server_status&= ~(SERVER_QUERY_NO_INDEX_USED | SERVER_QUERY_NO_GOOD_INDEX_USED);
  join->unit->offset_limit_cnt= 0;

  if (message)
  {
    item_list.push_back(new Item_int((int32)
				     join->select_lex->select_number));
    item_list.push_back(new Item_string(join->select_lex->type,
					strlen(join->select_lex->type), cs));
    for (uint i=0 ; i < 7; i++)
      item_list.push_back(item_null);
    item_list.push_back(new Item_string(message,strlen(message),cs));
    if (result->send_data(item_list))
      join->error= 1;
  }
  else if (join->select_lex == join->unit->fake_select_lex)
  {
    /* 
      here we assume that the query will return at least two rows, so we
      show "filesort" in EXPLAIN. Of course, sometimes we'll be wrong
      and no filesort will be actually done, but executing all selects in
      the UNION to provide precise EXPLAIN information will hardly be
      appreciated :)
    */
    char table_name_buffer[NAME_LEN];
    item_list.empty();
    /* id */
    item_list.push_back(new Item_null);
    /* select_type */
    item_list.push_back(new Item_string(join->select_lex->type,
					strlen(join->select_lex->type),
					cs));
    /* table */
    {
      SELECT_LEX *sl= join->unit->first_select();
      uint len= 6, lastop= 0;
      memcpy(table_name_buffer, "<union", 6);
      for (; sl && len + lastop + 5 < NAME_LEN; sl= sl->next_select())
      {
        len+= lastop;
        lastop= my_snprintf(table_name_buffer + len, NAME_LEN - len,
                            "%u,", sl->select_number);
      }
      if (sl || len + lastop >= NAME_LEN)
      {
        memcpy(table_name_buffer + len, "...>", 5);
        len+= 4;
      }
      else
      {
        len+= lastop;
        table_name_buffer[len - 1]= '>';  // change ',' to '>'
      }
      item_list.push_back(new Item_string(table_name_buffer, len, cs));
    }
    /* type */
    item_list.push_back(new Item_string(join_type_str[JT_ALL],
					  strlen(join_type_str[JT_ALL]),
					  cs));
    /* possible_keys */
    item_list.push_back(item_null);
    /* key*/
    item_list.push_back(item_null);
    /* key_len */
    item_list.push_back(item_null);
    /* ref */
    item_list.push_back(item_null);
    /* rows */
    item_list.push_back(item_null);
    /* extra */
    if (join->unit->global_parameters->order_list.first)
      item_list.push_back(new Item_string("Using filesort",
					  14, cs));
    else
      item_list.push_back(new Item_string("", 0, cs));

    if (result->send_data(item_list))
      join->error= 1;
  }
  else
  {
    table_map used_tables=0;
    for (uint i=0 ; i < join->tables ; i++)
    {
      JOIN_TAB *tab=join->join_tab+i;
      TABLE *table=tab->table;
      char buff[512],*buff_ptr=buff;
      char buff1[512], buff2[512];
      char table_name_buffer[NAME_LEN];
      String tmp1(buff1,sizeof(buff1),cs);
      String tmp2(buff2,sizeof(buff2),cs);
      tmp1.length(0);
      tmp2.length(0);

      item_list.empty();
      /* id */
      item_list.push_back(new Item_uint((uint32)
				       join->select_lex->select_number));
      /* select_type */
      item_list.push_back(new Item_string(join->select_lex->type,
					  strlen(join->select_lex->type),
					  cs));
      if (tab->type == JT_ALL && tab->select && tab->select->quick)
	tab->type= JT_RANGE;
      /* table */
      if (table->derived_select_number)
      {
	/* Derived table name generation */
	int len= my_snprintf(table_name_buffer, sizeof(table_name_buffer)-1,
			     "<derived%u>",
			     table->derived_select_number);
	item_list.push_back(new Item_string(table_name_buffer, len, cs));
      }
      else
	item_list.push_back(new Item_string(table->table_name,
					    strlen(table->table_name),
					    cs));
      /* type */
      item_list.push_back(new Item_string(join_type_str[tab->type],
					  strlen(join_type_str[tab->type]),
					  cs));
      uint j;
      /* possible_keys */
      if (!tab->keys.is_clear_all())
      {
        for (j=0 ; j < table->keys ; j++)
        {
          if (tab->keys.is_set(j))
          {
            if (tmp1.length())
              tmp1.append(',');
            tmp1.append(table->key_info[j].name, 
			strlen(table->key_info[j].name),
			system_charset_info);
          }
        }
      }
      if (tmp1.length())
	item_list.push_back(new Item_string(tmp1.ptr(),tmp1.length(),cs));
      else
	item_list.push_back(item_null);
      /* key key_len ref */
      if (tab->ref.key_parts)
      {
	KEY *key_info=table->key_info+ tab->ref.key;
	item_list.push_back(new Item_string(key_info->name,
					    strlen(key_info->name),
					    system_charset_info));
	item_list.push_back(new Item_int((int32) tab->ref.key_length));
	for (store_key **ref=tab->ref.key_copy ; *ref ; ref++)
	{
	  if (tmp2.length())
	    tmp2.append(',');
	  tmp2.append((*ref)->name(), strlen((*ref)->name()),
		      system_charset_info);
	}
	item_list.push_back(new Item_string(tmp2.ptr(),tmp2.length(),cs));
      }
      else if (tab->type == JT_NEXT)
      {
	KEY *key_info=table->key_info+ tab->index;
	item_list.push_back(new Item_string(key_info->name,
					    strlen(key_info->name),cs));
	item_list.push_back(new Item_int((int32) key_info->key_length));
	item_list.push_back(item_null);
      }
      else if (tab->select && tab->select->quick)
      {
	KEY *key_info=table->key_info+ tab->select->quick->index;
	item_list.push_back(new Item_string(key_info->name,
					    strlen(key_info->name),cs));
	item_list.push_back(new Item_int((int32) tab->select->quick->
					 max_used_key_length));
	item_list.push_back(item_null);
      }
      else
      {
	item_list.push_back(item_null);
	item_list.push_back(item_null);
	item_list.push_back(item_null);
      }
      /* rows */
      item_list.push_back(new Item_int((longlong) (ulonglong)
				       join->best_positions[i]. records_read,
				       21));
      /* extra */
      my_bool key_read=table->key_read;
      if ((tab->type == JT_NEXT || tab->type == JT_CONST) &&
          table->used_keys.is_set(tab->index))
	key_read=1;

      if (tab->info)
	item_list.push_back(new Item_string(tab->info,strlen(tab->info),cs));
      else
      {
	if (tab->select)
	{
	  if (tab->use_quick == 2)
	  {
            char buf[MAX_KEY/8+1];
	    sprintf(buff_ptr,"; Range checked for each record (index map: 0x%s)",
                tab->keys.print(buf));
	    buff_ptr=strend(buff_ptr);
	  }
	  else
	    buff_ptr=strmov(buff_ptr,"; Using where");
	}
	if (key_read)
	  buff_ptr= strmov(buff_ptr,"; Using index");
	if (table->reginfo.not_exists_optimize)
	  buff_ptr= strmov(buff_ptr,"; Not exists");
	if (need_tmp_table)
	{
	  need_tmp_table=0;
	  buff_ptr= strmov(buff_ptr,"; Using temporary");
	}
	if (need_order)
	{
	  need_order=0;
	  buff_ptr= strmov(buff_ptr,"; Using filesort");
	}
	if (distinct & test_all_bits(used_tables,thd->used_tables))
	  buff_ptr= strmov(buff_ptr,"; Distinct");
	if (buff_ptr == buff)
	  buff_ptr+= 2;				// Skip inital "; "
	item_list.push_back(new Item_string(buff+2,(uint) (buff_ptr - buff)-2,
					    cs));
      }
      // For next iteration
      used_tables|=table->map;
      if (result->send_data(item_list))
	join->error= 1;
    }
  }
  for (SELECT_LEX_UNIT *unit= join->select_lex->first_inner_unit();
       unit;
       unit= unit->next_unit())
  {
    if (mysql_explain_union(thd, unit, result))
      DBUG_VOID_RETURN;
  }
  DBUG_VOID_RETURN;
}


int mysql_explain_union(THD *thd, SELECT_LEX_UNIT *unit, select_result *result)
{
  DBUG_ENTER("mysql_explain_union");
  int res= 0;
  SELECT_LEX *first= unit->first_select();

  for (SELECT_LEX *sl= first;
       sl;
       sl= sl->next_select())
  {
    // drop UNCACHEABLE_EXPLAIN, because it is for internal usage only
    uint8 uncacheable= (sl->uncacheable & ~UNCACHEABLE_EXPLAIN);
    sl->type= (((&thd->lex->select_lex)==sl)?
	       ((thd->lex->all_selects_list != sl) ? 
		primary_key_name : "SIMPLE"):
	       ((sl == first)?
		((sl->linkage == DERIVED_TABLE_TYPE) ?
		 "DERIVED":
		 ((uncacheable & UNCACHEABLE_DEPENDENT) ?
		  "DEPENDENT SUBQUERY":
		  (uncacheable?"UNCACHEABLE SUBQUERY":
		   "SUBQUERY"))):
		((uncacheable & UNCACHEABLE_DEPENDENT) ?
		 "DEPENDENT UNION":
		 uncacheable?"UNCACHEABLE UNION":
		 "UNION")));
    sl->options|= SELECT_DESCRIBE;
  }
  if (first->next_select())
  {
    unit->fake_select_lex->select_number= UINT_MAX; // jost for initialization
    unit->fake_select_lex->type= "UNION RESULT";
    unit->fake_select_lex->options|= SELECT_DESCRIBE;
    if (!(res= unit->prepare(thd, result, SELECT_NO_UNLOCK | SELECT_DESCRIBE,
                             "")))
      res= unit->exec();
    res|= unit->cleanup();
  }
  else
  {
    thd->lex->current_select= first;
    res= mysql_select(thd, &first->ref_pointer_array,
			(TABLE_LIST*) first->table_list.first,
			first->with_wild, first->item_list,
			first->where,
			first->order_list.elements +
			first->group_list.elements,
			(ORDER*) first->order_list.first,
			(ORDER*) first->group_list.first,
			first->having,
			(ORDER*) thd->lex->proc_list.first,
			first->options | thd->options | SELECT_DESCRIBE,
			result, unit, first);
  }
  if (res > 0 || thd->net.report_error)
    res= -1; // mysql_explain_select do not report error
  DBUG_RETURN(res);
}


void st_select_lex::print(THD *thd, String *str)
{
  if (!thd)
    thd= current_thd;

  str->append("select ", 7);
  
  //options
  if (options & SELECT_STRAIGHT_JOIN)
    str->append("straight_join ", 14);
  if ((thd->lex->lock_option == TL_READ_HIGH_PRIORITY) &&
      (this == &thd->lex->select_lex))
    str->append("high_priority ", 14);
  if (options & SELECT_DISTINCT)
    str->append("distinct ", 9);
  if (options & SELECT_SMALL_RESULT)
    str->append("sql_small_result ", 17);
  if (options & SELECT_BIG_RESULT)
    str->append("sql_big_result ", 15);
  if (options & OPTION_BUFFER_RESULT)
    str->append("sql_buffer_result ", 18);
  if (options & OPTION_FOUND_ROWS)
    str->append("sql_calc_found_rows ", 20);
  if (!thd->lex->safe_to_cache_query)
    str->append("sql_no_cache ", 13);
  if (options & OPTION_TO_QUERY_CACHE)
    str->append("sql_cache ", 10);

  //Item List
  bool first= 1;
  List_iterator_fast<Item> it(item_list);
  Item *item;
  while ((item= it++))
  {
    if (first)
      first= 0;
    else
      str->append(',');
    item->print_item_w_name(str);
  }

  /*
    from clause
    TODO: support USING/FORCE/IGNORE index
  */
  if (table_list.elements)
  {
    str->append(" from ", 6);
    Item *next_on= 0;
    for (TABLE_LIST *table= (TABLE_LIST *) table_list.first;
	 table;
	 table= table->next)
    {
      if (table->derived)
      {
	str->append('(');
	table->derived->print(str);
	str->append(") ");
	str->append(table->alias);
      }
      else
      {
	str->append(table->db);
	str->append('.');
	str->append(table->real_name);
	if (my_strcasecmp(table_alias_charset, table->real_name, table->alias))
	{
	  str->append(' ');
	  str->append(table->alias);
	}
      }

      if (table->on_expr && ((table->outer_join & JOIN_TYPE_LEFT) ||
			     !(table->outer_join & JOIN_TYPE_RIGHT)))
	next_on= table->on_expr;

      if (next_on)
      {
	str->append(" on(", 4);
	next_on->print(str);
	str->append(')');
	next_on= 0;
      }

      TABLE_LIST *next_table;
      if ((next_table= table->next))
      {
	if (table->outer_join & JOIN_TYPE_RIGHT)
	{
	  str->append(" right join ", 12);
	  if (!(table->outer_join & JOIN_TYPE_LEFT) &&
	      table->on_expr)
	    next_on= table->on_expr;	    
	}
	else if (next_table->straight)
	  str->append(" straight_join ", 15);
	else if (next_table->outer_join & JOIN_TYPE_LEFT)
	  str->append(" left join ", 11);
	else
	  str->append(" join ", 6);
      }
    }
  }

  // Where
  Item *cur_where= where;
  if (join)
    cur_where= join->conds;
  if (cur_where)
  {
    str->append(" where ", 7);
    cur_where->print(str);
  }

  // group by & olap
  if (group_list.elements)
  {
    str->append(" group by ", 10);
    print_order(str, (ORDER *) group_list.first);
    switch (olap)
    {
      case CUBE_TYPE:
	str->append(" with cube", 10);
	break;
      case ROLLUP_TYPE:
	str->append(" with rollup", 12);
	break;
      default:
	;  //satisfy compiler
    }
  }

  // having
  Item *cur_having= having;
  if (join)
    cur_having= join->having;

  if (cur_having)
  {
    str->append(" having ", 8);
    cur_having->print(str);
  }

  if (order_list.elements)
  {
    str->append(" order by ", 10);
    print_order(str, (ORDER *) order_list.first);
  }

  // limit
  print_limit(thd, str);

  // PROCEDURE unsupported here
}


/*
  change select_result object of JOIN

  SYNOPSIS
    JOIN::change_result()
    res		new select_result object

  RETURN
    0 - OK
    -1 - error
*/

int JOIN::change_result(select_result *res)
{
  DBUG_ENTER("JOIN::change_result");
  result= res;
  if (!procedure && result->prepare(fields_list, select_lex->master_unit()))
  {
    DBUG_RETURN(-1);
  }
  DBUG_RETURN(0);
}<|MERGE_RESOLUTION|>--- conflicted
+++ resolved
@@ -9107,42 +9107,29 @@
 	if (param->copy_funcs.push_front(pos))
 	  goto err;
       }
-<<<<<<< HEAD
       else
       {
 	/* 
 	   set up save buffer and change result_field to point at 
 	   saved value
 	*/
-	Field *field= item->field;
+	field= item->field;
 	item->result_field=field->new_field(thd->mem_root,field->table);
-	char *tmp=(char*) sql_alloc(field->pack_length()+1);
+        /*
+          We need to allocate one extra byte for null handling and
+          another extra byte to not get warnings from purify in
+          Field_string::val_int
+        */
+	tmp= (char*) sql_alloc(field->pack_length()+2);
 	if (!tmp)
 	  goto err;
 	copy->set(tmp, item->result_field);
 	item->result_field->move_field(copy->to_ptr,copy->to_null_ptr,1);
-	copy++;
-      }
-=======
-
-      /* set up save buffer and change result_field to point at saved value */
-      field= item->field;
-      item->result_field=field->new_field(&thd->mem_root,field->table);
-      /*
-        We need to allocate one extra byte for null handling and
-        another extra byte to not get warnings from purify in
-        Field_string::val_int
-      */
-      tmp= (char*) sql_alloc(field->pack_length()+2);
-      if (!tmp)
-	goto err;
-      copy->set(tmp, item->result_field);
-      item->result_field->move_field(copy->to_ptr,copy->to_null_ptr,1);
 #ifdef HAVE_purify
-      copy->to_ptr[copy->from_length]= 0;
+        copy->to_ptr[copy->from_length]= 0;
 #endif
-      copy++;
->>>>>>> 7d0b042e
+        copy++;
+      }
     }
     else if ((pos->type() == Item::FUNC_ITEM ||
 	      pos->type() == Item::SUBSELECT_ITEM ||
