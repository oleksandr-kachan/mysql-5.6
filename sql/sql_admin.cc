--- conflicted
+++ resolved
@@ -467,27 +467,9 @@
                              PART_ADMIN,
                              true))
           {
-<<<<<<< HEAD
-            char buff[FN_REFLEN + MYSQL_ERRMSG_SIZE];
-            size_t length;
-            DBUG_PRINT("admin", ("sending non existent partition error"));
-            protocol->start_row();
-            protocol->store(table_name, system_charset_info);
-            protocol->store(operator_name, system_charset_info);
-            protocol->store(STRING_WITH_LEN("error"), system_charset_info);
-            length= my_snprintf(buff, sizeof(buff),
-                                ER_THD(thd, ER_DROP_PARTITION_NON_EXISTENT),
-                                table_name);
-            protocol->store(buff, length, system_charset_info);
-            if(protocol->end_row())
-              goto err;
-            my_eof(thd);
-            goto err;
-=======
             my_error(ER_DROP_PARTITION_NON_EXISTENT, MYF(0), table_name);
             result_code= HA_ADMIN_FAILED;
             goto send_result;
->>>>>>> cab9d7e3
           }
         }
       }
