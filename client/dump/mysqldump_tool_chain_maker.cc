--- conflicted
+++ resolved
@@ -68,13 +68,9 @@
     view in another database which user is not interested to dump. I_S views
     are skipped from this check.
   */
-<<<<<<< HEAD
-  if (object && (dynamic_cast<View *>(object) != nullptr)) {
-=======
-  if (object && (dynamic_cast<View *>(object) != NULL) &&
+  if (object && (dynamic_cast<View *>(object) != nullptr) &&
       my_strcasecmp(&my_charset_latin1, object->get_schema().c_str(),
                     INFORMATION_SCHEMA_DB_NAME)) {
->>>>>>> b8b32495
     Mysql::Tools::Base::Mysql_query_runner *runner = this->get_runner();
     /* Check if view dependent objects exists */
     if (runner->run_query(std::string("LOCK TABLES ") +
