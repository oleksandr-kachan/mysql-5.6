# Copyright (c) 2006, 2011, Oracle and/or its affiliates. All rights reserved.
# 
# This program is free software; you can redistribute it and/or modify
# it under the terms of the GNU General Public License as published by
# the Free Software Foundation; version 2 of the License.
# 
# This program is distributed in the hope that it will be useful,
# but WITHOUT ANY WARRANTY; without even the implied warranty of
# MERCHANTABILITY or FITNESS FOR A PARTICULAR PURPOSE.  See the
# GNU General Public License for more details.
# 
# You should have received a copy of the GNU General Public License
# along with this program; if not, write to the Free Software
# Foundation, Inc., 51 Franklin St, Fifth Floor, Boston, MA  02110-1301 USA

INCLUDE_DIRECTORIES(${CMAKE_SOURCE_DIR}/extra/yassl/taocrypt/mySTL
                    ${CMAKE_SOURCE_DIR}/extra/yassl/taocrypt/include)

INCLUDE_DIRECTORIES(${CMAKE_SOURCE_DIR}/include)
ADD_DEFINITIONS(${SSL_DEFINES})
SET(TAOCRYPT_SOURCES		src/aes.cpp src/aestables.cpp src/algebra.cpp src/arc4.cpp src/asn.cpp src/coding.cpp 
				src/des.cpp src/dh.cpp src/dsa.cpp src/file.cpp src/hash.cpp src/integer.cpp src/md2.cpp 
<<<<<<< HEAD
				src/md4.cpp src/md5.cpp src/misc.cpp src/random.cpp src/ripemd.cpp src/rsa.cpp src/sha.cpp
=======
				src/md4.cpp src/md5.cpp src/misc.cpp src/random.cpp src/ripemd.cpp src/rsa.cpp src/sha.cpp 
				src/rabbit.cpp src/hc128.cpp
>>>>>>> b7fc4388
				include/aes.hpp include/algebra.hpp include/arc4.hpp include/asn.hpp include/block.hpp 
				include/coding.hpp include/des.hpp include/dh.hpp include/dsa.hpp include/dsa.hpp
				include/error.hpp include/file.hpp include/hash.hpp include/hmac.hpp include/integer.hpp 
				include/md2.hpp include/md5.hpp include/misc.hpp include/modarith.hpp include/modes.hpp
<<<<<<< HEAD
				include/random.hpp include/ripemd.hpp include/rsa.hpp include/sha.hpp)
=======
				include/random.hpp include/ripemd.hpp include/rsa.hpp include/sha.hpp
				include/rabbit.hpp include/hc128.hpp)

IF(HAVE_EXPLICIT_TEMPLATE_INSTANTIATION)
  SET(TAOCRYPT_SOURCES ${TAOCRYPT_SOURCES} src/template_instnt.cpp)
ENDIF()
>>>>>>> b7fc4388

ADD_CONVENIENCE_LIBRARY(taocrypt ${TAOCRYPT_SOURCES})
RESTRICT_SYMBOL_EXPORTS(taocrypt)
<|MERGE_RESOLUTION|>--- conflicted
+++ resolved
@@ -20,26 +20,18 @@
 ADD_DEFINITIONS(${SSL_DEFINES})
 SET(TAOCRYPT_SOURCES		src/aes.cpp src/aestables.cpp src/algebra.cpp src/arc4.cpp src/asn.cpp src/coding.cpp 
 				src/des.cpp src/dh.cpp src/dsa.cpp src/file.cpp src/hash.cpp src/integer.cpp src/md2.cpp 
-<<<<<<< HEAD
-				src/md4.cpp src/md5.cpp src/misc.cpp src/random.cpp src/ripemd.cpp src/rsa.cpp src/sha.cpp
-=======
 				src/md4.cpp src/md5.cpp src/misc.cpp src/random.cpp src/ripemd.cpp src/rsa.cpp src/sha.cpp 
 				src/rabbit.cpp src/hc128.cpp
->>>>>>> b7fc4388
 				include/aes.hpp include/algebra.hpp include/arc4.hpp include/asn.hpp include/block.hpp 
 				include/coding.hpp include/des.hpp include/dh.hpp include/dsa.hpp include/dsa.hpp
 				include/error.hpp include/file.hpp include/hash.hpp include/hmac.hpp include/integer.hpp 
 				include/md2.hpp include/md5.hpp include/misc.hpp include/modarith.hpp include/modes.hpp
-<<<<<<< HEAD
-				include/random.hpp include/ripemd.hpp include/rsa.hpp include/sha.hpp)
-=======
 				include/random.hpp include/ripemd.hpp include/rsa.hpp include/sha.hpp
 				include/rabbit.hpp include/hc128.hpp)
 
 IF(HAVE_EXPLICIT_TEMPLATE_INSTANTIATION)
   SET(TAOCRYPT_SOURCES ${TAOCRYPT_SOURCES} src/template_instnt.cpp)
 ENDIF()
->>>>>>> b7fc4388
 
 ADD_CONVENIENCE_LIBRARY(taocrypt ${TAOCRYPT_SOURCES})
 RESTRICT_SYMBOL_EXPORTS(taocrypt)
