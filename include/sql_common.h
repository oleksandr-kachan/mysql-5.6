#ifndef SQL_COMMON_INCLUDED
#define SQL_COMMON_INCLUDED

<<<<<<< HEAD
/* Copyright (c) 2003, 2011, Oracle and/or its affiliates. All rights reserved.
=======
/* Copyright (c) 2003, 2012, Oracle and/or its affiliates. All rights reserved.
>>>>>>> 26f0c1fd
   
   This program is free software; you can redistribute it and/or modify
   it under the terms of the GNU General Public License as published by
   the Free Software Foundation; version 2 of the License.
   
   This program is distributed in the hope that it will be useful,
   but WITHOUT ANY WARRANTY; without even the implied warranty of
   MERCHANTABILITY or FITNESS FOR A PARTICULAR PURPOSE.  See the
   GNU General Public License for more details.
   
   You should have received a copy of the GNU General Public License
   along with this program; if not, write to the Free Software
   Foundation, Inc., 51 Franklin St, Fifth Floor, Boston, MA 02110-1301  USA */

#define SQL_COMMON_INCLUDED

#ifdef	__cplusplus
extern "C" {
#endif

#include <mysql.h>
#include <hash.h>

extern const char	*unknown_sqlstate;
extern const char	*cant_connect_sqlstate;
extern const char	*not_error_sqlstate;

struct st_mysql_options_extention {
  char *plugin_dir;
  char *default_auth;
  char *ssl_crl;				/* PEM CRL file */
  char *ssl_crlpath;				/* PEM directory of CRL-s? */
  HASH connection_attributes;
  char *server_public_key_path;
  size_t connection_attributes_length;
};

typedef struct st_mysql_methods
{
  my_bool (*read_query_result)(MYSQL *mysql);
  my_bool (*advanced_command)(MYSQL *mysql,
			      enum enum_server_command command,
			      const unsigned char *header,
			      unsigned long header_length,
			      const unsigned char *arg,
			      unsigned long arg_length,
			      my_bool skip_check,
                              MYSQL_STMT *stmt);
  MYSQL_DATA *(*read_rows)(MYSQL *mysql,MYSQL_FIELD *mysql_fields,
			   unsigned int fields);
  MYSQL_RES * (*use_result)(MYSQL *mysql);
  void (*fetch_lengths)(unsigned long *to, 
			MYSQL_ROW column, unsigned int field_count);
  void (*flush_use_result)(MYSQL *mysql, my_bool flush_all_results);
  int (*read_change_user_result)(MYSQL *mysql);
#if !defined(MYSQL_SERVER) || defined(EMBEDDED_LIBRARY)
  MYSQL_FIELD * (*list_fields)(MYSQL *mysql);
  my_bool (*read_prepare_result)(MYSQL *mysql, MYSQL_STMT *stmt);
  int (*stmt_execute)(MYSQL_STMT *stmt);
  int (*read_binary_rows)(MYSQL_STMT *stmt);
  int (*unbuffered_fetch)(MYSQL *mysql, char **row);
  void (*free_embedded_thd)(MYSQL *mysql);
  const char *(*read_statistics)(MYSQL *mysql);
  my_bool (*next_result)(MYSQL *mysql);
  int (*read_rows_from_cursor)(MYSQL_STMT *stmt);
#endif
} MYSQL_METHODS;

#define simple_command(mysql, command, arg, length, skip_check) \
  (*(mysql)->methods->advanced_command)(mysql, command, 0,  \
                                        0, arg, length, skip_check, NULL)
#define stmt_command(mysql, command, arg, length, stmt) \
  (*(mysql)->methods->advanced_command)(mysql, command, 0,  \
                                        0, arg, length, 1, stmt)

extern CHARSET_INFO *default_client_charset_info;
MYSQL_FIELD *unpack_fields(MYSQL *mysql, MYSQL_DATA *data,MEM_ROOT *alloc,
                           uint fields, my_bool default_value, 
                           uint server_capabilities);
void free_rows(MYSQL_DATA *cur);
void free_old_query(MYSQL *mysql);
void end_server(MYSQL *mysql);
my_bool mysql_reconnect(MYSQL *mysql);
void mysql_read_default_options(struct st_mysql_options *options,
				const char *filename,const char *group);
my_bool
cli_advanced_command(MYSQL *mysql, enum enum_server_command command,
		     const unsigned char *header, ulong header_length,
		     const unsigned char *arg, ulong arg_length,
                     my_bool skip_check, MYSQL_STMT *stmt);
unsigned long cli_safe_read(MYSQL *mysql);
void net_clear_error(NET *net);
void set_stmt_errmsg(MYSQL_STMT *stmt, NET *net);
void set_stmt_error(MYSQL_STMT *stmt, int errcode, const char *sqlstate,
                    const char *err);
void set_mysql_error(MYSQL *mysql, int errcode, const char *sqlstate);
void set_mysql_extended_error(MYSQL *mysql, int errcode, const char *sqlstate,
                              const char *format, ...);

/* client side of the pluggable authentication */
struct st_plugin_vio_info;
void mpvio_info(Vio *vio, struct st_plugin_vio_info *info);
int run_plugin_auth(MYSQL *mysql, char *data, uint data_len,
                    const char *data_plugin, const char *db);
int mysql_client_plugin_init();
void mysql_client_plugin_deinit();
struct st_mysql_client_plugin;
extern struct st_mysql_client_plugin *mysql_client_builtins[];
uchar * send_client_connect_attrs(MYSQL *mysql, uchar *buf);

#ifdef	__cplusplus
}
#endif

#define protocol_41(A) ((A)->server_capabilities & CLIENT_PROTOCOL_41)

#endif /* SQL_COMMON_INCLUDED */<|MERGE_RESOLUTION|>--- conflicted
+++ resolved
@@ -1,11 +1,7 @@
 #ifndef SQL_COMMON_INCLUDED
 #define SQL_COMMON_INCLUDED
 
-<<<<<<< HEAD
-/* Copyright (c) 2003, 2011, Oracle and/or its affiliates. All rights reserved.
-=======
 /* Copyright (c) 2003, 2012, Oracle and/or its affiliates. All rights reserved.
->>>>>>> 26f0c1fd
    
    This program is free software; you can redistribute it and/or modify
    it under the terms of the GNU General Public License as published by
