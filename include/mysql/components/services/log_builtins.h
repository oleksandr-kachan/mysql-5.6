--- conflicted
+++ resolved
@@ -689,13 +689,8 @@
 
 #      define log_malloc(s)               my_malloc(0, (s), MYF(0))
 #      define log_free                    my_free
-<<<<<<< HEAD
 #      define log_msg                     vsnprintf
-#      define error_msg_by_errcode        get_server_errmsgs
-=======
-#      define log_msg                     my_vsnprintf
 #      define error_msg_by_errcode        error_message_for_error_log
->>>>>>> e2791a07
 #      define error_code_by_errsymbol     mysql_symbol_to_errno
 #      define log_set_int                 log_item_set_int
 #      define log_set_float               log_item_set_float
