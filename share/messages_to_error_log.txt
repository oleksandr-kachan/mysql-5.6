# Copyright (c) 2017, 2020, Oracle and/or its affiliates. All rights reserved.
#
# This program is free software; you can redistribute it and/or modify
# it under the terms of the GNU General Public License, version 2.0,
# as published by the Free Software Foundation.
#
# This program is also distributed with certain software (including
# but not limited to OpenSSL) that is licensed under separate terms,
# as designated in a particular file or component or in included license
# documentation.  The authors of MySQL hereby grant you an additional
# permission to link the program and your derivative works with the
# separately licensed software that they have included with MySQL.
#
# Without limiting anything contained in the foregoing, this file,
# which is part of C Driver for MySQL (Connector/C), is also subject to the
# Universal FOSS Exception, version 1.0, a copy of which can be found at
# http://oss.oracle.com/licenses/universal-foss-exception.
#
# This program is distributed in the hope that it will be useful,
# but WITHOUT ANY WARRANTY; without even the implied warranty of
# MERCHANTABILITY or FITNESS FOR A PARTICULAR PURPOSE.  See the
# GNU General Public License, version 2.0, for more details.
#
# You should have received a copy of the GNU General Public License
# along with this program; if not, write to the Free Software
# Foundation, Inc., 51 Franklin St, Fifth Floor, Boston, MA 02110-1301  USA

################################################################################
# DO NOT add server-to-client messages here;
# they go in messages_to_clients.txt
# in the same directory as this file.
#
# This file is for messages intended for the error log only.
#
# See the FAQ in errmsg_readme.txt in the
# same directory as this file for more
# information.
################################################################################


# "languages" and "default-language" directives should not be set in this
# file; their values are carried over from messages_to_clients.txt.


################################################################################
#
# Start of 8.0 error messages (error log).
#
# The build process automatically starts with this offset
# for messages intended for the error-log. Setting it again
# here would be harmless; changing it would not as this
# offset is mentioned in the documentation and #defined in
# the source:
# start-error-number 10000

ER_PARSER_TRACE XX999
  eng "Parser saw: %s"

ER_BOOTSTRAP_CANT_THREAD
  eng "Can't create thread to handle bootstrap (errno: %d)"

ER_TRIGGER_INVALID_VALUE
  eng "Trigger for table '%s'.'%s': invalid %s value (%s)."

ER_OPT_WRONG_TREE
  eng "Wrong tree: %s"

ER_DD_FAILSAFE
  eng "Error: Invalid %s"

ER_DD_NO_WRITES_NO_REPOPULATION
  eng "Skip re-populating collations and character sets tables in %s%sread-only mode."

ER_DD_VERSION_FOUND
  eng "Using data dictionary with version '%d'."

ER_DD_VERSION_INSTALLED
  eng "Installed data dictionary with version %d"

ER_DD_VERSION_UNSUPPORTED
  eng "Data Dictionary version '%d' not supported."

OBSOLETE_ER_LOG_SYSLOG_FACILITY_FAIL
  eng "Failed to set syslog facility to \"%s\", setting to \"%s\" (%d) instead."

ER_LOG_SYSLOG_CANNOT_OPEN
  eng "Cannot open %s; check privileges, or remove syseventlog from --log-error-services!"

ER_LOG_SLOW_CANNOT_OPEN
  eng " either restart the query logging by using \"SET GLOBAL SLOW_QUERY_LOG=ON\" or"

ER_LOG_GENERAL_CANNOT_OPEN
  eng " either restart the query logging by using \"SET GLOBAL GENERAL_LOG=ON\" or"

ER_LOG_CANNOT_WRITE
  eng "Failed to write to %s: %s"

ER_RPL_ZOMBIE_ENCOUNTERED
  eng "While initializing dump thread for slave with %s <%s>, found a zombie dump thread with the same %s. Master is killing the zombie dump thread(%u)."

ER_RPL_GTID_TABLE_CANNOT_OPEN
  eng "Gtid table is not ready to be used. Table '%s.%s' cannot be opened."

ER_SYSTEM_SCHEMA_NOT_FOUND
  eng "System schema directory does not exist."

ER_DD_INIT_UPGRADE_FAILED
  eng "Error in initializing dictionary, upgrade will do a cleanup and exit"

ER_VIEW_UNKNOWN_CHARSET_OR_COLLATION
  eng "View '%s'.'%s': unknown charset name and/or collation name (client: '%s'; connection: '%s')."

ER_DD_VIEW_CANT_ALLOC_CHARSET
  eng "Error in allocating memory for character set name for view %s.%s."

ER_DD_INIT_FAILED
  eng "Data Dictionary initialization failed."

ER_DD_UPDATING_PLUGIN_MD_FAILED
  eng "Failed to update plugin metadata in dictionary tables."

ER_DD_POPULATING_TABLES_FAILED
  eng "Failed to Populate DD tables."

ER_DD_VIEW_CANT_CREATE
  eng "Error in Creating View %s.%s"

ER_DD_METADATA_NOT_FOUND
  eng "Unable to start server. Cannot find the meta data for data dictionary table '%s'."

ER_DD_CACHE_NOT_EMPTY_AT_SHUTDOWN
  eng "Dictionary cache not empty at shutdown."

ER_DD_OBJECT_REMAINS
  eng "Dictionary objects used but not released."

ER_DD_OBJECT_REMAINS_IN_RELEASER
  eng "Dictionary objects left in default releaser."

ER_DD_OBJECT_RELEASER_REMAINS
  eng "Dictionary object auto releaser not deleted"

ER_DD_CANT_GET_OBJECT_KEY
  eng "Error: Unable to create primary object key"

ER_DD_CANT_CREATE_OBJECT_KEY
  eng "Error: Unable to create object key"

ER_CANT_CREATE_HANDLE_MGR_THREAD
  eng "Can't create handle_manager thread (errno= %d)"

ER_RPL_REPO_HAS_GAPS
  eng "It is not possible to change the type of the relay log's repository because there are workers' repositories with gaps. Please, fix the gaps first before doing such change."

ER_INVALID_VALUE_FOR_ENFORCE_GTID_CONSISTENCY
  eng "option 'enforce-gtid-consistency': value '%s' was not recognized. Setting enforce-gtid-consistency to OFF."

ER_CHANGED_ENFORCE_GTID_CONSISTENCY
  eng "Changed ENFORCE_GTID_CONSISTENCY from %s to %s."

ER_CHANGED_GTID_MODE
 eng "Changed GTID_MODE from %s to %s."

ER_DISABLED_STORAGE_ENGINE_AS_DEFAULT
  eng "%s is set to a disabled storage engine %s."

ER_DEBUG_SYNC_HIT
  eng "Debug sync points hit:                   %22s"

ER_DEBUG_SYNC_EXECUTED
  eng "Debug sync points executed:              %22s"

ER_DEBUG_SYNC_THREAD_MAX
  eng "Debug sync points max active per thread: %22s"

ER_DEBUG_SYNC_OOM
  eng "Debug Sync Facility disabled due to lack of memory."

ER_CANT_INIT_TC_LOG
  eng "Can't init tc log"

ER_EVENT_CANT_INIT_QUEUE
  eng "Event Scheduler: Can't initialize the execution queue"

ER_EVENT_PURGING_QUEUE
  eng "Event Scheduler: Purging the queue. %u events"

ER_EVENT_LAST_EXECUTION
  eng "Event Scheduler: Last execution of %s.%s. %s"

ER_EVENT_MESSAGE_STACK
  eng "%*s"

ER_EVENT_EXECUTION_FAILED
  eng "Event Scheduler: [%s].[%s.%s] event execution failed."

ER_CANT_INIT_SCHEDULER_THREAD
  eng "Event Scheduler: Cannot initialize the scheduler thread"

ER_SCHEDULER_STOPPED
  eng "Event Scheduler: Stopped"

ER_CANT_CREATE_SCHEDULER_THREAD
  eng "Event scheduler: Failed to start scheduler, Can not create thread for event scheduler (errno=%d)"

ER_SCHEDULER_WAITING
  eng "Event Scheduler: Waiting for the scheduler thread to reply"

ER_SCHEDULER_STARTED
  eng "Event Scheduler: scheduler thread started with id %u"

ER_SCHEDULER_STOPPING_FAILED_TO_GET_EVENT
  eng "Event Scheduler: Serious error during getting next event to execute. Stopping"

ER_SCHEDULER_STOPPING_FAILED_TO_CREATE_WORKER
  eng "Event_scheduler::execute_top: Can not create event worker thread (errno=%d). Stopping event scheduler"

ER_SCHEDULER_KILLING
  eng "Event Scheduler: Killing the scheduler thread, thread id %u"

ER_UNABLE_TO_RESOLVE_IP
  eng "IP address '%s' could not be resolved: %s"

ER_UNABLE_TO_RESOLVE_HOSTNAME
  eng "Host name '%s' could not be resolved: %s"

ER_HOSTNAME_RESEMBLES_IPV4
  eng "IP address '%s' has been resolved to the host name '%s', which resembles IPv4-address itself."

ER_HOSTNAME_DOESNT_RESOLVE_TO
  eng "Hostname '%s' does not resolve to '%s'."

ER_ADDRESSES_FOR_HOSTNAME_HEADER
  eng "Hostname '%s' has the following IP addresses:"

ER_ADDRESSES_FOR_HOSTNAME_LIST_ITEM
  eng " - %s"

ER_TRG_WITHOUT_DEFINER
  eng "Definer clause is missing in Trigger of Table %s. Rebuild Trigger to fix definer."

ER_TRG_NO_CLIENT_CHARSET
  eng "Client character set is missing for trigger of table %s. Using default character set."

ER_PARSING_VIEW
  eng "Error in parsing view %s.%s"

ER_COMPONENTS_INFRASTRUCTURE_BOOTSTRAP
  eng "Failed to bootstrap components infrastructure."

ER_COMPONENTS_INFRASTRUCTURE_SHUTDOWN
  eng "Failed to shutdown components infrastructure."

ER_COMPONENTS_PERSIST_LOADER_BOOTSTRAP
  eng "Failed to bootstrap persistent components loader."

ER_DEPART_WITH_GRACE
  eng "Giving %d client threads a chance to die gracefully"

ER_CA_SELF_SIGNED
  eng "CA certificate %s is self signed."

ER_SSL_LIBRARY_ERROR
   eng "Failed to set up SSL because of the following SSL library error: %s"

ER_NO_THD_NO_UUID
  eng "Failed to generate a server UUID because it is failed to allocate the THD."

ER_UUID_SALT
  eng "Salting uuid generator variables, current_pid: %lu, server_start_time: %lu, bytes_sent: %llu, "

ER_UUID_IS
  eng "Generated uuid: '%s', server_start_time: %lu, bytes_sent: %llu"

ER_UUID_INVALID
  eng "The server_uuid stored in auto.cnf file is not a valid UUID."

ER_UUID_SCRUB
  eng "Garbage characters found at the end of the server_uuid value in auto.cnf file. It should be of length '%d' (UUID_LENGTH). Clear it and restart the server. "

ER_CREATING_NEW_UUID
  eng "No existing UUID has been found, so we assume that this is the first time that this server has been started. Generating a new UUID: %s."

ER_CANT_CREATE_UUID
  eng "Initialization of the server's UUID failed because it could not be read from the auto.cnf file. If this is a new server, the initialization failed because it was not possible to generate a new UUID."

ER_UNKNOWN_UNSUPPORTED_STORAGE_ENGINE
  eng "Unknown/unsupported storage engine: %s"

ER_SECURE_AUTH_VALUE_UNSUPPORTED
  eng "Unsupported value 0 for secure-auth"

ER_INVALID_INSTRUMENT
  eng "Invalid instrument name or value for performance_schema_instrument '%s'",

ER_INNODB_MANDATORY
  eng "The use of InnoDB is mandatory since MySQL 5.7. The former options like '--innodb=0/1/OFF/ON' or '--skip-innodb' are ignored."

OBSOLETE_ER_INNODB_CANNOT_BE_IGNORED
  eng "ignore-builtin-innodb is ignored and will be removed in future releases."

OBSOLETE_ER_OLD_PASSWORDS_NO_MIDDLE_GROUND
  eng "Invalid old_passwords mode: 1. Valid values are 2 and 0"

ER_VERBOSE_REQUIRES_HELP
  eng "--verbose is for use with --help; did you mean --log-error-verbosity?"

ER_POINTLESS_WITHOUT_SLOWLOG
  eng "options --log-slow-admin-statements, --log-queries-not-using-indexes and --log-slow-slave-statements have no effect if --slow-query-log is not set"

ER_WASTEFUL_NET_BUFFER_SIZE
  eng "net_buffer_length (%lu) is set to be larger than max_allowed_packet (%lu). Please rectify."

ER_DEPRECATED_TIMESTAMP_IMPLICIT_DEFAULTS
  eng "TIMESTAMP with implicit DEFAULT value is deprecated. Please use --explicit_defaults_for_timestamp server option (see documentation for more details)."

ER_FT_BOOL_SYNTAX_INVALID
  eng "Invalid ft-boolean-syntax string: %s"

ER_CREDENTIALLESS_AUTO_USER_BAD
  eng "'NO_AUTO_CREATE_USER' sql mode was not set."

ER_CONNECTION_HANDLING_OOM
  eng "Could not allocate memory for connection handling"

ER_THREAD_HANDLING_OOM
  eng "Could not allocate memory for thread handling"

ER_CANT_CREATE_TEST_FILE
  eng "Can't create test file %s"

ER_CANT_CREATE_PID_FILE
  eng "Can't start server: can't create PID file: %s"

ER_CANT_REMOVE_PID_FILE
  eng "Unable to delete pid file: %s"

ER_CANT_CREATE_SHUTDOWN_THREAD
  eng "Can't create thread to handle shutdown requests (errno= %d)"

ER_SEC_FILE_PRIV_CANT_ACCESS_DIR
  eng "Failed to access directory for --secure-file-priv. Please make sure that directory exists and is accessible by MySQL Server. Supplied value : %s"

ER_SEC_FILE_PRIV_IGNORED
  eng "Ignoring --secure-file-priv value as server is running with --initialize(-insecure)."

ER_SEC_FILE_PRIV_EMPTY
  eng "Insecure configuration for --secure-file-priv: Current value does not restrict location of generated files. Consider setting it to a valid, non-empty path."

ER_SEC_FILE_PRIV_NULL
  eng "--secure-file-priv is set to NULL. Operations related to importing and exporting data are disabled"

ER_SEC_FILE_PRIV_DIRECTORY_INSECURE
  eng "Insecure configuration for --secure-file-priv: %s is accessible through --secure-file-priv. Consider choosing a different directory."

ER_SEC_FILE_PRIV_CANT_STAT
  eng "Failed to get stat for directory pointed out by --secure-file-priv"

ER_SEC_FILE_PRIV_DIRECTORY_PERMISSIONS
  eng "Insecure configuration for --secure-file-priv: Location is accessible to all OS users. Consider choosing a different directory."

ER_SEC_FILE_PRIV_ARGUMENT_TOO_LONG
  eng "Value for --secure-file-priv is longer than maximum limit of %d"

ER_CANT_CREATE_NAMED_PIPES_THREAD
  eng "Can't create thread to handle named pipes (errno= %d)"

ER_CANT_CREATE_TCPIP_THREAD
  eng "Can't create thread to handle TCP/IP (errno= %d)"

ER_CANT_CREATE_SHM_THREAD
  eng "Can't create thread to handle shared memory (errno= %d)"

ER_CANT_CREATE_INTERRUPT_THREAD
  eng "Can't create interrupt-thread (error %d, errno: %d)"

ER_WRITABLE_CONFIG_REMOVED
  eng "World-writable config file '%s' has been removed."

ER_CORE_VALUES
  eng "setrlimit could not change the size of core files to 'infinity';  We may not be able to generate a core file on signals"

ER_WRONG_DATETIME_SPEC
  eng "Wrong date/time format specifier: %s"

ER_RPL_BINLOG_FILTERS_OOM
  eng "Could not allocate replication and binlog filters: %s"

ER_KEYCACHE_OOM
  eng "Cannot allocate the keycache"

ER_CONFIRMING_THE_FUTURE
  eng "Current time has got past year 2038. Validating current time with %d iterations before initiating the normal server shutdown process."

ER_BACK_IN_TIME
  eng "Iteration %d: Obtained valid current time from system"

ER_FUTURE_DATE
  eng "Iteration %d: Current time obtained from system is greater than 2038"

ER_UNSUPPORTED_DATE
  eng "This MySQL server doesn't support dates later then 2038"

ER_STARTING_AS
  eng "%s (mysqld %s) starting as process %lu"

ER_SHUTTING_DOWN_SLAVE_THREADS
  eng "Shutting down slave threads"

ER_DISCONNECTING_REMAINING_CLIENTS
  eng "Forcefully disconnecting %d remaining clients"

ER_ABORTING
  eng "Aborting"

ER_BINLOG_END
  eng "Binlog end"

ER_CALL_ME_LOCALHOST
  eng "gethostname failed, using '%s' as hostname"

ER_USER_REQUIRES_ROOT
  eng "One can only use the --user switch if running as root"

ER_REALLY_RUN_AS_ROOT
  eng "Fatal error: Please read \"Security\" section of the manual to find out how to run mysqld as root!"

ER_USER_WHAT_USER
  eng "Fatal error: Can't change to run as user '%s' ;  Please check that the user exists!"

ER_TRANSPORTS_WHAT_TRANSPORTS
  eng "Server is started with --require-secure-transport=ON but no secure transports (SSL or Shared Memory) are configured."

ER_FAIL_SETGID
  eng "setgid: %s"

ER_FAIL_SETUID
  eng "setuid: %s"

ER_FAIL_SETREGID
  eng "setregid: %s"

ER_FAIL_SETREUID
  eng "setreuid: %s"

ER_FAIL_CHROOT
  eng "chroot: %s"

ER_WIN_LISTEN_BUT_HOW
  eng "TCP/IP, --shared-memory, or --named-pipe should be configured on NT OS"

ER_NOT_RIGHT_NOW
  eng "CTRL-C ignored during startup"

ER_FIXING_CLIENT_CHARSET
  eng "'%s' can not be used as client character set. '%s' will be used as default client character set."

ER_OOM
  eng "Out of memory"

ER_FAILED_TO_LOCK_MEM
  eng "Failed to lock memory. Errno: %d"

ER_MYINIT_FAILED
  eng "my_init() failed."

ER_BEG_INITFILE
  eng "Execution of init_file \'%s\' started."

ER_END_INITFILE
  eng "Execution of init_file \'%s\' ended."

ER_CHANGED_MAX_OPEN_FILES
  eng "Changed limits: max_open_files: %lu (requested %lu)"

ER_CANT_INCREASE_MAX_OPEN_FILES
  eng "Could not increase number of max_open_files to more than %lu (request: %lu)"

ER_CHANGED_MAX_CONNECTIONS
  eng "Changed limits: max_connections: %lu (requested %lu)"

ER_CHANGED_TABLE_OPEN_CACHE
  eng "Changed limits: table_open_cache: %lu (requested %lu)"

ER_THE_USER_ABIDES
  eng "Ignoring user change to '%s' because the user was set to '%s' earlier on the command line"

ER_RPL_CANT_ADD_DO_TABLE
  eng "Could not add do table rule '%s'!"

ER_RPL_CANT_ADD_IGNORE_TABLE
  eng "Could not add ignore table rule '%s'!"

ER_TRACK_VARIABLES_BOGUS
  eng "The variable session_track_system_variables either has duplicate values or invalid values."

ER_EXCESS_ARGUMENTS
  eng "Too many arguments (first extra is '%s')."

ER_VERBOSE_HINT
  eng "Use --verbose --help to get a list of available options!"

ER_CANT_READ_ERRMSGS
  eng "Unable to read errmsg.sys file"

ER_CANT_INIT_DBS
  eng "Can't init databases"

ER_LOG_OUTPUT_CONTRADICTORY
  eng "There were other values specified to log-output besides NONE. Disabling slow and general logs anyway."

ER_NO_CSV_NO_LOG_TABLES
  eng "CSV engine is not present, falling back to the log files"

ER_RPL_REWRITEDB_MISSING_ARROW
  eng "Bad syntax in replicate-rewrite-db - missing '->'!"

ER_RPL_REWRITEDB_EMPTY_FROM
  eng "Bad syntax in replicate-rewrite-db - empty FROM db!"

ER_RPL_REWRITEDB_EMPTY_TO
  eng "Bad syntax in replicate-rewrite-db - empty TO db!"

ER_LOG_FILES_GIVEN_LOG_OUTPUT_IS_TABLE
  eng "Although a path was specified for the %s, log tables are used. To enable logging to files use the --log-output=file option."

ER_LOG_FILE_INVALID
  eng "Invalid value for %s: %s"

ER_LOWER_CASE_TABLE_NAMES_CS_DD_ON_CI_FS_UNSUPPORTED
  eng "The server option 'lower_case_table_names' is configured to use case sensitive table names but the data directory is on a case-insensitive file system which is an unsupported combination. Please consider either using a case sensitive file system for your data directory or switching to a case-insensitive table name mode."

ER_LOWER_CASE_TABLE_NAMES_USING_2
  eng "Setting lower_case_table_names=2 because file system for %s is case insensitive"

ER_LOWER_CASE_TABLE_NAMES_USING_0
  eng "lower_case_table_names was set to 2, even though your the file system '%s' is case sensitive.  Now setting lower_case_table_names to 0 to avoid future problems."

ER_NEED_LOG_BIN
  eng "You need to use --log-bin to make %s work."

ER_NEED_FILE_INSTEAD_OF_DIR
  eng "Path '%s' is a directory name, please specify a file name for %s option"

# Unused since MySQL 8.0.3
ER_LOG_BIN_BETTER_WITH_NAME
  eng "No argument was provided to --log-bin, and --log-bin-index was not used; so replication may break when this MySQL server acts as a master and has his hostname changed!! Please use '--log-bin=%s' to avoid this problem."

ER_BINLOG_NEEDS_SERVERID
  eng "You have enabled the binary log, but you haven't provided the mandatory server-id. Please refer to the proper server start-up parameters documentation"

ER_RPL_CANT_MAKE_PATHS
  eng "Unable to create replication path names: out of memory or path names too long (path name exceeds %d or file name exceeds %d)."

ER_CANT_INITIALIZE_GTID
  eng "Failed to initialize GTID structures."

ER_CANT_INITIALIZE_EARLY_PLUGINS
  eng "Failed to initialize early plugins."

ER_CANT_INITIALIZE_BUILTIN_PLUGINS
  eng "Failed to initialize builtin plugins."

ER_CANT_INITIALIZE_DYNAMIC_PLUGINS
  eng "Failed to initialize dynamic plugins."

ER_PERFSCHEMA_INIT_FAILED
  eng "Performance schema disabled (reason: init failed)."

ER_STACKSIZE_UNEXPECTED
  eng "Asked for %lu thread stack, but got %ld"

OBSOLETE_ER_CANT_SET_DATADIR
  eng "failed to set datadir to %s"

ER_CANT_STAT_DATADIR
  eng "Can't read data directory's stats (%d): %s. Assuming that it's not owned by the same user/group"

ER_CANT_CHOWN_DATADIR
  eng "Can't change data directory owner to %s"

ER_CANT_SET_UP_PERSISTED_VALUES
  eng "Setting persistent options failed."

ER_CANT_SAVE_GTIDS
  eng "Failed to save the set of Global Transaction Identifiers of the last binary log into the mysql.gtid_executed table while the server was shutting down. The next server restart will make another attempt to save Global Transaction Identifiers into the table."

ER_AUTH_CANT_SET_DEFAULT_PLUGIN
  eng "Can't start server: Invalid value for --default-authentication-plugin"

ER_CANT_JOIN_SHUTDOWN_THREAD
  eng "Could not join %sthread. error:%d"

ER_CANT_HASH_DO_AND_IGNORE_RULES
  eng "An error occurred while building do_table and ignore_table rules to hashes for global replication filter."

ER_CANT_OPEN_CA
  eng "Error opening CA certificate file"

ER_CANT_ACCESS_CAPATH
  eng "Error accessing directory pointed by --ssl-capath"

ER_SSL_TRYING_DATADIR_DEFAULTS
  eng "Found %s, %s and %s in data directory. Trying to enable SSL support using them."

ER_AUTO_OPTIONS_FAILED
  eng "Failed to create %s(file: '%s', errno %d)"

ER_CANT_INIT_TIMER
  eng "Failed to initialize timer component (errno %d)."

ER_SERVERID_TOO_LARGE
  eng "server-id configured is too large to represent with server-id-bits configured."

ER_DEFAULT_SE_UNAVAILABLE
  eng "Default%s storage engine (%s) is not available"

ER_CANT_OPEN_ERROR_LOG
  eng "Could not open file '%s' for error logging%s%s"

ER_INVALID_ERROR_LOG_NAME
  eng "Invalid log file name after expanding symlinks: '%s'"

ER_RPL_INFINITY_DENIED
  eng "using --replicate-same-server-id in conjunction with --log-slave-updates is impossible, it would lead to infinite loops in this server."

ER_RPL_INFINITY_IGNORED
  eng "using --replicate-same-server-id in conjunction with --log-slave-updates would lead to infinite loops in this server. However this will be ignored as the --log-bin option is not defined or your server is running with global transaction identiers enabled."

OBSOLETE_ER_NDB_TABLES_NOT_READY
  eng "NDB : Tables not available after %lu seconds. Consider increasing --ndb-wait-setup value"

# could use verbatim, but we want an error-code
ER_TABLE_CHECK_INTACT
  eng "%s"

ER_DD_TABLESPACE_NOT_FOUND
  eng "Unable to start server. The data dictionary tablespace '%s' does not exist."

ER_DD_TRG_CONNECTION_COLLATION_MISSING
  eng "Connection collation is missing for trigger of table %s. Using default connection collation."

ER_DD_TRG_DB_COLLATION_MISSING
  eng "Database collation is missing for trigger of table %s. Using Default character set."

ER_DD_TRG_DEFINER_OOM
  eng "Error in Memory allocation for Definer %s for Trigger."

# ER_TRG_CORRUPTED_FILE
ER_DD_TRG_FILE_UNREADABLE
  eng "Error in reading %s.TRG file."

ER_TRG_CANT_PARSE
  eng "Error in parsing Triggers from %s.TRG file."

ER_DD_TRG_CANT_ADD
  eng "Error in creating DD entry for Trigger %s.%s"

ER_DD_CANT_RESOLVE_VIEW
  eng "Resolving dependency for the view '%s.%s' failed. View is no more valid to use"

ER_DD_VIEW_WITHOUT_DEFINER
  eng "%s.%s has no definer (as per an old view format). Current user is used as definer. Please recreate the view."

ER_PLUGIN_INIT_FAILED
  eng "Plugin '%s' init function returned error."

ER_RPL_TRX_DELEGATES_INIT_FAILED
  eng "Initialization of transaction delegates failed. Please report a bug."

ER_RPL_BINLOG_STORAGE_DELEGATES_INIT_FAILED
  eng "Initialization binlog storage delegates failed. Please report a bug."

ER_RPL_BINLOG_TRANSMIT_DELEGATES_INIT_FAILED
  eng "Initialization of binlog transmit delegates failed. Please report a bug."

ER_RPL_BINLOG_RELAY_DELEGATES_INIT_FAILED
  eng "Initialization binlog relay IO delegates failed. Please report a bug."

ER_RPL_PLUGIN_FUNCTION_FAILED
  eng "Run function '...' in plugin '%s' failed"

ER_SQL_HA_READ_FAILED
  eng "mysql_ha_read: Got error %d when reading table '%s'"

ER_SR_BOGUS_VALUE
  eng "Stored routine '%s'.'%s': invalid value in column %s."

ER_SR_INVALID_CONTEXT
  eng "Invalid creation context '%s.%s'."

ER_READING_TABLE_FAILED
  eng "Got error %d when reading table '%s'"

ER_DES_FILE_WRONG_KEY
  eng "load_des_file:  Found wrong key_number: %c"

ER_CANT_SET_PERSISTED
  eng "Failed to set persisted options."

ER_JSON_PARSE_ERROR
  eng "Persisted config file is corrupt. Please ensure mysqld-auto.cnf file is valid JSON."

ER_CONFIG_OPTION_WITHOUT_GROUP
  eng "Found option without preceding group in config file"

ER_VALGRIND_DO_QUICK_LEAK_CHECK
  eng "VALGRIND_DO_QUICK_LEAK_CHECK"

ER_VALGRIND_COUNT_LEAKS
  eng "VALGRIND_COUNT_LEAKS reports %lu leaked bytes for query '%.*s'"

ER_LOAD_DATA_INFILE_FAILED_IN_UNEXPECTED_WAY
  eng "LOAD DATA INFILE in the slave SQL Thread can only read from --slave-load-tmpdir. Please, report a bug."

ER_UNKNOWN_ERROR_NUMBER
  eng "Got unknown error: %d"

ER_UDF_CANT_ALLOC_FOR_STRUCTURES
  eng "Can't allocate memory for udf structures"

ER_UDF_CANT_ALLOC_FOR_FUNCTION
  eng "Can't alloc memory for udf function: '%.64s'"

ER_UDF_INVALID_ROW_IN_FUNCTION_TABLE
  eng "Invalid row in mysql.func table for function '%.64s'"

ER_UDF_CANT_OPEN_FUNCTION_TABLE
  eng "Could not open the mysql.func table. Please perform the MySQL upgrade procedure."

ER_XA_RECOVER_FOUND_TRX_IN_SE
  eng "Found %d prepared transaction(s) in %s"

ER_XA_RECOVER_FOUND_XA_TRX
  eng "Found %d prepared XA transactions"

ER_XA_IGNORING_XID
  eng "ignore xid %s"

ER_XA_COMMITTING_XID
  eng "commit xid %s"

ER_XA_ROLLING_BACK_XID
  eng "rollback xid %s"

ER_XA_STARTING_RECOVERY
  eng "Starting XA crash recovery..."

ER_XA_NO_MULTI_2PC_HEURISTIC_RECOVER
  eng "--tc-heuristic-recover rollback strategy is not safe on systems with more than one 2-phase-commit-capable storage engine. Aborting crash recovery."

ER_XA_RECOVER_EXPLANATION
  eng "Found %d prepared transactions! It means that mysqld was not shut down properly last time and critical recovery information (last binlog or %s file) was manually deleted after a crash. You have to start mysqld with --tc-heuristic-recover switch to commit or rollback pending transactions."

ER_XA_RECOVERY_DONE
  eng "XA crash recovery finished."

ER_TRX_GTID_COLLECT_REJECT
  eng "Failed to collect GTID to send in the response packet!"

ER_SQL_AUTHOR_DEFAULT_ROLES_FAIL
  eng "MYSQL.DEFAULT_ROLES couldn't be updated for authorization identifier %s"

ER_SQL_USER_TABLE_CREATE_WARNING
  eng "Following users were specified in CREATE USER IF NOT EXISTS but they already exist. Corresponding entry in binary log used default authentication plugin '%s' to rewrite authentication information (if any) for them: %s"

ER_SQL_USER_TABLE_ALTER_WARNING
  eng "Following users were specified in ALTER USER IF EXISTS but they do not exist. Corresponding entry in binary log used default authentication plugin '%s' to rewrite authentication information (if any) for them: %s"

ER_ROW_IN_WRONG_PARTITION_PLEASE_REPAIR
  eng "Table '%-192s' corrupted: row in wrong partition: %s -- Please REPAIR the table!"

ER_MYISAM_CRASHED_ERROR_IN_THREAD
  eng "Got an error from thread_id=%u, %s:%d"

ER_MYISAM_CRASHED_ERROR_IN
  eng "Got an error from unknown thread, %s:%d"

ER_TOO_MANY_STORAGE_ENGINES
  eng "Too many storage engines!"

ER_SE_TYPECODE_CONFLICT
  eng "Storage engine '%s' has conflicting typecode. Assigning value %d."

ER_TRX_WRITE_SET_OOM
  eng "Out of memory on transaction write set extraction"

ER_HANDLERTON_OOM
  eng "Unable to allocate memory for plugin '%s' handlerton."

ER_CONN_SHM_LISTENER
  eng "Shared memory setting up listener"

ER_CONN_SHM_CANT_CREATE_SERVICE
  eng "Can't create shared memory service: %s. : %s"

ER_CONN_SHM_CANT_CREATE_CONNECTION
  eng "Can't create shared memory connection: %s. : %s"

ER_CONN_PIP_CANT_CREATE_EVENT
  eng "Can't create event, last error=%u"

ER_CONN_PIP_CANT_CREATE_PIPE
  eng "Can't create new named pipe!: %s"

ER_CONN_PER_THREAD_NO_THREAD
  eng "Can't create thread to handle new connection(errno= %d)"

ER_CONN_TCP_NO_SOCKET
  eng "Failed to create a socket for %s '%s': errno: %d."

ER_CONN_TCP_CREATED
  eng "Server socket created on IP: '%s'."

ER_CONN_TCP_ADDRESS
  eng "Server hostname (bind-address): '%s'; port: %d"

ER_CONN_TCP_IPV6_AVAILABLE
  eng "IPv6 is available."

ER_CONN_TCP_IPV6_UNAVAILABLE
  eng "IPv6 is not available."

ER_CONN_TCP_ERROR_WITH_STRERROR
  eng "Can't create IP socket: %s"

ER_CONN_TCP_CANT_RESOLVE_HOSTNAME
  eng "Can't start server: cannot resolve hostname!"

ER_CONN_TCP_IS_THERE_ANOTHER_USING_PORT
  eng "Do you already have another mysqld server running on port: %d ?"

ER_CONN_UNIX_IS_THERE_ANOTHER_USING_SOCKET
  eng "Do you already have another mysqld server running on socket: %s ?"

ER_CONN_UNIX_PID_CLAIMED_SOCKET_FILE
  eng "Another process with pid %d is using unix socket file."

ER_CONN_TCP_CANT_RESET_V6ONLY
  eng "Failed to reset IPV6_V6ONLY flag (error: %d). The server will listen to IPv6 addresses only."

ER_CONN_TCP_BIND_RETRY
  eng "Retrying bind on TCP/IP port %u"

ER_CONN_TCP_BIND_FAIL
  eng "Can't start server: Bind on TCP/IP port: %s"

ER_CONN_TCP_IP_NOT_LOGGED
  eng "Fails to print out IP-address."

ER_CONN_TCP_RESOLVE_INFO
  eng "  - '%s' resolves to '%s';"

ER_CONN_TCP_START_FAIL
  eng "Can't start server: listen() on TCP/IP port: %s"

ER_CONN_TCP_LISTEN_FAIL
  eng "listen() on TCP/IP failed with error %d"

ER_CONN_UNIX_PATH_TOO_LONG
  eng "The socket file path is too long (> %u): %s"

ER_CONN_UNIX_LOCK_FILE_FAIL
  eng "Unable to setup unix socket lock file."

ER_CONN_UNIX_NO_FD
  eng "Can't start server: UNIX Socket : %s"

ER_CONN_UNIX_NO_BIND_NO_START
  eng "Can't start server : Bind on unix socket: %s"

ER_CONN_UNIX_LISTEN_FAILED
  eng "listen() on Unix socket failed with error %d"

ER_CONN_UNIX_LOCK_FILE_GIVING_UP
  eng "Unable to create unix socket lock file %s after retries."

ER_CONN_UNIX_LOCK_FILE_CANT_CREATE
  eng "Could not create unix socket lock file %s."

ER_CONN_UNIX_LOCK_FILE_CANT_OPEN
  eng "Could not open unix socket lock file %s."

ER_CONN_UNIX_LOCK_FILE_CANT_READ
  eng "Could not read unix socket lock file %s."

ER_CONN_UNIX_LOCK_FILE_EMPTY
  eng "Unix socket lock file is empty %s."

ER_CONN_UNIX_LOCK_FILE_PIDLESS
  eng "Invalid pid in unix socket lock file %s."

ER_CONN_UNIX_LOCK_FILE_CANT_WRITE
  eng "Could not write unix socket lock file %s errno %d."

ER_CONN_UNIX_LOCK_FILE_CANT_DELETE
  eng "Could not remove unix socket lock file %s errno %d."

ER_CONN_UNIX_LOCK_FILE_CANT_SYNC
  eng "Could not sync unix socket lock file %s errno %d."

ER_CONN_UNIX_LOCK_FILE_CANT_CLOSE
  eng "Could not close unix socket lock file %s errno %d."

ER_CONN_SOCKET_SELECT_FAILED
  eng "mysqld: Got error %d from select"

ER_CONN_SOCKET_ACCEPT_FAILED
  eng "Error in accept: %s"

ER_AUTH_RSA_CANT_FIND
  eng "RSA %s key file not found: %s. Some authentication plugins will not work."

ER_AUTH_RSA_CANT_PARSE
  eng "Failure to parse RSA %s key (file exists): %s: %s"

ER_AUTH_RSA_CANT_READ
  eng "Failure to read key file: %s"

ER_AUTH_RSA_FILES_NOT_FOUND
  eng "RSA key files not found. Some authentication plugins will not work."

ER_CONN_ATTR_TRUNCATED
  eng "Connection attributes of length %lu were truncated (%d bytes lost) for connection %llu, user %s@%s (as %s), auth: %s"

ER_X509_CIPHERS_MISMATCH
  eng "X.509 ciphers mismatch: should be '%s' but is '%s'"

ER_X509_ISSUER_MISMATCH
  eng "X.509 issuer mismatch: should be '%s' but is '%s'"

ER_X509_SUBJECT_MISMATCH
  eng "X.509 subject mismatch: should be '%s' but is '%s'"

ER_AUTH_CANT_ACTIVATE_ROLE
  eng "Failed to activate default role %s for %s"

ER_X509_NEEDS_RSA_PRIVKEY
  eng "Could not generate RSA private key required for X.509 certificate."

ER_X509_CANT_WRITE_KEY
  eng "Could not write key file: %s"

ER_X509_CANT_CHMOD_KEY
  eng "Could not set file permission for %s"

ER_X509_CANT_READ_CA_KEY
  eng "Could not read CA key file: %s"

ER_X509_CANT_READ_CA_CERT
  eng "Could not read CA certificate file: %s"

ER_X509_CANT_CREATE_CERT
  eng "Could not generate X.509 certificate."

ER_X509_CANT_WRITE_CERT
  eng "Could not write certificate file: %s"

ER_AUTH_CANT_CREATE_RSA_PAIR
  eng "Could not generate RSA Private/Public key pair"

ER_AUTH_CANT_WRITE_PRIVKEY
  eng "Could not write private key file: %s"

ER_AUTH_CANT_WRITE_PUBKEY
  eng "Could not write public key file: %s"

ER_AUTH_SSL_CONF_PREVENTS_CERT_GENERATION
  eng "Skipping generation of SSL certificates as options related to SSL are specified."

ER_AUTH_USING_EXISTING_CERTS
  eng "Skipping generation of SSL certificates as certificate files are present in data directory."

ER_AUTH_CERTS_SAVED_TO_DATADIR
  eng "Auto generated SSL certificates are placed in data directory."

ER_AUTH_CERT_GENERATION_DISABLED
  eng "Skipping generation of SSL certificates as --auto_generate_certs is set to OFF."

ER_AUTH_RSA_CONF_PREVENTS_KEY_GENERATION
  eng "Skipping generation of RSA key pair through %s as options related to RSA keys are specified."

ER_AUTH_KEY_GENERATION_SKIPPED_PAIR_PRESENT
  eng "Skipping generation of RSA key pair through %s as key files are present in data directory."

ER_AUTH_KEYS_SAVED_TO_DATADIR
  eng "Auto generated RSA key files through %s are placed in data directory."

ER_AUTH_KEY_GENERATION_DISABLED
  eng "Skipping generation of RSA key pair as %s is set to OFF."

ER_AUTHCACHE_PROXIES_PRIV_SKIPPED_NEEDS_RESOLVE
  eng "'proxies_priv' entry '%s@%s %s@%s' ignored in --skip-name-resolve mode."

ER_AUTHCACHE_PLUGIN_MISSING
  eng "The plugin '%.*s' used to authenticate user '%s'@'%.*s' is not loaded. Nobody can currently login using this account."

ER_AUTHCACHE_PLUGIN_CONFIG
  eng "The plugin '%s' is used to authenticate user '%s'@'%.*s', %s configured. Nobody can currently login using this account."

OBSOLETE_ER_AUTHCACHE_ROLE_TABLES_DODGY
  eng "Could not load mysql.role_edges and mysql.default_roles tables. ACL DDLs will not work unless the MySQL upgrade procedure is performed."

ER_AUTHCACHE_USER_SKIPPED_NEEDS_RESOLVE
  eng "'user' entry '%s@%s' ignored in --skip-name-resolve mode."

ER_AUTHCACHE_USER_TABLE_DODGY
  eng "Fatal error: Could not read the column 'authentication_string' from table 'mysql.user'. Please perform the MySQL upgrade procedure."

ER_AUTHCACHE_USER_IGNORED_DEPRECATED_PASSWORD
  eng "User entry '%s'@'%s' has a deprecated pre-4.1 password. The user will be ignored and no one can login with this user anymore."

ER_AUTHCACHE_USER_IGNORED_NEEDS_PLUGIN
  eng "User entry '%s'@'%s' has an empty plugin value. The user will be ignored and no one can login with this user anymore."

ER_AUTHCACHE_USER_IGNORED_INVALID_PASSWORD
  eng "Found invalid password for user: '%s@%s'; Ignoring user"

ER_AUTHCACHE_EXPIRED_PASSWORD_UNSUPPORTED
  eng "'user' entry '%s@%s' has the password ignore flag raised, but its authentication plugin doesn't support password expiration. The user id will be ignored."

ER_NO_SUPER_WITHOUT_USER_PLUGIN
  eng "Some of the user accounts with SUPER privileges were disabled because of empty mysql.user.plugin value. If you are upgrading from MySQL 5.6 to MySQL 5.7 it means that substitution for the empty plugin column was not possible. Probably because of pre 4.1 password hash. If your account is disabled you will need to perform the MySQL upgrade procedure. For complete instructions on how to upgrade MySQL to a new version please see the 'Upgrading MySQL' section from the MySQL manual."

ER_AUTHCACHE_DB_IGNORED_EMPTY_NAME
  eng "Found an entry in the 'db' table with empty database name; Skipped"

ER_AUTHCACHE_DB_SKIPPED_NEEDS_RESOLVE
  eng "'db' entry '%s %s@%s' ignored in --skip-name-resolve mode."

ER_AUTHCACHE_DB_ENTRY_LOWERCASED_REVOKE_WILL_FAIL
  eng "'db' entry '%s %s@%s' had database in mixed case that has been forced to lowercase because lower_case_table_names is set. It will not be possible to remove this privilege using REVOKE."

ER_AUTHCACHE_TABLE_PROXIES_PRIV_MISSING
  eng "The system table mysql.proxies_priv is missing. Please perform the MySQL upgrade procedure."

ER_AUTHCACHE_CANT_OPEN_AND_LOCK_PRIVILEGE_TABLES
  eng "Fatal error: Can't open and lock privilege tables: %s"

ER_AUTHCACHE_CANT_INIT_GRANT_SUBSYSTEM
  eng "Fatal: can't initialize grant subsystem - '%s'"

ER_AUTHCACHE_PROCS_PRIV_SKIPPED_NEEDS_RESOLVE
  eng "'procs_priv' entry '%s %s@%s' ignored in --skip-name-resolve mode."

ER_AUTHCACHE_PROCS_PRIV_ENTRY_IGNORED_BAD_ROUTINE_TYPE
  eng "'procs_priv' entry '%s' ignored, bad routine type"

ER_AUTHCACHE_TABLES_PRIV_SKIPPED_NEEDS_RESOLVE
  eng "'tables_priv' entry '%s %s@%s' ignored in --skip-name-resolve mode."

ER_USER_NOT_IN_EXTRA_USERS_BINLOG_POSSIBLY_INCOMPLETE
  eng "Failed to add %s in extra_users. Binary log entry may miss some of the users."

ER_DD_SCHEMA_NOT_FOUND
  eng "Unable to start server. The data dictionary schema '%s' does not exist."

ER_DD_TABLE_NOT_FOUND
  eng "Unable to start server. The data dictionary table '%s' does not exist."

ER_DD_SE_INIT_FAILED
  eng "Failed to initialize DD Storage Engine"

ER_DD_ABORTING_PARTIAL_UPGRADE
  eng "Found partially upgraded DD. Aborting upgrade and deleting all DD tables. Start the upgrade process again."

ER_DD_FRM_EXISTS_FOR_TABLE
  eng "Found .frm file with same name as one of the Dictionary Tables."

ER_DD_CREATED_FOR_UPGRADE
  eng "Created Data Dictionary for upgrade"

ER_ERRMSG_CANT_FIND_FILE
  eng "Can't find error-message file '%s'. Check error-message file location and 'lc-messages-dir' configuration directive."

ER_ERRMSG_LOADING_55_STYLE
  eng "Using pre 5.5 semantics to load error messages from %s. If this is not intended, refer to the documentation for valid usage of --lc-messages-dir and --language parameters."

ER_ERRMSG_MISSING_IN_FILE
  eng "Error message file '%s' had only %d error messages, but it should contain at least %d error messages. Check that the above file is the right version for this program!"

ER_ERRMSG_OOM
  eng "Not enough memory for messagefile '%s'"

ER_ERRMSG_CANT_READ
  eng "Can't read from messagefile '%s'"

ER_TABLE_INCOMPATIBLE_DECIMAL_FIELD
  eng "Found incompatible DECIMAL field '%s' in %s; Please do \"ALTER TABLE `%s` FORCE\" to fix it!"

ER_TABLE_INCOMPATIBLE_YEAR_FIELD
  eng "Found incompatible YEAR(x) field '%s' in %s; Please do \"ALTER TABLE `%s` FORCE\" to fix it!"

ER_INVALID_CHARSET_AND_DEFAULT_IS_MB
  eng "'%s' had no or invalid character set, and default character set is multi-byte, so character column sizes may have changed"

ER_TABLE_WRONG_KEY_DEFINITION
  eng "Found wrong key definition in %s; Please do \"ALTER TABLE `%s` FORCE \" to fix it!"

ER_CANT_OPEN_FRM_FILE
  eng "Unable to open file %s"

ER_CANT_READ_FRM_FILE
  eng "Error in reading file %s"

ER_TABLE_CREATED_WITH_DIFFERENT_VERSION
  eng "Table '%s' was created with a different version of MySQL and cannot be read"

ER_VIEW_UNPARSABLE
  eng "Unable to read view %s"

ER_FILE_TYPE_UNKNOWN
  eng "File %s has unknown type in its header."

ER_INVALID_INFO_IN_FRM
  eng "Incorrect information in file %s"

ER_CANT_OPEN_AND_LOCK_PRIVILEGE_TABLES
  eng "Can't open and lock privilege tables: %s"

ER_AUDIT_PLUGIN_DOES_NOT_SUPPORT_AUDIT_AUTH_EVENTS
  eng "Plugin '%s' cannot subscribe to MYSQL_AUDIT_AUTHORIZATION events. Currently not supported."

ER_AUDIT_PLUGIN_HAS_INVALID_DATA
  eng "Plugin '%s' has invalid data."

ER_TZ_OOM_INITIALIZING_TIME_ZONES
  eng "Fatal error: OOM while initializing time zones"

ER_TZ_CANT_OPEN_AND_LOCK_TIME_ZONE_TABLE
  eng "Can't open and lock time zone table: %s trying to live without them"

ER_TZ_OOM_LOADING_LEAP_SECOND_TABLE
  eng "Fatal error: Out of memory while loading mysql.time_zone_leap_second table"

ER_TZ_TOO_MANY_LEAPS_IN_LEAP_SECOND_TABLE
  eng "Fatal error: While loading mysql.time_zone_leap_second table: too much leaps"

ER_TZ_ERROR_LOADING_LEAP_SECOND_TABLE
  eng "Fatal error: Error while loading mysql.time_zone_leap_second table"

ER_TZ_UNKNOWN_OR_ILLEGAL_DEFAULT_TIME_ZONE
  eng "Fatal error: Illegal or unknown default time zone '%s'"

ER_TZ_CANT_FIND_DESCRIPTION_FOR_TIME_ZONE
  eng "Can't find description of time zone '%.*s'"

ER_TZ_CANT_FIND_DESCRIPTION_FOR_TIME_ZONE_ID
  eng "Can't find description of time zone '%u'"

ER_TZ_TRANSITION_TYPE_TABLE_TYPE_TOO_LARGE
  eng "Error while loading time zone description from mysql.time_zone_transition_type table: too big transition type id"

ER_TZ_TRANSITION_TYPE_TABLE_ABBREVIATIONS_EXCEED_SPACE
  eng "Error while loading time zone description from mysql.time_zone_transition_type table: not enough room for abbreviations"

ER_TZ_TRANSITION_TYPE_TABLE_LOAD_ERROR
  eng "Error while loading time zone description from mysql.time_zone_transition_type table"

ER_TZ_TRANSITION_TABLE_TOO_MANY_TRANSITIONS
  eng "Error while loading time zone description from mysql.time_zone_transition table: too much transitions"

ER_TZ_TRANSITION_TABLE_BAD_TRANSITION_TYPE
  eng "Error while loading time zone description from mysql.time_zone_transition table: bad transition type id"

ER_TZ_TRANSITION_TABLE_LOAD_ERROR
  eng "Error while loading time zone description from mysql.time_zone_transition table"

ER_TZ_NO_TRANSITION_TYPES_IN_TIME_ZONE
  eng "loading time zone without transition types"

ER_TZ_OOM_LOADING_TIME_ZONE_DESCRIPTION
  eng "Out of memory while loading time zone description"

ER_TZ_CANT_BUILD_MKTIME_MAP
  eng "Unable to build mktime map for time zone"

ER_TZ_OOM_WHILE_LOADING_TIME_ZONE
  eng "Out of memory while loading time zone"

ER_TZ_OOM_WHILE_SETTING_TIME_ZONE
  eng "Fatal error: Out of memory while setting new time zone"

ER_SLAVE_SQL_THREAD_STOPPED_UNTIL_CONDITION_BAD
  eng "Slave SQL thread is stopped because UNTIL condition is bad(%s:%llu)."

ER_SLAVE_SQL_THREAD_STOPPED_UNTIL_POSITION_REACHED
  eng "Slave SQL thread stopped because it reached its UNTIL position %llu"

ER_SLAVE_SQL_THREAD_STOPPED_BEFORE_GTIDS_ALREADY_APPLIED
  eng "Slave SQL thread stopped because UNTIL SQL_BEFORE_GTIDS %s is already applied"

ER_SLAVE_SQL_THREAD_STOPPED_BEFORE_GTIDS_REACHED
  eng "Slave SQL thread stopped because it reached UNTIL SQL_BEFORE_GTIDS %s"

ER_SLAVE_SQL_THREAD_STOPPED_AFTER_GTIDS_REACHED
  eng "Slave SQL thread stopped because it reached UNTIL SQL_AFTER_GTIDS %s"

ER_SLAVE_SQL_THREAD_STOPPED_GAP_TRX_PROCESSED
  eng "Slave SQL thread stopped according to UNTIL SQL_AFTER_MTS_GAPS as it has processed all gap transactions left from the previous slave session."

ER_GROUP_REPLICATION_PLUGIN_NOT_INSTALLED
  eng "Group Replication plugin is not installed."

ER_GTID_ALREADY_ADDED_BY_USER
  eng "The transaction owned GTID is already in the %s table, which is caused by an explicit modifying from user client."

ER_FAILED_TO_DELETE_FROM_GTID_EXECUTED_TABLE
  eng "Failed to delete the row: '%s' from the gtid_executed table."

ER_FAILED_TO_COMPRESS_GTID_EXECUTED_TABLE
  eng "Failed to compress the gtid_executed table."

ER_FAILED_TO_COMPRESS_GTID_EXECUTED_TABLE_OOM
  eng "Failed to compress the gtid_executed table, because it is failed to allocate the THD."

ER_FAILED_TO_INIT_THREAD_ATTR_FOR_GTID_TABLE_COMPRESSION
  eng "Failed to initialize thread attribute when creating compression thread."

ER_FAILED_TO_CREATE_GTID_TABLE_COMPRESSION_THREAD
  eng "Can not create thread to compress gtid_executed table (errno= %d)"

ER_FAILED_TO_JOIN_GTID_TABLE_COMPRESSION_THREAD
  eng "Could not join gtid_executed table compression thread. error:%d"

ER_NPIPE_FAILED_TO_INIT_SECURITY_DESCRIPTOR
  eng "Can't start server : Initialize security descriptor: %s"

ER_NPIPE_FAILED_TO_SET_SECURITY_DESCRIPTOR
  eng "Can't start server : Set security descriptor: %s"

ER_NPIPE_PIPE_ALREADY_IN_USE
  eng "Can't start server : Named Pipe \"%s\" already in use."

OBSOLETE_ER_NDB_SLAVE_SAW_EPOCH_LOWER_THAN_PREVIOUS_ON_START
  eng "NDB Slave : At SQL thread start applying epoch %llu/%llu (%llu) from Master ServerId %u which is lower than previously applied epoch %llu/%llu (%llu).  Group Master Log : %s  Group Master Log Pos : %llu.  Check slave positioning."

OBSOLETE_ER_NDB_SLAVE_SAW_EPOCH_LOWER_THAN_PREVIOUS
  eng "NDB Slave : SQL thread stopped as applying epoch %llu/%llu (%llu) from Master ServerId %u which is lower than previously applied epoch %llu/%llu (%llu).  Group Master Log : %s  Group Master Log Pos : %llu"

OBSOLETE_ER_NDB_SLAVE_SAW_ALREADY_COMMITTED_EPOCH
  eng "NDB Slave : SQL thread stopped as attempted to reapply already committed epoch %llu/%llu (%llu) from server id %u.  Group Master Log : %s  Group Master Log Pos : %llu."

OBSOLETE_ER_NDB_SLAVE_PREVIOUS_EPOCH_NOT_COMMITTED
  eng "NDB Slave : SQL thread stopped as attempting to apply new epoch %llu/%llu (%llu) while lower received epoch %llu/%llu (%llu) has not been committed.  Master server id : %u.  Group Master Log : %s  Group Master Log Pos : %llu."

OBSOLETE_ER_NDB_SLAVE_MISSING_DATA_FOR_TIMESTAMP_COLUMN
  eng "NDB Slave: missing data for %s timestamp column %u."

OBSOLETE_ER_NDB_SLAVE_LOGGING_EXCEPTIONS_TO
  eng "NDB Slave: Table %s.%s logging exceptions to %s.%s"

OBSOLETE_ER_NDB_SLAVE_LOW_EPOCH_RESOLUTION
  eng "NDB Slave: Table %s.%s : %s, low epoch resolution"

OBSOLETE_ER_NDB_INFO_FOUND_UNEXPECTED_FIELD_TYPE
  eng "Found unexpected field type %u"

OBSOLETE_ER_NDB_INFO_FAILED_TO_CREATE_NDBINFO
  eng "Failed to create NdbInfo"

OBSOLETE_ER_NDB_INFO_FAILED_TO_INIT_NDBINFO
  eng "Failed to init NdbInfo"

OBSOLETE_ER_NDB_CLUSTER_WRONG_NUMBER_OF_FUNCTION_ARGUMENTS
  eng "ndb_serialize_cond: Unexpected mismatch of found and expected number of function arguments %u"

OBSOLETE_ER_NDB_CLUSTER_SCHEMA_INFO
  eng "%s - %s.%s"

OBSOLETE_ER_NDB_CLUSTER_GENERIC_MESSAGE
  eng "%s"

ER_RPL_CANT_OPEN_INFO_TABLE
  eng "Info table is not ready to be used. Table '%s.%s' cannot be opened."

ER_RPL_CANT_SCAN_INFO_TABLE
  eng "Info table is not ready to be used. Table '%s.%s' cannot be scanned."

ER_RPL_CORRUPTED_INFO_TABLE
  eng "Corrupted table %s.%s. Check out table definition."

ER_RPL_CORRUPTED_KEYS_IN_INFO_TABLE
  eng "Info table has a problem with its key field(s). Table '%s.%s' expected field #%u to be '%s' but found '%s' instead."

ER_RPL_WORKER_ID_IS
  eng "Choosing worker id %lu, the following is going to be %lu"

ER_RPL_INCONSISTENT_TIMESTAMPS_IN_TRX
  eng "Transaction is tagged with inconsistent logical timestamps: sequence_number (%lld) <= last_committed (%lld)"

ER_RPL_INCONSISTENT_SEQUENCE_NO_IN_TRX
  eng "Transaction's sequence number is inconsistent with that of a preceding one: sequence_number (%lld) <= previous sequence_number (%lld)"

ER_RPL_CHANNELS_REQUIRE_TABLES_AS_INFO_REPOSITORIES
  eng "For the creation of replication channels the master info and relay log info repositories must be set to TABLE"

ER_RPL_CHANNELS_REQUIRE_NON_ZERO_SERVER_ID
  eng "For the creation of replication channels the server id must be different from 0"

ER_RPL_REPO_SHOULD_BE_TABLE
  eng "Slave: Wrong repository. Repository should be TABLE"

ER_RPL_ERROR_CREATING_MASTER_INFO
  eng "Error creating master info: %s."

ER_RPL_ERROR_CHANGING_MASTER_INFO_REPO_TYPE
  eng "Error changing the type of master info's repository: %s."

ER_RPL_CHANGING_RELAY_LOG_INFO_REPO_TYPE_FAILED_DUE_TO_GAPS
  eng "It is not possible to change the type of the relay log repository because there are workers repositories with possible execution gaps. The value of --relay_log_info_repository is altered to one of the found Worker repositories. The gaps have to be sorted out before resuming with the type change."

ER_RPL_ERROR_CREATING_RELAY_LOG_INFO
  eng "Error creating relay log info: %s."

ER_RPL_ERROR_CHANGING_RELAY_LOG_INFO_REPO_TYPE
  eng "Error changing the type of relay log info's repository: %s."

ER_RPL_FAILED_TO_DELETE_FROM_SLAVE_WORKERS_INFO_REPOSITORY
  eng "Could not delete from Slave Workers info repository."

ER_RPL_FAILED_TO_RESET_STATE_IN_SLAVE_INFO_REPOSITORY
  eng "Could not store the reset Slave Worker state into the slave info repository."

ER_RPL_ERROR_CHECKING_REPOSITORY
  eng "Error in checking %s repository info type of %s."

ER_RPL_SLAVE_GENERIC_MESSAGE
  eng "Slave: %s"

ER_RPL_SLAVE_COULD_NOT_CREATE_CHANNEL_LIST
  eng "Slave: Could not create channel list"

ER_RPL_MULTISOURCE_REQUIRES_TABLE_TYPE_REPOSITORIES
  eng "Slave: This slave was a multisourced slave previously which is supported only by both TABLE based master info and relay log info repositories. Found one or both of the info repos to be type FILE. Set both repos to type TABLE."

ER_RPL_SLAVE_FAILED_TO_INIT_A_MASTER_INFO_STRUCTURE
  eng "Slave: Failed to initialize the master info structure for channel '%s'; its record may still be present in 'mysql.slave_master_info' table, consider deleting it."

ER_RPL_SLAVE_FAILED_TO_INIT_MASTER_INFO_STRUCTURE
  eng "Failed to initialize the master info structure%s"

ER_RPL_SLAVE_FAILED_TO_CREATE_CHANNEL_FROM_MASTER_INFO
  eng "Slave: Failed to create a channel from master info table repository."

ER_RPL_FAILED_TO_CREATE_NEW_INFO_FILE
  eng "Failed to create a new info file (file '%s', errno %d)"

ER_RPL_FAILED_TO_CREATE_CACHE_FOR_INFO_FILE
  eng "Failed to create a cache on info file (file '%s')"

ER_RPL_FAILED_TO_OPEN_INFO_FILE
  eng "Failed to open the existing info file (file '%s', errno %d)"

ER_RPL_GTID_MEMORY_FINALLY_AVAILABLE
  eng "Server overcomes the temporary 'out of memory' in '%d' tries while allocating a new chunk of intervals for storing GTIDs."

ER_SERVER_COST_UNKNOWN_COST_CONSTANT
  eng "Unknown cost constant \"%s\" in mysql.server_cost table"

ER_SERVER_COST_INVALID_COST_CONSTANT
  eng "Invalid value for cost constant \"%s\" in mysql.server_cost table: %.1f"

ER_ENGINE_COST_UNKNOWN_COST_CONSTANT
  eng "Unknown cost constant \"%s\" in mysql.engine_cost table"

ER_ENGINE_COST_UNKNOWN_STORAGE_ENGINE
  eng "Unknown storage engine \"%s\" in mysql.engine_cost table"

ER_ENGINE_COST_INVALID_DEVICE_TYPE_FOR_SE
  eng "Invalid device type %d for \"%s\" storage engine for cost constant \"%s\" in mysql.engine_cost table"

ER_ENGINE_COST_INVALID_CONST_CONSTANT_FOR_SE_AND_DEVICE
  eng "Invalid value for cost constant \"%s\" for \"%s\" storage engine and device type %d in mysql.engine_cost table: %.1f"

ER_SERVER_COST_FAILED_TO_READ
  eng "Error while reading from mysql.server_cost table."

ER_ENGINE_COST_FAILED_TO_READ
  eng "Error while reading from mysql.engine_cost table."

ER_FAILED_TO_OPEN_COST_CONSTANT_TABLES
  eng "Failed to open optimizer cost constant tables"

ER_RPL_UNSUPPORTED_UNIGNORABLE_EVENT_IN_STREAM
  eng "Unsupported non-ignorable event fed into the event stream."

ER_RPL_GTID_LOG_EVENT_IN_STREAM
  eng "GTID_LOG_EVENT or ANONYMOUS_GTID_LOG_EVENT is not expected in an event stream %s."

ER_RPL_UNEXPECTED_BEGIN_IN_STREAM
  eng "QUERY(BEGIN) is not expected in an event stream in the middle of a %s."

ER_RPL_UNEXPECTED_COMMIT_ROLLBACK_OR_XID_LOG_EVENT_IN_STREAM
  eng "QUERY(COMMIT or ROLLBACK) or XID_LOG_EVENT is not expected in an event stream %s."

ER_RPL_UNEXPECTED_XA_ROLLBACK_IN_STREAM
  eng "QUERY(XA ROLLBACK) is not expected in an event stream %s."

ER_EVENT_EXECUTION_FAILED_CANT_AUTHENTICATE_USER
  eng "Event Scheduler: [%s].[%s.%s] execution failed, failed to authenticate the user."

ER_EVENT_EXECUTION_FAILED_USER_LOST_EVEN_PRIVILEGE
  eng "Event Scheduler: [%s].[%s.%s] execution failed, user no longer has EVENT privilege."

ER_EVENT_ERROR_DURING_COMPILATION
  eng "Event Scheduler: %serror during compilation of %s.%s"

ER_EVENT_DROPPING
  eng "Event Scheduler: Dropping %s.%s"

OBSOLETE_ER_NDB_SCHEMA_GENERIC_MESSAGE
  eng "Ndb schema[%s.%s]: %s"

ER_RPL_INCOMPATIBLE_DECIMAL_IN_RBR
  eng "In RBR mode, Slave received incompatible DECIMAL field (old-style decimal field) from Master while creating conversion table. Please consider changing datatype on Master to new style decimal by executing ALTER command for column Name: %s.%s.%s."

ER_INIT_ROOT_WITHOUT_PASSWORD
  eng "root@localhost is created with an empty password ! Please consider switching off the --initialize-insecure option."

ER_INIT_GENERATING_TEMP_PASSWORD_FOR_ROOT
  eng "A temporary password is generated for root@localhost: %s"

ER_INIT_CANT_OPEN_BOOTSTRAP_FILE
  eng "Failed to open the bootstrap file %s"

ER_INIT_BOOTSTRAP_COMPLETE
  eng "Bootstrapping complete"

ER_INIT_DATADIR_NOT_EMPTY_WONT_INITIALIZE
  eng "--initialize specified but the data directory has files in it. Aborting."

ER_INIT_DATADIR_EXISTS_WONT_INITIALIZE
  eng "--initialize specified on an existing data directory."

ER_INIT_DATADIR_EXISTS_AND_PATH_TOO_LONG_WONT_INITIALIZE
  eng "--initialize specified but the data directory exists and the path is too long. Aborting."

ER_INIT_DATADIR_EXISTS_AND_NOT_WRITABLE_WONT_INITIALIZE
  eng "--initialize specified but the data directory exists and is not writable. Aborting."

ER_INIT_CREATING_DD
  eng "Creating the data directory %s"

ER_RPL_BINLOG_STARTING_DUMP
  eng "Start binlog_dump to master_thread_id(%u) slave_server(%u), pos(%s, %llu)"

ER_RPL_BINLOG_MASTER_SENDS_HEARTBEAT
  eng "master sends heartbeat message"

ER_RPL_BINLOG_SKIPPING_REMAINING_HEARTBEAT_INFO
  eng "the rest of heartbeat info skipped ..."

ER_RPL_BINLOG_MASTER_USES_CHECKSUM_AND_SLAVE_CANT
  eng "Master is configured to log replication events with checksum, but will not send such events to slaves that cannot process them"

OBSOLETE_ER_NDB_QUERY_FAILED
  eng "NDB: Query '%s' failed, error: %d: %s"

ER_KILLING_THREAD
  eng "Killing thread %lu"

ER_DETACHING_SESSION_LEFT_BY_PLUGIN
  eng "Plugin %s is deinitializing a thread but left a session attached. Detaching it forcefully."

ER_CANT_DETACH_SESSION_LEFT_BY_PLUGIN
  eng "Failed to detach the session."

ER_DETACHED_SESSIONS_LEFT_BY_PLUGIN
  eng "Closed forcefully %u session%s left opened by plugin %s"

ER_FAILED_TO_DECREMENT_NUMBER_OF_THREADS
  eng "Failed to decrement the number of threads"

ER_PLUGIN_DID_NOT_DEINITIALIZE_THREADS
  eng "Plugin %s did not deinitialize %u threads"

ER_KILLED_THREADS_OF_PLUGIN
  eng "Killed %u threads of plugin %s"

OBSOLETE_ER_NDB_SLAVE_MAX_REPLICATED_EPOCH_UNKNOWN
  eng "NDB Slave : Could not determine maximum replicated epoch from %s.%s at Slave start, error %u %s"

OBSOLETE_ER_NDB_SLAVE_MAX_REPLICATED_EPOCH_SET_TO
  eng "NDB Slave : MaxReplicatedEpoch set to %llu (%u/%u) at Slave start"

OBSOLETE_ER_NDB_NODE_ID_AND_MANAGEMENT_SERVER_INFO
  eng "NDB: NodeID is %lu, management server '%s:%lu'"

OBSOLETE_ER_NDB_DISCONNECT_INFO
  eng "tid %u: node[%u] transaction_hint=%u, transaction_no_hint=%u"

OBSOLETE_ER_NDB_COLUMN_DEFAULTS_DIFFER
  eng "NDB Internal error: Default values differ for column %u, ndb_default: %d"

OBSOLETE_ER_NDB_COLUMN_SHOULD_NOT_HAVE_NATIVE_DEFAULT
  eng "NDB Internal error: Column %u has native default, but shouldn't. Flags=%u, type=%u"

OBSOLETE_ER_NDB_FIELD_INFO
  eng "field[ name: '%s', type: %u, real_type: %u, flags: 0x%x, is_null: %d]"

OBSOLETE_ER_NDB_COLUMN_INFO
  eng "ndbCol[name: '%s', type: %u, column_no: %d, nullable: %d]"

OBSOLETE_ER_NDB_OOM_IN_FIX_UNIQUE_INDEX_ATTR_ORDER
  eng "fix_unique_index_attr_order: my_malloc(%u) failure"

OBSOLETE_ER_NDB_SLAVE_MALFORMED_EVENT_RECEIVED_ON_TABLE
  eng "NDB Slave : Malformed event received on table %s cannot parse.  Stopping Slave."

OBSOLETE_ER_NDB_SLAVE_CONFLICT_FUNCTION_REQUIRES_ROLE
  eng "NDB Slave : Conflict function %s defined on table %s requires ndb_slave_conflict_role variable to be set.  Stopping slave."

OBSOLETE_ER_NDB_SLAVE_CONFLICT_TRANSACTION_IDS
  eng "NDB Slave : Transactional conflict detection defined on table %s, but events received without transaction ids.  Check --ndb-log-transaction-id setting on upstream Cluster."

OBSOLETE_ER_NDB_SLAVE_BINLOG_MISSING_INFO_FOR_CONFLICT_DETECTION
  eng "NDB Slave : Binlog event on table %s missing info necessary for conflict detection.  Check binlog format options on upstream cluster."

OBSOLETE_ER_NDB_ERROR_IN_READAUTOINCREMENTVALUE
  eng "Error %lu in readAutoIncrementValue(): %s"

OBSOLETE_ER_NDB_FOUND_UNCOMMITTED_AUTOCOMMIT
  eng "found uncommitted autocommit+rbwr transaction, commit status: %d"

OBSOLETE_ER_NDB_SLAVE_TOO_MANY_RETRIES
  eng "Ndb slave retried transaction %u time(s) in vain.  Giving up."

OBSOLETE_ER_NDB_SLAVE_ERROR_IN_UPDATE_CREATE_INFO
  eng "Error %lu in ::update_create_info(): %s"

OBSOLETE_ER_NDB_SLAVE_CANT_ALLOCATE_TABLE_SHARE
  eng "NDB: allocating table share for %s failed"

OBSOLETE_ER_NDB_BINLOG_ERROR_INFO_FROM_DA
  eng "NDB Binlog: (%d)%s"

OBSOLETE_ER_NDB_BINLOG_CREATE_TABLE_EVENT
  eng "NDB Binlog: CREATE TABLE Event: %s"

OBSOLETE_ER_NDB_BINLOG_FAILED_CREATE_TABLE_EVENT_OPERATIONS
  eng "NDB Binlog: FAILED CREATE TABLE event operations. Event: %s"

OBSOLETE_ER_NDB_BINLOG_RENAME_EVENT
  eng "NDB Binlog: RENAME Event: %s"

OBSOLETE_ER_NDB_BINLOG_FAILED_CREATE_DURING_RENAME
  eng "NDB Binlog: FAILED create event operations during RENAME. Event %s"

OBSOLETE_ER_NDB_UNEXPECTED_RENAME_TYPE
  eng "Unexpected rename case detected, sql_command: %d"

OBSOLETE_ER_NDB_ERROR_IN_GET_AUTO_INCREMENT
  eng "Error %lu in ::get_auto_increment(): %s"

OBSOLETE_ER_NDB_CREATING_SHARE_IN_OPEN
  eng "Calling ndbcluster_create_binlog_setup(%s) in ::open"

OBSOLETE_ER_NDB_TABLE_OPENED_READ_ONLY
  eng "table '%s' opened read only"

OBSOLETE_ER_NDB_INITIALIZE_GIVEN_CLUSTER_PLUGIN_DISABLED
  eng "NDB: '--initialize' -> ndbcluster plugin disabled"

OBSOLETE_ER_NDB_BINLOG_FORMAT_CHANGED_FROM_STMT_TO_MIXED
  eng "NDB: Changed global value of binlog_format from STATEMENT to MIXED"

OBSOLETE_ER_NDB_TRAILING_SHARE_RELEASED_BY_CLOSE_CACHED_TABLES
  eng "NDB_SHARE: trailing share %s, released by close_cached_tables"

OBSOLETE_ER_NDB_SHARE_ALREADY_EXISTS
  eng "NDB_SHARE: %s already exists use_count=%d. Moving away for safety, but possible memleak."

OBSOLETE_ER_NDB_HANDLE_TRAILING_SHARE_INFO
  eng "handle_trailing_share: %s use_count: %u"

OBSOLETE_ER_NDB_CLUSTER_GET_SHARE_INFO
  eng "ndbcluster_get_share: %s use_count: %u"

OBSOLETE_ER_NDB_CLUSTER_REAL_FREE_SHARE_INFO
  eng "ndbcluster_real_free_share: %s use_count: %u"

OBSOLETE_ER_NDB_CLUSTER_REAL_FREE_SHARE_DROP_FAILED
  eng "ndbcluster_real_free_share: %s, still open - ignored 'free' (leaked?)"

OBSOLETE_ER_NDB_CLUSTER_FREE_SHARE_INFO
  eng "ndbcluster_free_share: %s use_count: %u"

OBSOLETE_ER_NDB_CLUSTER_MARK_SHARE_DROPPED_INFO
  eng "ndbcluster_mark_share_dropped: %s use_count: %u"

OBSOLETE_ER_NDB_CLUSTER_MARK_SHARE_DROPPED_DESTROYING_SHARE
  eng "ndbcluster_mark_share_dropped: destroys share %s"

OBSOLETE_ER_NDB_CLUSTER_OOM_THD_NDB
  eng "Could not allocate Thd_ndb object"

OBSOLETE_ER_NDB_BINLOG_NDB_TABLES_INITIALLY_READ_ONLY
  eng "NDB Binlog: Ndb tables initially read only."

OBSOLETE_ER_NDB_UTIL_THREAD_OOM
  eng "ndb util thread: malloc failure, query cache not maintained properly"

OBSOLETE_ER_NDB_ILLEGAL_VALUE_FOR_NDB_RECV_THREAD_CPU_MASK
  eng "Trying to set ndb_recv_thread_cpu_mask to illegal value = %s, ignored"

OBSOLETE_ER_NDB_TOO_MANY_CPUS_IN_NDB_RECV_THREAD_CPU_MASK
  eng "Trying to set too many CPU's in ndb_recv_thread_cpu_mask, ignored this variable, erroneus value = %s"

ER_DBUG_CHECK_SHARES_OPEN
  eng "dbug_check_shares open:"

ER_DBUG_CHECK_SHARES_INFO
  eng "  %s.%s: state: %s(%u) use_count: %u"

ER_DBUG_CHECK_SHARES_DROPPED
  eng "dbug_check_shares dropped:"

ER_INVALID_OR_OLD_TABLE_OR_DB_NAME
  eng "Invalid (old?) table or database name '%s'"

ER_TC_RECOVERING_AFTER_CRASH_USING
  eng "Recovering after a crash using %s"

ER_TC_CANT_AUTO_RECOVER_WITH_TC_HEURISTIC_RECOVER
  eng "Cannot perform automatic crash recovery when --tc-heuristic-recover is used"

ER_TC_BAD_MAGIC_IN_TC_LOG
  eng "Bad magic header in tc log"

ER_TC_NEED_N_SE_SUPPORTING_2PC_FOR_RECOVERY
  eng "Recovery failed! You must enable exactly %d storage engines that support two-phase commit protocol"

ER_TC_RECOVERY_FAILED_THESE_ARE_YOUR_OPTIONS
  eng "Crash recovery failed. Either correct the problem (if it's, for example, out of memory error) and restart, or delete tc log and start mysqld with --tc-heuristic-recover={commit|rollback}"

ER_TC_HEURISTIC_RECOVERY_MODE
  eng "Heuristic crash recovery mode"

ER_TC_HEURISTIC_RECOVERY_FAILED
  eng "Heuristic crash recovery failed"

ER_TC_RESTART_WITHOUT_TC_HEURISTIC_RECOVER
  eng "Please restart mysqld without --tc-heuristic-recover"

ER_RPL_SLAVE_FAILED_TO_CREATE_OR_RECOVER_INFO_REPOSITORIES
  eng "Failed to create or recover replication info repositories."

ER_RPL_SLAVE_AUTO_POSITION_IS_1_AND_GTID_MODE_IS_OFF
  eng "Detected misconfiguration: replication channel '%.192s' was configured with AUTO_POSITION = 1, but the server was started with --gtid-mode=off. Either reconfigure replication using CHANGE MASTER TO MASTER_AUTO_POSITION = 0 FOR CHANNEL '%.192s', or change GTID_MODE to some value other than OFF, before starting the slave receiver thread."

ER_RPL_SLAVE_CANT_START_SLAVE_FOR_CHANNEL
  eng "Slave: Could not start slave for channel '%s'. operation discontinued"

ER_RPL_SLAVE_CANT_STOP_SLAVE_FOR_CHANNEL
  eng "Slave: Could not stop slave for channel '%s' operation discontinued"

ER_RPL_RECOVERY_NO_ROTATE_EVENT_FROM_MASTER
  eng "Error during --relay-log-recovery: Could not locate rotate event from the master."

ER_RPL_RECOVERY_ERROR_READ_RELAY_LOG
  eng "Error during --relay-log-recovery: Error reading events from relay log: %d"

OBSOLETE_ER_RPL_RECOVERY_ERROR_FREEING_IO_CACHE
  eng "Error during --relay-log-recovery: Error while freeing IO_CACHE object"

ER_RPL_RECOVERY_SKIPPED_GROUP_REPLICATION_CHANNEL
  eng "Relay log recovery skipped for group replication channel."

ER_RPL_RECOVERY_ERROR
  eng "Error during --relay-log-recovery: %s"

ER_RPL_RECOVERY_IO_ERROR_READING_RELAY_LOG_INDEX
  eng "Error during --relay-log-recovery: Could not read relay log index file due to an IO error."

ER_RPL_RECOVERY_FILE_MASTER_POS_INFO
  eng "Recovery from master pos %ld and file %s%s. Previous relay log pos and relay log file had been set to %lld, %s respectively."

ER_RPL_RECOVERY_REPLICATE_SAME_SERVER_ID_REQUIRES_POSITION
  eng "Error during --relay-log-recovery: replicate_same_server_id is in use and sql thread's positions are not initialized, hence relay log recovery cannot happen."

ER_RPL_MTS_RECOVERY_STARTING_COORDINATOR
  eng "MTS recovery: starting coordinator thread to fill MTS gaps."

ER_RPL_MTS_RECOVERY_FAILED_TO_START_COORDINATOR
  eng "MTS recovery: failed to start the coordinator thread. Check the error log for additional details."

ER_RPL_MTS_AUTOMATIC_RECOVERY_FAILED
  eng "MTS recovery: automatic recovery failed. Either the slave server had stopped due to an error during an earlier session or relay logs are corrupted.Fix the cause of the slave side error and restart the slave server or consider using RESET SLAVE."

ER_RPL_MTS_RECOVERY_CANT_OPEN_RELAY_LOG
  eng "Failed to open the relay log '%s' (relay_log_pos %s)."

ER_RPL_MTS_RECOVERY_SUCCESSFUL
  eng "MTS recovery: completed successfully."

ER_RPL_SERVER_ID_MISSING
  eng "Server id not set, will not start slave%s"

ER_RPL_CANT_CREATE_SLAVE_THREAD
  eng "Can't create slave thread%s."

ER_RPL_SLAVE_IO_THREAD_WAS_KILLED
  eng "The slave IO thread%s was killed while executing initialization query '%s'"

ER_RPL_SLAVE_MASTER_UUID_HAS_CHANGED
  eng "The master's UUID has changed, although this should not happen unless you have changed it manually. The old UUID was %s."

ER_RPL_SLAVE_USES_CHECKSUM_AND_MASTER_PRE_50
  eng "Found a master with MySQL server version older than 5.0. With checksums enabled on the slave, replication might not work correctly. To ensure correct replication, restart the slave server with --slave_sql_verify_checksum=0."

ER_RPL_SLAVE_SECONDS_BEHIND_MASTER_DUBIOUS
  eng "\"SELECT UNIX_TIMESTAMP()\" failed on master, do not trust column Seconds_Behind_Master of SHOW SLAVE STATUS. Error: %s (%d)"

ER_RPL_SLAVE_CANT_FLUSH_MASTER_INFO_FILE
  eng "Failed to flush master info file."

ER_RPL_SLAVE_REPORT_HOST_TOO_LONG
  eng "The length of report_host is %zu. It is larger than the max length(%d), so this slave cannot be registered to the master%s."

ER_RPL_SLAVE_REPORT_USER_TOO_LONG
  eng "The length of report_user is %zu. It is larger than the max length(%d), so this slave cannot be registered to the master%s."

ER_RPL_SLAVE_REPORT_PASSWORD_TOO_LONG
  eng "The length of report_password is %zu. It is larger than the max length(%d), so this slave cannot be registered to the master%s."

ER_RPL_SLAVE_ERROR_RETRYING
  eng "Error on %s: %d  %s, will retry in %d secs"

ER_RPL_SLAVE_ERROR_READING_FROM_SERVER
  eng "Error reading packet from server%s: %s (server_errno=%d)"

ER_RPL_SLAVE_DUMP_THREAD_KILLED_BY_MASTER
  eng "Slave%s: received end packet from server due to dump thread being killed on master. Dump threads are killed for example during master shutdown, explicitly by a user, or when the master receives a binlog send request from a duplicate server UUID <%s> : Error %s"

ER_RPL_MTS_STATISTICS
  eng "Multi-threaded slave statistics%s: seconds elapsed = %lu; events assigned = %llu; worker queues filled over overrun level = %lu; waited due a Worker queue full = %lu; waited due the total size = %lu; waited at clock conflicts = %llu waited (count) when Workers occupied = %lu waited when Workers occupied = %llu"

ER_RPL_MTS_RECOVERY_COMPLETE
  eng "Slave%s: MTS Recovery has completed at relay log %s, position %llu master log %s, position %llu."

ER_RPL_SLAVE_CANT_INIT_RELAY_LOG_POSITION
  eng "Error initializing relay log position%s: %s"

ER_RPL_SLAVE_CONNECTED_TO_MASTER_REPLICATION_STARTED
  eng "Slave I/O thread%s: connected to master '%s@%s:%d',replication started in log '%s' at position %s"

ER_RPL_SLAVE_IO_THREAD_KILLED
  eng "Slave I/O thread%s killed while connecting to master"

ER_RPL_SLAVE_IO_THREAD_CANT_REGISTER_ON_MASTER
  eng "Slave I/O thread couldn't register on master"

ER_RPL_SLAVE_FORCING_TO_RECONNECT_IO_THREAD
  eng "Forcing to reconnect slave I/O thread%s"

ER_RPL_SLAVE_ERROR_REQUESTING_BINLOG_DUMP
  eng "Failed on request_dump()%s"

ER_RPL_LOG_ENTRY_EXCEEDS_SLAVE_MAX_ALLOWED_PACKET
  eng "Log entry on master is longer than slave_max_allowed_packet (%lu) on slave. If the entry is correct, restart the server with a higher value of slave_max_allowed_packet"

ER_RPL_SLAVE_STOPPING_AS_MASTER_OOM
  eng "Stopping slave I/O thread due to out-of-memory error from master"

ER_RPL_SLAVE_IO_THREAD_ABORTED_WAITING_FOR_RELAY_LOG_SPACE
  eng "Slave I/O thread aborted while waiting for relay log space"

ER_RPL_SLAVE_IO_THREAD_EXITING
  eng "Slave I/O thread exiting%s, read up to log '%s', position %s"

ER_RPL_SLAVE_CANT_INITIALIZE_SLAVE_WORKER
  eng "Failed during slave worker initialization%s"

ER_RPL_MTS_GROUP_RECOVERY_RELAY_LOG_INFO_FOR_WORKER
  eng "Slave: MTS group recovery relay log info based on Worker-Id %lu, group_relay_log_name %s, group_relay_log_pos %llu group_master_log_name %s, group_master_log_pos %llu"

ER_RPL_ERROR_LOOKING_FOR_LOG
  eng "Error looking for %s."

ER_RPL_MTS_GROUP_RECOVERY_RELAY_LOG_INFO
  eng "Slave: MTS group recovery relay log info group_master_log_name %s, event_master_log_pos %llu."

ER_RPL_CANT_FIND_FOLLOWUP_FILE
  eng "Error looking for file after %s."

ER_RPL_MTS_CHECKPOINT_PERIOD_DIFFERS_FROM_CNT
  eng "This an error cnt != mts_checkpoint_period"

ER_RPL_SLAVE_WORKER_THREAD_CREATION_FAILED
  eng "Failed during slave worker thread creation%s"

ER_RPL_SLAVE_WORKER_THREAD_CREATION_FAILED_WITH_ERRNO
  eng "Failed during slave worker thread creation%s (errno= %d)"

ER_RPL_SLAVE_FAILED_TO_INIT_PARTITIONS_HASH
  eng "Failed to init partitions hash"

OBSOLETE_ER_RPL_SLAVE_NDB_TABLES_NOT_AVAILABLE
  eng "Slave SQL thread : NDB : Tables not available after %lu seconds. Consider increasing --ndb-wait-setup value"

ER_RPL_SLAVE_SQL_THREAD_STARTING
  eng "Slave SQL thread%s initialized, starting replication in log '%s' at position %s, relay log '%s' position: %s"

ER_RPL_SLAVE_SKIP_COUNTER_EXECUTED
  eng "'SQL_SLAVE_SKIP_COUNTER=%ld' executed at relay_log_file='%s', relay_log_pos='%ld', master_log_name='%s', master_log_pos='%ld' and new position at relay_log_file='%s', relay_log_pos='%ld', master_log_name='%s', master_log_pos='%ld' "

ER_RPL_SLAVE_ADDITIONAL_ERROR_INFO_FROM_DA
  eng "Slave (additional info): %s Error_code: MY-%06d"

ER_RPL_SLAVE_ERROR_INFO_FROM_DA
  eng "Slave: %s Error_code: MY-%06d"

ER_RPL_SLAVE_ERROR_LOADING_USER_DEFINED_LIBRARY
  eng "Error loading user-defined library, slave SQL thread aborted. Install the missing library, and restart the slave SQL thread with \"SLAVE START\". We stopped at log '%s' position %s"

ER_RPL_SLAVE_ERROR_RUNNING_QUERY
  eng "Error running query, slave SQL thread aborted. Fix the problem, and restart the slave SQL thread with \"SLAVE START\". We stopped at log '%s' position %s"

ER_RPL_SLAVE_SQL_THREAD_EXITING
  eng "Slave SQL thread%s exiting, replication stopped in log '%s' at position %s"

ER_RPL_SLAVE_READ_INVALID_EVENT_FROM_MASTER
  eng "Read invalid event from master: '%s', master could be corrupt but a more likely cause of this is a bug"

ER_RPL_SLAVE_QUEUE_EVENT_FAILED_INVALID_CONFIGURATION
  eng "The queue event failed for channel '%s' as its configuration is invalid."

ER_RPL_SLAVE_IO_THREAD_DETECTED_UNEXPECTED_EVENT_SEQUENCE
  eng "An unexpected event sequence was detected by the IO thread while queuing the event received from master '%s' binary log file, at position %llu."

ER_RPL_SLAVE_CANT_USE_CHARSET
  eng "'%s' can not be used as client character set. '%s' will be used as default client character set while connecting to master."

ER_RPL_SLAVE_CONNECTED_TO_MASTER_REPLICATION_RESUMED
  eng "Slave%s: connected to master '%s@%s:%d',replication resumed in log '%s' at position %s"

ER_RPL_SLAVE_NEXT_LOG_IS_ACTIVE
  eng "next log '%s' is active"

ER_RPL_SLAVE_NEXT_LOG_IS_INACTIVE
  eng "next log '%s' is not active"

ER_RPL_SLAVE_SQL_THREAD_IO_ERROR_READING_EVENT
  eng "Slave SQL thread%s: I/O error reading event (errno: %d  cur_log->error: %d)"

ER_RPL_SLAVE_ERROR_READING_RELAY_LOG_EVENTS
  eng "Error reading relay log event%s: %s"

ER_SLAVE_CHANGE_MASTER_TO_EXECUTED
  eng "'CHANGE MASTER TO%s executed'. Previous state master_host='%s', master_port= %u, master_log_file='%s', master_log_pos= %ld, master_bind='%s'. New state master_host='%s', master_port= %u, master_log_file='%s', master_log_pos= %ld, master_bind='%s'."

ER_RPL_SLAVE_NEW_MASTER_INFO_NEEDS_REPOS_TYPE_OTHER_THAN_FILE
  eng "Slave: Cannot create new master info structure when repositories are of type FILE. Convert slave repositories to TABLE to replicate from multiple sources."

ER_RPL_FAILED_TO_STAT_LOG_IN_INDEX
  eng "log %s listed in the index, but failed to stat."

ER_RPL_LOG_NOT_FOUND_WHILE_COUNTING_RELAY_LOG_SPACE
  eng "Could not find first log while counting relay log space."

ER_SLAVE_CANT_USE_TEMPDIR
  eng "Unable to use slave's temporary directory '%s'."

ER_RPL_RELAY_LOG_NEEDS_FILE_NOT_DIRECTORY
  eng "Path '%s' is a directory name, please specify a file name for --relay-log option."

ER_RPL_RELAY_LOG_INDEX_NEEDS_FILE_NOT_DIRECTORY
  eng "Path '%s' is a directory name, please specify a file name for --relay-log-index option."

ER_RPL_PLEASE_USE_OPTION_RELAY_LOG
  eng "Neither --relay-log nor --relay-log-index were used; so replication may break when this MySQL server acts as a slave and has his hostname changed!! Please use '--relay-log=%s' to avoid this problem."

ER_RPL_OPEN_INDEX_FILE_FAILED
  eng "Failed in open_index_file() called from Relay_log_info::rli_init_info()."

ER_RPL_CANT_INITIALIZE_GTID_SETS_IN_RLI_INIT_INFO
  eng "Failed in init_gtid_sets() called from Relay_log_info::rli_init_info()."

ER_RPL_CANT_OPEN_LOG_IN_RLI_INIT_INFO
  eng "Failed in open_log() called from Relay_log_info::rli_init_info()."

ER_RPL_ERROR_WRITING_RELAY_LOG_CONFIGURATION
  eng "Error writing relay log configuration."

OBSOLETE_ER_NDB_OOM_GET_NDB_BLOBS_VALUE
  eng "get_ndb_blobs_value: my_malloc(%u) failed"

OBSOLETE_ER_NDB_THREAD_TIMED_OUT
  eng "NDB: Thread id %u timed out (30s) waiting for epoch %u/%u to be handled.  Progress : %u/%u -> %u/%u."

OBSOLETE_ER_NDB_TABLE_IS_NOT_DISTRIBUTED
  eng "NDB: Inconsistency detected in distributed privilege tables. Table '%s.%s' is not distributed"

OBSOLETE_ER_NDB_CREATING_TABLE
  eng "NDB: Creating %s.%s"

OBSOLETE_ER_NDB_FLUSHING_TABLE_INFO
  eng "NDB: Flushing %s.%s"

OBSOLETE_ER_NDB_CLEANING_STRAY_TABLES
  eng "NDB: Cleaning stray tables from database '%s'"

OBSOLETE_ER_NDB_DISCOVERED_MISSING_DB
  eng "NDB: Discovered missing database '%s'"

OBSOLETE_ER_NDB_DISCOVERED_REMAINING_DB
  eng "NDB: Discovered remaining database '%s'"

OBSOLETE_ER_NDB_CLUSTER_FIND_ALL_DBS_RETRY
  eng "NDB: ndbcluster_find_all_databases retry: %u - %s"

OBSOLETE_ER_NDB_CLUSTER_FIND_ALL_DBS_FAIL
  eng "NDB: ndbcluster_find_all_databases fail: %u - %s"

OBSOLETE_ER_NDB_SKIPPING_SETUP_TABLE
  eng "NDB: skipping setup table %s.%s, in state %d"

OBSOLETE_ER_NDB_FAILED_TO_SET_UP_TABLE
  eng "NDB: failed to setup table %s.%s, error: %d, %s"

OBSOLETE_ER_NDB_MISSING_FRM_DISCOVERING
  eng "NDB: missing frm for %s.%s, discovering..."

OBSOLETE_ER_NDB_MISMATCH_IN_FRM_DISCOVERING
  eng "NDB: mismatch in frm for %s.%s, discovering..."

OBSOLETE_ER_NDB_BINLOG_CLEANING_UP_SETUP_LEFTOVERS
  eng "ndb_binlog_setup: Clean up leftovers"

OBSOLETE_ER_NDB_WAITING_INFO
  eng "NDB %s: waiting max %u sec for %s %s.  epochs: (%u/%u,%u/%u,%u/%u)  injector proc_info: %s"

OBSOLETE_ER_NDB_WAITING_INFO_WITH_MAP
  eng "NDB %s: waiting max %u sec for %s %s.  epochs: (%u/%u,%u/%u,%u/%u)  injector proc_info: %s map: %x%08x"

OBSOLETE_ER_NDB_TIMEOUT_WHILE_DISTRIBUTING
  eng "NDB %s: distributing %s timed out. Ignoring..."

OBSOLETE_ER_NDB_NOT_WAITING_FOR_DISTRIBUTING
  eng "NDB %s: not waiting for distributing %s"

OBSOLETE_ER_NDB_DISTRIBUTED_INFO
  eng "NDB: distributed %s.%s(%u/%u) type: %s(%u) query: \'%s\' to %x%08x"

OBSOLETE_ER_NDB_DISTRIBUTION_COMPLETE
  eng "NDB: distribution of %s.%s(%u/%u) type: %s(%u) query: \'%s\' - complete!"

OBSOLETE_ER_NDB_SCHEMA_DISTRIBUTION_FAILED
  eng "NDB Schema dist: Data node: %d failed, subscriber bitmask %x%08x"

OBSOLETE_ER_NDB_SCHEMA_DISTRIBUTION_REPORTS_SUBSCRIBE
  eng "NDB Schema dist: Data node: %d reports subscribe from node %d, subscriber bitmask %x%08x"

OBSOLETE_ER_NDB_SCHEMA_DISTRIBUTION_REPORTS_UNSUBSCRIBE
  eng "NDB Schema dist: Data node: %d reports unsubscribe from node %d, subscriber bitmask %x%08x"

OBSOLETE_ER_NDB_BINLOG_CANT_DISCOVER_TABLE_FROM_SCHEMA_EVENT
  eng "NDB Binlog: Could not discover table '%s.%s' from binlog schema event '%s' from node %d. my_errno: %d"

OBSOLETE_ER_NDB_BINLOG_SIGNALLING_UNKNOWN_VALUE
  eng "NDB: unknown value for binlog signalling 0x%X, %s not logged"

OBSOLETE_ER_NDB_BINLOG_REPLY_TO
  eng "NDB: reply to %s.%s(%u/%u) from %s to %x%08x"

OBSOLETE_ER_NDB_BINLOG_CANT_RELEASE_SLOCK
  eng "NDB: Could not release slock on '%s.%s', Error code: %d Message: %s"

OBSOLETE_ER_NDB_CANT_FIND_TABLE
  eng "NDB schema: Could not find table '%s.%s' in NDB"

OBSOLETE_ER_NDB_DISCARDING_EVENT_NO_OBJ
  eng "NDB: Discarding event...no obj: %s (%u/%u)"

OBSOLETE_ER_NDB_DISCARDING_EVENT_ID_VERSION_MISMATCH
  eng "NDB: Discarding event...key: %s non matching id/version [%u/%u] != [%u/%u]"

OBSOLETE_ER_NDB_CLEAR_SLOCK_INFO
  eng "NDB: CLEAR_SLOCK key: %s(%u/%u) %x%08x, from %s to %x%08x"

OBSOLETE_ER_NDB_BINLOG_SKIPPING_LOCAL_TABLE
  eng "NDB Binlog: Skipping locally defined table '%s.%s' from binlog schema event '%s' from node %d."

OBSOLETE_ER_NDB_BINLOG_ONLINE_ALTER_RENAME
  eng "NDB Binlog: handling online alter/rename"

OBSOLETE_ER_NDB_BINLOG_CANT_REOPEN_SHADOW_TABLE
  eng "NDB Binlog: Failed to re-open shadow table %s.%s"

OBSOLETE_ER_NDB_BINLOG_ONLINE_ALTER_RENAME_COMPLETE
  eng "NDB Binlog: handling online alter/rename done"

OBSOLETE_ER_NDB_BINLOG_SKIPPING_DROP_OF_LOCAL_TABLE
  eng "NDB Binlog: Skipping drop of locally defined table '%s.%s' from binlog schema event '%s' from node %d. "

OBSOLETE_ER_NDB_BINLOG_SKIPPING_RENAME_OF_LOCAL_TABLE
  eng "NDB Binlog: Skipping renaming locally defined table '%s.%s' from binlog schema event '%s' from node %d. "

OBSOLETE_ER_NDB_BINLOG_SKIPPING_DROP_OF_TABLES
  eng "NDB Binlog: Skipping drop database '%s' since it contained local tables binlog schema event '%s' from node %d. "

OBSOLETE_ER_NDB_BINLOG_GOT_DIST_PRIV_EVENT_FLUSHING_PRIVILEGES
  eng "Got dist_priv event: %s, flushing privileges"

OBSOLETE_ER_NDB_BINLOG_GOT_SCHEMA_EVENT
  eng "NDB: got schema event on %s.%s(%u/%u) query: '%s' type: %s(%d) node: %u slock: %x%08x"

OBSOLETE_ER_NDB_BINLOG_SKIPPING_OLD_SCHEMA_OPERATION
  eng "NDB schema: Skipping old schema operation(RENAME_TABLE_NEW) on %s.%s"

OBSOLETE_ER_NDB_CLUSTER_FAILURE
  eng "NDB Schema dist: cluster failure at epoch %u/%u."

OBSOLETE_ER_NDB_TABLES_INITIALLY_READ_ONLY_ON_RECONNECT
  eng "NDB Binlog: ndb tables initially read only on reconnect."

OBSOLETE_ER_NDB_IGNORING_UNKNOWN_EVENT
  eng "NDB Schema dist: unknown event %u, ignoring..."

OBSOLETE_ER_NDB_BINLOG_OPENING_INDEX
  eng "NDB Binlog: Opening ndb_binlog_index: %d, '%s'"

OBSOLETE_ER_NDB_BINLOG_CANT_LOCK_NDB_BINLOG_INDEX
  eng "NDB Binlog: Unable to lock table ndb_binlog_index"

OBSOLETE_ER_NDB_BINLOG_INJECTING_RANDOM_WRITE_FAILURE
  eng "NDB Binlog: Injecting random write failure"

OBSOLETE_ER_NDB_BINLOG_CANT_WRITE_TO_NDB_BINLOG_INDEX
  eng "NDB Binlog: Failed writing to ndb_binlog_index for epoch %u/%u  orig_server_id %u orig_epoch %u/%u with error %d."

OBSOLETE_ER_NDB_BINLOG_WRITING_TO_NDB_BINLOG_INDEX
  eng "NDB Binlog: Writing row (%s) to ndb_binlog_index - %s"

OBSOLETE_ER_NDB_BINLOG_CANT_COMMIT_TO_NDB_BINLOG_INDEX
  eng "NDB Binlog: Failed committing transaction to ndb_binlog_index with error %d."

OBSOLETE_ER_NDB_BINLOG_WRITE_INDEX_FAILED_AFTER_KILL
  eng "NDB Binlog: Failed writing to ndb_binlog_index table while retrying after kill during shutdown"

OBSOLETE_ER_NDB_BINLOG_USING_SERVER_ID_0_SLAVES_WILL_NOT
  eng "NDB: server id set to zero - changes logged to bin log with server id zero will be logged with another server id by slave mysqlds"

OBSOLETE_ER_NDB_SERVER_ID_RESERVED_OR_TOO_LARGE
  eng "NDB: server id provided is too large to be represented in opt_server_id_bits or is reserved"

OBSOLETE_ER_NDB_BINLOG_REQUIRES_V2_ROW_EVENTS
  eng "NDB: --ndb-log-transaction-id requires v2 Binlog row events but server is using v1."

OBSOLETE_ER_NDB_BINLOG_STATUS_FORCING_FULL_USE_WRITE
  eng "NDB: ndb-log-apply-status forcing %s.%s to FULL USE_WRITE"

OBSOLETE_ER_NDB_BINLOG_GENERIC_MESSAGE
  eng "NDB Binlog: %s"

OBSOLETE_ER_NDB_CONFLICT_GENERIC_MESSAGE
  eng "%s"

OBSOLETE_ER_NDB_TRANS_DEPENDENCY_TRACKER_ERROR
  eng "%s"

OBSOLETE_ER_NDB_CONFLICT_FN_PARSE_ERROR
  eng "NDB Slave: Table %s.%s : Parse error on conflict fn : %s"

OBSOLETE_ER_NDB_CONFLICT_FN_SETUP_ERROR
  eng "NDB Slave: Table %s.%s : %s"

OBSOLETE_ER_NDB_BINLOG_FAILED_TO_GET_TABLE
  eng "NDB Binlog: Failed to get table %s from ndb: %s, %d"

OBSOLETE_ER_NDB_BINLOG_NOT_LOGGING
  eng "NDB Binlog: NOT logging %s"

OBSOLETE_ER_NDB_BINLOG_CREATE_TABLE_EVENT_FAILED
  eng "NDB Binlog: FAILED CREATE (DISCOVER) TABLE Event: %s"

OBSOLETE_ER_NDB_BINLOG_CREATE_TABLE_EVENT_INFO
  eng "NDB Binlog: CREATE (DISCOVER) TABLE Event: %s"

OBSOLETE_ER_NDB_BINLOG_DISCOVER_TABLE_EVENT_INFO
  eng "NDB Binlog: DISCOVER TABLE Event: %s"

OBSOLETE_ER_NDB_BINLOG_BLOB_REQUIRES_PK
  eng "NDB Binlog: logging of table %s with BLOB attribute and no PK is not supported"

OBSOLETE_ER_NDB_BINLOG_CANT_CREATE_EVENT_IN_DB
  eng "NDB Binlog: Unable to create event in database. Event: %s  Error Code: %d  Message: %s"

OBSOLETE_ER_NDB_BINLOG_CANT_CREATE_EVENT_IN_DB_AND_CANT_DROP
  eng "NDB Binlog: Unable to create event in database.  Attempt to correct with drop failed. Event: %s Error Code: %d Message: %s"

OBSOLETE_ER_NDB_BINLOG_CANT_CREATE_EVENT_IN_DB_DROPPED
  eng "NDB Binlog: Unable to create event in database.  Attempt to correct with drop ok, but create failed. Event: %s Error Code: %d Message: %s"

OBSOLETE_ER_NDB_BINLOG_DISCOVER_REUSING_OLD_EVENT_OPS
  eng "NDB Binlog: discover reusing old ev op"

OBSOLETE_ER_NDB_BINLOG_CREATING_NDBEVENTOPERATION_FAILED
  eng "NDB Binlog: Creating NdbEventOperation failed for %s"

OBSOLETE_ER_NDB_BINLOG_CANT_CREATE_BLOB
  eng "NDB Binlog: Creating NdbEventOperation blob field %u handles failed (code=%d) for %s"

OBSOLETE_ER_NDB_BINLOG_NDBEVENT_EXECUTE_FAILED
  eng "NDB Binlog: ndbevent->execute failed for %s; %d %s"

OBSOLETE_ER_NDB_CREATE_EVENT_OPS_LOGGING_INFO
  eng "NDB Binlog: logging %s (%s,%s)"

OBSOLETE_ER_NDB_BINLOG_CANT_DROP_EVENT_FROM_DB
  eng "NDB Binlog: Unable to drop event in database. Event: %s Error Code: %d Message: %s"

OBSOLETE_ER_NDB_TIMED_OUT_IN_DROP_TABLE
  eng "NDB %s: %s timed out. Ignoring..."

OBSOLETE_ER_NDB_BINLOG_UNHANDLED_ERROR_FOR_TABLE
  eng "NDB Binlog: unhandled error %d for table %s"

OBSOLETE_ER_NDB_BINLOG_CLUSTER_FAILURE
  eng "NDB Binlog: cluster failure for %s at epoch %u/%u."

OBSOLETE_ER_NDB_BINLOG_UNKNOWN_NON_DATA_EVENT
  eng "NDB Binlog: unknown non data event %d for %s. Ignoring..."

OBSOLETE_ER_NDB_BINLOG_INJECTOR_DISCARDING_ROW_EVENT_METADATA
  eng "NDB: Binlog Injector discarding row event meta data as server is using v1 row events. (%u %x)"

OBSOLETE_ER_NDB_REMAINING_OPEN_TABLES
  eng "remove_all_event_operations: Remaining open tables: "

OBSOLETE_ER_NDB_REMAINING_OPEN_TABLE_INFO
  eng "  %s.%s, use_count: %u"

OBSOLETE_ER_NDB_COULD_NOT_GET_APPLY_STATUS_SHARE
  eng "NDB: Could not get apply status share"

OBSOLETE_ER_NDB_BINLOG_SERVER_SHUTDOWN_DURING_NDB_CLUSTER_START
  eng "NDB Binlog: Server shutdown detected while waiting for ndbcluster to start..."

OBSOLETE_ER_NDB_BINLOG_CLUSTER_RESTARTED_RESET_MASTER_SUGGESTED
  eng "NDB Binlog: cluster has been restarted --initial or with older filesystem. ndb_latest_handled_binlog_epoch: %u/%u, while current epoch: %u/%u. RESET MASTER should be issued. Resetting ndb_latest_handled_binlog_epoch."

OBSOLETE_ER_NDB_BINLOG_CLUSTER_HAS_RECONNECTED
  eng "NDB Binlog: cluster has reconnected. Changes to the database that occurred while disconnected will not be in the binlog"

OBSOLETE_ER_NDB_BINLOG_STARTING_LOG_AT_EPOCH
  eng "NDB Binlog: starting log at epoch %u/%u"

OBSOLETE_ER_NDB_BINLOG_NDB_TABLES_WRITABLE
  eng "NDB Binlog: ndb tables writable"

OBSOLETE_ER_NDB_BINLOG_SHUTDOWN_DETECTED
  eng "NDB Binlog: Server shutdown detected..."

OBSOLETE_ER_NDB_BINLOG_LOST_SCHEMA_CONNECTION_WAITING
  eng "NDB Binlog: Just lost schema connection, hanging around"

OBSOLETE_ER_NDB_BINLOG_LOST_SCHEMA_CONNECTION_CONTINUING
  eng "NDB Binlog: ...and on our way"

OBSOLETE_ER_NDB_BINLOG_ERROR_HANDLING_SCHEMA_EVENT
  eng "NDB: error %lu (%s) on handling binlog schema event"

OBSOLETE_ER_NDB_BINLOG_CANT_INJECT_APPLY_STATUS_WRITE_ROW
  eng "NDB Binlog: Failed to inject apply status write row"

OBSOLETE_ER_NDB_BINLOG_ERROR_DURING_GCI_ROLLBACK
  eng "NDB Binlog: Error during ROLLBACK of GCI %u/%u. Error: %d"

OBSOLETE_ER_NDB_BINLOG_ERROR_DURING_GCI_COMMIT
  eng "NDB Binlog: Error during COMMIT of GCI. Error: %d"

OBSOLETE_ER_NDB_BINLOG_LATEST_TRX_IN_EPOCH_NOT_IN_BINLOG
  eng "NDB Binlog: latest transaction in epoch %u/%u not in binlog as latest handled epoch is %u/%u"

OBSOLETE_ER_NDB_BINLOG_RELEASING_EXTRA_SHARE_REFERENCES
  eng "NDB Binlog: Release extra share references"

OBSOLETE_ER_NDB_BINLOG_REMAINING_OPEN_TABLES
  eng "NDB Binlog: remaining open tables: "

OBSOLETE_ER_NDB_BINLOG_REMAINING_OPEN_TABLE_INFO
  eng "  %s.%s state: %u use_count: %u"

ER_TREE_CORRUPT_PARENT_SHOULD_POINT_AT_PARENT
  eng "Wrong tree: Parent doesn't point at parent"

ER_TREE_CORRUPT_ROOT_SHOULD_BE_BLACK
  eng "Wrong tree: Root should be black"

ER_TREE_CORRUPT_2_CONSECUTIVE_REDS
  eng "Wrong tree: Found two red in a row"

ER_TREE_CORRUPT_RIGHT_IS_LEFT
  eng "Wrong tree: Found right == left"

ER_TREE_CORRUPT_INCORRECT_BLACK_COUNT
  eng "Wrong tree: Incorrect black-count: %d - %d"

ER_WRONG_COUNT_FOR_ORIGIN
  eng "Use_count: Wrong count %lu for origin %p"

ER_WRONG_COUNT_FOR_KEY
  eng "Use_count: Wrong count for key at %p, %lu should be %lu"

ER_WRONG_COUNT_OF_ELEMENTS
  eng "Wrong number of elements: %u (should be %u) for tree at %p"

ER_RPL_ERROR_READING_SLAVE_WORKER_CONFIGURATION
  eng "Error reading slave worker configuration"

OBSOLETE_ER_RPL_ERROR_WRITING_SLAVE_WORKER_CONFIGURATION
  eng "Error writing slave worker configuration"

ER_RPL_FAILED_TO_OPEN_RELAY_LOG
  eng "Failed to open relay log %s, error: %s"

ER_RPL_WORKER_CANT_READ_RELAY_LOG
  eng "Error when worker read relay log events,relay log name %s, position %llu"

ER_RPL_WORKER_CANT_FIND_NEXT_RELAY_LOG
  eng "Failed to find next relay log when retrying the transaction, current relay log is %s"

ER_RPL_MTS_SLAVE_COORDINATOR_HAS_WAITED
  eng "Multi-threaded slave: Coordinator has waited %lu times hitting slave_pending_jobs_size_max; current event size = %zu."

ER_BINLOG_FAILED_TO_WRITE_DROP_FOR_TEMP_TABLES
  eng "Failed to write the DROP statement for temporary tables to binary log"

ER_BINLOG_OOM_WRITING_DELETE_WHILE_OPENING_HEAP_TABLE
  eng "When opening HEAP table, could not allocate memory to write 'DELETE FROM `%s`.`%s`' to the binary log"

ER_FAILED_TO_REPAIR_TABLE
  eng "Couldn't repair table: %s.%s"

ER_FAILED_TO_REMOVE_TEMP_TABLE
  eng "Could not remove temporary table: '%s', error: %d"

ER_SYSTEM_TABLE_NOT_TRANSACTIONAL
  eng "System table '%.*s' is expected to be transactional."

ER_RPL_ERROR_WRITING_MASTER_CONFIGURATION
  eng "Error writing master configuration."

ER_RPL_ERROR_READING_MASTER_CONFIGURATION
  eng "Error reading master configuration."

ER_RPL_SSL_INFO_IN_MASTER_INFO_IGNORED
  eng "SSL information in the master info file are ignored because this MySQL slave was compiled without SSL support."

ER_PLUGIN_FAILED_DEINITIALIZATION
  eng "Plugin '%s' of type %s failed deinitialization"

ER_PLUGIN_HAS_NONZERO_REFCOUNT_AFTER_DEINITIALIZATION
  eng "Plugin '%s' has ref_count=%d after deinitialization."

ER_PLUGIN_SHUTTING_DOWN_PLUGIN
  eng "Shutting down plugin '%s'"

ER_PLUGIN_REGISTRATION_FAILED
  eng "Plugin '%s' registration as a %s failed."

ER_PLUGIN_CANT_OPEN_PLUGIN_TABLE
  eng "Could not open the mysql.plugin table. Please perform the MySQL upgrade procedure."

ER_PLUGIN_CANT_LOAD
  eng "Couldn't load plugin named '%s' with soname '%s'."

ER_PLUGIN_LOAD_PARAMETER_TOO_LONG
  eng "plugin-load parameter too long"

ER_PLUGIN_FORCING_SHUTDOWN
  eng "Plugin '%s' will be forced to shutdown"

ER_PLUGIN_HAS_NONZERO_REFCOUNT_AFTER_SHUTDOWN
  eng "Plugin '%s' has ref_count=%d after shutdown."

ER_PLUGIN_UNKNOWN_VARIABLE_TYPE
  eng "Unknown variable type code 0x%x in plugin '%s'."

ER_PLUGIN_VARIABLE_SET_READ_ONLY
  eng "Server variable %s of plugin %s was forced to be read-only: string variable without update_func and PLUGIN_VAR_MEMALLOC flag"

ER_PLUGIN_VARIABLE_MISSING_NAME
  eng "Missing variable name in plugin '%s'."

ER_PLUGIN_VARIABLE_NOT_ALLOCATED_THREAD_LOCAL
  eng "Thread local variable '%s' not allocated in plugin '%s'."

ER_PLUGIN_OOM
  eng "Out of memory for plugin '%s'."

ER_PLUGIN_BAD_OPTIONS
  eng "Bad options for plugin '%s'."

ER_PLUGIN_PARSING_OPTIONS_FAILED
  eng "Parsing options for plugin '%s' failed."

ER_PLUGIN_DISABLED
  eng "Plugin '%s' is disabled."

ER_PLUGIN_HAS_CONFLICTING_SYSTEM_VARIABLES
  eng "Plugin '%s' has conflicting system variables"

ER_PLUGIN_CANT_SET_PERSISTENT_OPTIONS
  eng "Setting persistent options for plugin '%s' failed."

ER_MY_NET_WRITE_FAILED_FALLING_BACK_ON_STDERR
  eng "Failed on my_net_write, writing to stderr instead: %s"

ER_RETRYING_REPAIR_WITHOUT_QUICK
  eng "Retrying repair of: '%s' without quick"

ER_RETRYING_REPAIR_WITH_KEYCACHE
  eng "Retrying repair of: '%s' with keycache"

ER_FOUND_ROWS_WHILE_REPAIRING
  eng "Found %s of %s rows when repairing '%s'"

ER_ERROR_DURING_OPTIMIZE_TABLE
  eng "Warning: Optimize table got errno %d on %s.%s, retrying"

ER_ERROR_ENABLING_KEYS
  eng "Warning: Enabling keys got errno %d on %s.%s, retrying"

ER_CHECKING_TABLE
  eng "Checking table:   '%s'"

ER_RECOVERING_TABLE
  eng "Recovering table: '%s'"

ER_CANT_CREATE_TABLE_SHARE_FROM_FRM
  eng "Error in creating TABLE_SHARE from %s.frm file."

ER_CANT_LOCK_TABLE
  eng "Unable to acquire lock on %s.%s"

ER_CANT_ALLOC_TABLE_OBJECT
  eng "Error in allocation memory for TABLE object."

ER_CANT_CREATE_HANDLER_OBJECT_FOR_TABLE
  eng "Error in creating handler object for table %s.%s"

ER_CANT_SET_HANDLER_REFERENCE_FOR_TABLE
  eng "Error in setting handler reference for table %s.%s"

ER_CANT_LOCK_TABLESPACE
  eng "Unable to acquire lock on tablespace name %s"

ER_CANT_UPGRADE_GENERATED_COLUMNS_TO_DD
  eng "Error in processing generated columns for table %s.%s"

ER_DD_ERROR_CREATING_ENTRY
  eng "Error in Creating DD entry for %s.%s"

ER_DD_CANT_FETCH_TABLE_DATA
  eng "Error in fetching %s.%s table data from dictionary"

ER_DD_CANT_FIX_SE_DATA
  eng "Error in fixing SE data for %s.%s"

ER_DD_CANT_CREATE_SP
  eng "Error in creating stored program '%s.%s'"

ER_CANT_OPEN_DB_OPT_USING_DEFAULT_CHARSET
  eng "Unable to open db.opt file %s. Using default Character set."

ER_CANT_CREATE_CACHE_FOR_DB_OPT
  eng "Unable to intialize IO cache to open db.opt file %s. "

ER_CANT_IDENTIFY_CHARSET_USING_DEFAULT
  eng "Unable to identify the charset in %s. Using default character set."

ER_DB_OPT_NOT_FOUND_USING_DEFAULT_CHARSET
  eng "db.opt file not found for %s database. Using default Character set."

ER_EVENT_CANT_GET_TIMEZONE_FROM_FIELD
  eng "Event '%s'.'%s': invalid value in column mysql.event.time_zone."

ER_EVENT_CANT_FIND_TIMEZONE
  eng "Event '%s'.'%s': has invalid time zone value "

ER_EVENT_CANT_GET_CHARSET
  eng "Event '%s'.'%s': invalid value in column mysql.event.character_set_client."

ER_EVENT_CANT_GET_COLLATION
  eng "Event '%s'.'%s': invalid value in column mysql.event.collation_connection."

ER_EVENT_CANT_OPEN_TABLE_MYSQL_EVENT
  eng "Failed to open mysql.event Table."

ER_CANT_PARSE_STORED_ROUTINE_BODY
  eng "Parsing '%s.%s' routine body failed.%s"

ER_CANT_OPEN_TABLE_MYSQL_PROC
  eng "Failed to open mysql.proc Table."

ER_CANT_READ_TABLE_MYSQL_PROC
  eng "Failed to read mysql.proc table."

ER_FILE_EXISTS_DURING_UPGRADE
  eng "Found %s file in mysql schema. DD will create .ibd file with same name. Please rename table and start upgrade process again."

ER_CANT_OPEN_DATADIR_AFTER_UPGRADE_FAILURE
  eng "Unable to open the data directory %s during clean up after upgrade failed"

ER_CANT_SET_PATH_FOR
  eng "Failed to set path %s"

ER_CANT_OPEN_DIR
  eng "Failed to open dir %s"

OBSOLETE_ER_NDB_CLUSTER_CONNECTION_POOL_NODEIDS
  eng "NDB: Found empty nodeid specified in --ndb-cluster-connection-pool-nodeids='%s'."

OBSOLETE_ER_NDB_CANT_PARSE_NDB_CLUSTER_CONNECTION_POOL_NODEIDS
  eng "NDB: Could not parse '%s' in --ndb-cluster-connection-pool-nodeids='%s'."

OBSOLETE_ER_NDB_INVALID_CLUSTER_CONNECTION_POOL_NODEIDS
  eng "NDB: Invalid nodeid %d in --ndb-cluster-connection-pool-nodeids='%s'."

OBSOLETE_ER_NDB_DUPLICATE_CLUSTER_CONNECTION_POOL_NODEIDS
  eng "NDB: Found duplicate nodeid %d in --ndb-cluster-connection-pool-nodeids='%s'."

OBSOLETE_ER_NDB_POOL_SIZE_CLUSTER_CONNECTION_POOL_NODEIDS
  eng "NDB: The size of the cluster connection pool must be equal to the number of nodeids in --ndb-cluster-connection-pool-nodeids='%s'."

OBSOLETE_ER_NDB_NODEID_NOT_FIRST_CONNECTION_POOL_NODEIDS
  eng "NDB: The nodeid specified by --ndb-nodeid must be equal to the first nodeid in --ndb-cluster-connection-pool-nodeids='%s'."

OBSOLETE_ER_NDB_USING_NODEID
  eng "NDB: using nodeid %u"

OBSOLETE_ER_NDB_CANT_ALLOC_GLOBAL_NDB_CLUSTER_CONNECTION
  eng "NDB: failed to allocate global ndb cluster connection"

OBSOLETE_ER_NDB_CANT_ALLOC_GLOBAL_NDB_OBJECT
  eng "NDB: failed to allocate global ndb object"

OBSOLETE_ER_NDB_USING_NODEID_LIST
  eng "NDB[%u]: using nodeid %u"

OBSOLETE_ER_NDB_CANT_ALLOC_NDB_CLUSTER_CONNECTION
  eng "NDB[%u]: failed to allocate cluster connect object"

OBSOLETE_ER_NDB_STARTING_CONNECT_THREAD
  eng "NDB[%u]: starting connect thread"

OBSOLETE_ER_NDB_NODE_INFO
  eng "NDB[%u]: NodeID: %d, %s"

OBSOLETE_ER_NDB_CANT_START_CONNECT_THREAD
  eng "NDB[%u]: failed to start connect thread"

OBSOLETE_ER_NDB_GENERIC_ERROR
  eng "NDB: error (%u) %s"

OBSOLETE_ER_NDB_CPU_MASK_TOO_SHORT
  eng "Ignored receive thread CPU mask, mask too short, %u CPUs needed in mask, only %u CPUs provided"

ER_EVENT_ERROR_CREATING_QUERY_TO_WRITE_TO_BINLOG
  eng "Event Error: An error occurred while creating query string, before writing it into binary log."

ER_EVENT_SCHEDULER_ERROR_LOADING_FROM_DB
  eng "Event Scheduler: Error while loading from disk."

ER_EVENT_SCHEDULER_ERROR_GETTING_EVENT_OBJECT
  eng "Event Scheduler: Error getting event object."

ER_EVENT_SCHEDULER_GOT_BAD_DATA_FROM_TABLE
  eng "Event Scheduler: Error while loading events from mysql.events.The table probably contains bad data or is corrupted"

ER_EVENT_CANT_GET_LOCK_FOR_DROPPING_EVENT
  eng "Unable to obtain lock for dropping event %s from schema %s"

ER_EVENT_UNABLE_TO_DROP_EVENT
  eng "Unable to drop event %s from schema %s"

OBSOLETE_ER_BINLOG_ATTACHING_THREAD_MEMORY_FINALLY_AVAILABLE
  eng "Server overcomes the temporary 'out of memory' in '%d' tries while attaching to session thread during the group commit phase."

ER_BINLOG_CANT_RESIZE_CACHE
  eng "Unable to resize binlog IOCACHE auxiliary file"

ER_BINLOG_FILE_BEING_READ_NOT_PURGED
  eng "file %s was not purged because it was being read by thread number %u"

ER_BINLOG_IO_ERROR_READING_HEADER
  eng "I/O error reading the header from the binary log, errno=%d, io cache code=%d"

OBSOLETE_ER_BINLOG_CANT_OPEN_LOG
  eng "Failed to open log (file '%s', errno %d)"

OBSOLETE_ER_BINLOG_CANT_CREATE_CACHE_FOR_LOG
  eng "Failed to create a cache on log (file '%s')"

ER_BINLOG_FILE_EXTENSION_NUMBER_EXHAUSTED
  eng "Log filename extension number exhausted: %06lu. Please fix this by archiving old logs and updating the index files."

ER_BINLOG_FILE_NAME_TOO_LONG
  eng "Log filename too large: %s%s (%zu). Please fix this by archiving old logs and updating the index files."

ER_BINLOG_FILE_EXTENSION_NUMBER_RUNNING_LOW
  eng "Next log extension: %lu. Remaining log filename extensions: %lu. Please consider archiving some logs."

ER_BINLOG_CANT_OPEN_FOR_LOGGING
  eng "Could not open %s for logging (error %d). Turning logging off for the whole duration of the MySQL server process. To turn it on again: fix the cause, shutdown the MySQL server and restart it."

ER_BINLOG_FAILED_TO_SYNC_INDEX_FILE
  eng "MYSQL_BIN_LOG::open_index_file failed to sync the index file."

ER_BINLOG_ERROR_READING_GTIDS_FROM_RELAY_LOG
  eng "Error reading GTIDs from relaylog: %d"

ER_BINLOG_EVENTS_READ_FROM_RELAY_LOG_INFO
  eng "%lu events read in relaylog file '%s' for updating Retrieved_Gtid_Set and/or IO thread transaction parser state."

ER_BINLOG_ERROR_READING_GTIDS_FROM_BINARY_LOG
  eng "Error reading GTIDs from binary log: %d"

ER_BINLOG_EVENTS_READ_FROM_BINLOG_INFO
  eng "Read %lu events from binary log file '%s' to determine the GTIDs purged from binary logs."

ER_BINLOG_CANT_GENERATE_NEW_FILE_NAME
  eng "MYSQL_BIN_LOG::open failed to generate new file name."

ER_BINLOG_FAILED_TO_SYNC_INDEX_FILE_IN_OPEN
  eng "MYSQL_BIN_LOG::open failed to sync the index file."

ER_BINLOG_CANT_USE_FOR_LOGGING
  eng "Could not use %s for logging (error %d). Turning logging off for the whole duration of the MySQL server process. To turn it on again: fix the cause, shutdown the MySQL server and restart it."

ER_BINLOG_FAILED_TO_CLOSE_INDEX_FILE_WHILE_REBUILDING
  eng "While rebuilding index file %s: Failed to close the index file."

ER_BINLOG_FAILED_TO_DELETE_INDEX_FILE_WHILE_REBUILDING
  eng "While rebuilding index file %s: Failed to delete the existing index file. It could be that file is being used by some other process."

ER_BINLOG_FAILED_TO_RENAME_INDEX_FILE_WHILE_REBUILDING
  eng "While rebuilding index file %s: Failed to rename the new index file to the existing index file."

ER_BINLOG_FAILED_TO_OPEN_INDEX_FILE_AFTER_REBUILDING
  eng "After rebuilding the index file %s: Failed to open the index file."

ER_BINLOG_CANT_APPEND_LOG_TO_TMP_INDEX
  eng "MYSQL_BIN_LOG::add_log_to_index failed to append log file name: %s, to crash safe index file."

ER_BINLOG_CANT_LOCATE_OLD_BINLOG_OR_RELAY_LOG_FILES
  eng "Failed to locate old binlog or relay log files"

ER_BINLOG_CANT_DELETE_FILE
  eng "Failed to delete file '%s'"

ER_BINLOG_CANT_SET_TMP_INDEX_NAME
  eng "MYSQL_BIN_LOG::set_crash_safe_index_file_name failed to set file name."

ER_BINLOG_FAILED_TO_OPEN_TEMPORARY_INDEX_FILE
  eng "MYSQL_BIN_LOG::open_crash_safe_index_file failed to open temporary index file."

OBSOLETE_ER_BINLOG_ERROR_GETTING_NEXT_LOG_FROM_INDEX
  eng "next log error: %d  offset: %s  log: %s included: %d"

ER_BINLOG_CANT_OPEN_TMP_INDEX
  eng "%s failed to open the crash safe index file."

ER_BINLOG_CANT_COPY_INDEX_TO_TMP
  eng "%s failed to copy index file to crash safe index file."

ER_BINLOG_CANT_CLOSE_TMP_INDEX
  eng "%s failed to close the crash safe index file."

ER_BINLOG_CANT_MOVE_TMP_TO_INDEX
  eng "%s failed to move crash safe index file to index file."

ER_BINLOG_PURGE_LOGS_CALLED_WITH_FILE_NOT_IN_INDEX
  eng "MYSQL_BIN_LOG::purge_logs was called with file %s not listed in the index."

ER_BINLOG_PURGE_LOGS_CANT_SYNC_INDEX_FILE
  eng "MYSQL_BIN_LOG::purge_logs failed to sync the index file."

ER_BINLOG_PURGE_LOGS_CANT_COPY_TO_REGISTER_FILE
  eng "MYSQL_BIN_LOG::purge_logs failed to copy %s to register file."

ER_BINLOG_PURGE_LOGS_CANT_FLUSH_REGISTER_FILE
  eng "MYSQL_BIN_LOG::purge_logs failed to flush register file."

ER_BINLOG_PURGE_LOGS_CANT_UPDATE_INDEX_FILE
  eng "MYSQL_BIN_LOG::purge_logs failed to update the index file"

ER_BINLOG_PURGE_LOGS_FAILED_TO_PURGE_LOG
  eng "MYSQL_BIN_LOG::purge_logs failed to process registered files that would be purged."

ER_BINLOG_FAILED_TO_SET_PURGE_INDEX_FILE_NAME
  eng "MYSQL_BIN_LOG::set_purge_index_file_name failed to set file name."

ER_BINLOG_FAILED_TO_OPEN_REGISTER_FILE
  eng "MYSQL_BIN_LOG::open_purge_index_file failed to open register file."

ER_BINLOG_FAILED_TO_REINIT_REGISTER_FILE
  eng "MYSQL_BIN_LOG::purge_index_entry failed to reinit register file for read"

ER_BINLOG_FAILED_TO_READ_REGISTER_FILE
  eng "MYSQL_BIN_LOG::purge_index_entry error %d reading from register file."

ER_CANT_STAT_FILE
  eng "Failed to execute mysql_file_stat on file '%s'"

ER_BINLOG_CANT_DELETE_LOG_FILE_DOES_INDEX_MATCH_FILES
  eng "Failed to delete log file '%s'; consider examining correspondence of your binlog index file to the actual binlog files"

ER_BINLOG_CANT_DELETE_FILE_AND_READ_BINLOG_INDEX
  eng "Failed to delete file '%s' and read the binlog index file"

ER_BINLOG_FAILED_TO_DELETE_LOG_FILE
  eng "Failed to delete log file '%s'"

ER_BINLOG_LOGGING_INCIDENT_TO_STOP_SLAVES
  eng "%s An incident event has been written to the binary log which will stop the slaves."

ER_BINLOG_CANT_FIND_LOG_IN_INDEX
  eng "find_log_pos() failed (error: %d)"

ER_BINLOG_RECOVERING_AFTER_CRASH_USING
  eng "Recovering after a crash using %s"

ER_BINLOG_CANT_OPEN_CRASHED_BINLOG
  eng "Failed to open the crashed binlog file when master server is recovering it."

ER_BINLOG_CANT_TRIM_CRASHED_BINLOG
  eng "Failed to trim the crashed binlog file when master server is recovering it."

ER_BINLOG_CRASHED_BINLOG_TRIMMED
  eng "Crashed binlog file %s size is %llu, but recovered up to %llu. Binlog trimmed to %llu bytes."

ER_BINLOG_CANT_CLEAR_IN_USE_FLAG_FOR_CRASHED_BINLOG
  eng "Failed to clear LOG_EVENT_BINLOG_IN_USE_F for the crashed binlog file when master server is recovering it."

ER_BINLOG_FAILED_TO_RUN_AFTER_SYNC_HOOK
  eng "Failed to run 'after_sync' hooks"

ER_TURNING_LOGGING_OFF_FOR_THE_DURATION
  eng "%s Hence turning logging off for the whole duration of the MySQL server process. To turn it on again: fix the cause, shutdown the MySQL server and restart it."

ER_BINLOG_FAILED_TO_RUN_AFTER_FLUSH_HOOK
  eng "Failed to run 'after_flush' hooks"

ER_BINLOG_CRASH_RECOVERY_FAILED
  eng "Crash recovery failed. Either correct the problem (if it's, for example, out of memory error) and restart, or delete (or rename) binary log and start mysqld with --tc-heuristic-recover={commit|rollback}"

ER_BINLOG_WARNING_SUPPRESSED
  eng "The following warning was suppressed %d times during the last %d seconds in the error log"

ER_NDB_LOG_ENTRY
  eng "NDB: %s"

ER_NDB_LOG_ENTRY_WITH_PREFIX
  eng "NDB %s: %s"

OBSOLETE_ER_NDB_BINLOG_CANT_CREATE_PURGE_THD
  eng "NDB: Unable to purge %s.%s File=%s (failed to setup thd)"

ER_INNODB_UNKNOWN_COLLATION
  eng "Unknown collation #%lu."

ER_INNODB_INVALID_LOG_GROUP_HOME_DIR
  eng "syntax error in innodb_log_group_home_dir"

ER_INNODB_INVALID_INNODB_UNDO_DIRECTORY
  eng "syntax error in innodb_undo_directory"

ER_INNODB_ILLEGAL_COLON_IN_POOL
  eng "InnoDB: innodb_buffer_pool_filename cannot have colon (:) in the file name."

ER_INNODB_INVALID_PAGE_SIZE
  eng "InnoDB: Invalid page size=%lu."

ER_INNODB_DIRTY_WATER_MARK_NOT_LOW
  eng "InnoDB: innodb_max_dirty_pages_pct_lwm cannot be set higher than innodb_max_dirty_pages_pct. Setting innodb_max_dirty_pages_pct_lwm to %lf"

ER_INNODB_IO_CAPACITY_EXCEEDS_MAX
  eng "InnoDB: innodb_io_capacity cannot be set higher than innodb_io_capacity_max. Setting innodb_io_capacity to %lu"

ER_INNODB_FILES_SAME
  eng "%s and %s file names seem to be the same."

ER_INNODB_UNREGISTERED_TRX_ACTIVE
  eng "Transaction not registered for MySQL 2PC, but transaction is active"

ER_INNODB_CLOSING_CONNECTION_ROLLS_BACK
  eng "MySQL is closing a connection that has an active InnoDB transaction. %llu row modifications will roll back."

ER_INNODB_TRX_XLATION_TABLE_OOM
  eng "InnoDB: fail to allocate memory for index translation table. Number of Index:%lu, array size:%lu"

ER_INNODB_CANT_FIND_INDEX_IN_INNODB_DD
  eng "Cannot find index %s in InnoDB index dictionary."

ER_INNODB_INDEX_COLUMN_INFO_UNLIKE_MYSQLS
  eng "Found index %s whose column info does not match that of MySQL."

OBSOLETE_ER_INNODB_CANT_OPEN_TABLE
  eng "Failed to open table %s."

ER_INNODB_CANT_BUILD_INDEX_XLATION_TABLE_FOR
  eng "Build InnoDB index translation table for Table %s failed"

ER_INNODB_PK_NOT_IN_MYSQL
  eng "Table %s has a primary key in InnoDB data dictionary, but not in MySQL!"

ER_INNODB_PK_ONLY_IN_MYSQL
  eng "Table %s has no primary key in InnoDB data dictionary, but has one in MySQL! If you created the table with a MySQL version < 3.23.54 and did not define a primary key, but defined a unique key with all non-NULL columns, then MySQL internally treats that key as the primary key. You can fix this error by dump + DROP + CREATE + reimport of the table."

ER_INNODB_CLUSTERED_INDEX_PRIVATE
  eng "Table %s key_used_on_scan is %lu even though there is no primary key inside InnoDB."

OBSOLETE_ER_INNODB_PARTITION_TABLE_LOWERCASED
  eng "Partition table %s opened after converting to lower case. The table may have been moved from a case-insensitive file system. Please recreate the table in the current file system."

ER_ERRMSG_REPLACEMENT_DODGY
  eng "Cannot replace error message (%s,%s,%s) \"%s\" with \"%s\"; wrong number or type of %% subsitutions."

ER_ERRMSG_REPLACEMENTS_FAILED
  eng "Table for error message replacements could not be found or read, or one or more replacements could not be applied."

ER_NPIPE_CANT_CREATE
  eng "%s: %s"

ER_PARTITION_MOVE_CREATED_DUPLICATE_ROW_PLEASE_FIX
  eng "Table '%-192s': Delete from part %d failed with error %d. But it was already inserted into part %d, when moving the misplaced row! Please manually fix the duplicate row: %s"

ER_AUDIT_CANT_ABORT_COMMAND
  eng "Command '%s' cannot be aborted. The trigger error was (%d) [%s]: %s"

ER_AUDIT_CANT_ABORT_EVENT
  eng "Event '%s' cannot be aborted. The trigger error was (%d) [%s]: %s"

ER_AUDIT_WARNING
  eng "%s. The trigger error was (%d) [%s]: %s"

OBSOLETE_ER_NDB_NUMBER_OF_CHANNELS
  eng "Slave SQL: Configuration with number of replication masters = %u' is not supported when applying to Ndb"

OBSOLETE_ER_NDB_SLAVE_PARALLEL_WORKERS
  eng "Slave SQL: Configuration 'slave_parallel_workers = %lu' is not supported when applying to Ndb"

OBSOLETE_ER_NDB_DISTRIBUTING_ERR
  eng "NDB %s: distributing %s err: %u"

ER_RPL_SLAVE_INSECURE_CHANGE_MASTER
  eng "Storing MySQL user name or password information in the master info repository is not secure and is therefore not recommended. Please consider using the USER and PASSWORD connection options for START SLAVE; see the 'START SLAVE Syntax' in the MySQL Manual for more information."

OBSOLETE_ER_RPL_SLAVE_FLUSH_RELAY_LOGS_NOT_ALLOWED
  eng "FLUSH RELAY LOGS cannot be performed on channel '%-.192s'."

ER_RPL_SLAVE_INCORRECT_CHANNEL
  eng "Slave channel '%s' does not exist."

ER_FAILED_TO_FIND_DL_ENTRY
  eng "Can't find symbol '%-.128s' in library."

ER_FAILED_TO_OPEN_SHARED_LIBRARY
  eng "Can't open shared library '%-.192s' (errno: %d %-.128s)."

ER_THREAD_PRIORITY_IGNORED
  eng "Thread priority attribute setting in Resource Group SQL shall be ignored due to unsupported platform or insufficient privilege."

ER_BINLOG_CACHE_SIZE_TOO_LARGE
  eng "Option binlog_cache_size (%lu) is greater than max_binlog_cache_size (%lu); setting binlog_cache_size equal to max_binlog_cache_size."

ER_BINLOG_STMT_CACHE_SIZE_TOO_LARGE
  eng "Option binlog_stmt_cache_size (%lu) is greater than max_binlog_stmt_cache_size (%lu); setting binlog_stmt_cache_size equal to max_binlog_stmt_cache_size."

ER_FAILED_TO_GENERATE_UNIQUE_LOGFILE
  eng "Can't generate a unique log-filename %-.200s.(1-999)."

ER_FAILED_TO_READ_FILE
  eng "Error reading file '%-.200s' (errno: %d - %s)"

ER_FAILED_TO_WRITE_TO_FILE
  eng "Error writing file '%-.200s' (errno: %d - %s)"

ER_BINLOG_UNSAFE_MESSAGE_AND_STATEMENT
  eng "%s Statement: %s"

ER_FORCE_CLOSE_THREAD
  eng "%s: Forcing close of thread %ld  user: '%-.48s'."

ER_SERVER_SHUTDOWN_COMPLETE
  eng "%s: Shutdown complete (mysqld %s)  %s."

ER_RPL_CANT_HAVE_SAME_BASENAME
  eng "Cannot have same base name '%s' for both binary and relay logs. Please check %s (default '%s' if --log-bin option is not used, default '%s' if --log-bin option is used without argument) and %s (default '%s') options to ensure they do not conflict."

ER_RPL_GTID_MODE_REQUIRES_ENFORCE_GTID_CONSISTENCY_ON
  eng "GTID_MODE = ON requires ENFORCE_GTID_CONSISTENCY = ON."

ER_WARN_NO_SERVERID_SPECIFIED
  eng "You have not provided a mandatory server-id. Servers in a replication topology must have unique server-ids. Please refer to the proper server start-up parameters documentation."

ER_ABORTING_USER_CONNECTION
  eng "Aborted connection %u to db: '%-.192s' user: '%-.48s' host: '%-.255s' (%-.64s)."

ER_SQL_MODE_MERGED_WITH_STRICT_MODE
  eng "'NO_ZERO_DATE', 'NO_ZERO_IN_DATE' and 'ERROR_FOR_DIVISION_BY_ZERO' sql modes should be used with strict mode. They will be merged with strict mode in a future release."

ER_GTID_PURGED_WAS_UPDATED
  eng "@@GLOBAL.GTID_PURGED was changed from '%s' to '%s'."

ER_GTID_EXECUTED_WAS_UPDATED
  eng "@@GLOBAL.GTID_EXECUTED was changed from '%s' to '%s'."

ER_DEPRECATE_MSG_WITH_REPLACEMENT
  eng "'%s' is deprecated and will be removed in a future release. Please use %s instead."

ER_TRG_CREATION_CTX_NOT_SET
  eng "Triggers for table `%-.64s`.`%-.64s` have no creation context"

ER_FILE_HAS_OLD_FORMAT
  eng "'%-.192s' has an old format, you should re-create the '%s' object(s)"

ER_VIEW_CREATION_CTX_NOT_SET
  eng "View `%-.64s`.`%-.64s` has no creation context"

OBSOLETE_ER_TABLE_NAME_CAUSES_TOO_LONG_PATH
  eng "Long database name and identifier for object resulted in a path length too long for table '%s'. Please check the path limit for your OS."

ER_TABLE_UPGRADE_REQUIRED
  eng "Table upgrade required. Please do \"REPAIR TABLE `%-.64s`\" or dump/reload to fix it!"

ER_GET_ERRNO_FROM_STORAGE_ENGINE
  eng "Got error %d - '%-.192s' from storage engine."

ER_ACCESS_DENIED_ERROR_WITHOUT_PASSWORD
  eng "Access denied for user '%-.48s'@'%-.64s'"

ER_ACCESS_DENIED_ERROR_WITH_PASSWORD
  eng "Access denied for user '%-.48s'@'%-.64s' (using password: %s)"

ER_ACCESS_DENIED_FOR_USER_ACCOUNT_LOCKED
  eng "Access denied for user '%-.48s'@'%-.64s'. Account is locked."

ER_MUST_CHANGE_EXPIRED_PASSWORD
  eng "Your password has expired. To log in you must change it using a client that supports expired passwords."

ER_SYSTEM_TABLES_NOT_SUPPORTED_BY_STORAGE_ENGINE
  eng "Storage engine '%s' does not support system tables. [%s.%s]."

OBSOLETE_ER_FILESORT_TERMINATED
  eng "Sort aborted"

ER_SERVER_STARTUP_MSG
  eng "%s: ready for connections. Version: '%s'  socket: '%s'  port: %d  %s."

ER_FAILED_TO_FIND_LOCALE_NAME
  eng "Unknown locale: '%-.64s'."

ER_FAILED_TO_FIND_COLLATION_NAME
  eng "Unknown collation: '%-.64s'."

ER_SERVER_OUT_OF_RESOURCES
  eng "Out of memory; check if mysqld or some other process uses all available memory; if not, you may have to use 'ulimit' to allow mysqld to use more memory or you can add more swap space"

ER_SERVER_OUTOFMEMORY
  eng "Out of memory; restart server and try again (needed %d bytes)"

ER_INVALID_COLLATION_FOR_CHARSET
  eng "COLLATION '%s' is not valid for CHARACTER SET '%s'"

ER_CANT_START_ERROR_LOG_SERVICE
  eng "Failed to set %s at or around \"%s\" -- service is valid, but can not be initialized; please check its configuration and make sure it can read its input(s) and write to its output(s)."

ER_CREATING_NEW_UUID_FIRST_START
  eng "Generating a new UUID: %s."

ER_FAILED_TO_GET_ABSOLUTE_PATH
  eng "Failed to get absolute path of program executable %s"

ER_PERFSCHEMA_COMPONENTS_INFRASTRUCTURE_BOOTSTRAP
  eng "Failed to bootstrap performance schema components infrastructure."

ER_PERFSCHEMA_COMPONENTS_INFRASTRUCTURE_SHUTDOWN
  eng "Failed to deinit performance schema components infrastructure."

ER_DUP_FD_OPEN_FAILED
  eng "Could not open duplicate fd for %s: %s."

ER_SYSTEM_VIEW_INIT_FAILED
  eng "System views initialization failed."

ER_RESOURCE_GROUP_POST_INIT_FAILED
  eng "Resource group post initialization failed."

ER_RESOURCE_GROUP_SUBSYSTEM_INIT_FAILED
  eng "Resource Group subsystem initialization failed."

ER_FAILED_START_MYSQLD_DAEMON
  eng "Failed to start mysqld daemon. Check mysqld error log."

ER_CANNOT_CHANGE_TO_ROOT_DIR
  eng "Cannot change to root directory: %s."

ER_PERSISTENT_PRIVILEGES_BOOTSTRAP
  eng "Failed to bootstrap persistent privileges."

ER_BASEDIR_SET_TO
  eng "Basedir set to %s."

ER_RPL_FILTER_ADD_WILD_DO_TABLE_FAILED
  eng "Could not add wild do table rule '%s'!"

ER_RPL_FILTER_ADD_WILD_IGNORE_TABLE_FAILED
  eng "Could not add wild ignore table rule '%s'!"

ER_PRIVILEGE_SYSTEM_INIT_FAILED
  eng "The privilege system failed to initialize correctly. For complete instructions on how to upgrade MySQL to a new version please see the 'Upgrading MySQL' section from the MySQL manual."

ER_CANNOT_SET_LOG_ERROR_SERVICES
  eng "Cannot set services \"%s\" requested in --log-error-services, using defaults."

ER_PERFSCHEMA_TABLES_INIT_FAILED
  eng "Performance schema tables initialization failed."

ER_TX_EXTRACTION_ALGORITHM_FOR_BINLOG_TX_DEPEDENCY_TRACKING
  eng "The transaction_write_set_extraction must be set to %s when binlog_transaction_dependency_tracking is %s."

ER_INVALID_REPLICATION_TIMESTAMPS
  eng "Invalid replication timestamps: original commit timestamp is more recent than the immediate commit timestamp. This may be an issue if delayed replication is active. Make sure that servers have their clocks set to the correct time. No further message will be emitted until after timestamps become valid again."

ER_RPL_TIMESTAMPS_RETURNED_TO_NORMAL
  eng "The replication timestamps have returned to normal values."

ER_BINLOG_FILE_OPEN_FAILED
  eng "%s."

ER_BINLOG_EVENT_WRITE_TO_STMT_CACHE_FAILED
  eng "Failed to write an incident event into stmt_cache."

ER_SLAVE_RELAY_LOG_TRUNCATE_INFO
  eng "Relaylog file %s size was %llu, but was truncated at %llu."

ER_SLAVE_RELAY_LOG_PURGE_FAILED
  eng "Unable to purge relay log files. %s:%s."

ER_RPL_SLAVE_FILTER_CREATE_FAILED
  eng "Slave: failed in creating filter for channel '%s'."

ER_RPL_SLAVE_GLOBAL_FILTERS_COPY_FAILED
  eng "Slave: failed in copying the global filters to its own per-channel filters on configuration for channel '%s'."

ER_RPL_SLAVE_RESET_FILTER_OPTIONS
  eng "There are per-channel replication filter(s) configured for channel '%.192s' which does not exist. The filter(s) have been discarded."

ER_MISSING_GRANT_SYSTEM_TABLE
  eng "The system table mysql.global_grants is missing. Please perform the MySQL upgrade procedure."

ER_MISSING_ACL_SYSTEM_TABLE
  eng "ACL table mysql.%.*s missing. Some operations may fail."

ER_ANONYMOUS_AUTH_ID_NOT_ALLOWED_IN_MANDATORY_ROLES
  eng "Can't set mandatory_role %s@%s: Anonymous authorization IDs are not allowed as roles."

ER_UNKNOWN_AUTH_ID_IN_MANDATORY_ROLE
  eng "Can't set mandatory_role: There's no such authorization ID %s@%s."

ER_WRITE_ROW_TO_PARTITION_FAILED
  eng "Table '%-192s' failed to move/insert a row from part %d into part %d: %s."

ER_RESOURCE_GROUP_METADATA_UPDATE_SKIPPED
  eng "Skipped updating resource group metadata in InnoDB read only mode."

ER_FAILED_TO_PERSIST_RESOURCE_GROUP_METADATA
  eng "Failed to persist resource group %s to Data Dictionary."

ER_FAILED_TO_DESERIALIZE_RESOURCE_GROUP
  eng "Failed to deserialize resource group %s."

ER_FAILED_TO_UPDATE_RESOURCE_GROUP
  eng "Update of resource group %s failed."

ER_RESOURCE_GROUP_VALIDATION_FAILED
  eng "Validation of resource group %s failed. Resource group is disabled."

ER_FAILED_TO_ALLOCATE_MEMORY_FOR_RESOURCE_GROUP
  eng "Unable to allocate memory for Resource Group %s."

ER_FAILED_TO_ALLOCATE_MEMORY_FOR_RESOURCE_GROUP_HASH
  eng "Failed to allocate memory for resource group hash."

ER_FAILED_TO_ADD_RESOURCE_GROUP_TO_MAP
  eng "Failed to add resource group %s to resource group map."

ER_RESOURCE_GROUP_IS_DISABLED
  eng "Resource group feature is disabled. (Server is compiled with DISABLE_PSI_THREAD)."

ER_FAILED_TO_APPLY_RESOURCE_GROUP_CONTROLLER
  eng "Unable to apply resource group controller %s."

ER_FAILED_TO_ACQUIRE_LOCK_ON_RESOURCE_GROUP
  eng "Unable to acquire lock on the resource group %s. Hint to switch resource group shall be ignored."

ER_PFS_NOTIFICATION_FUNCTION_REGISTER_FAILED
  eng "PFS %s notification function registration failed."

ER_RES_GRP_SET_THR_AFFINITY_FAILED
  eng "Unable to bind thread id %llu to cpu id %u (error code %d - %-.192s)."

ER_RES_GRP_SET_THR_AFFINITY_TO_CPUS_FAILED
  eng "Unable to bind thread id %llu to cpu ids (error code %d - %-.192s)."

ER_RES_GRP_THD_UNBIND_FROM_CPU_FAILED
  eng "Unbind thread id %llu failed. (error code %d - %-.192s)."

ER_RES_GRP_SET_THREAD_PRIORITY_FAILED
  eng "Setting thread priority %d to thread id %llu failed. (error code %d - %-.192s)."

ER_RES_GRP_FAILED_TO_DETERMINE_NICE_CAPABILITY
  eng "Unable to determine CAP_SYS_NICE capability."

ER_RES_GRP_FAILED_TO_GET_THREAD_HANDLE
  eng "%s failed: Failed to get handle for thread %llu."

ER_RES_GRP_GET_THREAD_PRIO_NOT_SUPPORTED
  eng "Retrieval of thread priority unsupported on %s."

ER_RES_GRP_FAILED_DETERMINE_CPU_COUNT
  eng "Unable to determine the number of CPUs."

ER_RES_GRP_FEATURE_NOT_AVAILABLE
  eng "Resource group feature shall not be available. Incompatible thread handling option."

ER_RES_GRP_INVALID_THREAD_PRIORITY
  eng "Invalid thread priority %d for a %s resource group. Allowed range is [%d, %d]."

ER_RES_GRP_SOLARIS_PROCESSOR_BIND_TO_CPUID_FAILED
  eng "bind_to_cpu failed: processor_bind for cpuid %u failed (error code %d - %-.192s)."

ER_RES_GRP_SOLARIS_PROCESSOR_BIND_TO_THREAD_FAILED
  eng "bind_to_cpu failed: processor_bind for thread %%llx with cpu id %u (error code %d - %-.192s)."

ER_RES_GRP_SOLARIS_PROCESSOR_AFFINITY_FAILED
  eng "%s failed: processor_affinity failed (error code %d - %-.192s)."

ER_DD_UPGRADE_RENAME_IDX_STATS_FILE_FAILED
  eng "Error in renaming mysql_index_stats.ibd."

ER_DD_UPGRADE_DD_OPEN_FAILED
  eng "Error in opening data directory %s."

ER_DD_UPGRADE_FAILED_TO_FETCH_TABLESPACES
  eng "Error in fetching list of tablespaces."

ER_DD_UPGRADE_FAILED_TO_ACQUIRE_TABLESPACE
  eng "Error in acquiring Tablespace for SDI insertion %s."

ER_DD_UPGRADE_FAILED_TO_RESOLVE_TABLESPACE_ENGINE
  eng "Error in resolving Engine name for tablespace %s with engine %s."

ER_FAILED_TO_CREATE_SDI_FOR_TABLESPACE
  eng "Error in creating SDI for %s tablespace."

ER_FAILED_TO_STORE_SDI_FOR_TABLESPACE
  eng "Error in storing SDI for %s tablespace."

ER_DD_UPGRADE_FAILED_TO_FETCH_TABLES
  eng "Error in fetching list of tables."

ER_DD_UPGRADE_DD_POPULATED
  eng "Finished populating Data Dictionary tables with data."

ER_DD_UPGRADE_INFO_FILE_OPEN_FAILED
  eng "Could not open the upgrade info file '%s' in the MySQL servers datadir, errno: %d."

ER_DD_UPGRADE_INFO_FILE_CLOSE_FAILED
  eng "Could not close the upgrade info file '%s' in the MySQL servers datadir, errno: %d."

ER_DD_UPGRADE_TABLESPACE_MIGRATION_FAILED
  eng "Got error %d from SE while migrating tablespaces."

ER_DD_UPGRADE_FAILED_TO_CREATE_TABLE_STATS
  eng "Error in creating TABLE statistics entry. Fix statistics data by using ANALYZE command."

ER_DD_UPGRADE_TABLE_STATS_MIGRATE_COMPLETED
  eng "Finished migrating TABLE statistics data."

ER_DD_UPGRADE_FAILED_TO_CREATE_INDEX_STATS
  eng "Error in creating Index statistics entry. Fix statistics data by using ANALYZE command."

ER_DD_UPGRADE_INDEX_STATS_MIGRATE_COMPLETED
  eng "Finished migrating INDEX statistics data."

ER_DD_UPGRADE_FAILED_FIND_VALID_DATA_DIR
  eng "Failed to find valid data directory."

ER_DD_UPGRADE_START
  eng "Starting upgrade of data directory."

ER_DD_UPGRADE_FAILED_INIT_DD_SE
  eng "Failed to initialize DD Storage Engine."

ER_DD_UPGRADE_FOUND_PARTIALLY_UPGRADED_DD_ABORT
  eng "Found partially upgraded DD. Aborting upgrade and deleting all DD tables. Start the upgrade process again."

ER_DD_UPGRADE_FOUND_PARTIALLY_UPGRADED_DD_CONTINUE
  eng "Found partially upgraded DD. Upgrade will continue and start the server."

ER_DD_UPGRADE_SE_LOGS_FAILED
  eng "Error in upgrading engine logs."

ER_DD_UPGRADE_SDI_INFO_UPDATE_FAILED
  eng "Error in updating SDI information."

ER_SKIP_UPDATING_METADATA_IN_SE_RO_MODE
  eng "Skip updating %s metadata in InnoDB read-only mode."

ER_CREATED_SYSTEM_WITH_VERSION
  eng "Created system views with I_S version %d."

ER_UNKNOWN_ERROR_DETECTED_IN_SE
  eng "Unknown error detected %d in handler."

ER_READ_LOG_EVENT_FAILED
  eng "Error in Log_event::read_log_event(): '%s', data_len: %lu, event_type: %d."

ER_ROW_DATA_TOO_BIG_TO_WRITE_IN_BINLOG
  eng "The row data is greater than 4GB, which is too big to write to the binary log."

ER_FAILED_TO_CONSTRUCT_DROP_EVENT_QUERY
  eng "Unable to construct DROP EVENT SQL query string."

ER_FAILED_TO_BINLOG_DROP_EVENT
  eng "Unable to binlog drop event %s.%s."

ER_FAILED_TO_START_SLAVE_THREAD
  eng "Failed to start slave threads for channel '%s'."

ER_RPL_IO_THREAD_KILLED
  eng "%s%s."

ER_SLAVE_RECONNECT_FAILED
  eng "Failed registering on master, reconnecting to try again, log '%s' at position %s. %s."

ER_SLAVE_KILLED_AFTER_RECONNECT
  eng "Slave I/O thread killed during or after reconnect."

ER_SLAVE_NOT_STARTED_ON_SOME_CHANNELS
  eng "Some of the channels are not created/initialized properly. Check for additional messages above. You will not be able to start replication on those channels until the issue is resolved and the server restarted."

ER_FAILED_TO_ADD_RPL_FILTER
  eng "Failed to add a replication filter into filter map for channel '%.192s'."

ER_PER_CHANNEL_RPL_FILTER_CONF_FOR_GRP_RPL
  eng "There are per-channel replication filter(s) configured for group replication channel '%.192s' which is disallowed. The filter(s) have been discarded."

ER_RPL_FILTERS_NOT_ATTACHED_TO_CHANNEL
  eng "There are per-channel replication filter(s) configured for channel '%.192s' which does not exist. The filter(s) have been discarded."

ER_FAILED_TO_BUILD_DO_AND_IGNORE_TABLE_HASHES
  eng "An error occurred while building do_table and ignore_table rules to hashes for per-channel filter."

ER_CLONE_PLUGIN_NOT_LOADED_TRACE
  eng "Clone plugin cannot be loaded."

ER_CLONE_HANDLER_EXIST_TRACE
  eng "Clone Handler exists."

ER_CLONE_CREATE_HANDLER_FAIL_TRACE
  eng "Could not create Clone Handler."

ER_CYCLE_TIMER_IS_NOT_AVAILABLE
  eng "The CYCLE timer is not available. WAIT events in the performance_schema will not be timed."

ER_NANOSECOND_TIMER_IS_NOT_AVAILABLE
  eng "The NANOSECOND timer is not available. IDLE/STAGE/STATEMENT/TRANSACTION events in the performance_schema will not be timed."

ER_MICROSECOND_TIMER_IS_NOT_AVAILABLE
  eng "The MICROSECOND timer is not available. IDLE/STAGE/STATEMENT/TRANSACTION events in the performance_schema will not be timed."

ER_PFS_MALLOC_ARRAY_OVERFLOW
  eng "Failed to allocate memory for %zu chunks each of size %zu for buffer '%s' due to overflow."

ER_PFS_MALLOC_ARRAY_OOM
  eng "Failed to allocate %zu bytes for buffer '%s' due to out-of-memory."

ER_INNODB_FAILED_TO_FIND_IDX_WITH_KEY_NO
  eng "InnoDB could not find index %s key no %u for table %s through its index translation table."

ER_INNODB_FAILED_TO_FIND_IDX
  eng "Cannot find index %s in InnoDB index translation table."

ER_INNODB_FAILED_TO_FIND_IDX_FROM_DICT_CACHE
  eng "InnoDB could not find key no %u with name %s from dict cache for table %s."

ER_INNODB_ACTIVE_INDEX_CHANGE_FAILED
  eng "InnoDB: change_active_index(%u) failed."

ER_INNODB_DIFF_IN_REF_LEN
  eng "Stored ref len is %lu, but table ref len is %lu."

ER_WRONG_TYPE_FOR_COLUMN_PREFIX_IDX_FLD
  eng "MySQL is trying to create a column prefix index field, on an inappropriate data type. Table name %s, column name %s."

ER_INNODB_CANNOT_CREATE_TABLE
  eng "Cannot create table %s."

ER_INNODB_INTERNAL_INDEX
  eng "Found index %s in InnoDB index list but not its MySQL index number. It could be an InnoDB internal index."

ER_INNODB_IDX_CNT_MORE_THAN_DEFINED_IN_MYSQL
  eng "InnoDB: Table %s contains %lu indexes inside InnoDB, which is different from the number of indexes %u defined in MySQL."

ER_INNODB_IDX_CNT_FEWER_THAN_DEFINED_IN_MYSQL
  eng "Table %s contains fewer indexes inside InnoDB than are defined in the MySQL. Have you mixed up with data dictionary from different installation?"

ER_INNODB_IDX_COLUMN_CNT_DIFF
  eng "Index %s of %s has %lu columns unique inside InnoDB, but MySQL is asking statistics for %lu columns. Have you mixed data dictionary from different installation?"

ER_INNODB_USE_MONITOR_GROUP_NAME
  eng "Monitor counter '%s' cannot be turned on/off individually. Please use its module name to turn on/off the counters in the module as a group."

ER_INNODB_MONITOR_DEFAULT_VALUE_NOT_DEFINED
  eng "Default value is not defined for this set option. Please specify correct counter or module name."

ER_INNODB_MONITOR_IS_ENABLED
  eng "InnoDB: Monitor %s is already enabled."

ER_INNODB_INVALID_MONITOR_COUNTER_NAME
  eng "Invalid monitor counter : %s."

ER_WIN_LOAD_LIBRARY_FAILED
  eng "LoadLibrary(\"%s\") failed: GetLastError returns %lu."

ER_PARTITION_HANDLER_ADMIN_MSG
  eng "%s."

ER_RPL_RLI_INIT_INFO_MSG
  eng "%s."

ER_DD_UPGRADE_TABLE_INTACT_ERROR
  eng "%s."

ER_SERVER_INIT_COMPILED_IN_COMMANDS
  eng "%s."

ER_MYISAM_CHECK_METHOD_ERROR
  eng "%s."

ER_MYISAM_CRASHED_ERROR
  eng "%s."

ER_WAITPID_FAILED
  eng "Unable to wait for process %lld."

ER_FAILED_TO_FIND_MYSQLD_STATUS
  eng "Unable to determine if daemon is running: %s (rc=%d)."

ER_INNODB_ERROR_LOGGER_MSG
  eng "%s"

ER_INNODB_ERROR_LOGGER_FATAL_MSG
  eng "[FATAL] InnoDB: %s"

ER_DEPRECATED_SYNTAX_WITH_REPLACEMENT
  eng "The syntax '%s' is deprecated and will be removed in a future release. Please use %s instead."

ER_DEPRECATED_SYNTAX_NO_REPLACEMENT
  eng "The syntax '%s' is deprecated and will be removed in a future release."

ER_DEPRECATE_MSG_NO_REPLACEMENT
  eng "'%s' is deprecated and will be removed in a future release."

ER_LOG_PRINTF_MSG
  eng "%s"

ER_BINLOG_LOGGING_NOT_POSSIBLE
  eng "Binary logging not possible. Message: %s."

ER_FAILED_TO_SET_PERSISTED_OPTIONS
  eng "Failed to set persisted options."

ER_COMPONENTS_FAILED_TO_ACQUIRE_SERVICE_IMPLEMENTATION
  eng "Cannot acquire specified service implementation: '%.192s'."

ER_RES_GRP_INVALID_VCPU_RANGE
  eng "Invalid VCPU range %u-%u."

ER_RES_GRP_INVALID_VCPU_ID
  eng "Invalid cpu id %u."

ER_ERROR_DURING_FLUSH_LOG_COMMIT_PHASE
  eng "Got error %d during FLUSH_LOGS."

ER_DROP_DATABASE_FAILED_RMDIR_MANUALLY
  eng "Problem while dropping database. Can't remove database directory (%s). Please remove it manually."

ER_EXPIRE_LOGS_DAYS_IGNORED
  eng "The option expire_logs_days cannot be used together with option binlog_expire_logs_seconds. Therefore, value of expire_logs_days is ignored."

ER_BINLOG_MALFORMED_OR_OLD_RELAY_LOG
  eng "malformed or very old relay log which does not have FormatDescriptor."

ER_DD_UPGRADE_VIEW_COLUMN_NAME_TOO_LONG
  eng "Upgrade of view '%s.%s' failed. Re-create the view with the explicit column name lesser than 64 characters."

ER_TABLE_NEEDS_DUMP_UPGRADE
  eng "Table upgrade required for `%-.64s`.`%-.64s`. Please dump/reload table to fix it!"

ER_DD_UPGRADE_FAILED_TO_UPDATE_VER_NO_IN_TABLESPACE
  eng "Error in updating version number in %s tablespace."

ER_KEYRING_MIGRATION_FAILED
  eng "Keyring migration failed."

ER_KEYRING_MIGRATION_SUCCESSFUL
  eng "Keyring migration successful."

ER_RESTART_RECEIVED_INFO
  eng "Received RESTART from user %s.  Restarting mysqld (Version: %s)."

ER_LCTN_CHANGED
  eng "Different lower_case_table_names settings for server ('%u') and data dictionary ('%u')."

ER_DD_INITIALIZE
  eng "Data dictionary initializing version '%u'."

ER_DD_RESTART
  eng "Data dictionary restarting version '%u'."

ER_DD_UPGRADE
  eng "Data dictionary upgrading from version '%u' to '%u'."

ER_DD_UPGRADE_OFF
  eng "Data dictionary upgrade prohibited by the command line option '--no_dd_upgrade'."

ER_DD_UPGRADE_VERSION_NOT_SUPPORTED
  eng "Upgrading the data dictionary from dictionary version '%u' is not supported."

ER_DD_UPGRADE_SCHEMA_UNAVAILABLE
  eng "Upgrading the data dictionary failed, temporary schema name '%-.192s' not available."

ER_DD_MINOR_DOWNGRADE
  eng "Data dictionary minor downgrade from version '%u' to '%u'."

ER_DD_MINOR_DOWNGRADE_VERSION_NOT_SUPPORTED
  eng "Minor downgrade of the Data dictionary from dictionary version '%u' is not supported."

ER_DD_NO_VERSION_FOUND
  eng "No data dictionary version number found."

ER_THREAD_POOL_NOT_SUPPORTED_ON_PLATFORM
  eng "Thread pool not supported, requires a minimum of %s."

ER_THREAD_POOL_SIZE_TOO_LOW
  eng "thread_pool_size=0 means thread pool disabled, Allowed range of thread_pool_size is %d-%d."

ER_THREAD_POOL_SIZE_TOO_HIGH
  eng "thread_pool_size=%lu is too high, %d is maximum, thread pool is disabled. Allowed range of thread_pool_size is %d-%d."

ER_THREAD_POOL_ALGORITHM_INVALID
  eng "thread_pool_algorithm can be set to 0 and 1, 0 indicates the default low concurrency algorithm, 1 means a high concurrency algorithm."

ER_THREAD_POOL_INVALID_STALL_LIMIT
  eng "thread_pool_stall_limit can be %d at minimum and %d at maximum, smaller values would render the thread pool fairly useless and higher values could make it possible to have undetected deadlock issues in the MySQL Server."

ER_THREAD_POOL_INVALID_PRIO_KICKUP_TIMER
  eng "Invalid value of thread_pool_prio_kickup_timer specified. Value of thread_pool_prio_kickup_timer should be in range 0-4294967294."

ER_THREAD_POOL_MAX_UNUSED_THREADS_INVALID
  eng "thread_pool_max_unused_threads cannot be set higher than %d."

ER_THREAD_POOL_CON_HANDLER_INIT_FAILED
  eng "Failed to instantiate the connection handler object."

ER_THREAD_POOL_INIT_FAILED
  eng "Failed to initialize thread pool plugin."

ER_THREAD_POOL_PLUGIN_STARTED
  eng "Thread pool plugin started successfully with parameters: thread_pool_size = %lu, thread_pool_algorithm = %s, thread_pool_stall_limit = %u, thread_pool_prio_kickup_timer = %u, thread_pool_max_unused_threads = %u, thread_pool_high_priority_connection = %d."

ER_THREAD_POOL_CANNOT_SET_THREAD_SPECIFIC_DATA
  eng "Can't setup connection teardown thread-specific data."

ER_THREAD_POOL_FAILED_TO_CREATE_CONNECT_HANDLER_THD
  eng "Creation of connect handler thread failed."

ER_THREAD_POOL_FAILED_TO_CREATE_THD_AND_AUTH_CONN
  eng "Failed to create thd and authenticate connection."

ER_THREAD_POOL_FAILED_PROCESS_CONNECT_EVENT
  eng "Failed to process connection event."

ER_THREAD_POOL_FAILED_TO_CREATE_POOL
  eng "Can't create pool thread (error %d, errno: %d)."

ER_THREAD_POOL_RATE_LIMITED_ERROR_MSGS
  eng "%.*s."

ER_TRHEAD_POOL_LOW_LEVEL_INIT_FAILED
  eng "tp_group_low_level_init() failed."

ER_THREAD_POOL_LOW_LEVEL_REARM_FAILED
  eng "Rearm failed even after 30 seconds, can't continue without notify socket."

ER_THREAD_POOL_BUFFER_TOO_SMALL
  eng "%s: %s buffer is too small"

ER_MECAB_NOT_SUPPORTED
  eng "Mecab v%s is not supported, the lowest version supported is v%s."

ER_MECAB_NOT_VERIFIED
  eng "Mecab v%s is not verified, the highest version supported is v%s."

ER_MECAB_CREATING_MODEL
  eng "Mecab: Trying createModel(%s)."

ER_MECAB_FAILED_TO_CREATE_MODEL
  eng "Mecab: createModel() failed: %s."

ER_MECAB_FAILED_TO_CREATE_TRIGGER
  eng "Mecab: createTagger() failed: %s."

ER_MECAB_UNSUPPORTED_CHARSET
  eng "Mecab: Unsupported dictionary charset %s."

ER_MECAB_CHARSET_LOADED
  eng "Mecab: Loaded dictionary charset is %s."

ER_MECAB_PARSE_FAILED
  eng "Mecab: parse() failed: %s."

ER_MECAB_OOM_WHILE_PARSING_TEXT
  eng "Mecab: parse() failed: out of memory."

ER_MECAB_CREATE_LATTICE_FAILED
  eng "Mecab: createLattice() failed: %s."

ER_SEMISYNC_TRACE_ENTER_FUNC
  eng "---> %s enter."

ER_SEMISYNC_TRACE_EXIT_WITH_INT_EXIT_CODE
  eng "<--- %s exit (%d)."

ER_SEMISYNC_TRACE_EXIT_WITH_BOOL_EXIT_CODE
  eng "<--- %s exit (%s)."

ER_SEMISYNC_TRACE_EXIT
  eng "<--- %s exit."

ER_SEMISYNC_RPL_INIT_FOR_TRX
  eng "Semi-sync replication initialized for transactions."

ER_SEMISYNC_FAILED_TO_ALLOCATE_TRX_NODE
  eng "%s: transaction node allocation failed for: (%s, %lu)."

ER_SEMISYNC_BINLOG_WRITE_OUT_OF_ORDER
  eng "%s: binlog write out-of-order, tail (%s, %lu), new node (%s, %lu)."

ER_SEMISYNC_INSERT_LOG_INFO_IN_ENTRY
  eng "%s: insert (%s, %lu) in entry(%u)."

ER_SEMISYNC_PROBE_LOG_INFO_IN_ENTRY
  eng "%s: probe (%s, %lu) in entry(%u)."

ER_SEMISYNC_CLEARED_ALL_ACTIVE_TRANSACTION_NODES
  eng "%s: cleared all nodes."

ER_SEMISYNC_CLEARED_ACTIVE_TRANSACTION_TILL_POS
  eng "%s: cleared %d nodes back until pos (%s, %lu)."

ER_SEMISYNC_REPLY_MAGIC_NO_ERROR
  eng "Read semi-sync reply magic number error."

ER_SEMISYNC_REPLY_PKT_LENGTH_TOO_SMALL
  eng "Read semi-sync reply length error: packet is too small."

ER_SEMISYNC_REPLY_BINLOG_FILE_TOO_LARGE
  eng "Read semi-sync reply binlog file length too large."

ER_SEMISYNC_SERVER_REPLY
  eng "%s: Got reply(%s, %lu) from server %u."

ER_SEMISYNC_FUNCTION_CALLED_TWICE
  eng "%s called twice."

ER_SEMISYNC_RPL_ENABLED_ON_MASTER
  eng "Semi-sync replication enabled on the master."

ER_SEMISYNC_MASTER_OOM
  eng "Cannot allocate memory to enable semi-sync on the master."

ER_SEMISYNC_DISABLED_ON_MASTER
  eng "Semi-sync replication disabled on the master."

ER_SEMISYNC_FORCED_SHUTDOWN
  eng "SEMISYNC: Forced shutdown. Some updates might not be replicated."

ER_SEMISYNC_MASTER_GOT_REPLY_AT_POS
  eng "%s: Got reply at (%s, %lu)."

ER_SEMISYNC_MASTER_SIGNAL_ALL_WAITING_THREADS
  eng "%s: signal all waiting threads."

ER_SEMISYNC_MASTER_TRX_WAIT_POS
  eng "%s: wait pos (%s, %lu), repl(%d)."

ER_SEMISYNC_BINLOG_REPLY_IS_AHEAD
  eng "%s: Binlog reply is ahead (%s, %lu)."

ER_SEMISYNC_MOVE_BACK_WAIT_POS
  eng "%s: move back wait position (%s, %lu)."

ER_SEMISYNC_INIT_WAIT_POS
  eng "%s: init wait position (%s, %lu)."

ER_SEMISYNC_WAIT_TIME_FOR_BINLOG_SENT
  eng "%s: wait %lu ms for binlog sent (%s, %lu)."

ER_SEMISYNC_WAIT_FOR_BINLOG_TIMEDOUT
  eng "Timeout waiting for reply of binlog (file: %s, pos: %lu), semi-sync up to file %s, position %lu."

ER_SEMISYNC_WAIT_TIME_ASSESSMENT_FOR_COMMIT_TRX_FAILED
  eng "Assessment of waiting time for commitTrx failed at wait position (%s, %lu)."

ER_SEMISYNC_RPL_SWITCHED_OFF
  eng "Semi-sync replication switched OFF."

ER_SEMISYNC_RPL_SWITCHED_ON
  eng "Semi-sync replication switched ON at (%s, %lu)."

ER_SEMISYNC_NO_SPACE_IN_THE_PKT
  eng "No enough space in the packet for semi-sync extra header, semi-sync replication disabled."

ER_SEMISYNC_SYNC_HEADER_UPDATE_INFO
  eng "%s: server(%d), (%s, %lu) sync(%d), repl(%d)."

ER_SEMISYNC_FAILED_TO_INSERT_TRX_NODE
  eng "Semi-sync failed to insert tranx_node for binlog file: %s, position: %lu."

ER_SEMISYNC_TRX_SKIPPED_AT_POS
  eng "%s: Transaction skipped at (%s, %lu)."

ER_SEMISYNC_MASTER_FAILED_ON_NET_FLUSH
  eng "Semi-sync master failed on net_flush() before waiting for slave reply."

ER_SEMISYNC_RECEIVED_ACK_IS_SMALLER
  eng "The received ack is smaller than m_greatest_ack."

ER_SEMISYNC_ADD_ACK_TO_SLOT
  eng "Add the ack into slot %u."

ER_SEMISYNC_UPDATE_EXISTING_SLAVE_ACK
  eng "Update an exsiting ack in slot %u."

ER_SEMISYNC_FAILED_TO_START_ACK_RECEIVER_THD
  eng "Failed to start semi-sync ACK receiver thread,  could not create thread(errno:%d)."

ER_SEMISYNC_STARTING_ACK_RECEIVER_THD
  eng "Starting ack receiver thread."

ER_SEMISYNC_FAILED_TO_WAIT_ON_DUMP_SOCKET
  eng "Failed to wait on semi-sync dump sockets, error: errno=%d."

ER_SEMISYNC_STOPPING_ACK_RECEIVER_THREAD
  eng "Stopping ack receiver thread."

ER_SEMISYNC_FAILED_REGISTER_SLAVE_TO_RECEIVER
  eng "Failed to register slave to semi-sync ACK receiver thread."

ER_SEMISYNC_START_BINLOG_DUMP_TO_SLAVE
  eng "Start %s binlog_dump to slave (server_id: %d), pos(%s, %lu)."

ER_SEMISYNC_STOP_BINLOG_DUMP_TO_SLAVE
  eng "Stop %s binlog_dump to slave (server_id: %d)."

ER_SEMISYNC_UNREGISTER_TRX_OBSERVER_FAILED
  eng "unregister_trans_observer failed."

ER_SEMISYNC_UNREGISTER_BINLOG_STORAGE_OBSERVER_FAILED
  eng "unregister_binlog_storage_observer failed."

ER_SEMISYNC_UNREGISTER_BINLOG_TRANSMIT_OBSERVER_FAILED
  eng "unregister_binlog_transmit_observer failed."

ER_SEMISYNC_UNREGISTERED_REPLICATOR
  eng "unregister_replicator OK."

ER_SEMISYNC_SOCKET_FD_TOO_LARGE
  eng "Semisync slave socket fd is %u. select() cannot handle if the socket fd is bigger than %u (FD_SETSIZE)."

ER_SEMISYNC_SLAVE_REPLY
  eng "%s: reply - %d."

ER_SEMISYNC_MISSING_MAGIC_NO_FOR_SEMISYNC_PKT
  eng "Missing magic number for semi-sync packet, packet len: %lu."

ER_SEMISYNC_SLAVE_START
  eng "Slave I/O thread: Start %s replication to master '%s@%s:%d' in log '%s' at position %lu."

ER_SEMISYNC_SLAVE_REPLY_WITH_BINLOG_INFO
  eng "%s: reply (%s, %lu)."

ER_SEMISYNC_SLAVE_NET_FLUSH_REPLY_FAILED
  eng "Semi-sync slave net_flush() reply failed."

ER_SEMISYNC_SLAVE_SEND_REPLY_FAILED
  eng "Semi-sync slave send reply failed: %s (%d)."

ER_SEMISYNC_EXECUTION_FAILED_ON_MASTER
  eng "Execution failed on master: %s; error %d"

ER_SEMISYNC_NOT_SUPPORTED_BY_MASTER
  eng "Master server does not support semi-sync, fallback to asynchronous replication"

ER_SEMISYNC_SLAVE_SET_FAILED
  eng "Set 'rpl_semi_sync_slave=1' on master failed"

ER_SEMISYNC_FAILED_TO_STOP_ACK_RECEIVER_THD
  eng "Failed to stop ack receiver thread on my_thread_join, errno(%d)."

ER_FIREWALL_FAILED_TO_READ_FIREWALL_TABLES
  eng "Failed to read the firewall tables"

ER_FIREWALL_FAILED_TO_REG_DYNAMIC_PRIVILEGES
  eng "Failed to register dynamic privileges"

ER_FIREWALL_RECORDING_STMT_WAS_TRUNCATED
  eng "Statement was truncated and not recorded: %s"

ER_FIREWALL_RECORDING_STMT_WITHOUT_TEXT
  eng "Statement with no text was not recorded"

ER_FIREWALL_SUSPICIOUS_STMT
  eng "SUSPICIOUS STATEMENT from '%s'. Reason: %s Statement: %s"

ER_FIREWALL_ACCESS_DENIED
  eng "ACCESS DENIED for '%s'. Reason: %s Statement: %s"

ER_FIREWALL_SKIPPED_UNKNOWN_USER_MODE
  eng "Skipped unknown user mode '%s'"

ER_FIREWALL_RELOADING_CACHE
  eng "Reloading cache from disk"

ER_FIREWALL_RESET_FOR_USER
  eng "FIREWALL RESET for '%s'"

ER_FIREWALL_STATUS_FLUSHED
  eng "Counters are reset to zero"

ER_KEYRING_LOGGER_ERROR_MSG
  eng "%s"

ER_AUDIT_LOG_FILTER_IS_NOT_INSTALLED
  eng "Audit Log plugin supports a filtering, which has not been installed yet. Audit Log plugin will run in the legacy mode, which will be disabled in the next release."

ER_AUDIT_LOG_SWITCHING_TO_INCLUDE_LIST
  eng "Previously exclude list is used, now we start using include list, exclude list is set to NULL."

ER_AUDIT_LOG_CANNOT_SET_LOG_POLICY_WITH_OTHER_POLICIES
  eng "Cannot set audit_log_policy simultaneously with either audit_log_connection_policy or  audit_log_statement_policy, setting audit_log_connection_policy and audit_log_statement_policy based on audit_log_policy."

ER_AUDIT_LOG_ONLY_INCLUDE_LIST_USED
  eng "Both include and exclude lists provided, include list is preferred, exclude list is set to NULL."

ER_AUDIT_LOG_INDEX_MAP_CANNOT_ACCESS_DIR
  eng "Could not access '%s' directory."

ER_AUDIT_LOG_WRITER_RENAME_FILE_FAILED
  eng "Could not rename file from '%s' to '%s'."

ER_AUDIT_LOG_WRITER_DEST_FILE_ALREADY_EXISTS
  eng "File '%s' should not exist. It may be incomplete. The server crashed."

ER_AUDIT_LOG_WRITER_RENAME_FILE_FAILED_REMOVE_FILE_MANUALLY
  eng "Could not rename file from '%s' to '%s'. Remove the file manually."

ER_AUDIT_LOG_WRITER_INCOMPLETE_FILE_RENAMED
  eng "Incomplete file renamed from '%s' to '%s'."

ER_AUDIT_LOG_WRITER_FAILED_TO_WRITE_TO_FILE
  eng "Error writing file \'%-.200s\' (errno: %d - %s)."

ER_AUDIT_LOG_EC_WRITER_FAILED_TO_INIT_ENCRYPTION
  eng "Could not initialize audit log file encryption."

ER_AUDIT_LOG_EC_WRITER_FAILED_TO_INIT_COMPRESSION
  eng "Could not initialize audit log file compression."

ER_AUDIT_LOG_EC_WRITER_FAILED_TO_CREATE_FILE
  eng "Could not create '%s' file for audit logging."

ER_AUDIT_LOG_RENAME_LOG_FILE_BEFORE_FLUSH
  eng "Audit log file (%s) must be manually renamed before audit_log_flush is set to true."

ER_AUDIT_LOG_FILTER_RESULT_MSG
  eng "%s"

ER_AUDIT_LOG_JSON_READER_FAILED_TO_PARSE
  eng "Error parsing JSON event. Event not accessible."

ER_AUDIT_LOG_JSON_READER_BUF_TOO_SMALL
  eng "Buffer is too small to hold JSON event. Number of events skipped: %zu."

ER_AUDIT_LOG_JSON_READER_FAILED_TO_OPEN_FILE
  eng "Could not open JSON file for reading. Reading next file if exists."

ER_AUDIT_LOG_JSON_READER_FILE_PARSING_ERROR
  eng "JSON file parsing error. Reading next file if exists"

ER_AUDIT_LOG_FILTER_INVALID_COLUMN_COUNT
  eng "Invalid column count in the '%s.%s' table."

ER_AUDIT_LOG_FILTER_INVALID_COLUMN_DEFINITION
  eng "Invalid column definition of the '%s.%s' table."

ER_AUDIT_LOG_FILTER_FAILED_TO_STORE_TABLE_FLDS
  eng "Could not store field of the %s table."

ER_AUDIT_LOG_FILTER_FAILED_TO_UPDATE_TABLE
  eng "Could not update %s table."

ER_AUDIT_LOG_FILTER_FAILED_TO_INSERT_INTO_TABLE
  eng "Could not insert into %s table."

ER_AUDIT_LOG_FILTER_FAILED_TO_DELETE_FROM_TABLE
  eng "Could not delete from %s table."

ER_AUDIT_LOG_FILTER_FAILED_TO_INIT_TABLE_FOR_READ
  eng "Could not initialize %s table for reading."

ER_AUDIT_LOG_FILTER_FAILED_TO_READ_TABLE
  eng "Could not read %s table."

ER_AUDIT_LOG_FILTER_FAILED_TO_CLOSE_TABLE_AFTER_READING
  eng "Could not close %s table reading."

ER_AUDIT_LOG_FILTER_USER_AND_HOST_CANNOT_BE_EMPTY
  eng "Both user and host columns of %s table cannot be empty."

ER_AUDIT_LOG_FILTER_FLD_FILTERNAME_CANNOT_BE_EMPTY
  eng "Filtername column of %s table cannot be empty."

ER_VALIDATE_PWD_DICT_FILE_NOT_SPECIFIED
  eng "Dictionary file not specified"

ER_VALIDATE_PWD_DICT_FILE_NOT_LOADED
  eng "Dictionary file not loaded"

ER_VALIDATE_PWD_DICT_FILE_TOO_BIG
  eng "Dictionary file size exceeded MAX_DICTIONARY_FILE_LENGTH, not loaded"

ER_VALIDATE_PWD_FAILED_TO_READ_DICT_FILE
  eng "Exception while reading the dictionary file"

ER_VALIDATE_PWD_FAILED_TO_GET_FLD_FROM_SECURITY_CTX
  eng "Can't retrieve the %s from the security context"

ER_VALIDATE_PWD_FAILED_TO_GET_SECURITY_CTX
  eng "Can't retrieve the security context"

ER_VALIDATE_PWD_LENGTH_CHANGED
  eng "Effective value of validate_password_length is changed. New value is %d"

ER_REWRITER_QUERY_ERROR_MSG
  eng "%s"

ER_REWRITER_QUERY_FAILED
  eng "Rewritten query failed to parse:%s"

ER_XPLUGIN_STARTUP_FAILED
  eng "Startup failed with error \"%s\""

OBSOLETE_ER_XPLUGIN_SERVER_EXITING
  eng "Exiting"

OBSOLETE_ER_XPLUGIN_SERVER_EXITED
  eng "Exit done"

ER_XPLUGIN_USING_SSL_CONF_FROM_SERVER
  eng "Using SSL configuration from MySQL Server"

ER_XPLUGIN_USING_SSL_CONF_FROM_MYSQLX
  eng "Using SSL configuration from Mysqlx Plugin"

ER_XPLUGIN_FAILED_TO_USE_SSL_CONF
  eng "Neither MySQL Server nor Mysqlx Plugin has valid SSL configuration"

ER_XPLUGIN_USING_SSL_FOR_TLS_CONNECTION
  eng "Using %s for TLS connections"

ER_XPLUGIN_REFERENCE_TO_SECURE_CONN_WITH_XPLUGIN
  eng "For more information, please see the Using Secure Connections with X Plugin section in the MySQL documentation"

ER_XPLUGIN_ERROR_MSG
  eng "%s"

ER_SHA_PWD_FAILED_TO_PARSE_AUTH_STRING
  eng "Failed to parse stored authentication string for %s. Please check if mysql.user table not corrupted"

ER_SHA_PWD_FAILED_TO_GENERATE_MULTI_ROUND_HASH
  eng "Error in generating multi-round hash for %s. Plugin can not perform authentication without it. This may be a transient problem"

ER_SHA_PWD_AUTH_REQUIRES_RSA_OR_SSL
  eng "Authentication requires either RSA keys or SSL encryption"

ER_SHA_PWD_RSA_KEY_TOO_LONG
  eng "RSA key cipher length of %u is too long. Max value is %u"

ER_PLUGIN_COMMON_FAILED_TO_OPEN_FILTER_TABLES
  eng "Failed to open the %s filter tables"

ER_PLUGIN_COMMON_FAILED_TO_OPEN_TABLE
  eng "Failed to open '%s.%s' %s table"

ER_AUTH_LDAP_ERROR_LOGGER_ERROR_MSG
  eng "%s"

ER_CONN_CONTROL_ERROR_MSG
  eng "%s"

ER_GRP_RPL_ERROR_MSG
  eng "%s"

ER_SHA_PWD_SALT_FOR_USER_CORRUPT
  eng "Password salt for user '%s' is corrupt"

ER_SYS_VAR_COMPONENT_OOM
  eng "Out of memory for component system variable '%s'."

ER_SYS_VAR_COMPONENT_VARIABLE_SET_READ_ONLY
  eng "variable %s of component %s was forced to be read-only: string variable without update_func and PLUGIN_VAR_MEMALLOC flag."

ER_SYS_VAR_COMPONENT_UNKNOWN_VARIABLE_TYPE
  eng "Unknown variable type code 0x%x in component '%s'."

ER_SYS_VAR_COMPONENT_FAILED_TO_PARSE_VARIABLE_OPTIONS
  eng "Parsing options for variable '%s' failed."

ER_SYS_VAR_COMPONENT_FAILED_TO_MAKE_VARIABLE_PERSISTENT
  eng "Setting persistent options for component variable '%s' failed."

ER_COMPONENT_FILTER_CONFUSED
  eng "The log-filter component \"%s\" got confused at \"%s\" (state: %s) ..."

ER_STOP_SLAVE_IO_THREAD_DISK_SPACE
  eng "Waiting until I/O thread for channel '%s' finish writing to disk before stopping. Free some disk space or use 'KILL' to abort I/O thread operation. Notice that aborting the I/O thread while rotating the relay log might corrupt the relay logs, requiring a server restart to fix it."

ER_LOG_FILE_CANNOT_OPEN
  eng "Could not use %s for logging (error %d - %s). Turning logging off for the server process. To turn it on again: fix the cause, then%s restart the MySQL server."

OBSOLETE_ER_UNABLE_TO_COLLECT_LOG_STATUS
  eng "Unable to collect information for column '%-.192s': %-.192s."

OBSOLETE_ER_DEPRECATED_UTF8_ALIAS
  eng "'utf8' is currently an alias for the character set UTF8MB3, which will be replaced by UTF8MB4 in a future release. Please consider using UTF8MB4 in order to be unambiguous."

OBSOLETE_ER_DEPRECATED_NATIONAL
  eng "NATIONAL/NCHAR/NVARCHAR implies the character set UTF8MB3, which will be replaced by UTF8MB4 in a future release. Please consider using CHAR(x) CHARACTER SET UTF8MB4 in order to be unambiguous."

OBSOLETE_ER_SLAVE_POSSIBLY_DIVERGED_AFTER_DDL
  eng "A commit for an atomic DDL statement was unsuccessful on the master and the slave. The slave supports atomic DDL statements but the master does not, so the action taken by the slave and master might differ. Check that their states have not diverged before proceeding."

ER_PERSIST_OPTION_STATUS
  eng "Configuring persisted options failed: \"%s\"."

ER_NOT_IMPLEMENTED_GET_TABLESPACE_STATISTICS
  eng "The storage engine '%-.192s' does not provide dynamic table statistics"

OBSOLETE_ER_UNABLE_TO_SET_OPTION
  eng "This option cannot be set %s."

OBSOLETE_ER_RESERVED_TABLESPACE_NAME
  eng "The table '%-.192s' may not be created in the reserved tablespace '%-.192s'."

ER_SSL_FIPS_MODE_ERROR
   eng "SSL fips mode error: %s"

ER_CONN_INIT_CONNECT_IGNORED
  eng "init_connect variable is ignored for user: %s host: %s due to expired password."

OBSOLETE_ER_UNSUPPORTED_SQL_MODE
  eng "sql_mode=0x%08x is not supported"

ER_REWRITER_OOM
  eng "Out of memory."

ER_REWRITER_TABLE_MALFORMED_ERROR
  eng "Wrong column count or names when loading rules."

ER_REWRITER_LOAD_FAILED
  eng "Some rules failed to load."

ER_REWRITER_READ_FAILED
  eng "Got error from storage engine while refreshing rewrite rules."

ER_CONN_CONTROL_EVENT_COORDINATOR_INIT_FAILED
  eng "Failed to initialize Connection_event_coordinator"

ER_CONN_CONTROL_STAT_CONN_DELAY_TRIGGERED_UPDATE_FAILED
  eng "Failed to update connection delay triggered stats"

ER_CONN_CONTROL_STAT_CONN_DELAY_TRIGGERED_RESET_FAILED
  eng "Failed to reset connection delay triggered stats"

ER_CONN_CONTROL_INVALID_CONN_DELAY_TYPE
  eng "Unexpected option type for connection delay."

ER_CONN_CONTROL_DELAY_ACTION_INIT_FAILED
  eng "Failed to initialize Connection_delay_action"

ER_CONN_CONTROL_FAILED_TO_SET_CONN_DELAY
  eng "Could not set %s delay for connection delay."

ER_CONN_CONTROL_FAILED_TO_UPDATE_CONN_DELAY_HASH
  eng "Failed to update connection delay hash for account : %s"

ER_XPLUGIN_FORCE_STOP_CLIENT
  eng "%s: Force stopping client because exception occurred: %s"

ER_XPLUGIN_MAX_AUTH_ATTEMPTS_REACHED
  eng "%s.%u: Maximum number of authentication attempts reached, login failed."

ER_XPLUGIN_BUFFER_PAGE_ALLOC_FAILED
  eng "Error allocating Buffer_page: %s"

ER_XPLUGIN_DETECTED_HANGING_CLIENTS
  eng "Detected %u hanging client(s)"

ER_XPLUGIN_FAILED_TO_ACCEPT_CLIENT
  eng "Error accepting client"

ER_XPLUGIN_FAILED_TO_SCHEDULE_CLIENT
  eng "Internal error scheduling client for execution"

ER_XPLUGIN_FAILED_TO_PREPARE_IO_INTERFACES
  eng "Preparation of I/O interfaces failed, X Protocol won't be accessible"

ER_XPLUGIN_SRV_SESSION_INIT_THREAD_FAILED
  eng "srv_session_init_thread returned error"

ER_XPLUGIN_UNABLE_TO_USE_USER_SESSION_ACCOUNT
  eng "Unable to use user mysql.session account when connecting the server for internal plugin requests."

ER_XPLUGIN_REFERENCE_TO_USER_ACCOUNT_DOC_SECTION
  eng "For more information, please see the X Plugin User Account section in the MySQL documentation"

ER_XPLUGIN_UNEXPECTED_EXCEPTION_DISPATCHING_CMD
  eng "%s: Unexpected exception dispatching command: %s"

ER_XPLUGIN_EXCEPTION_IN_TASK_SCHEDULER
  eng "Exception in post: %s"

ER_XPLUGIN_TASK_SCHEDULING_FAILED
  eng "Internal error scheduling task"

ER_XPLUGIN_EXCEPTION_IN_EVENT_LOOP
  eng "Exception in event loop: \"%s\": %s"

ER_XPLUGIN_LISTENER_SETUP_FAILED
  eng "Setup of %s failed, %s"

ER_XPLUING_NET_STARTUP_FAILED
  eng "%s"

ER_XPLUGIN_FAILED_AT_SSL_CONF
  eng "Failed at SSL configuration: \"%s\""

OBSOLETE_ER_XPLUGIN_CLIENT_SSL_HANDSHAKE_FAILED
  eng "Error during SSL handshake for client connection (%i)"

OBSOLETE_ER_XPLUGIN_SSL_HANDSHAKE_WITH_SERVER_FAILED
  eng "%s: Error during SSL handshake"

ER_XPLUGIN_FAILED_TO_CREATE_SESSION_FOR_CONN
  eng "%s: Error creating session for connection from %s"

ER_XPLUGIN_FAILED_TO_INITIALIZE_SESSION
  eng "%s: Error initializing session for connection: %s"

ER_XPLUGIN_MESSAGE_TOO_LONG
  eng "%s: Message of size %u received, exceeding the limit of %i"

ER_XPLUGIN_UNINITIALIZED_MESSAGE
  eng "Message is not properly initialized: %s"

ER_XPLUGIN_FAILED_TO_SET_MIN_NUMBER_OF_WORKERS
  eng "Unable to set minimal number of workers to %u; actual value is %i"

ER_XPLUGIN_UNABLE_TO_ACCEPT_CONNECTION
  eng "Unable to accept connection, disconnecting client"

ER_XPLUGIN_ALL_IO_INTERFACES_DISABLED
  eng "All I/O interfaces are disabled, X Protocol won't be accessible"

OBSOLETE_ER_XPLUGIN_INVALID_MSG_DURING_CLIENT_INIT
  eng "%s: Invalid message %i received during client initialization"

OBSOLETE_ER_XPLUGIN_CLOSING_CLIENTS_ON_SHUTDOWN
  eng "%s: closing client because of shutdown (state: %i)"

ER_XPLUGIN_ERROR_READING_SOCKET
  eng "%s: Error reading from socket %s (%i)"

ER_XPLUGIN_PEER_DISCONNECTED_WHILE_READING_MSG_BODY
  eng "%s: peer disconnected while reading message body"

ER_XPLUGIN_READ_FAILED_CLOSING_CONNECTION
  eng "client_id:%s - %s while reading from socket, closing connection"

OBSOLETE_ER_XPLUGIN_INVALID_AUTH_METHOD
  eng "%s.%u: Invalid authentication method %s"

OBSOLETE_ER_XPLUGIN_UNEXPECTED_MSG_DURING_AUTHENTICATION
  eng "%s: Unexpected message of type %i received during authentication"

OBSOLETE_ER_XPLUGIN_ERROR_WRITING_TO_CLIENT
  eng "Error writing to client: %s (%i)"

OBSOLETE_ER_XPLUGIN_SCHEDULER_STARTED
  eng "Scheduler \"%s\" started."

OBSOLETE_ER_XPLUGIN_SCHEDULER_STOPPED
  eng "Scheduler \"%s\" stopped."

ER_XPLUGIN_LISTENER_SYS_VARIABLE_ERROR
  eng "Please see the MySQL documentation for '%s' system variables to fix the error"

ER_XPLUGIN_LISTENER_STATUS_MSG
  eng "X Plugin ready for connections. %s"

ER_XPLUGIN_RETRYING_BIND_ON_PORT
  eng "Retrying `bind()` on TCP/IP port %i"

OBSOLETE_ER_XPLUGIN_SHUTDOWN_TRIGGERED
  eng "Shutdown triggered by mysqld abort flag"

OBSOLETE_ER_XPLUGIN_USER_ACCOUNT_WITH_ALL_PERMISSIONS
  eng "Using %s account for authentication which has all required permissions"

ER_XPLUGIN_EXISTING_USER_ACCOUNT_WITH_INCOMPLETE_GRANTS
  eng "Using existing %s account for authentication. Incomplete grants will be fixed"

OBSOLETE_ER_XPLUGIN_SERVER_STARTS_HANDLING_CONNECTIONS
  eng "Server starts handling incoming connections"

OBSOLETE_ER_XPLUGIN_SERVER_STOPPED_HANDLING_CONNECTIONS
  eng "Stopped handling incoming connections"

OBSOLETE_ER_XPLUGIN_FAILED_TO_INTERRUPT_SESSION
  eng "%s: Could not interrupt client session"

OBSOLETE_ER_XPLUGIN_CLIENT_RELEASE_TRIGGERED
  eng "%s: release triggered by timeout in state:%i"

ER_XPLUGIN_IPv6_AVAILABLE
  eng "IPv6 is available"

OBSOLETE_ER_XPLUGIN_UNIX_SOCKET_NOT_CONFIGURED
  eng "UNIX socket not configured"

ER_XPLUGIN_CLIENT_KILL_MSG
  eng "Kill client: %i %s"

ER_XPLUGIN_FAILED_TO_GET_SECURITY_CTX
  eng "Could not get security context for session"

OBSOLETE_ER_XPLUGIN_FAILED_TO_SWITCH_SECURITY_CTX_TO_ROOT
  eng "Unable to switch security context to root"

ER_XPLUGIN_FAILED_TO_CLOSE_SQL_SESSION
  eng "Error closing SQL session"

ER_XPLUGIN_FAILED_TO_EXECUTE_ADMIN_CMD
  eng "Error executing admin command %s: %s"

ER_XPLUGIN_EMPTY_ADMIN_CMD
  eng "Error executing empty admin command"

ER_XPLUGIN_FAILED_TO_GET_SYS_VAR
  eng "Unable to retrieve system variable \'%s\'"

ER_XPLUGIN_FAILED_TO_GET_CREATION_STMT
  eng "Unable to get creation stmt for collection \'%s\'; query result size: %lu"

ER_XPLUGIN_FAILED_TO_GET_ENGINE_INFO
  eng "Unable to get engine info for collection \'%s\'; creation stmt: %s"

OBSOLETE_ER_XPLUGIN_FAIL_TO_GET_RESULT_DATA
  eng "Error getting result data: %s"

OBSOLETE_ER_XPLUGIN_CAPABILITY_EXPIRED_PASSWORD
  eng "Capability expired password failed with error: %s"

ER_XPLUGIN_FAILED_TO_SET_SO_REUSEADDR_FLAG
  eng "Failed to set SO_REUSEADDR flag (error: %d)."

ER_XPLUGIN_FAILED_TO_OPEN_INTERNAL_SESSION
  eng "Could not open internal MySQL session"

ER_XPLUGIN_FAILED_TO_SWITCH_CONTEXT
  eng "Unable to switch context to user %s"

ER_XPLUGIN_FAILED_TO_UNREGISTER_UDF
  eng "Can\'t unregister \'%s\' user defined function"

OBSOLETE_ER_XPLUGIN_GET_PEER_ADDRESS_FAILED
  eng "%s: get peer address failed, can't resolve IP to hostname"

OBSOLETE_ER_XPLUGIN_CAPABILITY_CLIENT_INTERACTIVE_FAILED
  eng "Capability client interactive failed with error: %s"

ER_XPLUGIN_FAILED_TO_RESET_IPV6_V6ONLY_FLAG
  eng "Failed to reset IPV6_V6ONLY flag (error: %d). The server will listen to IPv6 addresses only."

ER_KEYRING_INVALID_KEY_TYPE
  eng "Invalid key type"

ER_KEYRING_INVALID_KEY_LENGTH
  eng "Invalid key length for given block cipher"

ER_KEYRING_FAILED_TO_CREATE_KEYRING_DIR
  eng "Could not create keyring directory. The keyring_file will stay unusable until correct path to the keyring directory gets provided"

ER_KEYRING_FILE_INIT_FAILED
  eng "keyring_file initialization failure. Please check if the keyring_file_data points to readable keyring file or keyring file can be created in the specified location. The keyring_file will stay unusable until correct path to the keyring file gets provided"

ER_KEYRING_INTERNAL_EXCEPTION_FAILED_FILE_INIT
  eng "keyring_file initialization failure due to internal exception inside the plugin."

ER_KEYRING_FAILED_TO_GENERATE_KEY
  eng "Failed to generate a key due to internal exception inside keyring_file plugin"

ER_KEYRING_CHECK_KEY_FAILED_DUE_TO_INVALID_KEY
  eng "Error while %s key: invalid key_type"

ER_KEYRING_CHECK_KEY_FAILED_DUE_TO_EMPTY_KEY_ID
  eng "Error while %s key: key_id cannot be empty"

ER_KEYRING_OPERATION_FAILED_DUE_TO_INTERNAL_ERROR
  eng "Failed to %s due to internal exception inside %s plugin"

ER_KEYRING_INCORRECT_FILE
  eng "Incorrect Keyring file"

ER_KEYRING_FOUND_MALFORMED_BACKUP_FILE
  eng "Found malformed keyring backup file - removing it"

ER_KEYRING_FAILED_TO_RESTORE_FROM_BACKUP_FILE
  eng "Error while restoring keyring from backup file cannot overwrite keyring with backup"

ER_KEYRING_FAILED_TO_FLUSH_KEYRING_TO_FILE
  eng "Error while flushing in-memory keyring into keyring file"

ER_KEYRING_FAILED_TO_GET_FILE_STAT
  eng "Error while reading stat for %s.Please check if file %s was not removed. OS returned this error: %s"

ER_KEYRING_FAILED_TO_REMOVE_FILE
  eng "Could not remove file %s OS retuned this error: %s"

ER_KEYRING_FAILED_TO_TRUNCATE_FILE
  eng "Could not truncate file %s. OS retuned this error: %s"

ER_KEYRING_UNKNOWN_ERROR
  eng "Unknown error %d"

ER_KEYRING_FAILED_TO_SET_KEYRING_FILE_DATA
  eng "keyring_file_data cannot be set to new value as the keyring file cannot be created/accessed in the provided path"

ER_KEYRING_FILE_IO_ERROR
  eng "%s"

ER_KEYRING_FAILED_TO_LOAD_KEYRING_CONTENT
  eng "Error while loading keyring content. The keyring might be malformed"

ER_KEYRING_FAILED_TO_FLUSH_KEYS_TO_KEYRING
  eng "Could not flush keys to keyring"

ER_KEYRING_FAILED_TO_FLUSH_KEYS_TO_KEYRING_BACKUP
  eng "Could not flush keys to keyring's backup"

ER_KEYRING_KEY_FETCH_FAILED_DUE_TO_EMPTY_KEY_ID
  eng "Error while fetching key: key_id cannot be empty"

ER_KEYRING_FAILED_TO_REMOVE_KEY_DUE_TO_EMPTY_ID
  eng "Error while removing key: key_id cannot be empty"

ER_KEYRING_OKV_INCORRECT_KEY_VAULT_CONFIGURED
  eng "For keyring_okv to be initialized, please point keyring_okv_conf_dir variable to a directory with Oracle Key Vault configuration file and ssl materials"

ER_KEYRING_OKV_INIT_FAILED_DUE_TO_INCORRECT_CONF
  eng "keyring_okv initialization failure. Please check that the keyring_okv_conf_dir points to a readable directory and that the directory contains Oracle Key Vault configuration file and ssl materials. Please also check that Oracle Key Vault is up and running."

ER_KEYRING_OKV_INIT_FAILED_DUE_TO_INTERNAL_ERROR
  eng "keyring_okv initialization failure due to internal exception inside the plugin"

ER_KEYRING_OKV_INVALID_KEY_TYPE
  eng "Invalid key type"

ER_KEYRING_OKV_INVALID_KEY_LENGTH_FOR_CIPHER
  eng "Invalid key length for given block cipher"

ER_KEYRING_OKV_FAILED_TO_GENERATE_KEY_DUE_TO_INTERNAL_ERROR
  eng "Failed to generate a key due to internal exception inside keyring_okv plugin"

ER_KEYRING_OKV_FAILED_TO_FIND_SERVER_ENTRY
  eng "Could not find entry for server in configuration file %s"

ER_KEYRING_OKV_FAILED_TO_FIND_STANDBY_SERVER_ENTRY
  eng "Could not find entry for standby server in configuration file %s"

ER_KEYRING_OKV_FAILED_TO_PARSE_CONF_FILE
  eng "Could not parse the %s file provided"

ER_KEYRING_OKV_FAILED_TO_LOAD_KEY_UID
  eng "Could not load keys' uids from the OKV server"

ER_KEYRING_OKV_FAILED_TO_INIT_SSL_LAYER
  eng "Could not initialize ssl layer"

ER_KEYRING_OKV_FAILED_TO_INIT_CLIENT
  eng "Could not initialize OKV client"

ER_KEYRING_OKV_CONNECTION_TO_SERVER_FAILED
  eng "Could not connect to the OKV server"

ER_KEYRING_OKV_FAILED_TO_REMOVE_KEY
  eng "Could not remove the key"

ER_KEYRING_OKV_FAILED_TO_ADD_ATTRIBUTE
  eng "Could not add attribute, attribute_name=%s attribute value=%s"

ER_KEYRING_OKV_FAILED_TO_GENERATE_KEY
  eng "Could not generate the key."

ER_KEYRING_OKV_FAILED_TO_STORE_KEY
  eng "Could not store the key."

ER_KEYRING_OKV_FAILED_TO_ACTIVATE_KEYS
  eng "Could not activate the key."

ER_KEYRING_OKV_FAILED_TO_FETCH_KEY
  eng "Could not fetch generated key"

ER_KEYRING_OKV_FAILED_TO_STORE_OR_GENERATE_KEY
  eng "Could not store/generate the key - failed to set key attribute x-key-ready"

ER_KEYRING_OKV_FAILED_TO_RETRIEVE_KEY_SIGNATURE
  eng "Could not retrieve key signature from custom attributes"

ER_KEYRING_OKV_FAILED_TO_RETRIEVE_KEY
  eng "Could not retrieve key from OKV"

ER_KEYRING_OKV_FAILED_TO_LOAD_SSL_TRUST_STORE
  eng "Error loading trust store"

ER_KEYRING_OKV_FAILED_TO_SET_CERTIFICATE_FILE
  eng "Error setting the certificate file."

ER_KEYRING_OKV_FAILED_TO_SET_KEY_FILE
  eng "Error setting the key file."

ER_KEYRING_OKV_KEY_MISMATCH
  eng "Private key does not match the certificate public key"

ER_KEYRING_ENCRYPTED_FILE_INCORRECT_KEYRING_FILE
  eng "Incorrect Keyring file"

ER_KEYRING_ENCRYPTED_FILE_DECRYPTION_FAILED
  eng "Keyring_encrypted_file decryption failed. Please verify --keyring-encrypted-file-password option value."

ER_KEYRING_ENCRYPTED_FILE_FOUND_MALFORMED_BACKUP_FILE
  eng "Found malformed keyring backup file - removing it"

ER_KEYRING_ENCRYPTED_FILE_FAILED_TO_RESTORE_KEYRING
  eng "Error while restoring keyring from backup file cannot overwrite keyring with backup"

ER_KEYRING_ENCRYPTED_FILE_FAILED_TO_FLUSH_KEYRING
  eng "Error while flushing in-memory keyring into keyring file"

ER_KEYRING_ENCRYPTED_FILE_ENCRYPTION_FAILED
  eng "Keyring_encrypted_file encryption failed. Please verify --keyring-encrypted-file-password option value."

ER_KEYRING_ENCRYPTED_FILE_INVALID_KEYRING_DIR
  eng "keyring_encrypted_file_data cannot be set to new value as the keyring file cannot be created/accessed in the provided path"

ER_KEYRING_ENCRYPTED_FILE_FAILED_TO_CREATE_KEYRING_DIR
  eng "Could not create keyring directory The keyring_encrypted_file will stay unusable until correct path to the keyring directory gets provided"

ER_KEYRING_ENCRYPTED_FILE_PASSWORD_IS_INVALID
  eng "The keyring_encrypted_file_password must be set to a valid value."

ER_KEYRING_ENCRYPTED_FILE_PASSWORD_IS_TOO_LONG
  eng "Too long keyring_encrypted_file_password value."

ER_KEYRING_ENCRYPTED_FILE_INIT_FAILURE
  eng "keyring_encrypted_file initialization failure. Please check if the keyring_encrypted_file_data points to readable keyring file or keyring file can be created in the specified location or password to decrypt keyring file is correct."

ER_KEYRING_ENCRYPTED_FILE_INIT_FAILED_DUE_TO_INTERNAL_ERROR
  eng "keyring_encrypted_file initialization failure due to internal exception inside the plugin"

ER_KEYRING_ENCRYPTED_FILE_GEN_KEY_FAILED_DUE_TO_INTERNAL_ERROR
  eng "Failed to generate a key due to internal exception inside keyring_encrypted_file plugin"

ER_KEYRING_AWS_FAILED_TO_SET_CMK_ID
  eng "keyring_aws_cmk_id cannot be set to the new value as AWS KMS seems to not understand the id provided. Please check that CMK id provided is correct."

ER_KEYRING_AWS_FAILED_TO_SET_REGION
  eng "keyring_aws_region cannot be set to the new value as AWS KMS seems to not understand the region provided. Please check that region provided is correct."

ER_KEYRING_AWS_FAILED_TO_OPEN_CONF_FILE
  eng "Could not open keyring_aws configuration file: %s. OS returned this error: %s"

ER_KEYRING_AWS_FAILED_TO_ACCESS_KEY_ID_FROM_CONF_FILE
  eng "Could not read AWS access key id from keyring_aws configuration file: %s. OS returned this error: %s"

ER_KEYRING_AWS_FAILED_TO_ACCESS_KEY_FROM_CONF_FILE
  eng "Could not read AWS access key from keyring_aws configuration file: %s. OS returned this error: %s"

ER_KEYRING_AWS_INVALID_CONF_FILE_PATH
  eng "Path to keyring aws configuration file cannot be empty"

ER_KEYRING_AWS_INVALID_DATA_FILE_PATH
  eng "Path to keyring_aws storage file cannot be empty."

ER_KEYRING_AWS_FAILED_TO_ACCESS_OR_CREATE_KEYRING_DIR
  eng "Unable to create/access keyring directory."

ER_KEYRING_AWS_FAILED_TO_ACCESS_OR_CREATE_KEYRING_DATA_FILE
  eng "Unable to create/access keyring_aws storage file. Please check if keyring_aws_data_file points to location where keyring file can be created/accessed. Please also make sure that MySQL server's user has high enough privileges to access this location."

ER_KEYRING_AWS_FAILED_TO_INIT_DUE_TO_INTERNAL_ERROR
  eng "keyring_aws initialization failed due to internal error when initializing synchronization primitive - %s. OS returned this error: %s:"

ER_KEYRING_AWS_FAILED_TO_ACCESS_DATA_FILE
  eng "Could not access keyring_aws storage file in the path provided. Please check if the keyring_aws directory can be accessed by MySQL Server"

ER_KEYRING_AWS_CMK_ID_NOT_SET
  eng "keyring_aws_cmk_id has to be set"

ER_KEYRING_AWS_FAILED_TO_GET_KMS_CREDENTIAL_FROM_CONF_FILE
  eng "Could not get AWS KMS credentials from the configuration file"

ER_KEYRING_AWS_INIT_FAILURE
  eng "keyring_aws initialization failure."

ER_KEYRING_AWS_FAILED_TO_INIT_DUE_TO_PLUGIN_INTERNAL_ERROR
  eng "keyring_aws initialization failure due to internal exception inside the plugin"

ER_KEYRING_AWS_INVALID_KEY_LENGTH_FOR_CIPHER
  eng "Invalid key length for given block cipher"

ER_KEYRING_AWS_FAILED_TO_GENERATE_KEY_DUE_TO_INTERNAL_ERROR
  eng "Failed to generate a key due to internal exception inside keyring_file plugin"

ER_KEYRING_AWS_INCORRECT_FILE
  eng "Incorrect Keyring file"

ER_KEYRING_AWS_FOUND_MALFORMED_BACKUP_FILE
  eng "Found malformed keyring backup file - removing it"

ER_KEYRING_AWS_FAILED_TO_RESTORE_FROM_BACKUP_FILE
  eng "Error while restoring keyring from backup file cannot overwrite keyring with backup"

ER_KEYRING_AWS_FAILED_TO_FLUSH_KEYRING_TO_FILE
  eng "Error while flushing in-memory keyring into keyring file"

ER_KEYRING_AWS_INCORRECT_REGION
  eng "Wrong region"

ER_KEYRING_AWS_FAILED_TO_CONNECT_KMS
  eng "Could not connect to AWS KMS with the credentials provided. Please make sure they are correct. AWS KMS returned this error: %s"

ER_KEYRING_AWS_FAILED_TO_GENERATE_NEW_KEY
  eng "Could not generate a new key. AWS KMS returned this error: %s"

ER_KEYRING_AWS_FAILED_TO_ENCRYPT_KEY
  eng "Could not encrypt key. AWS KMS returned this error: %s"

ER_KEYRING_AWS_FAILED_TO_RE_ENCRYPT_KEY
  eng "Could not re-encrypt key. AWS KMS returned this error: %s"

ER_KEYRING_AWS_FAILED_TO_DECRYPT_KEY
  eng "Could not decrypt key. AWS KMS returned this error: %s"

ER_KEYRING_AWS_FAILED_TO_ROTATE_CMK
  eng "Could not rotate the CMK. AWS KMS returned this error: %s"

ER_GRP_RPL_GTID_ALREADY_USED
  eng "The requested GTID '%s:%lld' was already used, the transaction will rollback."

ER_GRP_RPL_APPLIER_THD_KILLED
  eng "The group replication applier thread was killed."

ER_GRP_RPL_EVENT_HANDLING_ERROR
  eng "Error at event handling! Got error: %d."

ER_GRP_RPL_ERROR_GTID_EXECUTION_INFO
  eng "Error when extracting group GTID execution information, some recovery operations may face future issues."

ER_GRP_RPL_CERTIFICATE_SIZE_ERROR
  eng "An error occurred when trying to reduce the Certification information size for transmission."

ER_GRP_RPL_CREATE_APPLIER_CACHE_ERROR
  eng "Failed to create group replication pipeline applier cache!"

ER_GRP_RPL_UNBLOCK_WAITING_THD
  eng "Unblocking the group replication thread waiting for applier to start, as the start group replication was killed."

ER_GRP_RPL_APPLIER_PIPELINE_NOT_DISPOSED
  eng "The group replication applier pipeline was not properly disposed. Check the error log for further info."

ER_GRP_RPL_APPLIER_THD_EXECUTION_ABORTED
  eng "The applier thread execution was aborted. Unable to process more transactions, this member will now leave the group."

ER_GRP_RPL_APPLIER_EXECUTION_FATAL_ERROR
  eng "Fatal error during execution on the Applier process of Group Replication. The server will now leave the group."

ER_GRP_RPL_ERROR_STOPPING_CHANNELS
  eng "Error stopping all replication channels while server was leaving the group. %s"

ER_GRP_RPL_ERROR_SENDING_SINGLE_PRIMARY_MSSG
  eng "Error sending single primary message informing that primary did apply relay logs."

ER_GRP_RPL_UPDATE_TRANS_SNAPSHOT_VER_ERROR
  eng "Error updating transaction snapshot version after transaction being positively certified."

ER_GRP_RPL_SIDNO_FETCH_ERROR
  eng "Error fetching transaction sidno after transaction being positively certified."

ER_GRP_RPL_BROADCAST_COMMIT_TRANS_MSSG_FAILED
  eng "Broadcast of committed transactions message failed."

ER_GRP_RPL_GROUP_NAME_PARSE_ERROR
  eng "Unable to parse the group name during the Certification module initialization."

ER_GRP_RPL_ADD_GRPSID_TO_GRPGTIDSID_MAP_ERROR
  eng "Unable to add the group_sid in the group_gtid_sid_map during the Certification module initialization."

ER_GRP_RPL_UPDATE_GRPGTID_EXECUTED_ERROR
  eng "Error updating group_gtid_executed GITD set during the Certification module initialization."

ER_GRP_RPL_DONOR_TRANS_INFO_ERROR
  eng "Unable to handle the donor's transaction information when initializing the conflict detection component. Possible out of memory error."

ER_GRP_RPL_SERVER_CONN_ERROR
  eng "Error when establishing a server connection during the Certification module initialization."

ER_GRP_RPL_ERROR_FETCHING_GTID_EXECUTED_SET
  eng "Error when extracting this member GTID executed set. Certification module can't be properly initialized."

ER_GRP_RPL_ADD_GTID_TO_GRPGTID_EXECUTED_ERROR
  eng "Error while adding the server GTID EXECUTED set to the group_gtid_execute during the Certification module initialization."

ER_GRP_RPL_ERROR_FETCHING_GTID_SET
  eng "Error when extracting this member retrieved set for its applier. Certification module can't be properly initialized."

ER_GRP_RPL_ADD_RETRIEVED_SET_TO_GRP_GTID_EXECUTED_ERROR
  eng "Error while adding the member retrieved set to the group_gtid_executed during the Certification module initialization."

ER_GRP_RPL_CERTIFICATION_INITIALIZATION_FAILURE
  eng "Error during Certification module initialization."

ER_GRP_RPL_UPDATE_LAST_CONFLICT_FREE_TRANS_ERROR
  eng "Unable to update last conflict free transaction, this transaction will not be tracked on performance_schema.replication_group_member_stats.last_conflict_free_transaction."

ER_GRP_RPL_UPDATE_TRANS_SNAPSHOT_REF_VER_ERROR
  eng "Error updating transaction snapshot version reference for internal storage."

ER_GRP_RPL_FETCH_TRANS_SIDNO_ERROR
  eng "Error fetching transaction sidno while adding to the group_gtid_executed set."

ER_GRP_RPL_ERROR_VERIFYING_SIDNO
  eng "Error while ensuring the sidno be present in the group_gtid_executed."

ER_GRP_RPL_CANT_GENERATE_GTID
  eng "Impossible to generate Global Transaction Identifier: the integer component reached the maximal value. Restart the group with a new group_replication_group_name."

ER_GRP_RPL_INVALID_GTID_SET
  eng "Invalid stable transactions set."

ER_GRP_RPL_UPDATE_GTID_SET_ERROR
  eng "Error updating stable transactions set."

ER_GRP_RPL_RECEIVED_SET_MISSING_GTIDS
  eng "There was an error when filling the missing GTIDs on the applier channel received set. Despite not critical, on the long run this may cause performance issues."

ER_GRP_RPL_SKIP_COMPUTATION_TRANS_COMMITTED
  eng "Skipping the computation of the Transactions_committed_all_members field as an older instance of this computation is still ongoing."

ER_GRP_RPL_NULL_PACKET
  eng "Null packet on certifier's queue."

ER_GRP_RPL_CANT_READ_GTID
  eng "Error reading GTIDs from the message."

ER_GRP_RPL_PROCESS_GTID_SET_ERROR
  eng "Error processing stable transactions set."

ER_GRP_RPL_PROCESS_INTERSECTION_GTID_SET_ERROR
  eng "Error processing intersection of stable transactions set."

ER_GRP_RPL_SET_STABLE_TRANS_ERROR
  eng "Error setting stable transactions set."

ER_GRP_RPL_CANT_READ_GRP_GTID_EXTRACTED
  eng "Error reading group_gtid_extracted from the View_change_log_event."

ER_GRP_RPL_CANT_READ_WRITE_SET_ITEM
  eng "Error reading the write set item '%s' from the View_change_log_event."

ER_GRP_RPL_INIT_CERTIFICATION_INFO_FAILURE
  eng "Error during certification_info initialization."

ER_GRP_RPL_CONFLICT_DETECTION_DISABLED
  eng "Primary had applied all relay logs, disabled conflict detection."

ER_GRP_RPL_MSG_DISCARDED
  eng "Message received while the plugin is not ready, message discarded."

ER_GRP_RPL_MISSING_GRP_RPL_APPLIER
  eng "Message received without a proper group replication applier."

ER_GRP_RPL_CERTIFIER_MSSG_PROCESS_ERROR
  eng "Error processing message in Certifier."

ER_GRP_RPL_SRV_NOT_ONLINE
  eng "This server was not declared online since it is on status %s."

ER_GRP_RPL_SRV_ONLINE
  eng "This server was declared online within the replication group."

ER_GRP_RPL_DISABLE_SRV_READ_MODE_RESTRICTED
  eng "When declaring the plugin online it was not possible to disable the server read mode settings. Try to disable it manually."

ER_GRP_RPL_MEM_ONLINE
  eng "The member with address %s:%u was declared online within the replication group."

ER_GRP_RPL_MEM_UNREACHABLE
  eng "Member with address %s:%u has become unreachable."

ER_GRP_RPL_MEM_REACHABLE
  eng "Member with address %s:%u is reachable again."

ER_GRP_RPL_SRV_BLOCKED
  eng "This server is not able to reach a majority of members in the group. This server will now block all updates. The server will remain blocked until contact with the majority is restored. It is possible to use group_replication_force_members to force a new group membership."

ER_GRP_RPL_SRV_BLOCKED_FOR_SECS
  eng "This server is not able to reach a majority of members in the group. This server will now block all updates. The server will remain blocked for the next %lu seconds. Unless contact with the majority is restored, after this time the member will error out and leave the group. It is possible to use group_replication_force_members to force a new group membership."

ER_GRP_RPL_CHANGE_GRP_MEM_NOT_PROCESSED
  eng "A group membership change was received but the plugin is already leaving due to the configured timeout on group_replication_unreachable_majority_timeout option."

ER_GRP_RPL_MEMBER_CONTACT_RESTORED
  eng "The member has resumed contact with a majority of the members in the group. Regular operation is restored and transactions are unblocked."

ER_GRP_RPL_MEMBER_REMOVED
  eng "Members removed from the group: %s"

ER_GRP_RPL_PRIMARY_MEMBER_LEFT_GRP
  eng "Primary server with address %s left the group. Electing new Primary."

ER_GRP_RPL_MEMBER_ADDED
  eng "Members joined the group: %s"

ER_GRP_RPL_MEMBER_EXIT_PLUGIN_ERROR
  eng "There was a previous plugin error while the member joined the group. The member will now exit the group."

ER_GRP_RPL_MEMBER_CHANGE
  eng "Group membership changed to %s on view %s."

ER_GRP_RPL_MEMBER_LEFT_GRP
  eng "Group membership changed: This member has left the group."

ER_GRP_RPL_MEMBER_EXPELLED
  eng "Member was expelled from the group due to network failures, changing member status to ERROR."

ER_GRP_RPL_SESSION_OPEN_FAILED
  eng "Unable to open session to (re)set read only mode. Skipping."

ER_GRP_RPL_NEW_PRIMARY_ELECTED
  eng "A new primary with address %s:%u was elected. %s"

ER_GRP_RPL_DISABLE_READ_ONLY_FAILED
  eng "Unable to disable super read only flag. Try to disable it manually"

ER_GRP_RPL_ENABLE_READ_ONLY_FAILED
  eng "Unable to set super read only flag. Try to set it manually."

ER_GRP_RPL_SRV_PRIMARY_MEM
  eng "This server is working as primary member."

ER_GRP_RPL_SRV_SECONDARY_MEM
  eng "This server is working as secondary member with primary member address %s:%u."

ER_GRP_RPL_NO_SUITABLE_PRIMARY_MEM
  eng "Unable to set any member as primary. No suitable candidate."

ER_GRP_RPL_SUPER_READ_ONLY_ACTIVATE_ERROR
  eng "Error when activating super_read_only mode on start. The member will now exit the group."

ER_GRP_RPL_EXCEEDS_AUTO_INC_VALUE
  eng "Group contains %lu members which is greater than auto_increment_increment value of %lu. This can lead to a higher transactional abort rate."

ER_GRP_RPL_DATA_NOT_PROVIDED_BY_MEM
  eng "Member with address '%s:%u' didn't provide any data during the last group change. Group information can be outdated and lead to errors on recovery."

ER_GRP_RPL_MEMBER_ALREADY_EXISTS
  eng "There is already a member with server_uuid %s. The member will now exit the group."

ER_GRP_RPL_GRP_CHANGE_INFO_EXTRACT_ERROR
  eng "Error when extracting information for group change. Operations and checks made to group joiners may be incomplete."

ER_GRP_RPL_GTID_EXECUTED_EXTRACT_ERROR
  eng "Error when extracting this member GTID executed set. Operations and checks made to group joiners may be incomplete."

ER_GRP_RPL_GTID_SET_EXTRACT_ERROR
  eng "Error when extracting this member retrieved set for its applier. Operations and checks made to group joiners may be incomplete."

ER_GRP_RPL_START_FAILED
  eng "The START GROUP_REPLICATION command failed since the group already has 9 members."

ER_GRP_RPL_MEMBER_VER_INCOMPATIBLE
  eng "Member version is incompatible with the group."

ER_GRP_RPL_TRANS_NOT_PRESENT_IN_GRP
  eng "The member contains transactions not present in the group. The member will now exit the group."

ER_GRP_RPL_TRANS_GREATER_THAN_GRP
  eng "It was not possible to assess if the member has more transactions than the group. The member will now exit the group."

ER_GRP_RPL_MEMBER_VERSION_LOWER_THAN_GRP
  eng "Member version is lower than some group member, but since option 'group_replication_allow_local_lower_version_join is enabled, member will be allowed to join."

ER_GRP_RPL_LOCAL_GTID_SETS_PROCESS_ERROR
  eng "Error processing local GTID sets when comparing this member transactions against the group."

ER_GRP_RPL_MEMBER_TRANS_GREATER_THAN_GRP
  eng "This member has more executed transactions than those present in the group. Local transactions: %s > Group transactions: %s"

ER_GRP_RPL_BLOCK_SIZE_DIFF_FROM_GRP
  eng "The member is configured with a group_replication_gtid_assignment_block_size option value '%llu' different from the group '%llu'. The member will now exit the group."

ER_GRP_RPL_TRANS_WRITE_SET_EXTRACT_DIFF_FROM_GRP
  eng "The member is configured with a transaction-write-set-extraction option value '%s' different from the group '%s'. The member will now exit the group."

ER_GRP_RPL_MEMBER_CFG_INCOMPATIBLE_WITH_GRP_CFG
  eng "The member configuration is not compatible with the group configuration. Variables such as single_primary_mode or enforce_update_everywhere_checks must have the same value on every server in the group. (member configuration option: [%s], group configuration option: [%s])."

ER_GRP_RPL_MEMBER_STOP_RPL_CHANNELS_ERROR
  eng "Error stopping all replication channels while server was leaving the group. %s"

ER_GRP_RPL_PURGE_APPLIER_LOGS
  eng "Detected previous RESET MASTER invocation or an issue exists in the group replication applier relay log. Purging existing applier logs."

ER_GRP_RPL_RESET_APPLIER_MODULE_LOGS_ERROR
  eng "Unknown error occurred while resetting applier's module logs."

ER_GRP_RPL_APPLIER_THD_SETUP_ERROR
  eng "Failed to setup the group replication applier thread."

ER_GRP_RPL_APPLIER_THD_START_ERROR
  eng "Error while starting the group replication applier thread"

ER_GRP_RPL_APPLIER_THD_STOP_ERROR
  eng "Failed to stop the group replication applier thread."

ER_GRP_RPL_FETCH_TRANS_DATA_FAILED
  eng "Failed to fetch transaction data containing required transaction info for applier"

ER_GRP_RPL_SLAVE_IO_THD_PRIMARY_UNKNOWN
  eng "Can't start slave IO THREAD of channel '%s' when group replication is running with single-primary mode and the primary member is not known."

ER_GRP_RPL_SALVE_IO_THD_ON_SECONDARY_MEMBER
  eng "Can't start slave IO THREAD of channel '%s' when group replication is running with single-primary mode on a secondary member."

ER_GRP_RPL_SLAVE_SQL_THD_PRIMARY_UNKNOWN
  eng "Can't start slave SQL THREAD of channel '%s' when group replication is running with single-primary mode and the primary member is not known."

ER_GRP_RPL_SLAVE_SQL_THD_ON_SECONDARY_MEMBER
  eng "Can't start slave SQL THREAD of channel '%s' when group replication is running with single-primary mode on a secondary member."

ER_GRP_RPL_NEEDS_INNODB_TABLE
  eng "Table %s does not use the InnoDB storage engine. This is not compatible with Group Replication."

ER_GRP_RPL_PRIMARY_KEY_NOT_DEFINED
  eng "Table %s does not have any PRIMARY KEY. This is not compatible with Group Replication."

ER_GRP_RPL_FK_WITH_CASCADE_UNSUPPORTED
  eng "Table %s has a foreign key with 'CASCADE', 'SET NULL' or 'SET DEFAULT' clause. This is not compatible with Group Replication."

ER_GRP_RPL_AUTO_INC_RESET
  eng "auto_increment_increment is reset to %lu"

ER_GRP_RPL_AUTO_INC_OFFSET_RESET
  eng "auto_increment_offset is reset to %lu"

ER_GRP_RPL_AUTO_INC_SET
  eng "auto_increment_increment is set to %lu"

ER_GRP_RPL_AUTO_INC_OFFSET_SET
  eng "auto_increment_offset is set to %lu"

ER_GRP_RPL_FETCH_TRANS_CONTEXT_FAILED
  eng "Failed to fetch transaction context containing required transaction info for certification"

ER_GRP_RPL_FETCH_FORMAT_DESC_LOG_EVENT_FAILED
  eng "Failed to fetch Format_description_log_event containing required server info for applier"

ER_GRP_RPL_FETCH_TRANS_CONTEXT_LOG_EVENT_FAILED
  eng "Failed to fetch Transaction_context_log_event containing required transaction info for certification"

ER_GRP_RPL_FETCH_SNAPSHOT_VERSION_FAILED
  eng "Failed to read snapshot version from transaction context event required for certification"

ER_GRP_RPL_FETCH_GTID_LOG_EVENT_FAILED
  eng "Failed to fetch Gtid_log_event containing required transaction info for certification"

ER_GRP_RPL_UPDATE_SERV_CERTIFICATE_FAILED
  eng "Unable to update certification result on server side, thread_id: %lu"

ER_GRP_RPL_ADD_GTID_INFO_WITH_LOCAL_GTID_FAILED
  eng "Unable to add gtid information to the group_gtid_executed set when gtid was provided for local transactions"

ER_GRP_RPL_ADD_GTID_INFO_WITHOUT_LOCAL_GTID_FAILED
  eng "Unable to add gtid information to the group_gtid_executed set when no gtid was provided for local transactions"

ER_GRP_RPL_NOTIFY_CERTIFICATION_OUTCOME_FAILED
  eng "Failed to notify certification outcome"

ER_GRP_RPL_ADD_GTID_INFO_WITH_REMOTE_GTID_FAILED
  eng "Unable to add gtid information to the group_gtid_executed set when gtid was provided for remote transactions"

ER_GRP_RPL_ADD_GTID_INFO_WITHOUT_REMOTE_GTID_FAILED
  eng "Unable to add gtid information to the group_gtid_executed set when gtid was not provided for remote transactions"

ER_GRP_RPL_FETCH_VIEW_CHANGE_LOG_EVENT_FAILED
  eng "Failed to fetch View_change_log_event containing required info for certification"

ER_GRP_RPL_CONTACT_WITH_SRV_FAILED
  eng "Error when contacting the server to ensure the proper logging of a group change in the binlog"

ER_GRP_RPL_SRV_WAIT_TIME_OUT
  eng "Timeout when waiting for the server to execute local transactions in order assure the group change proper logging"

ER_GRP_RPL_FETCH_LOG_EVENT_FAILED
  eng "Failed to fetch Log_event containing required server info for applier"

ER_GRP_RPL_START_GRP_RPL_FAILED
  eng "Unable to start Group Replication. Replication applier infrastructure is not initialized since the server was started with --initialize, --initialize-insecure or --upgrade=MINIMAL on a server upgrade."

ER_GRP_RPL_CONN_INTERNAL_PLUGIN_FAIL
  eng "Failed to establish an internal server connection to execute plugin operations"

ER_GRP_RPL_SUPER_READ_ON
  eng "Setting super_read_only=ON."

ER_GRP_RPL_SUPER_READ_OFF
  eng "Setting super_read_only=OFF."

ER_GRP_RPL_KILLED_SESSION_ID
  eng "killed session id: %d status: %d"

ER_GRP_RPL_KILLED_FAILED_ID
  eng "killed failed id: %d failed: %d"

ER_GRP_RPL_INTERNAL_QUERY
  eng "Internal query: %s result in error. Error number: %ld"

ER_GRP_RPL_COPY_FROM_EMPTY_STRING
  eng "Error copying from empty string "

ER_GRP_RPL_QUERY_FAIL
  eng "Query execution resulted in failure. errno: %d"

ER_GRP_RPL_CREATE_SESSION_UNABLE
  eng "Unable to create a session for executing the queries on the server"

ER_GRP_RPL_MEMBER_NOT_FOUND
  eng "The member with address %s:%u has unexpectedly disappeared, killing the current group replication recovery connection"

ER_GRP_RPL_MAXIMUM_CONNECTION_RETRIES_REACHED
  eng "Maximum number of retries when trying to connect to a donor reached. Aborting group replication incremental recovery."

ER_GRP_RPL_ALL_DONORS_LEFT_ABORT_RECOVERY
  eng "All donors left. Aborting group replication incremental recovery."

ER_GRP_RPL_ESTABLISH_RECOVERY_WITH_DONOR
  eng "Establishing group recovery connection with a possible donor. Attempt %d/%d"

ER_GRP_RPL_ESTABLISH_RECOVERY_WITH_ANOTHER_DONOR
  eng "Retrying group recovery connection with another donor. Attempt %d/%d"

ER_GRP_RPL_NO_VALID_DONOR
  eng "No valid donors exist in the group, retrying"

ER_GRP_RPL_CONFIG_RECOVERY
  eng "Error when configuring the asynchronous recovery channel connection to the donor."

ER_GRP_RPL_ESTABLISHING_CONN_GRP_REC_DONOR
  eng "Establishing connection to a group replication recovery donor %s at %s port: %d."

ER_GRP_RPL_CREATE_GRP_RPL_REC_CHANNEL
  eng "Error while creating the group replication recovery channel with donor %s at %s port: %d."

ER_GRP_RPL_DONOR_SERVER_CONN
  eng "There was an error when connecting to the donor server. Please check that group_replication_recovery channel credentials and all MEMBER_HOST column values of performance_schema.replication_group_members table are correct and DNS resolvable."

ER_GRP_RPL_CHECK_STATUS_TABLE
  eng "For details please check performance_schema.replication_connection_status table and error log messages of Slave I/O for channel group_replication_recovery."

ER_GRP_RPL_STARTING_GRP_REC
  eng "Error while starting the group replication incremental recovery receiver/applier threads"

ER_GRP_RPL_DONOR_CONN_TERMINATION
  eng "Terminating existing group replication donor connection and purging the corresponding logs."

ER_GRP_RPL_STOPPING_GRP_REC
  eng "Error when stopping the group replication incremental recovery's donor connection"

ER_GRP_RPL_PURGE_REC
  eng "Error when purging the group replication recovery's relay logs"

ER_GRP_RPL_UNABLE_TO_KILL_CONN_REC_DONOR_APPLIER
  eng "Unable to kill the current group replication recovery donor connection after an applier error. Incremental recovery will shutdown."

ER_GRP_RPL_UNABLE_TO_KILL_CONN_REC_DONOR_FAILOVER
  eng "Unable to kill the current group replication recovery donor connection during failover. Incremental recovery will shutdown."

ER_GRP_RPL_FAILED_TO_NOTIFY_GRP_MEMBERSHIP_EVENT
  eng "Unexpected error when notifying an internal component named %s regarding a group membership event."

ER_GRP_RPL_FAILED_TO_BROADCAST_GRP_MEMBERSHIP_NOTIFICATION
  eng "An undefined error was found while broadcasting an internal group membership notification! This is likely to happen if your components or plugins are not properly loaded or are malfunctioning!"

ER_GRP_RPL_FAILED_TO_BROADCAST_MEMBER_STATUS_NOTIFICATION
  eng "An undefined error was found while broadcasting an internal group member status notification! This is likely to happen if your components or plugins are not properly loaded or are malfunctioning!"

ER_GRP_RPL_OOM_FAILED_TO_GENERATE_IDENTIFICATION_HASH
  eng "No memory to generate write identification hash"

ER_GRP_RPL_WRITE_IDENT_HASH_BASE64_ENCODING_FAILED
  eng "Base 64 encoding of the write identification hash failed"

ER_GRP_RPL_INVALID_BINLOG_FORMAT
  eng "Binlog format should be ROW for Group Replication"

OBSOLETE_ER_GRP_RPL_BINLOG_CHECKSUM_SET
  eng "binlog_checksum should be NONE for Group Replication"

ER_GRP_RPL_TRANS_WRITE_SET_EXTRACTION_NOT_SET
  eng "A transaction_write_set_extraction algorithm should be selected when running Group Replication"

ER_GRP_RPL_UNSUPPORTED_TRANS_ISOLATION
  eng "Transaction isolation level (tx_isolation) is set to SERIALIZABLE, which is not compatible with Group Replication"

ER_GRP_RPL_CANNOT_EXECUTE_TRANS_WHILE_STOPPING
  eng "Transaction cannot be executed while Group Replication is stopping."

ER_GRP_RPL_CANNOT_EXECUTE_TRANS_WHILE_RECOVERING
  eng "Transaction cannot be executed while Group Replication is recovering. Try again when the server is ONLINE."

ER_GRP_RPL_CANNOT_EXECUTE_TRANS_IN_ERROR_STATE
  eng "Transaction cannot be executed while Group Replication is on ERROR state. Check for errors and restart the plugin"

ER_GRP_RPL_CANNOT_EXECUTE_TRANS_IN_OFFLINE_MODE
  eng "Transaction cannot be executed while Group Replication is OFFLINE. Check for errors and restart the plugin"

ER_GRP_RPL_MULTIPLE_CACHE_TYPE_NOT_SUPPORTED_FOR_SESSION
  eng "We can only use one cache type at a time on session %u"

ER_GRP_RPL_FAILED_TO_REINIT_BINLOG_CACHE_FOR_READ
  eng "Failed to reinit binlog cache log for read on session %u"

ER_GRP_RPL_FAILED_TO_CREATE_TRANS_CONTEXT
  eng "Failed to create the context of the current transaction on session %u"

ER_GRP_RPL_FAILED_TO_EXTRACT_TRANS_WRITE_SET
  eng "Failed to extract the set of items written during the execution of the current transaction on session %u"

ER_GRP_RPL_FAILED_TO_GATHER_TRANS_WRITE_SET
  eng "Failed to gather the set of items written during the execution of the current transaction on session %u"

ER_GRP_RPL_TRANS_SIZE_EXCEEDS_LIMIT
  eng "Error on session %u. Transaction of size %llu exceeds specified limit %lu. To increase the limit please adjust group_replication_transaction_size_limit option."

OBSOLETE_ER_GRP_RPL_REINIT_OF_INTERNAL_CACHE_FOR_READ_FAILED
  eng "Error while re-initializing an internal cache, for read operations, on session %u"

OBSOLETE_ER_GRP_RPL_APPENDING_DATA_TO_INTERNAL_CACHE_FAILED
  eng "Error while appending data to an internal cache on session %u"

ER_GRP_RPL_WRITE_TO_TRANSACTION_MESSAGE_FAILED
  eng "Error while writing to transaction message on session %u"

ER_GRP_RPL_FAILED_TO_REGISTER_TRANS_OUTCOME_NOTIFICTION
  eng "Unable to register for getting notifications regarding the outcome of the transaction on session %u"

ER_GRP_RPL_MSG_TOO_LONG_BROADCASTING_TRANS_FAILED
  eng "Error broadcasting transaction to the group on session %u. Message is too big."

ER_GRP_RPL_BROADCASTING_TRANS_TO_GRP_FAILED
  eng "Error while broadcasting the transaction to the group on session %u"

ER_GRP_RPL_ERROR_WHILE_WAITING_FOR_CONFLICT_DETECTION
  eng "Error while waiting for conflict detection procedure to finish on session %u"

OBSOLETE_ER_GRP_RPL_REINIT_OF_INTERNAL_CACHE_FOR_WRITE_FAILED
  eng "Error while re-initializing an internal cache, for write operations, on session %u"

OBSOLETE_ER_GRP_RPL_FAILED_TO_CREATE_COMMIT_CACHE
  eng "Failed to create group replication commit cache on session %u"

OBSOLETE_ER_GRP_RPL_REINIT_OF_COMMIT_CACHE_FOR_WRITE_FAILED
  eng "Failed to reinit group replication commit cache for write on session %u"

ER_GRP_RPL_PREV_REC_SESSION_RUNNING
  eng "A previous recovery session is still running. Please stop the group replication plugin and wait for it to stop"

ER_GRP_RPL_FATAL_REC_PROCESS
  eng "Fatal error during the incremental recovery process of Group Replication. The server will leave the group."

OBSOLETE_ER_GRP_RPL_WHILE_STOPPING_REP_CHANNEL
  eng "Error stopping all replication channels while server was leaving the group. %s"

ER_GRP_RPL_UNABLE_TO_EVALUATE_APPLIER_STATUS
  eng "Unable to evaluate the group replication applier execution status. Group replication recovery will shutdown to avoid data corruption."

ER_GRP_RPL_ONLY_ONE_SERVER_ALIVE
  eng "Only one server alive. Declaring this server as online within the replication group"

ER_GRP_RPL_CERTIFICATION_REC_PROCESS
  eng "Error when processing certification information in the incremental recovery process"

ER_GRP_RPL_UNABLE_TO_ENSURE_EXECUTION_REC
  eng "Unable to ensure the execution of group transactions received during recovery."

ER_GRP_RPL_WHILE_SENDING_MSG_REC
  eng "Error while sending message in the group replication incremental recovery process."

ER_GRP_RPL_READ_UNABLE_FOR_SUPER_READ_ONLY
  eng "Unable to read the server value for the super_read_only variable."

ER_GRP_RPL_READ_UNABLE_FOR_READ_ONLY_SUPER_READ_ONLY
  eng "Unable to read the server values for the read_only and super_read_only variables."

ER_GRP_RPL_UNABLE_TO_RESET_SERVER_READ_MODE
  eng "Unable to reset the server read mode settings. Try to reset them manually."

ER_GRP_RPL_UNABLE_TO_CERTIFY_PLUGIN_TRANS
  eng "Due to a plugin error, some transactions were unable to be certified and will now rollback."

ER_GRP_RPL_UNBLOCK_CERTIFIED_TRANS
  eng "Error when trying to unblock non certified or consistent transactions. Check for consistency errors when restarting the service"

ER_GRP_RPL_SERVER_WORKING_AS_SECONDARY
  eng "This server is working as secondary member with primary member address %s:%u."

ER_GRP_RPL_FAILED_TO_START_WITH_INVALID_SERVER_ID
  eng "Unable to start Group Replication. Replication applier infrastructure is not initialized since the server was started with server_id=0. Please, restart the server with server_id larger than 0."

ER_GRP_RPL_FORCE_MEMBERS_MUST_BE_EMPTY
  eng "group_replication_force_members must be empty on group start. Current value: '%s'"

ER_GRP_RPL_PLUGIN_STRUCT_INIT_NOT_POSSIBLE_ON_SERVER_START
  eng "It was not possible to guarantee the initialization of plugin structures on server start"

ER_GRP_RPL_FAILED_TO_ENABLE_SUPER_READ_ONLY_MODE
  eng "Could not enable the server read only mode and guarantee a safe recovery execution"

ER_GRP_RPL_FAILED_TO_INIT_COMMUNICATION_ENGINE
  eng "Error on group communication engine initialization"

ER_GRP_RPL_FAILED_TO_START_ON_SECONDARY_WITH_ASYNC_CHANNELS
  eng "Can't start group replication on secondary member with single-primary mode while asynchronous replication channels are running."

ER_GRP_RPL_FAILED_TO_START_COMMUNICATION_ENGINE
  eng "Error on group communication engine start"

ER_GRP_RPL_TIMEOUT_ON_VIEW_AFTER_JOINING_GRP
  eng "Timeout on wait for view after joining group"

ER_GRP_RPL_FAILED_TO_CALL_GRP_COMMUNICATION_INTERFACE
  eng "Error calling group communication interfaces"

ER_GRP_RPL_MEMBER_SERVER_UUID_IS_INCOMPATIBLE_WITH_GRP
  eng "Member server_uuid is incompatible with the group. Server_uuid %s matches group_name %s."

ER_GRP_RPL_MEMBER_CONF_INFO
  eng "Member configuration: member_id: %lu; member_uuid: \"%s\"; single-primary mode: \"%s\"; group_replication_auto_increment_increment: %lu; "

ER_GRP_RPL_FAILED_TO_CONFIRM_IF_SERVER_LEFT_GRP
  eng "Unable to confirm whether the server has left the group or not. Check performance_schema.replication_group_members to check group membership information."

ER_GRP_RPL_SERVER_IS_ALREADY_LEAVING
  eng "Skipping leave operation: concurrent attempt to leave the group is on-going."

ER_GRP_RPL_SERVER_ALREADY_LEFT
  eng "Skipping leave operation: member already left the group."

ER_GRP_RPL_WAITING_FOR_VIEW_UPDATE
  eng "Going to wait for view modification"

ER_GRP_RPL_TIMEOUT_RECEIVING_VIEW_CHANGE_ON_SHUTDOWN
  eng "While leaving the group due to a stop, shutdown or failure there was a timeout receiving a view change. This can lead to a possible inconsistent state. Check the log for more details"

ER_GRP_RPL_REQUESTING_NON_MEMBER_SERVER_TO_LEAVE
  eng "Requesting to leave the group despite of not being a member"

ER_GRP_RPL_IS_STOPPING
  eng "Plugin 'group_replication' is stopping."

ER_GRP_RPL_IS_STOPPED
  eng "Plugin 'group_replication' has been stopped."

ER_GRP_RPL_FAILED_TO_ENABLE_READ_ONLY_MODE_ON_SHUTDOWN
  eng "On plugin shutdown it was not possible to enable the server read only mode. Local transactions will be accepted and committed."

ER_GRP_RPL_RECOVERY_MODULE_TERMINATION_TIMED_OUT_ON_SHUTDOWN
  eng "On shutdown there was a timeout on the Group Replication recovery module termination. Check the log for more details"

ER_GRP_RPL_APPLIER_TERMINATION_TIMED_OUT_ON_SHUTDOWN
  eng "On shutdown there was a timeout on the Group Replication applier termination."

ER_GRP_RPL_FAILED_TO_SHUTDOWN_REGISTRY_MODULE
  eng "Unexpected failure while shutting down registry module!"

ER_GRP_RPL_FAILED_TO_INIT_HANDLER
  eng "Failure during Group Replication handler initialization"

ER_GRP_RPL_FAILED_TO_REGISTER_SERVER_STATE_OBSERVER
  eng "Failure when registering the server state observers"

ER_GRP_RPL_FAILED_TO_REGISTER_TRANS_STATE_OBSERVER
  eng "Failure when registering the transactions state observers"

ER_GRP_RPL_FAILED_TO_REGISTER_BINLOG_STATE_OBSERVER
  eng "Failure when registering the binlog state observers"

ER_GRP_RPL_FAILED_TO_START_ON_BOOT
  eng "Unable to start Group Replication on boot"

ER_GRP_RPL_FAILED_TO_STOP_ON_PLUGIN_UNINSTALL
  eng "Failure when stopping Group Replication on plugin uninstall"

ER_GRP_RPL_FAILED_TO_UNREGISTER_SERVER_STATE_OBSERVER
  eng "Failure when unregistering the server state observers"

ER_GRP_RPL_FAILED_TO_UNREGISTER_TRANS_STATE_OBSERVER
  eng "Failure when unregistering the transactions state observers"

ER_GRP_RPL_FAILED_TO_UNREGISTER_BINLOG_STATE_OBSERVER
  eng "Failure when unregistering the binlog state observers"

ER_GRP_RPL_ALL_OBSERVERS_UNREGISTERED
  eng "All Group Replication server observers have been successfully unregistered"

ER_GRP_RPL_FAILED_TO_PARSE_THE_GRP_NAME
  eng "Unable to parse the group name."

ER_GRP_RPL_FAILED_TO_GENERATE_SIDNO_FOR_GRP
  eng "Unable to parse the group name."

ER_GRP_RPL_APPLIER_NOT_STARTED_DUE_TO_RUNNING_PREV_SHUTDOWN
  eng "Cannot start the Group Replication applier as a previous shutdown is still running: The thread will stop once its task is complete."

ER_GRP_RPL_FAILED_TO_INIT_APPLIER_MODULE
  eng "Unable to initialize the Group Replication applier module."

ER_GRP_RPL_APPLIER_INITIALIZED
  eng "Group Replication applier module successfully initialized!"

ER_GRP_RPL_COMMUNICATION_SSL_CONF_INFO
  eng "Group communication SSL configuration: group_replication_ssl_mode: \"%s\"; server_key_file: \"%s\"; server_cert_file: \"%s\"; client_key_file: \"%s\"; client_cert_file: \"%s\"; ca_file: \"%s\"; ca_path: \"%s\"; cipher: \"%s\"; tls_version: \"%s\"; tls_ciphersuites: \"%s\"; crl_file: \"%s\"; crl_path: \"%s\"; ssl_fips_mode: \"%s\""

ER_GRP_RPL_ABORTS_AS_SSL_NOT_SUPPORTED_BY_MYSQLD
  eng "MySQL server does not have SSL support and group_replication_ssl_mode is \"%s\", START GROUP_REPLICATION will abort"

ER_GRP_RPL_SSL_DISABLED
  eng "Group communication SSL configuration: group_replication_ssl_mode: \"%s\""

ER_GRP_RPL_UNABLE_TO_INIT_COMMUNICATION_ENGINE
  eng "Unable to initialize the group communication engine"

ER_GRP_RPL_BINLOG_DISABLED
  eng "Binlog must be enabled for Group Replication"

ER_GRP_RPL_GTID_MODE_OFF
  eng "Gtid mode should be ON for Group Replication"

ER_GRP_RPL_LOG_SLAVE_UPDATES_NOT_SET
  eng "LOG_SLAVE_UPDATES should be ON for Group Replication"

ER_GRP_RPL_INVALID_TRANS_WRITE_SET_EXTRACTION_VALUE
  eng "Extraction of transaction write sets requires an hash algorithm configuration. Please, double check that the parameter transaction-write-set-extraction is set to a valid algorithm."

ER_GRP_RPL_RELAY_LOG_INFO_REPO_MUST_BE_TABLE
  eng "Relay log info repository must be set to TABLE"

ER_GRP_RPL_MASTER_INFO_REPO_MUST_BE_TABLE
  eng "Master info repository must be set to TABLE."

ER_GRP_RPL_INCORRECT_TYPE_SET_FOR_PARALLEL_APPLIER
  eng "In order to use parallel applier on Group Replication, parameter slave-parallel-type must be set to 'LOGICAL_CLOCK'."

ER_GRP_RPL_SLAVE_PRESERVE_COMMIT_ORDER_NOT_SET
  eng "Group Replication requires slave-preserve-commit-order to be set to ON when using more than 1 applier threads."

ER_GRP_RPL_SINGLE_PRIM_MODE_NOT_ALLOWED_WITH_UPDATE_EVERYWHERE
  eng "It is not allowed to run single primary mode with 'enforce_update_everywhere_checks' enabled."

ER_GRP_RPL_MODULE_TERMINATE_ERROR
  eng "error_message: %s"

ER_GRP_RPL_GRP_NAME_OPTION_MANDATORY
  eng "The group name option is mandatory"

ER_GRP_RPL_GRP_NAME_IS_TOO_LONG
  eng "The group name '%s' is not a valid UUID, its length is too big"

ER_GRP_RPL_GRP_NAME_IS_NOT_VALID_UUID
  eng "The group name '%s' is not a valid UUID"

ER_GRP_RPL_FLOW_CTRL_MIN_QUOTA_GREATER_THAN_MAX_QUOTA
  eng "group_replication_flow_control_min_quota cannot be larger than group_replication_flow_control_max_quota"

ER_GRP_RPL_FLOW_CTRL_MIN_RECOVERY_QUOTA_GREATER_THAN_MAX_QUOTA
  eng "group_replication_flow_control_min_recovery_quota cannot be larger than group_replication_flow_control_max_quota"

ER_GRP_RPL_FLOW_CTRL_MAX_QUOTA_SMALLER_THAN_MIN_QUOTAS
  eng "group_replication_flow_control_max_quota cannot be smaller than group_replication_flow_control_min_quota or group_replication_flow_control_min_recovery_quota"

ER_GRP_RPL_INVALID_SSL_RECOVERY_STRING
  eng "The given value for recovery ssl option '%s' is invalid as its length is beyond the limit"

ER_GRP_RPL_SUPPORTS_ONLY_ONE_FORCE_MEMBERS_SET
  eng "There is one group_replication_force_members operation already ongoing"

ER_GRP_RPL_FORCE_MEMBERS_SET_UPDATE_NOT_ALLOWED
  eng "group_replication_force_members can only be updated when Group Replication is running and a majority of the members are unreachable"

ER_GRP_RPL_GRP_COMMUNICATION_INIT_WITH_CONF
  eng "Initialized group communication with configuration: group_replication_group_name: '%s'; group_replication_local_address: '%s'; group_replication_group_seeds: '%s'; group_replication_bootstrap_group: '%s'; group_replication_poll_spin_loops: %lu; group_replication_compression_threshold: %lu; group_replication_ip_whitelist: '%s'; group_replication_communication_debug_options: '%s'; group_replication_member_expel_timeout: '%lu'; group_replication_communication_max_message_size: %lu; group_replication_message_cache_size: '%luu'"

ER_GRP_RPL_UNKNOWN_GRP_RPL_APPLIER_PIPELINE_REQUESTED
  eng "Unknown group replication applier pipeline requested"

ER_GRP_RPL_FAILED_TO_BOOTSTRAP_EVENT_HANDLING_INFRASTRUCTURE
  eng "Unable to bootstrap group replication event handling infrastructure. Unknown handler type: %d"

ER_GRP_RPL_APPLIER_HANDLER_NOT_INITIALIZED
  eng "One of the group replication applier handlers is null due to an initialization error"

ER_GRP_RPL_APPLIER_HANDLER_IS_IN_USE
  eng "A group replication applier handler, marked as unique, is already in use."

ER_GRP_RPL_APPLIER_HANDLER_ROLE_IS_IN_USE
  eng "A group replication applier handler role, that was marked as unique, is already in use."

ER_GRP_RPL_FAILED_TO_INIT_APPLIER_HANDLER
  eng "Error on group replication applier handler initialization"

ER_GRP_RPL_SQL_SERVICE_FAILED_TO_INIT_SESSION_THREAD
  eng "Error when initializing a session thread for internal server connection."

ER_GRP_RPL_SQL_SERVICE_COMM_SESSION_NOT_INITIALIZED
  eng "Error running internal SQL query: %s. The internal server communication session is not initialized"

ER_GRP_RPL_SQL_SERVICE_SERVER_SESSION_KILLED
  eng "Error running internal SQL query: %s. The internal server session was killed or server is shutting down."

ER_GRP_RPL_SQL_SERVICE_FAILED_TO_RUN_SQL_QUERY
  eng "Error running internal SQL query: %s. Got internal SQL error: %s(%d)"

ER_GRP_RPL_SQL_SERVICE_SERVER_INTERNAL_FAILURE
  eng "Error running internal SQL query: %s. Internal failure."

ER_GRP_RPL_SQL_SERVICE_RETRIES_EXCEEDED_ON_SESSION_STATE
  eng "Error, maximum number of retries exceeded when waiting for the internal server session state to be operating"

ER_GRP_RPL_SQL_SERVICE_FAILED_TO_FETCH_SECURITY_CTX
  eng "Error when trying to fetch security context when contacting the server for internal plugin requests."

ER_GRP_RPL_SQL_SERVICE_SERVER_ACCESS_DENIED_FOR_USER
  eng "There was an error when trying to access the server with user: %s. Make sure the user is present in the server and that the MySQL upgrade procedure was run correctly."

ER_GRP_RPL_SQL_SERVICE_MAX_CONN_ERROR_FROM_SERVER
  eng "Failed to establish an internal server connection to execute plugin operations since the server does not have available connections, please increase @@GLOBAL.MAX_CONNECTIONS. Server error: %i."

ER_GRP_RPL_SQL_SERVICE_SERVER_ERROR_ON_CONN
  eng "Failed to establish an internal server connection to execute plugin operations. Server error: %i. Server error message: %s"

ER_GRP_RPL_UNREACHABLE_MAJORITY_TIMEOUT_FOR_MEMBER
  eng "This member could not reach a majority of the members for more than %ld seconds. The member will now leave the group as instructed by the group_replication_unreachable_majority_timeout option."

ER_GRP_RPL_SERVER_SET_TO_READ_ONLY_DUE_TO_ERRORS
  eng "The server was automatically set into read only mode after an error was detected."

ER_GRP_RPL_GMS_LISTENER_FAILED_TO_LOG_NOTIFICATION
  eng "Unable to log notification to table (errno: %lu) (res: %d)! Message: %s"

ER_GRP_RPL_GRP_COMMUNICATION_ENG_INIT_FAILED
  eng "Failure in group communication engine '%s' initialization"

ER_GRP_RPL_SET_GRP_COMMUNICATION_ENG_LOGGER_FAILED
  eng "Unable to set the group communication engine logger"

ER_GRP_RPL_DEBUG_OPTIONS
  eng "Current debug options are: '%s'."

ER_GRP_RPL_INVALID_DEBUG_OPTIONS
  eng "Some debug options in '%s' are not valid."

ER_GRP_RPL_EXIT_GRP_GCS_ERROR
  eng "Error calling group communication interfaces while trying to leave the group"

ER_GRP_RPL_GRP_MEMBER_OFFLINE
  eng "Member is not ONLINE, it is not possible to force a new group membership"

ER_GRP_RPL_GCS_INTERFACE_ERROR
  eng "Error calling group communication interfaces"

ER_GRP_RPL_FORCE_MEMBER_VALUE_SET_ERROR
  eng "Error setting group_replication_force_members value '%s' on group communication interfaces"

ER_GRP_RPL_FORCE_MEMBER_VALUE_SET
  eng "The group_replication_force_members value '%s' was set in the group communication interfaces"

ER_GRP_RPL_FORCE_MEMBER_VALUE_TIME_OUT
  eng "Timeout on wait for view after setting group_replication_force_members value '%s' into group communication interfaces"

ER_GRP_RPL_BROADCAST_COMMIT_MSSG_TOO_BIG
  eng "Broadcast of committed transactions message failed. Message is too big."

ER_GRP_RPL_SEND_STATS_ERROR
  eng "Error while sending stats message"

ER_GRP_RPL_MEMBER_STATS_INFO
  eng "Flow control - update member stats: %s stats certifier_queue %d, applier_queue %d certified %ld (%ld), applied %ld (%ld), local %ld (%ld), quota %ld (%ld) mode=%d"

ER_GRP_RPL_FLOW_CONTROL_STATS
  eng "Flow control: throttling to %ld commits per %ld sec, with %d writing and %d non-recovering members, min capacity %lld, lim throttle %lld"

ER_GRP_RPL_UNABLE_TO_CONVERT_PACKET_TO_EVENT
  eng "Unable to convert a packet into an event on the applier. Error: %s"

ER_GRP_RPL_PIPELINE_CREATE_FAILED
  eng "Failed to create group replication pipeline cache."

ER_GRP_RPL_PIPELINE_REINIT_FAILED_WRITE
  eng "Failed to reinit group replication pipeline cache for write."

ER_GRP_RPL_UNABLE_TO_CONVERT_EVENT_TO_PACKET
  eng "Unable to convert the event into a packet on the applier. Error: %s"

ER_GRP_RPL_PIPELINE_FLUSH_FAIL
  eng "Failed to flush group replication pipeline cache."

ER_GRP_RPL_PIPELINE_REINIT_FAILED_READ
  eng "Failed to reinit group replication pipeline cache for read."

OBSOLETE_ER_GRP_RPL_STOP_REP_CHANNEL
  eng "Error stopping all replication channels while server was leaving the group. Got error: %d. Please check the error log for more details."

ER_GRP_RPL_GCS_GR_ERROR_MSG
  eng "%s"

ER_GRP_RPL_SLAVE_IO_THREAD_UNBLOCKED
  eng "The slave IO thread of channel '%s' is unblocked as the member is declared ONLINE now."

ER_GRP_RPL_SLAVE_IO_THREAD_ERROR_OUT
  eng "The slave IO thread of channel '%s' will error out as the member failed to come ONLINE."

ER_GRP_RPL_SLAVE_APPLIER_THREAD_UNBLOCKED
  eng "The slave applier thread of channel '%s' is unblocked as the member is declared ONLINE now."

ER_GRP_RPL_SLAVE_APPLIER_THREAD_ERROR_OUT
  eng "The slave applier thread of channel '%s' will error out as the member failed to come ONLINE."

ER_LDAP_AUTH_FAILED_TO_CREATE_OR_GET_CONNECTION
  eng "LDAP authentication initialize: failed to create/ get connection from the pool. "

ER_LDAP_AUTH_DEINIT_FAILED
  eng "LDAP authentication de_initialize Failed"

ER_LDAP_AUTH_SKIPPING_USER_GROUP_SEARCH
  eng "Skipping group search, No group attribute mentioned"

ER_LDAP_AUTH_POOL_DISABLE_MAX_SIZE_ZERO
  eng "Pool max size is 0, connection pool is disabled"

ER_LDAP_AUTH_FAILED_TO_CREATE_LDAP_OBJECT_CREATOR
  eng "Connection pool initialization, failed to create LDAP object creator"

ER_LDAP_AUTH_FAILED_TO_CREATE_LDAP_OBJECT
  eng "Connection pool initialization, failed to create LDAP object"

ER_LDAP_AUTH_TLS_CONF
  eng "LDAP TLS configuration"

ER_LDAP_AUTH_TLS_CONNECTION
  eng "LDAP TLS connection"

ER_LDAP_AUTH_CONN_POOL_NOT_CREATED
  eng "LDAP pool is not created."

ER_LDAP_AUTH_CONN_POOL_INITIALIZING
  eng "LDAP pool is initializing"

ER_LDAP_AUTH_CONN_POOL_DEINITIALIZING
  eng "LDAP pool is de-initializing"

ER_LDAP_AUTH_ZERO_MAX_POOL_SIZE_UNCHANGED
  eng "Pool max size old and new values are 0"

ER_LDAP_AUTH_POOL_REINITIALIZING
  eng "LDAP pool is re-initializing"

ER_LDAP_AUTH_FAILED_TO_WRITE_PACKET
  eng "Plug-in has failed to write the packet."

ER_LDAP_AUTH_SETTING_USERNAME
  eng "Setting LDAP user name as : %s"

ER_LDAP_AUTH_USER_AUTH_DATA
  eng "User authentication data: %s size: %lu"

ER_LDAP_AUTH_INFO_FOR_USER
  eng "User is authenticated as: %s external user: %s"

ER_LDAP_AUTH_USER_GROUP_SEARCH_INFO
  eng "Group search information base DN: %s scope: %d filter: %s attribute: %s"

ER_LDAP_AUTH_GRP_SEARCH_SPECIAL_HDL
  eng "Special handling for group search, {GA} found"

ER_LDAP_AUTH_GRP_IS_FULL_DN
  eng "Group search special handling, group full DN found. "

ER_LDAP_AUTH_USER_NOT_FOUND_IN_ANY_GRP
  eng "User %s is not member of any group."

ER_LDAP_AUTH_USER_FOUND_IN_MANY_GRPS
  eng "User %s is member of more than one group"

ER_LDAP_AUTH_USER_HAS_MULTIPLE_GRP_NAMES
  eng "For user %s has multiple user group names. Please check if group attribute name is correct"

ER_LDAP_AUTH_SEARCHED_USER_GRP_NAME
  eng "Searched group name: %s"

ER_LDAP_AUTH_OBJECT_CREATE_TIMESTAMP
  eng "LDAP authentication object creation time_stamp: %s dn: %s"

ER_LDAP_AUTH_CERTIFICATE_NAME
  eng "Certificate name: %s"

ER_LDAP_AUTH_FAILED_TO_POOL_DEINIT
  eng "Failed to pool de-initialized: pool is already reconstructing"

ER_LDAP_AUTH_FAILED_TO_INITIALIZE_POOL_IN_RECONSTRUCTING
  eng "Pool initialization failed: pool is already initialized"

ER_LDAP_AUTH_FAILED_TO_INITIALIZE_POOL_IN_INIT_STATE
  eng "Pool initialization failed: pool is initializing"

ER_LDAP_AUTH_FAILED_TO_INITIALIZE_POOL_IN_DEINIT_STATE
  eng "Pool initialization failed: pool is de-initializing"

ER_LDAP_AUTH_FAILED_TO_DEINITIALIZE_POOL_IN_RECONSTRUCT_STATE
  eng "Failed to pool deinitialized: pool is already reconstructing"

ER_LDAP_AUTH_FAILED_TO_DEINITIALIZE_NOT_READY_POOL
  eng "Failed to pool deinitialized : pool is not ready"

ER_LDAP_AUTH_FAILED_TO_GET_CONNECTION_AS_PLUGIN_NOT_READY
  eng "Ldap_connection_pool::get: Failed to return connection as plug-in is not ready/initializing/de-initializing"

ER_LDAP_AUTH_CONNECTION_POOL_INIT_FAILED
  eng "Connection pool has failed to initialized"

ER_LDAP_AUTH_MAX_ALLOWED_CONNECTION_LIMIT_HIT
  eng "Ldap_connetion_pool::get LDAP maximum connection allowed size is reached. Increase the maximum limit."

ER_LDAP_AUTH_MAX_POOL_SIZE_SET_FAILED
  eng "Set max pool size failed."

ER_LDAP_AUTH_PLUGIN_FAILED_TO_READ_PACKET
  eng "Plug-in has failed to read the packet from client"

ER_LDAP_AUTH_CREATING_LDAP_CONNECTION
  eng "Ldap_authentication::initialize: creating new LDAP connection. "

ER_LDAP_AUTH_GETTING_CONNECTION_FROM_POOL
  eng "Ldap_authentication::initialize: getting connection from pool. "

ER_LDAP_AUTH_RETURNING_CONNECTION_TO_POOL
  eng "Ldap_authentication::de_initialize putting back connection in the pool"

ER_LDAP_AUTH_SEARCH_USER_GROUP_ATTR_NOT_FOUND
  eng "Ldap_authentication::search_user_group no group attribute found"

ER_LDAP_AUTH_LDAP_INFO_NULL
  eng "Ldap_connetion_pool::put ldap info null"

ER_LDAP_AUTH_FREEING_CONNECTION
  eng "Ldap_connection_pool::put connection is freeing. "

ER_LDAP_AUTH_CONNECTION_PUSHED_TO_POOL
  eng "Ldap_connection_pool::put connection in pushed in the pool"

ER_LDAP_AUTH_CONNECTION_CREATOR_ENTER
  eng "Ldap_connection_creator::Ldap_connection_creator"

ER_LDAP_AUTH_STARTING_TLS
  eng "starting TLS"

ER_LDAP_AUTH_CONNECTION_GET_LDAP_INFO_NULL
  eng "Ldap_connection_pool::get: (ldap_info == NULL)|| (*ldap_info)"

ER_LDAP_AUTH_DELETING_CONNECTION_KEY
  eng "Ldap_connection_pool::deinit: deleting connection key %s"

ER_LDAP_AUTH_POOLED_CONNECTION_KEY
  eng " Ldap_connection_pool::get pooled connection key: %s"

ER_LDAP_AUTH_CREATE_CONNECTION_KEY
  eng "Ldap_connection_pool::get create connection key: %s"

ER_LDAP_AUTH_COMMUNICATION_HOST_INFO
  eng "LDAP communication host %s port %u"

ER_LDAP_AUTH_METHOD_TO_CLIENT
  eng "Sending authentication method to client : %s"

ER_LDAP_AUTH_SASL_REQUEST_FROM_CLIENT
  eng "SASL request received from mysql client: %s"

ER_LDAP_AUTH_SASL_PROCESS_SASL
  eng "Ldap_sasl_authentication::process_sasl rc: %s"

ER_LDAP_AUTH_SASL_BIND_SUCCESS_INFO
  eng "Ldap_sasl_authentication::process_sasl sasl bind succeed. dn: %s method: %s server credential: %s"

ER_LDAP_AUTH_STARTED_FOR_USER
  eng "LDAP authentication started for user name: %s"

ER_LDAP_AUTH_DISTINGUISHED_NAME
  eng "%s"

ER_LDAP_AUTH_INIT_FAILED
  eng "LDAP authentication initialize is failed with: %s"

ER_LDAP_AUTH_OR_GROUP_RETRIEVAL_FAILED
  eng "LDAP authentication failed or group retrieval failed: %s"

ER_LDAP_AUTH_USER_GROUP_SEARCH_FAILED
  eng "Search user group has failed: %s"

ER_LDAP_AUTH_USER_BIND_FAILED
  eng "LDAP user bind has failed: %s"

ER_LDAP_AUTH_POOL_GET_FAILED_TO_CREATE_CONNECTION
  eng "Connection pool get: Failed to create LDAP connection. %s"

ER_LDAP_AUTH_FAILED_TO_CREATE_LDAP_CONNECTION
  eng "Failed to create new LDAP connection:  %s"

ER_LDAP_AUTH_FAILED_TO_ESTABLISH_TLS_CONNECTION
  eng "Failed to establish TLS connection:  %s"

ER_LDAP_AUTH_FAILED_TO_SEARCH_DN
  eng "Failed to search user full dn: %s"

ER_LDAP_AUTH_CONNECTION_POOL_REINIT_ENTER
  eng "Ldap_connection_pool::reinit"

ER_SYSTEMD_NOTIFY_PATH_TOO_LONG
  eng "The path '%s', from the NOTIFY_SOCKET environment variable, is too long. At %u bytes it exceeds the limit of %u bytes for an AF_UNIX socket."

ER_SYSTEMD_NOTIFY_CONNECT_FAILED
  eng "Failed to connect to systemd notification socket named %s. Error: '%s'"

ER_SYSTEMD_NOTIFY_WRITE_FAILED
  eng "Failed to write '%s' to systemd notification. Error: '%s'"

ER_FOUND_MISSING_GTIDS
  eng "Cannot replicate to server with server_uuid='%.36s' because the present server has purged required binary logs. The connecting server needs to replicate the missing transactions from elsewhere, or be replaced by a new server created from a more recent backup. To prevent this error in the future, consider increasing the binary log expiration period on the present server. %s."

ER_PID_FILE_PRIV_DIRECTORY_INSECURE
  eng "Insecure configuration for --pid-file: Location '%s' in the path is accessible to all OS users. Consider choosing a different directory."

ER_CANT_CHECK_PID_PATH
  eng "Can't start server: can't check PID filepath: %s"

ER_VALIDATE_PWD_STATUS_VAR_REGISTRATION_FAILED
  eng "validate_password status variables registration failed."

ER_VALIDATE_PWD_STATUS_VAR_UNREGISTRATION_FAILED
  eng "validate_password status variables unregistration failed."

ER_VALIDATE_PWD_DICT_FILE_OPEN_FAILED
  eng "Dictionary file open failed"

ER_VALIDATE_PWD_COULD_BE_NULL
  eng "given password string could be null"

ER_VALIDATE_PWD_STRING_CONV_TO_LOWERCASE_FAILED
  eng "failed to convert the password string to lower case"

ER_VALIDATE_PWD_STRING_CONV_TO_BUFFER_FAILED
  eng "failed to convert the password string into a buffer"

ER_VALIDATE_PWD_STRING_HANDLER_MEM_ALLOCATION_FAILED
  eng "memory allocation failed for string handler"

ER_VALIDATE_PWD_STRONG_POLICY_DICT_FILE_UNSPECIFIED
  eng "Since the validate_password_policy is mentioned as Strong, dictionary file must be specified"

ER_VALIDATE_PWD_CONVERT_TO_BUFFER_FAILED
  eng "convert_to_buffer service failed"

ER_VALIDATE_PWD_VARIABLE_REGISTRATION_FAILED
  eng "%s variable registration failed."

ER_VALIDATE_PWD_VARIABLE_UNREGISTRATION_FAILED
  eng "%s variable unregistration failed."

ER_KEYRING_MIGRATION_EXTRA_OPTIONS
  eng "Please specify options specific to keyring migration. Any additional options can be ignored. NOTE: Although some options are valid, migration tool can still report error example: plugin variables for which plugin is not loaded yet."

OBSOLETE_ER_INVALID_DEFAULT_UTF8MB4_COLLATION
  eng "Invalid default collation %s: utf8mb4_0900_ai_ci or utf8mb4_general_ci expected"

ER_IB_MSG_0
  eng "%s"

ER_IB_MSG_1
  eng "%s"

ER_IB_MSG_2
  eng "%s"

ER_IB_MSG_3
  eng "%s"

ER_IB_MSG_4
  eng "%s"

ER_IB_MSG_5
  eng "%s"

ER_IB_MSG_6
  eng "%s"

ER_IB_MSG_7
  eng "%s"

ER_IB_MSG_8
  eng "%s"

ER_IB_MSG_9
  eng "%s"

ER_IB_MSG_10
  eng "%s"

ER_IB_MSG_11
  eng "%s"

ER_IB_MSG_12
  eng "%s"

ER_IB_MSG_13
  eng "%s"

ER_IB_MSG_14
  eng "%s"

ER_IB_MSG_15
  eng "%s"

ER_IB_MSG_16
  eng "%s"

ER_IB_MSG_17
  eng "%s"

ER_IB_MSG_18
  eng "%s"

ER_IB_MSG_19
  eng "%s"

ER_IB_MSG_20
  eng "%s"

ER_IB_MSG_21
  eng "%s"

ER_IB_MSG_22
  eng "%s"

ER_IB_MSG_23
  eng "%s"

ER_IB_MSG_24
  eng "%s"

ER_IB_MSG_25
  eng "%s"

ER_IB_MSG_26
  eng "%s"

ER_IB_MSG_27
  eng "%s"

ER_IB_MSG_28
  eng "%s"

ER_IB_MSG_29
  eng "%s"

ER_IB_MSG_30
  eng "%s"

ER_IB_MSG_31
  eng "%s"

ER_IB_MSG_32
  eng "%s"

ER_IB_MSG_33
  eng "%s"

ER_IB_MSG_34
  eng "%s"

ER_IB_MSG_35
  eng "%s"

ER_IB_MSG_36
  eng "%s"

ER_IB_MSG_37
  eng "%s"

ER_IB_MSG_38
  eng "%s"

ER_IB_MSG_39
  eng "%s"

ER_IB_MSG_40
  eng "%s"

ER_IB_MSG_41
  eng "%s"

ER_IB_MSG_42
  eng "%s"

ER_IB_MSG_43
  eng "%s"

ER_IB_MSG_44
  eng "%s"

ER_IB_MSG_45
  eng "%s"

ER_IB_MSG_46
  eng "%s"

ER_IB_MSG_47
  eng "%s"

ER_IB_MSG_48
  eng "%s"

ER_IB_MSG_49
  eng "%s"

ER_IB_MSG_50
  eng "%s"

ER_IB_MSG_51
  eng "%s"

ER_IB_MSG_52
  eng "%s"

ER_IB_MSG_53
  eng "%s"

ER_IB_MSG_54
  eng "%s"

ER_IB_MSG_55
  eng "%s"

ER_IB_MSG_56
  eng "%s"

ER_IB_MSG_57
  eng "%s"

ER_IB_MSG_58
  eng "%s"

ER_IB_MSG_59
  eng "%s"

ER_IB_MSG_60
  eng "%s"

ER_IB_MSG_61
  eng "%s"

ER_IB_MSG_62
  eng "%s"

ER_IB_MSG_63
  eng "%s"

ER_IB_MSG_64
  eng "%s"

ER_IB_MSG_65
  eng "%s"

ER_IB_MSG_66
  eng "%s"

ER_IB_MSG_67
  eng "%s"

ER_IB_MSG_68
  eng "%s"

ER_IB_MSG_69
  eng "%s"

ER_IB_MSG_70
  eng "%s"

ER_IB_MSG_71
  eng "%s"

ER_IB_MSG_72
  eng "%s"

ER_IB_MSG_73
  eng "%s"

ER_IB_MSG_74
  eng "%s"

ER_IB_MSG_75
  eng "%s"

ER_IB_MSG_76
  eng "%s"

ER_IB_MSG_77
  eng "%s"

ER_IB_MSG_78
  eng "%s"

ER_IB_MSG_79
  eng "%s"

ER_IB_MSG_80
  eng "%s"

ER_IB_MSG_81
  eng "%s"

ER_IB_MSG_82
  eng "%s"

ER_IB_MSG_83
  eng "%s"

ER_IB_MSG_84
  eng "%s"

ER_IB_MSG_85
  eng "%s"

ER_IB_MSG_86
  eng "%s"

OBSOLETE_ER_IB_MSG_87
  eng "%s"

OBSOLETE_ER_IB_MSG_88
  eng "%s"

OBSOLETE_ER_IB_MSG_89
  eng "%s"

OBSOLETE_ER_IB_MSG_90
  eng "%s"

OBSOLETE_ER_IB_MSG_91
  eng "%s"

OBSOLETE_ER_IB_MSG_92
  eng "%s"

OBSOLETE_ER_IB_MSG_93
  eng "%s"

OBSOLETE_ER_IB_MSG_94
  eng "%s"

ER_IB_MSG_95
  eng "%s"

ER_IB_MSG_96
  eng "%s"

ER_IB_MSG_97
  eng "%s"

ER_IB_MSG_98
  eng "%s"

ER_IB_MSG_99
  eng "%s"

ER_IB_MSG_100
  eng "%s"

ER_IB_MSG_101
  eng "%s"

ER_IB_MSG_102
  eng "%s"

ER_IB_MSG_103
  eng "%s"

ER_IB_MSG_104
  eng "%s"

ER_IB_MSG_105
  eng "%s"

ER_IB_MSG_106
  eng "%s"

ER_IB_MSG_107
  eng "%s"

ER_IB_MSG_108
  eng "%s"

ER_IB_MSG_109
  eng "%s"

ER_IB_MSG_110
  eng "%s"

ER_IB_MSG_111
  eng "%s"

ER_IB_MSG_112
  eng "%s"

OBSOLETE_ER_IB_MSG_113
  eng "%s"

OBSOLETE_ER_IB_MSG_114
  eng "%s"

OBSOLETE_ER_IB_MSG_115
  eng "%s"

OBSOLETE_ER_IB_MSG_116
  eng "%s"

OBSOLETE_ER_IB_MSG_117
  eng "%s"

OBSOLETE_ER_IB_MSG_118
  eng "%s"

ER_IB_MSG_119
  eng "%s"

ER_IB_MSG_120
  eng "%s"

ER_IB_MSG_121
  eng "%s"

ER_IB_MSG_122
  eng "%s"

ER_IB_MSG_123
  eng "%s"

ER_IB_MSG_124
  eng "%s"

ER_IB_MSG_125
  eng "%s"

ER_IB_MSG_126
  eng "%s"

ER_IB_MSG_127
  eng "%s"

ER_IB_MSG_128
  eng "%s"

ER_IB_MSG_129
  eng "%s"

ER_IB_MSG_130
  eng "%s"

ER_IB_MSG_131
  eng "%s"

ER_IB_MSG_132
  eng "%s"

ER_IB_MSG_133
  eng "%s"

ER_IB_MSG_134
  eng "%s"

ER_IB_MSG_135
  eng "%s"

ER_IB_MSG_136
  eng "%s"

ER_IB_MSG_137
  eng "%s"

ER_IB_MSG_138
  eng "%s"

ER_IB_MSG_139
  eng "%s"

ER_IB_MSG_140
  eng "%s"

ER_IB_MSG_141
  eng "%s"

ER_IB_MSG_142
  eng "%s"

ER_IB_MSG_143
  eng "%s"

ER_IB_MSG_144
  eng "%s"

ER_IB_MSG_145
  eng "%s"

ER_IB_MSG_146
  eng "%s"

ER_IB_MSG_147
  eng "%s"

ER_IB_MSG_148
  eng "%s"

ER_IB_CLONE_INTERNAL
  eng "%s"

ER_IB_CLONE_TIMEOUT
  eng "%s"

ER_IB_CLONE_STATUS_FILE
  eng "%s"

ER_IB_CLONE_SQL
  eng "%s"

ER_IB_CLONE_VALIDATE
  eng "%s"

ER_IB_CLONE_PUNCH_HOLE
  eng "%s"

ER_IB_CLONE_GTID_PERSIST
  eng "%s"

ER_IB_MSG_156
  eng "%s"

ER_IB_MSG_157
  eng "%s"

ER_IB_MSG_158
  eng "%s"

ER_IB_MSG_159
  eng "%s"

ER_IB_MSG_160
  eng "%s"

ER_IB_MSG_161
  eng "%s"

ER_IB_MSG_162
  eng "%s"

ER_IB_MSG_163
  eng "%s"

ER_IB_MSG_164
  eng "%s"

ER_IB_MSG_165
  eng "%s"

ER_IB_MSG_166
  eng "%s"

ER_IB_MSG_167
  eng "%s"

ER_IB_MSG_168
  eng "%s"

ER_IB_MSG_169
  eng "%s"

ER_IB_MSG_170
  eng "%s"

ER_IB_MSG_171
  eng "%s"

ER_IB_MSG_172
  eng "%s"

ER_IB_MSG_173
  eng "%s"

ER_IB_MSG_174
  eng "%s"

ER_IB_MSG_175
  eng "%s"

ER_IB_MSG_176
  eng "%s"

ER_IB_MSG_177
  eng "%s"

ER_IB_MSG_178
  eng "%s"

ER_IB_MSG_179
  eng "%s"

ER_IB_MSG_180
  eng "%s"

ER_IB_MSG_181
  eng "%s"

ER_IB_MSG_182
  eng "%s"

ER_IB_MSG_183
  eng "%s"

ER_IB_MSG_184
  eng "%s"

ER_IB_MSG_185
  eng "%s"

ER_IB_MSG_186
  eng "%s"

ER_IB_MSG_187
  eng "%s"

ER_IB_MSG_188
  eng "%s"

ER_IB_MSG_189
  eng "%s"

ER_IB_MSG_190
  eng "%s"

ER_IB_MSG_191
  eng "%s"

ER_IB_MSG_192
  eng "%s"

ER_IB_MSG_193
  eng "%s"

ER_IB_MSG_194
  eng "%s"

ER_IB_MSG_195
  eng "%s"

ER_IB_MSG_196
  eng "%s"

ER_IB_MSG_197
  eng "%s"

ER_IB_MSG_198
  eng "%s"

ER_IB_MSG_199
  eng "%s"

ER_IB_MSG_200
  eng "%s"

ER_IB_MSG_201
  eng "%s"

ER_IB_MSG_202
  eng "%s"

ER_IB_MSG_203
  eng "%s"

ER_IB_MSG_204
  eng "%s"

ER_IB_MSG_205
  eng "%s"

ER_IB_MSG_206
  eng "%s"

ER_IB_MSG_207
  eng "%s"

ER_IB_MSG_208
  eng "%s"

ER_IB_MSG_209
  eng "%s"

ER_IB_MSG_210
  eng "%s"

ER_IB_MSG_211
  eng "%s"

ER_IB_MSG_212
  eng "%s"

ER_IB_MSG_213
  eng "%s"

ER_IB_MSG_214
  eng "%s"

ER_IB_MSG_215
  eng "%s"

ER_IB_MSG_216
  eng "%s"

ER_IB_MSG_217
  eng "%s"

ER_IB_MSG_218
  eng "%s"

ER_IB_MSG_219
  eng "%s"

ER_IB_MSG_220
  eng "%s"

ER_IB_MSG_221
  eng "%s"

ER_IB_MSG_222
  eng "%s"

ER_IB_MSG_223
  eng "%s"

ER_IB_MSG_224
  eng "%s"

ER_IB_MSG_225
  eng "%s"

ER_IB_MSG_226
  eng "%s"

ER_IB_MSG_227
  eng "%s"

ER_IB_MSG_228
  eng "%s"

ER_IB_MSG_229
  eng "%s"

ER_IB_MSG_230
  eng "%s"

ER_IB_MSG_231
  eng "%s"

ER_IB_MSG_232
  eng "%s"

ER_IB_MSG_233
  eng "%s"

ER_IB_MSG_234
  eng "%s"

ER_IB_MSG_235
  eng "%s"

ER_IB_MSG_236
  eng "%s"

ER_IB_MSG_237
  eng "%s"

ER_IB_MSG_238
  eng "%s"

ER_IB_MSG_239
  eng "%s"

ER_IB_MSG_240
  eng "%s"

ER_IB_MSG_241
  eng "%s"

ER_IB_MSG_242
  eng "%s"

ER_IB_MSG_243
  eng "%s"

ER_IB_MSG_244
  eng "%s"

ER_IB_MSG_245
  eng "%s"

ER_IB_MSG_246
  eng "%s"

ER_IB_MSG_247
  eng "%s"

ER_IB_MSG_248
  eng "%s"

ER_IB_MSG_249
  eng "%s"

ER_IB_MSG_250
  eng "%s"

ER_IB_MSG_251
  eng "%s"

ER_IB_MSG_252
  eng "%s"

ER_IB_MSG_253
  eng "%s"

ER_IB_MSG_254
  eng "%s"

ER_IB_MSG_255
  eng "%s"

ER_IB_MSG_256
  eng "%s"

ER_IB_MSG_257
  eng "%s"

ER_IB_MSG_258
  eng "%s"

ER_IB_MSG_259
  eng "%s"

ER_IB_MSG_260
  eng "%s"

ER_IB_MSG_261
  eng "%s"

ER_IB_MSG_262
  eng "%s"

ER_IB_MSG_263
  eng "%s"

ER_IB_MSG_264
  eng "%s"

ER_IB_MSG_265
  eng "%s"

ER_IB_MSG_266
  eng "%s"

ER_IB_MSG_267
  eng "%s"

ER_IB_MSG_268
  eng "%s"

ER_IB_MSG_269
  eng "%s"

ER_IB_MSG_270
  eng "%s"

ER_IB_MSG_271
  eng "%s"

ER_IB_MSG_272
  eng "Table flags are 0x%lx in the data dictionary but the flags in file %s  are 0x%llx!"

ER_IB_MSG_273
  eng "Can't read encryption key from file %s!"

ER_IB_MSG_274
  eng "Cannot close file %s, because n_pending_flushes %zu"

ER_IB_MSG_275
  eng "Cannot close file %s, because modification count %lld != flush count %lld"

ER_IB_MSG_276
  eng "Cannot close file %s, because it is in use"

ER_IB_MSG_277
  eng "Open file list len in shard %zu is %llu"

ER_IB_MSG_278
  eng "Tablespace %s, waiting for IO to stop for %lld seconds"

ER_IB_MSG_279
  eng "%s"

ER_IB_MSG_280
  eng "%s"

ER_IB_MSG_281
  eng "%s"

ER_IB_MSG_282
  eng "%s"

ER_IB_MSG_283
  eng "%s"

ER_IB_MSG_284
  eng "You must raise the value of innodb_open_files in my.cnf! Remember that InnoDB keeps all log files and all system tablespace files open for the whole time mysqld is running, and needs to open also some .ibd files if the file-per-table storage model is used. Current open files %zu, max allowed open files %zu."

ER_IB_MSG_285
  eng "Max tablespace id is too high, %lu"

ER_IB_MSG_286
  eng "Trying to access missing tablespace %lu"

ER_IB_MSG_287
  eng "Trying to close/delete tablespace '%s' but there are %lu pending operations on it."

ER_IB_MSG_288
  eng "Trying to delete/close tablespace '%s' but there are %lu flushes and %zu pending I/O's on it."

ER_IB_MSG_289
  eng "%s"

OBSOLETE_ER_IB_MSG_290
  eng "Cannot delete tablespace %lu because it is not found in the tablespace memory cache."

ER_IB_MSG_291
  eng "While deleting tablespace %lu in DISCARD TABLESPACE. File rename/delete failed: %s"

ER_IB_MSG_292
  eng "Cannot delete tablespace %lu in DISCARD TABLESPACE: %s"

ER_IB_MSG_293
  eng "Cannot rename '%s' to '%s' for space ID %lu because the source file does not exist."

ER_IB_MSG_294
  eng "Cannot rename '%s' to '%s' for space ID %lu because the target file exists. Remove the target file and try again."

ER_IB_MSG_295
  eng "Cannot rename file '%s' (space id %lu) retried %llu times. There are either pending IOs or flushes or the file is being extended."

ER_IB_MSG_296
  eng "Cannot find space id %lu in the tablespace memory cache, though the file '%s' in a rename operation should have that ID."

ER_IB_MSG_297
  eng "Rename waiting for IO to resume"

ER_IB_MSG_298
  eng "Cannot find tablespace for '%s' in the tablespace memory cache"

ER_IB_MSG_299
  eng "Cannot find tablespace for '%s' in the tablespace memory cache"

ER_IB_MSG_300
  eng "Tablespace '%s' is already in the tablespace memory cache"

ER_IB_MSG_301
  eng "Cannot create file '%s'"

ER_IB_MSG_UNEXPECTED_FILE_EXISTS
  eng "The file '%s' already exists though the corresponding table did not exist. Have you moved InnoDB .ibd files around without using the SQL commands DISCARD TABLESPACE and IMPORT TABLESPACE, or did mysqld crash in the middle of CREATE TABLE? You can resolve the problem by removing the file '%s' under the 'datadir' of MySQL."

ER_IB_MSG_303
  eng "posix_fallocate(): Failed to preallocate data for file %s, desired size %llu Operating system error number %d. Check that the disk is not full or a disk quota exceeded. Make sure the file system supports this function. Some operating system error numbers are described at %s operating-system-error-codes.html"

ER_IB_MSG_304
  eng "Could not write the first page to tablespace '%s'"

ER_IB_MSG_305
  eng "File flush of tablespace '%s' failed"

ER_IB_MSG_306
  eng "Could not find a valid tablespace file for `%s`. %s"

ER_IB_MSG_307
  eng "Ignoring data file '%s' with space ID %lu. Another data file called '%s' exists with the same space ID"

ER_IB_MSG_308
  eng "%s"

ER_IB_MSG_309
  eng "%s"

ER_IB_MSG_310
  eng "%s"

ER_IB_MSG_311
  eng "%s"

ER_IB_MSG_312
  eng "Can't set encryption information for tablespace %s!"

ER_IB_MSG_313
  eng "%s"

ER_IB_MSG_314
  eng "%s"

ER_IB_MSG_315
  eng "%s"

ER_IB_MSG_316
  eng "%s"

ER_IB_MSG_317
  eng "%s"

ER_IB_MSG_318
  eng "%s"

ER_IB_MSG_319
  eng "%s"

ER_IB_MSG_320
  eng "%s"

ER_IB_MSG_321
  eng "%s"

ER_IB_MSG_322
  eng "%s"

ER_IB_MSG_323
  eng "%s"

ER_IB_MSG_324
  eng "%s"

ER_IB_MSG_325
  eng "%s"

ER_IB_MSG_326
  eng "%s"

ER_IB_MSG_327
  eng "%s"

ER_IB_MSG_328
  eng "%s"

ER_IB_MSG_329
  eng "%s"

ER_IB_MSG_330
  eng "%s"

ER_IB_MSG_331
  eng "%s"

ER_IB_MSG_332
  eng "%s"

ER_IB_MSG_333
  eng "%s"

ER_IB_MSG_334
  eng "%s"

ER_IB_MSG_335
  eng "%s"

ER_IB_MSG_336
  eng "%s"

ER_IB_MSG_337
  eng "%s"

ER_IB_MSG_338
  eng "%s"

ER_IB_MSG_339
  eng "%s"

ER_IB_MSG_340
  eng "%s"

ER_IB_MSG_341
  eng "%s"

ER_IB_MSG_342
  eng "%s"

ER_IB_MSG_343
  eng "%s"

ER_IB_MSG_344
  eng "%s"

ER_IB_MSG_345
  eng "%s"

ER_IB_MSG_346
  eng "%s"

ER_IB_MSG_347
  eng "%s"

ER_IB_MSG_348
  eng "%s"

ER_IB_MSG_349
  eng "%s"

ER_IB_MSG_350
  eng "%s"

OBSOLETE_ER_IB_MSG_351
  eng "%s"

ER_IB_MSG_352
  eng "%s"

ER_IB_MSG_353
  eng "%s"

ER_IB_MSG_354
  eng "%s"

ER_IB_MSG_355
  eng "%s"

ER_IB_MSG_356
  eng "%s"

ER_IB_MSG_357
  eng "%s"

ER_IB_MSG_358
  eng "%s"

ER_IB_MSG_359
  eng "%s"

ER_IB_MSG_360
  eng "%s"

ER_IB_MSG_361
  eng "%s"

ER_IB_MSG_362
  eng "%s"

OBSOLETE_ER_IB_MSG_363
  eng "%s"

ER_IB_MSG_364
  eng "%s"

ER_IB_MSG_365
  eng "%s"

ER_IB_MSG_IGNORE_SCAN_PATH
  eng "Scan path '%s' is ignored because %s"

ER_IB_MSG_367
  eng "%s"

ER_IB_MSG_368
  eng "%s"

ER_IB_MSG_369
  eng "%s"

ER_IB_MSG_370
  eng "%s"

ER_IB_MSG_371
  eng "%s"

ER_IB_MSG_372
  eng "%s"

ER_IB_MSG_373
  eng "%s"

ER_IB_MSG_374
  eng "%s"

ER_IB_MSG_375
  eng "%s"

ER_IB_MSG_376
  eng "%s"

ER_IB_MSG_377
  eng "%s"

ER_IB_MSG_378
  eng "%s"

ER_IB_MSG_379
  eng "%s"

ER_IB_MSG_380
  eng "%s"

ER_IB_MSG_381
  eng "%s"

ER_IB_MSG_382
  eng "%s"

ER_IB_MSG_383
  eng "%s"

ER_IB_MSG_384
  eng "%s"

ER_IB_MSG_385
  eng "%s"

ER_IB_MSG_386
  eng "%s"

ER_IB_MSG_387
  eng "%s"

ER_IB_MSG_388
  eng "%s"

ER_IB_MSG_389
  eng "%s"

ER_IB_MSG_390
  eng "%s"

ER_IB_MSG_391
  eng "%s"

ER_IB_MSG_392
  eng "%s"

ER_IB_MSG_393
  eng "%s"

ER_IB_MSG_394
  eng "%s"

ER_IB_MSG_395
  eng "%s"

ER_IB_MSG_396
  eng "%s"

ER_IB_MSG_397
  eng "%s"

ER_IB_MSG_398
  eng "%s"

ER_IB_MSG_399
  eng "%s"

OBSOLETE_ER_IB_MSG_400
  eng "%s"

ER_IB_MSG_401
  eng "%s"

ER_IB_MSG_402
  eng "%s"

ER_IB_MSG_403
  eng "%s"

ER_IB_MSG_404
  eng "%s"

ER_IB_MSG_405
  eng "%s"

ER_IB_MSG_406
  eng "%s"

ER_IB_MSG_407
  eng "%s"

ER_IB_MSG_408
  eng "%s"

ER_IB_MSG_409
  eng "%s"

ER_IB_MSG_410
  eng "%s"

ER_IB_MSG_411
  eng "%s"

ER_IB_MSG_412
  eng "%s"

ER_IB_MSG_413
  eng "%s"

ER_IB_MSG_414
  eng "%s"

ER_IB_MSG_415
  eng "%s"

ER_IB_MSG_416
  eng "%s"

ER_IB_MSG_417
  eng "%s"

ER_IB_MSG_418
  eng "%s"

ER_IB_MSG_419
  eng "%s"

ER_IB_MSG_420
  eng "%s"

ER_IB_MSG_421
  eng "%s"

ER_IB_MSG_422
  eng "%s"

ER_IB_MSG_423
  eng "%s"

ER_IB_MSG_424
  eng "%s"

ER_IB_MSG_425
  eng "%s"

ER_IB_MSG_426
  eng "%s"

ER_IB_MSG_427
  eng "%s"

ER_IB_MSG_428
  eng "%s"

ER_IB_MSG_429
  eng "%s"

ER_IB_MSG_430
  eng "%s"

ER_IB_MSG_431
  eng "%s"

ER_IB_MSG_432
  eng "%s"

ER_IB_MSG_433
  eng "%s"

ER_IB_MSG_434
  eng "%s"

ER_IB_MSG_435
  eng "%s"

ER_IB_MSG_436
  eng "%s"

ER_IB_MSG_437
  eng "%s"

ER_IB_MSG_438
  eng "%s"

ER_IB_MSG_439
  eng "%s"

ER_IB_MSG_440
  eng "%s"

ER_IB_MSG_441
  eng "%s"

ER_IB_MSG_442
  eng "%s"

ER_IB_MSG_443
  eng "%s"

ER_IB_MSG_444
  eng "%s"

ER_IB_MSG_445
  eng "%s"

ER_IB_MSG_446
  eng "%s"

ER_IB_MSG_447
  eng "%s"

ER_IB_MSG_448
  eng "%s"

ER_IB_MSG_449
  eng "%s"

ER_IB_MSG_450
  eng "%s"

ER_IB_MSG_451
  eng "%s"

ER_IB_MSG_452
  eng "%s"

ER_IB_MSG_453
  eng "%s"

ER_IB_MSG_454
  eng "%s"

ER_IB_MSG_455
  eng "%s"

ER_IB_MSG_456
  eng "%s"

ER_IB_MSG_457
  eng "%s"

ER_IB_MSG_458
  eng "%s"

ER_IB_MSG_459
  eng "%s"

ER_IB_MSG_460
  eng "%s"

ER_IB_MSG_461
  eng "%s"

ER_IB_MSG_462
  eng "%s"

ER_IB_MSG_463
  eng "%s"

ER_IB_MSG_464
  eng "%s"

ER_IB_MSG_465
  eng "%s"

ER_IB_MSG_466
  eng "%s"

ER_IB_MSG_467
  eng "%s"

ER_IB_MSG_468
  eng "%s"

ER_IB_MSG_469
  eng "%s"

ER_IB_MSG_470
  eng "%s"

ER_IB_MSG_471
  eng "%s"

ER_IB_MSG_472
  eng "%s"

ER_IB_MSG_473
  eng "%s"

ER_IB_MSG_474
  eng "%s"

ER_IB_MSG_475
  eng "%s"

ER_IB_MSG_476
  eng "%s"

ER_IB_MSG_477
  eng "%s"

ER_IB_MSG_478
  eng "%s"

ER_IB_MSG_479
  eng "%s"

ER_IB_MSG_480
  eng "%s"

ER_IB_MSG_481
  eng "%s"

ER_IB_MSG_482
  eng "%s"

ER_IB_MSG_483
  eng "%s"

ER_IB_MSG_484
  eng "%s"

ER_IB_MSG_485
  eng "%s"

ER_IB_MSG_486
  eng "%s"

ER_IB_MSG_487
  eng "%s"

ER_IB_MSG_488
  eng "%s"

ER_IB_MSG_489
  eng "%s"

ER_IB_MSG_490
  eng "%s"

ER_IB_MSG_491
  eng "%s"

ER_IB_MSG_492
  eng "%s"

ER_IB_MSG_493
  eng "%s"

ER_IB_MSG_494
  eng "%s"

ER_IB_MSG_495
  eng "%s"

ER_IB_MSG_496
  eng "%s"

ER_IB_MSG_497
  eng "%s"

ER_IB_MSG_498
  eng "%s"

ER_IB_MSG_499
  eng "%s"

ER_IB_MSG_500
  eng "%s"

ER_IB_MSG_501
  eng "%s"

ER_IB_MSG_502
  eng "%s"

ER_IB_MSG_503
  eng "%s"

ER_IB_MSG_504
  eng "%s"

ER_IB_MSG_505
  eng "%s"

ER_IB_MSG_506
  eng "%s"

ER_IB_MSG_507
  eng "%s"

ER_IB_MSG_508
  eng "%s"

ER_IB_MSG_509
  eng "%s"

ER_IB_MSG_510
  eng "%s"

ER_IB_MSG_511
  eng "%s"

ER_IB_MSG_512
  eng "%s"

ER_IB_MSG_513
  eng "%s"

ER_IB_MSG_514
  eng "%s"

ER_IB_MSG_515
  eng "%s"

ER_IB_MSG_516
  eng "%s"

ER_IB_MSG_517
  eng "%s"

ER_IB_MSG_518
  eng "%s"

ER_IB_MSG_519
  eng "%s"

ER_IB_MSG_520
  eng "%s"

ER_IB_MSG_521
  eng "%s"

ER_IB_MSG_522
  eng "%s"

ER_IB_MSG_523
  eng "%s"

ER_IB_MSG_524
  eng "%s"

ER_IB_MSG_525
  eng "%s"

ER_IB_MSG_526
  eng "%s"

ER_IB_MSG_527
  eng "%s"

OBSOLETE_ER_IB_MSG_528
  eng "%s"

OBSOLETE_ER_IB_MSG_529
  eng "%s"

ER_IB_MSG_530
  eng "%s"

ER_IB_MSG_531
  eng "%s"

ER_IB_MSG_532
  eng "%s"

ER_IB_MSG_533
  eng "%s"

ER_IB_MSG_534
  eng "%s"

ER_IB_MSG_535
  eng "%s"

ER_IB_MSG_536
  eng "%s"

ER_IB_MSG_537
  eng "%s"

ER_IB_MSG_538
  eng "%s"

ER_IB_MSG_539
  eng "%s"

ER_IB_MSG_540
  eng "%s"

ER_IB_MSG_541
  eng "%s"

ER_IB_MSG_542
  eng "%s"

ER_IB_MSG_543
  eng "%s"

ER_IB_MSG_544
  eng "%s"

ER_IB_MSG_545
  eng "%s"

ER_IB_MSG_546
  eng "%s"

ER_IB_MSG_547
  eng "%s"

ER_IB_MSG_548
  eng "%s"

ER_IB_MSG_549
  eng "%s"

ER_IB_MSG_550
  eng "%s"

ER_IB_MSG_551
  eng "%s"

ER_IB_MSG_552
  eng "%s"

ER_IB_MSG_553
  eng "%s"

ER_IB_MSG_554
  eng "%s"

ER_IB_MSG_555
  eng "%s"

ER_IB_MSG_556
  eng "%s"

ER_IB_MSG_557
  eng "%s"

ER_IB_MSG_558
  eng "%s"

ER_IB_MSG_559
  eng "%s"

ER_IB_MSG_560
  eng "%s"

ER_IB_MSG_561
  eng "%s"

ER_IB_MSG_562
  eng "%s"

ER_IB_MSG_563
  eng "%s"

ER_IB_MSG_564
  eng "%s"

ER_IB_MSG_565
  eng "%s"

ER_IB_MSG_566
  eng "%s"

ER_IB_MSG_567
  eng "%s"

ER_IB_MSG_568
  eng "%s"

ER_IB_MSG_569
  eng "%s"

ER_IB_MSG_570
  eng "%s"

ER_IB_MSG_571
  eng "%s"

OBSOLETE_ER_IB_MSG_572
  eng "%s"

ER_IB_MSG_573
  eng "%s"

ER_IB_MSG_574
  eng "%s"

OBSOLETE_ER_IB_MSG_575
  eng "%s"

OBSOLETE_ER_IB_MSG_576
  eng "%s"

OBSOLETE_ER_IB_MSG_577
  eng "%s"

ER_IB_MSG_578
  eng "%s"

ER_IB_MSG_579
  eng "%s"

ER_IB_MSG_580
  eng "%s"

ER_IB_MSG_581
  eng "%s"

ER_IB_MSG_582
  eng "%s"

ER_IB_MSG_583
  eng "%s"

ER_IB_MSG_584
  eng "%s"

ER_IB_MSG_585
  eng "%s"

ER_IB_MSG_586
  eng "%s"

ER_IB_MSG_587
  eng "%s"

ER_IB_MSG_588
  eng "%s"

ER_IB_MSG_589
  eng "%s"

ER_IB_MSG_590
  eng "%s"

ER_IB_MSG_591
  eng "%s"

ER_IB_MSG_592
  eng "%s"

ER_IB_MSG_593
  eng "%s"

ER_IB_MSG_594
  eng "%s"

ER_IB_MSG_595
  eng "%s"

ER_IB_MSG_596
  eng "%s"

ER_IB_MSG_597
  eng "%s"

ER_IB_MSG_598
  eng "%s"

ER_IB_MSG_599
  eng "%s"

ER_IB_MSG_600
  eng "%s"

ER_IB_MSG_601
  eng "%s"

ER_IB_MSG_602
  eng "%s"

ER_IB_MSG_603
  eng "%s"

ER_IB_MSG_604
  eng "%s"

ER_IB_MSG_605
  eng "%s"

ER_IB_MSG_606
  eng "%s"

ER_IB_MSG_607
  eng "%s"

ER_IB_MSG_608
  eng "%s"

ER_IB_MSG_609
  eng "%s"

ER_IB_MSG_610
  eng "%s"

ER_IB_MSG_611
  eng "%s"

ER_IB_MSG_612
  eng "%s"

ER_IB_MSG_613
  eng "%s"

ER_IB_MSG_614
  eng "%s"

ER_IB_MSG_615
  eng "%s"

ER_IB_MSG_616
  eng "%s"

ER_IB_MSG_617
  eng "%s"

ER_IB_MSG_618
  eng "%s"

ER_IB_MSG_619
  eng "%s"

ER_IB_MSG_620
  eng "%s"

ER_IB_MSG_621
  eng "%s"

ER_IB_MSG_622
  eng "%s"

ER_IB_MSG_623
  eng "%s"

ER_IB_MSG_624
  eng "%s"

ER_IB_MSG_625
  eng "%s"

ER_IB_MSG_626
  eng "%s"

ER_IB_MSG_627
  eng "%s"

ER_IB_MSG_628
  eng "%s"

ER_IB_MSG_629
  eng "%s"

ER_IB_MSG_630
  eng "%s"

ER_IB_MSG_631
  eng "%s"

ER_IB_MSG_632
  eng "%s"

ER_IB_MSG_633
  eng "%s"

ER_IB_MSG_634
  eng "%s"

ER_IB_MSG_635
  eng "%s"

ER_IB_MSG_636
  eng "%s"

ER_IB_MSG_637
  eng "%s"

ER_IB_MSG_638
  eng "%s"

ER_IB_MSG_639
  eng "%s"

ER_IB_MSG_640
  eng "%s"

ER_IB_MSG_641
  eng "%s"

ER_IB_MSG_642
  eng "%s"

ER_IB_MSG_643
  eng "%s"

ER_IB_MSG_644
  eng "%s"

ER_IB_MSG_645
  eng "%s"

ER_IB_MSG_646
  eng "%s"

ER_IB_MSG_647
  eng "%s"

ER_IB_MSG_648
  eng "%s"

ER_IB_MSG_649
  eng "%s"

ER_IB_MSG_650
  eng "%s"

ER_IB_MSG_651
  eng "%s"

ER_IB_MSG_652
  eng "%s"

ER_IB_MSG_DDL_LOG_DELETE_BY_ID_OK
  eng "%s"

ER_IB_MSG_654
  eng "%s"

ER_IB_MSG_655
  eng "%s"

ER_IB_MSG_656
  eng "%s"

ER_IB_MSG_657
  eng "%s"

ER_IB_MSG_658
  eng "%s"

ER_IB_MSG_659
  eng "%s"

ER_IB_MSG_660
  eng "%s"

ER_IB_MSG_661
  eng "%s"

ER_IB_MSG_662
  eng "%s"

ER_IB_MSG_663
  eng "%s"

OBSOLETE_ER_IB_MSG_664
  eng "The transaction log size is too large for innodb_log_buffer_size (%lu >= %lu / 2). Trying to extend it."

OBSOLETE_ER_IB_MSG_665
  eng "innodb_log_buffer_size was extended to %lu bytes."

OBSOLETE_ER_IB_MSG_666
  eng "The transaction log files are too small for the single transaction log (size=%lu). So, the last checkpoint age might exceed the log group capacity %llu."

OBSOLETE_ER_IB_MSG_667
  eng "The age of the last checkpoint is %llu, which exceeds the log group capacity %llu."

OBSOLETE_ER_IB_MSG_668
  eng "Cannot continue operation. ib_logfiles are too small for innodb_thread_concurrency %lu. The combined size of ib_logfiles should be bigger than 200 kB * innodb_thread_concurrency. To get mysqld to start up, set innodb_thread_concurrency in my.cnf to a lower value, for example, to 8. After an ERROR-FREE shutdown of mysqld you can adjust the size of ib_logfiles. %s"

OBSOLETE_ER_IB_MSG_669
  eng "Redo log was encrypted, but keyring plugin is not loaded."

OBSOLETE_ER_IB_MSG_670
  eng "Read redo log encryption metadata successful."

OBSOLETE_ER_IB_MSG_671
  eng "Can't set redo log tablespace encryption metadata."

OBSOLETE_ER_IB_MSG_672
  eng "Cannot read the encryption information in log file header, please check if keyring plugin loaded and the key file exists."

OBSOLETE_ER_IB_MSG_673
  eng "Can't set redo log tablespace to be encrypted in read-only mode."

OBSOLETE_ER_IB_MSG_674
  eng "Can't set redo log tablespace to be encrypted."

OBSOLETE_ER_IB_MSG_675
  eng "Can't set redo log tablespace to be encrypted."

OBSOLETE_ER_IB_MSG_676
  eng "Redo log encryption is enabled."

OBSOLETE_ER_IB_MSG_677
  eng "Flush waiting for archiver to catch up lag LSN: %llu"

OBSOLETE_ER_IB_MSG_678
  eng "Flush overwriting data to archive - wait too long (1 minute) lag LSN: %llu"

OBSOLETE_ER_IB_MSG_679
  eng "%s"

OBSOLETE_ER_IB_MSG_680
  eng "Starting shutdown..."

OBSOLETE_ER_IB_MSG_681
  eng "Waiting for %s to exit"

OBSOLETE_ER_IB_MSG_682
  eng "Waiting for %lu active transactions to finish"

OBSOLETE_ER_IB_MSG_683
  eng "Waiting for master thread to be suspended"

OBSOLETE_ER_IB_MSG_684
  eng "Waiting for page_cleaner to finish flushing of buffer pool"

OBSOLETE_ER_IB_MSG_685
  eng "Pending checkpoint_writes: %lu. Pending log flush writes: %lu."

OBSOLETE_ER_IB_MSG_686
  eng "Waiting for %lu buffer page I/Os to complete"

OBSOLETE_ER_IB_MSG_687
  eng "MySQL has requested a very fast shutdown without flushing the InnoDB buffer pool to data files. At the next mysqld startup InnoDB will do a crash recovery!"

OBSOLETE_ER_IB_MSG_688
  eng "Background thread %s woke up during shutdown"

OBSOLETE_ER_IB_MSG_689
  eng "Waiting for archiver to finish archiving page and log"

OBSOLETE_ER_IB_MSG_690
  eng "Background thread %s woke up during shutdown"

OBSOLETE_ER_IB_MSG_691
  eng "Waiting for dirty buffer pages to be flushed"

OBSOLETE_ER_IB_MSG_692
  eng "Log sequence number at shutdown %llu is lower than at startup %llu!"

OBSOLETE_ER_IB_MSG_693
  eng "Waiting for archiver to finish archiving page and log"

ER_IB_MSG_694
  eng "############### CORRUPT LOG RECORD FOUND ###############"

ER_IB_MSG_695
  eng "Log record type %d, page %lu:%lu. Log parsing proceeded successfully up to %llu. Previous log record type %d, is multi %llu Recv offset %zd, prev %llu"

ER_IB_MSG_696
  eng "Hex dump starting %llu bytes before and ending %llu bytes after the corrupted record:"

ER_IB_MSG_697
  eng "Set innodb_force_recovery to ignore this error."

ER_IB_MSG_698
  eng "The log file may have been corrupt and it is possible that the log scan did not proceed far enough in recovery! Please run CHECK TABLE on your InnoDB tables to check that they are ok! If mysqld crashes after this recovery; %s"

ER_IB_MSG_699
  eng "%llu pages with log records were left unprocessed!"

ER_IB_MSG_700
  eng "%s"

ER_IB_MSG_701
  eng "%s"

OBSOLETE_ER_IB_MSG_702
  eng "Invalid redo log header checksum."

OBSOLETE_ER_IB_MSG_703
  eng "Unsupported redo log format (%lu). The redo log was created before MySQL 5.7.9"

ER_IB_MSG_704
  eng "Redo log format is v%lu. The redo log was created before MySQL 8.0.3."

ER_IB_MSG_705
  eng "Unknown redo log format (%lu). Please follow the instructions at %s upgrading-downgrading.html."

ER_IB_MSG_706
  eng "No valid checkpoint found (corrupted redo log). You can try --innodb-force-recovery=6 as a last resort."

ER_IB_MSG_707
  eng "Applying a batch of %llu redo log records ..."

ER_IB_MSG_708
  eng "%s"

ER_IB_MSG_709
  eng "%s"

ER_IB_MSG_710
  eng "Apply batch completed!"

ER_IB_MSG_711
  eng "%s"

ER_IB_MSG_712
  eng "%s"

ER_IB_MSG_713
  eng "%s"

ER_IB_MSG_714
  eng "%s"

ER_IB_MSG_715
  eng "%s"

ER_IB_MSG_716
  eng "%s"

ER_IB_MSG_717
  eng "An optimized(without redo logging) DDL operation has been performed. All modified pages may not have been flushed to the disk yet.\nThis offline backup may not be consistent"

ER_IB_MSG_718
  eng "Extending tablespace : %lu space name: %s to new size: %lu pages during recovery."

ER_IB_MSG_719
  eng "Could not extend tablespace: %lu space name: %s to new size: %lu pages during recovery."

ER_IB_MSG_720
  eng "Log block %llu at lsn %llu has valid header, but checksum field contains %lu, should be %lu."

ER_IB_MSG_721
  eng "Recovery skipped, --innodb-read-only set!"

ER_IB_MSG_722
  eng "Log scan progressed past the checkpoint LSN %llu."

ER_IB_MSG_723
  eng "Log parsing buffer overflow. Recovery may have failed! Please set log_buffer_size to a value higher than %lu."

ER_IB_MSG_724
  eng "Set innodb_force_recovery to ignore this error.";

ER_IB_MSG_725
  eng "Doing recovery: scanned up to log sequence number %llu"

ER_IB_MSG_726
  eng "Database was not shutdown normally!"

ER_IB_MSG_727
  eng "Starting crash recovery."

ER_IB_MSG_728
  eng "The user has set SRV_FORCE_NO_LOG_REDO on, skipping log redo"

ER_IB_MSG_729
  eng "Cannot restore from mysqlbackup, InnoDB running in read-only mode!"

ER_IB_MSG_730
  eng "The log file was created by mysqlbackup --apply-log at %s. The following crash recovery is part of a normal restore."

ER_IB_MSG_731
  eng "Opening cloned database"

ER_IB_MSG_732
  eng "Redo log is from an earlier version, v%lu."

ER_IB_MSG_733
  eng "Redo log format v%lu not supported. Current supported format is v%lu."

ER_IB_MSG_734
  eng "Are you sure you are using the right ib_logfiles to start up the database? Log sequence number in the ib_logfiles is %llu, less than the log sequence number in the first system tablespace file header, %llu."

ER_IB_MSG_735
  eng "The log sequence number %llu in the system tablespace does not match the log sequence number %llu in the ib_logfiles!"

ER_IB_MSG_736
  eng "Can't initiate database recovery, running in read-only-mode."

ER_IB_MSG_737
  eng "We scanned the log up to %llu. A checkpoint was at %llu and the maximum LSN on a database page was %llu. It is possible that the database is now corrupt!"

ER_IB_MSG_738
  eng "Waiting for recv_writer to finish flushing of buffer pool"

ER_IB_MSG_739
  eng "Recovery parsing buffer extended to %zu."

ER_IB_MSG_740
  eng "Out of memory while resizing recovery parsing buffer."

ER_IB_MSG_741
  eng "%s"

ER_IB_MSG_742
  eng "%s"

ER_IB_MSG_743
  eng "%s"

ER_IB_MSG_744
  eng "%s"

ER_IB_MSG_745
  eng "%s"

ER_IB_MSG_746
  eng "%s"

ER_IB_MSG_747
  eng "%s"

ER_IB_MSG_748
  eng "%s"

ER_IB_MSG_749
  eng "%s"

ER_IB_MSG_750
  eng "%s"

ER_IB_MSG_751
  eng "%s"

ER_IB_MSG_752
  eng "%s"

ER_IB_MSG_753
  eng "%s"

ER_IB_MSG_754
  eng "%s"

ER_IB_MSG_755
  eng "%s"

ER_IB_MSG_756
  eng "%s"

ER_IB_MSG_757
  eng "%s"

ER_IB_MSG_758
  eng "%s"

ER_IB_MSG_759
  eng "%s"

ER_IB_MSG_760
  eng "%s"

ER_IB_MSG_761
  eng "%s"

ER_IB_MSG_762
  eng "%s"

ER_IB_MSG_763
  eng "%s"

ER_IB_MSG_764
  eng "%s"

ER_IB_MSG_765
  eng "%s"

ER_IB_MSG_766
  eng "%s"

ER_IB_MSG_767
  eng "%s"

ER_IB_MSG_768
  eng "%s"

ER_IB_MSG_769
  eng "%s"

ER_IB_MSG_770
  eng "%s"

ER_IB_MSG_771
  eng "%s"

ER_IB_MSG_772
  eng "%s"

ER_IB_MSG_773
  eng "%s"

ER_IB_MSG_774
  eng "%s"

ER_IB_MSG_775
  eng "%s"

ER_IB_MSG_776
  eng "%s"

ER_IB_MSG_777
  eng "%s"

ER_IB_MSG_778
  eng "%s"

ER_IB_MSG_779
  eng "%s"

ER_IB_MSG_780
  eng "%s"

ER_IB_MSG_781
  eng "%s"

ER_IB_MSG_782
  eng "%s"

ER_IB_MSG_783
  eng "%s"

ER_IB_MSG_784
  eng "%s"

ER_IB_MSG_785
  eng "%s"

ER_IB_MSG_786
  eng "%s"

ER_IB_MSG_787
  eng "%s"

ER_IB_MSG_788
  eng "%s"

ER_IB_MSG_789
  eng "%s"

ER_IB_MSG_790
  eng "%s"

ER_IB_MSG_791
  eng "%s"

ER_IB_MSG_792
  eng "%s"

ER_IB_MSG_793
  eng "%s"

ER_IB_MSG_794
  eng "%s"

ER_IB_MSG_795
  eng "%s"

ER_IB_MSG_796
  eng "%s"

ER_IB_MSG_797
  eng "%s"

ER_IB_MSG_798
  eng "%s"

ER_IB_MSG_799
  eng "%s"

ER_IB_MSG_800
  eng "%s"

ER_IB_MSG_801
  eng "%s"

ER_IB_MSG_802
  eng "%s"

ER_IB_MSG_803
  eng "%s"

ER_IB_MSG_804
  eng "%s"

ER_IB_MSG_805
  eng "%s"

ER_IB_MSG_806
  eng "%s"

ER_IB_MSG_807
  eng "%s"

ER_IB_MSG_808
  eng "%s"

ER_IB_MSG_809
  eng "%s"

ER_IB_MSG_810
  eng "%s"

ER_IB_MSG_811
  eng "%s"

ER_IB_MSG_812
  eng "%s"

ER_IB_MSG_813
  eng "%s"

ER_IB_MSG_814
  eng "%s"

ER_IB_MSG_815
  eng "%s"

ER_IB_MSG_816
  eng "%s"

ER_IB_MSG_817
  eng "%s"

ER_IB_MSG_818
  eng "%s"

ER_IB_MSG_819
  eng "%s"

ER_IB_MSG_820
  eng "%s"

ER_IB_MSG_821
  eng "%s"

ER_IB_MSG_822
  eng "%s"

ER_IB_MSG_823
  eng "%s"

ER_IB_MSG_824
  eng "%s"

ER_IB_MSG_825
  eng "%s"

ER_IB_MSG_826
  eng "%s"

ER_IB_MSG_827
  eng "%s"

ER_IB_MSG_828
  eng "%s"

ER_IB_MSG_829
  eng "%s"

ER_IB_MSG_830
  eng "%s"

ER_IB_MSG_831
  eng "%s"

ER_IB_MSG_832
  eng "%s"

ER_IB_MSG_833
  eng "%s"

ER_IB_MSG_834
  eng "%s"

ER_IB_MSG_835
  eng "%s"

ER_IB_MSG_836
  eng "%s"

ER_IB_MSG_837
  eng "%s"

ER_IB_MSG_838
  eng "%s"

ER_IB_MSG_839
  eng "%s"

ER_IB_MSG_840
  eng "%s"

ER_IB_MSG_841
  eng "%s"

ER_IB_MSG_842
  eng "%s"

ER_IB_MSG_843
  eng "%s"

ER_IB_MSG_844
  eng "%s"

ER_IB_MSG_845
  eng "%s"

ER_IB_MSG_846
  eng "%s"

ER_IB_MSG_847
  eng "%s"

ER_IB_MSG_848
  eng "%s"

ER_IB_MSG_849
  eng "%s"

ER_IB_MSG_850
  eng "%s"

ER_IB_MSG_851
  eng "%s"

ER_IB_MSG_852
  eng "%s"

ER_IB_MSG_853
  eng "%s"

ER_IB_MSG_854
  eng "%s"

ER_IB_MSG_855
  eng "%s"

ER_IB_MSG_856
  eng "%s"

ER_IB_MSG_857
  eng "%s"

ER_IB_MSG_858
  eng "%s"

ER_IB_MSG_859
  eng "%s"

ER_IB_MSG_860
  eng "%s"

ER_IB_MSG_861
  eng "%s"

ER_IB_MSG_862
  eng "%s"

ER_IB_MSG_863
  eng "%s"

ER_IB_MSG_864
  eng "%s"

ER_IB_MSG_865
  eng "%s"

ER_IB_MSG_866
  eng "%s"

ER_IB_MSG_867
  eng "%s"

ER_IB_MSG_868
  eng "%s"

ER_IB_MSG_869
  eng "%s"

ER_IB_MSG_870
  eng "%s"

ER_IB_MSG_871
  eng "%s"

ER_IB_MSG_872
  eng "%s"

ER_IB_MSG_873
  eng "%s"

ER_IB_MSG_874
  eng "%s"

ER_IB_MSG_875
  eng "%s"

ER_IB_MSG_876
  eng "%s"

ER_IB_MSG_877
  eng "%s"

ER_IB_MSG_878
  eng "%s"

ER_IB_MSG_879
  eng "%s"

ER_IB_MSG_880
  eng "%s"

ER_IB_MSG_881
  eng "%s"

ER_IB_MSG_882
  eng "%s"

ER_IB_MSG_883
  eng "%s"

ER_IB_MSG_884
  eng "%s"

ER_IB_MSG_885
  eng "%s"

ER_IB_MSG_886
  eng "%s"

ER_IB_MSG_887
  eng "%s"

ER_IB_MSG_888
  eng "%s"

ER_IB_MSG_889
  eng "%s"

ER_IB_MSG_890
  eng "%s"

ER_IB_MSG_891
  eng "%s"

ER_IB_MSG_892
  eng "%s"

ER_IB_MSG_893
  eng "%s"

ER_IB_MSG_894
  eng "%s"

ER_IB_MSG_895
  eng "%s"

ER_IB_MSG_896
  eng "%s"

ER_IB_MSG_897
  eng "%s"

ER_IB_MSG_898
  eng "%s"

ER_IB_MSG_899
  eng "%s"

ER_IB_MSG_900
  eng "%s"

ER_IB_MSG_901
  eng "%s"

ER_IB_MSG_902
  eng "%s"

ER_IB_MSG_903
  eng "%s"

ER_IB_MSG_904
  eng "%s"

ER_IB_MSG_905
  eng "%s"

ER_IB_MSG_906
  eng "%s"

ER_IB_MSG_907
  eng "%s"

ER_IB_MSG_908
  eng "%s"

ER_IB_MSG_909
  eng "%s"

ER_IB_MSG_910
  eng "%s"

ER_IB_MSG_911
  eng "%s"

ER_IB_MSG_912
  eng "%s"

ER_IB_MSG_913
  eng "%s"

ER_IB_MSG_914
  eng "%s"

ER_IB_MSG_915
  eng "%s"

ER_IB_MSG_916
  eng "%s"

ER_IB_MSG_917
  eng "%s"

ER_IB_MSG_918
  eng "%s"

ER_IB_MSG_919
  eng "%s"

ER_IB_MSG_920
  eng "%s"

ER_IB_MSG_921
  eng "%s"

ER_IB_MSG_922
  eng "%s"

ER_IB_MSG_923
  eng "%s"

ER_IB_MSG_924
  eng "%s"

ER_IB_MSG_925
  eng "%s"

ER_IB_MSG_926
  eng "%s"

ER_IB_MSG_927
  eng "%s"

ER_IB_MSG_928
  eng "%s"

ER_IB_MSG_929
  eng "%s"

ER_IB_MSG_930
  eng "%s"

ER_IB_MSG_931
  eng "%s"

ER_IB_MSG_932
  eng "%s"

ER_IB_MSG_933
  eng "%s"

ER_IB_MSG_934
  eng "%s"

ER_IB_MSG_935
  eng "%s"

ER_IB_MSG_936
  eng "%s"

ER_IB_MSG_937
  eng "%s"

ER_IB_MSG_938
  eng "%s"

ER_IB_MSG_939
  eng "%s"

ER_IB_MSG_940
  eng "%s"

ER_IB_MSG_941
  eng "%s"

ER_IB_MSG_942
  eng "%s"

ER_IB_MSG_943
  eng "%s"

ER_IB_MSG_944
  eng "%s"

ER_IB_MSG_945
  eng "%s"

ER_IB_MSG_946
  eng "%s"

ER_IB_MSG_947
  eng "%s"

ER_IB_MSG_948
  eng "%s"

ER_IB_MSG_949
  eng "%s"

ER_IB_MSG_950
  eng "%s"

ER_IB_MSG_951
  eng "%s"

ER_IB_MSG_952
  eng "%s"

ER_IB_MSG_953
  eng "%s"

ER_IB_MSG_954
  eng "%s"

ER_IB_MSG_955
  eng "%s"

ER_IB_MSG_956
  eng "%s"

ER_IB_MSG_957
  eng "%s"

ER_IB_MSG_958
  eng "%s"

ER_IB_MSG_959
  eng "%s"

ER_IB_MSG_960
  eng "%s"

ER_IB_MSG_961
  eng "%s"

ER_IB_MSG_962
  eng "%s"

ER_IB_MSG_963
  eng "%s"

ER_IB_MSG_964
  eng "%s"

ER_IB_MSG_965
  eng "%s"

ER_IB_MSG_966
  eng "%s"

ER_IB_MSG_967
  eng "%s"

ER_IB_MSG_968
  eng "%s"

ER_IB_MSG_969
  eng "%s"

ER_IB_MSG_970
  eng "%s"

ER_IB_MSG_971
  eng "%s"

ER_IB_MSG_972
  eng "%s"

ER_IB_MSG_973
  eng "%s"

ER_IB_MSG_974
  eng "%s"

ER_IB_MSG_975
  eng "%s"

ER_IB_MSG_976
  eng "%s"

ER_IB_MSG_977
  eng "%s"

ER_IB_MSG_978
  eng "%s"

ER_IB_MSG_979
  eng "%s"

ER_IB_MSG_980
  eng "%s"

ER_IB_MSG_981
  eng "%s"

ER_IB_MSG_982
  eng "%s"

ER_IB_MSG_983
  eng "%s"

ER_IB_MSG_984
  eng "%s"

ER_IB_MSG_985
  eng "%s"

ER_IB_MSG_986
  eng "%s"

ER_IB_MSG_987
  eng "%s"

ER_IB_MSG_988
  eng "%s"

ER_IB_MSG_989
  eng "%s"

ER_IB_MSG_990
  eng "%s"

ER_IB_MSG_991
  eng "%s"

ER_IB_MSG_992
  eng "%s"

ER_IB_MSG_993
  eng "%s"

ER_IB_MSG_994
  eng "%s"

ER_IB_MSG_995
  eng "%s"

ER_IB_MSG_996
  eng "%s"

ER_IB_MSG_997
  eng "%s"

ER_IB_MSG_998
  eng "%s"

ER_IB_MSG_999
  eng "%s"

ER_IB_MSG_1000
  eng "%s"

ER_IB_MSG_1001
  eng "%s"

ER_IB_MSG_1002
  eng "%s"

ER_IB_MSG_1003
  eng "%s"

ER_IB_MSG_1004
  eng "%s"

ER_IB_MSG_1005
  eng "%s"

ER_IB_MSG_1006
  eng "%s"

ER_IB_MSG_1007
  eng "%s"

ER_IB_MSG_1008
  eng "%s"

ER_IB_MSG_1009
  eng "%s"

ER_IB_MSG_1010
  eng "%s"

ER_IB_MSG_1011
  eng "%s"

ER_IB_MSG_1012
  eng "%s"

ER_IB_MSG_1013
  eng "%s"

ER_IB_MSG_1014
  eng "%s"

ER_IB_MSG_1015
  eng "%s"

ER_IB_MSG_1016
  eng "%s"

ER_IB_MSG_1017
  eng "%s"

ER_IB_MSG_1018
  eng "%s"

ER_IB_MSG_1019
  eng "%s"

ER_IB_MSG_1020
  eng "%s"

ER_IB_MSG_1021
  eng "%s"

ER_IB_MSG_1022
  eng "%s"

ER_IB_MSG_1023
  eng "%s"

ER_IB_MSG_1024
  eng "%s"

ER_IB_MSG_1025
  eng "%s"

ER_IB_MSG_1026
  eng "%s"

ER_IB_MSG_1027
  eng "%s"

ER_IB_MSG_1028
  eng "%s"

ER_IB_MSG_1029
  eng "%s"

ER_IB_MSG_1030
  eng "%s"

ER_IB_MSG_1031
  eng "%s"

ER_IB_MSG_1032
  eng "%s"

ER_IB_MSG_1033
  eng "%s"

ER_IB_MSG_1034
  eng "%s"

ER_IB_MSG_1035
  eng "%s"

ER_IB_MSG_1036
  eng "%s"

ER_IB_MSG_1037
  eng "%s"

ER_IB_MSG_1038
  eng "%s"

ER_IB_MSG_1039
  eng "%s"

ER_IB_MSG_1040
  eng "%s"

ER_IB_MSG_1041
  eng "%s"

ER_IB_MSG_1042
  eng "%s"

ER_IB_MSG_1043
  eng "%s"

ER_IB_MSG_1044
  eng "%s"

ER_IB_MSG_1045
  eng "%s"

ER_IB_MSG_1046
  eng "Old log sequence number %llu was greater than the new log sequence number %llu. Please submit a bug report to http://bugs.mysql.com"

ER_IB_MSG_1047
  eng "Semaphore wait has lasted > %llu seconds. We intentionally crash the server because it appears to be hung."

ER_IB_MSG_1048
  eng "Waiting for %llu table(s) to be dropped"

ER_IB_MSG_1049
  eng "Waiting for change buffer merge to complete number of bytes of change buffer just merged: %llu"

OBSOLETE_ER_IB_MSG_1050
  eng "Can't set undo tablespace(s) to be encrypted since --innodb_undo_tablespaces=0."

ER_IB_MSG_1051
  eng "Can't set undo tablespace(s) to be encrypted in read-only-mode."

ER_IB_MSG_1052
  eng "Can't set undo tablespace '%s' to be encrypted."

ER_IB_MSG_1053
  eng "Can't set undo tablespace '%s' to be encrypted. Failed to write header page."

ER_IB_MSG_1054
  eng "Can't set undo tablespace '%s' to be encrypted. Error %d - %s"

ER_IB_MSG_1055
  eng "Encryption is enabled for undo tablespace '%s'."

ER_IB_MSG_1056
  eng "Can't rotate encryption on undo tablespace '%s'."

ER_IB_MSG_1057
  eng "Encryption is enabled for undo tablespace '%s'."

ER_IB_MSG_1058
  eng "os_file_get_status() failed on '%s'. Can't determine file permissions."

ER_IB_MSG_1059
  eng "%s can't be opened in %s mode."

ER_IB_MSG_1060
  eng "'%s' not a regular file."

ER_IB_MSG_1061
  eng "Cannot create %s"

ER_IB_MSG_1062
  eng "Setting log file %s size to %llu MB. Progress : %u%%"

ER_IB_MSG_1063
  eng "Cannot set log file %s to size %llu MB"

ER_IB_MSG_1064
  eng "Cannot create log files in read-only mode"

ER_IB_MSG_1065
  eng "Redo log encryption is enabled, but the keyring plugin is not loaded."

ER_IB_MSG_1066
  eng "Cannot create file for log file %s."

ER_IB_MSG_1067
  eng "Renaming log file %s to %s"

ER_IB_MSG_1068
  eng "New log files created, LSN=%llu"

ER_IB_MSG_1069
  eng "Unable to open '%s'."

ER_IB_MSG_1070
  eng "Cannot create construction log file '%s' for undo tablespace '%s'."

ER_IB_MSG_1071
  eng "Creating UNDO Tablespace %s"

ER_IB_MSG_1072
  eng "Setting file %s size to %llu MB"

ER_IB_MSG_1073
  eng "Physically writing the file full"

ER_IB_MSG_1074
  eng "Error in creating %s: probably out of disk space"

ER_IB_MSG_1075
  eng "Can't set encryption metadata for space %s"

ER_IB_MSG_1076
  eng "Cannot read first page of '%s' - %s"

ER_IB_MSG_1077
  eng "Undo tablespace number %lu was being truncated when mysqld quit."

ER_IB_MSG_1078
  eng "Cannot recover a truncated undo tablespace in read-only mode"

ER_IB_MSG_1079
  eng "Reconstructing undo tablespace number %lu."

ER_IB_MSG_1080
  eng "Cannot create %s because %s already uses Space ID=%lu! Did you change innodb_undo_directory?"

ER_IB_MSG_1081
  eng "UNDO tablespace %s must be %s"

ER_IB_MSG_1082
  eng "Error creating file for %s"

ER_IB_MSG_1083
  eng "Error reading encryption for %s"

ER_IB_MSG_1084
  eng "Unable to open undo tablespace number %lu"

ER_IB_MSG_1085
  eng "Opened %llu existing undo tablespaces."

ER_IB_MSG_1086
  eng "Cannot create undo tablespaces since innodb_%s has been set. Using %llu existing undo tablespaces."

ER_IB_MSG_1087
  eng "Cannot continue InnoDB startup in %s mode because there are no existing undo tablespaces found."

ER_IB_MSG_1088
  eng "Could not create undo tablespace '%s'."

ER_IB_MSG_1089
  eng "Error %d - %s - opening newly created undo tablespace '%s'."

ER_IB_MSG_1090
  eng "Created %llu undo tablespaces."

ER_IB_MSG_1091
  eng "Unable to create encrypted undo tablespace number %lu. please check if the keyring plugin is initialized correctly"

ER_IB_MSG_1092
  eng "Encryption is enabled for undo tablespace number %lu."

ER_IB_MSG_1093
  eng "Unable to initialize the header page in undo tablespace number %lu."

ER_IB_MSG_1094
  eng "Cannot delete old undo tablespaces because they contain undo logs for XA PREPARED transactions."

ER_IB_MSG_1095
  eng "Upgrading %zu existing undo tablespaces that were tracked in the system tablespace to %lu new independent undo tablespaces."

ER_IB_MSG_1096
  eng "Deleting %llu new independent undo tablespaces that we just created."

ER_IB_MSG_1097
  eng "Waiting for purge to start"

ER_IB_MSG_1098
  eng "Creating shared tablespace for temporary tables"

ER_IB_MSG_1099
  eng "The %s data file must be writable!"

ER_IB_MSG_1100
  eng "Could not create the shared %s."

ER_IB_MSG_1101
  eng "Unable to create the shared %s."

ER_IB_MSG_1102
  eng "The %s data file cannot be re-opened after check_file_spec() succeeded!"

ER_IB_MSG_1103
  eng "%d threads created by InnoDB had not exited at shutdown!"

ER_IB_MSG_1104
  eng "InnoDB Database creation was aborted %swith error %s. You may need to delete the ibdata1 file before trying to start up again."

ER_IB_MSG_1105
  eng "Plugin initialization aborted %swith error %s."

ER_IB_MSG_1106
  eng "Waiting for %llu buffer page I/Os to complete"

ER_IB_MSG_1107
  eng "PUNCH HOLE support available"

ER_IB_MSG_1108
  eng "PUNCH HOLE support not available"

ER_IB_MSG_1109
  eng "Size of InnoDB's ulint is %zu but size of void* is %zu. The sizes should be the same so that on a 64-bit platforms you can allocate more than 4 GB of memory."

ER_IB_MSG_1110
  eng "Database upgrade cannot be accomplished in read-only mode."

ER_IB_MSG_1111
  eng "Database upgrade cannot be accomplished with innodb_force_recovery > 0"

ER_IB_MSG_1112
  eng "%s"

ER_IB_MSG_1113
  eng "%s"

ER_IB_MSG_1114
  eng "%s"

ER_IB_MSG_1115
  eng "%s"

ER_IB_MSG_1116
  eng "%s"

ER_IB_MSG_1117
  eng "%s"

ER_IB_MSG_1118
  eng "%s"

ER_IB_MSG_1119
  eng "%s"

ER_IB_MSG_1120
  eng "%s"

ER_IB_MSG_1121
  eng "%s"

ER_IB_MSG_1122
  eng "MySQL was built without a memory barrier capability on this architecture, which might allow a mutex/rw_lock violation under high thread concurrency. This may cause a hang."

ER_IB_MSG_1123
  eng "Compressed tables use zlib %s"

ER_IB_MSG_1124
  eng "%s"

ER_IB_MSG_1125
  eng "Startup called second time during the process lifetime. In the MySQL Embedded Server Library you cannot call server_init() more than once during the process lifetime."

ER_IB_MSG_1126
  eng "%s"

ER_IB_MSG_1127
  eng "Unable to create monitor file %s: %s"

ER_IB_MSG_1128
  eng "Disabling background log and ibuf IO write threads."

ER_IB_MSG_1129
  eng "Cannot initialize AIO sub-system"

ER_IB_MSG_1130
  eng "Initializing buffer pool, total size = %lf%c, instances = %lu, chunk size =%lf%c "

ER_IB_MSG_1131
  eng "Cannot allocate memory for the buffer pool"

ER_IB_MSG_1132
  eng "Completed initialization of buffer pool"

ER_IB_MSG_1133
  eng "Small buffer pool size (%lluM), the flst_validate() debug function can cause a deadlock if the buffer pool fills up."

ER_IB_MSG_1134
  eng "Could not open or create the system tablespace. If you tried to add new data files to the system tablespace, and it failed here, you should now edit innodb_data_file_path in my.cnf back to what it was, and remove the new ibdata files InnoDB created in this failed attempt. InnoDB only wrote those files full of zeros, but did not yet use them in any way. But be careful: do not remove old data files which contain your precious data!"

ER_IB_MSG_1135
  eng "Cannot create log files because data files are corrupt or the database was not shut down cleanly after creating the data files."

ER_IB_MSG_1136
  eng "Only one log file found"

ER_IB_MSG_1137
  eng "Log file %s size %llu is not a multiple of innodb_page_size"

ER_IB_MSG_1138
  eng "Log file %s is of different size %llu bytes than other log files %llu bytes!"

ER_IB_MSG_1139
  eng "Use --innodb-directories to find the tablespace files. If that fails then use --innodb-force-recovery=1 to ignore this and to permanently lose all changes to the missing tablespace(s)"

ER_IB_MSG_1140
  eng "The log file may have been corrupt and it is possible that the log scan or parsing did not proceed far enough in recovery. Please run CHECK TABLE on your InnoDB tables to check that they are ok! It may be safest to recover your InnoDB database from a backup!"

ER_IB_MSG_1141
  eng "Cannot resize log files in read-only mode."

ER_IB_MSG_1142
  eng "Cannot open DD tablespace."

ER_IB_MSG_1143
  eng "Starting to delete and rewrite log files."

ER_IB_MSG_1144
  eng "Undo from 5.7 found. It will be purged"

ER_IB_MSG_1145
  eng "%s"

ER_IB_MSG_1146
  eng "%s"

ER_IB_MSG_1147
  eng "Tablespace size stored in header is %lu pages, but the sum of data file sizes is %lu pages"

ER_IB_MSG_1148
  eng "Cannot start InnoDB. The tail of the system tablespace is missing. Have you edited innodb_data_file_path in my.cnf in an inappropriate way, removing ibdata files from there? You can set innodb_force_recovery=1 in my.cnf to force a startup if you are trying to recover a badly corrupt database."

ER_IB_MSG_1149
  eng "Tablespace size stored in header is %lu pages, but the sum of data file sizes is only %lu pages"

ER_IB_MSG_1150
  eng "Cannot start InnoDB. The tail of the system tablespace is missing. Have you edited innodb_data_file_path in my.cnf in an InnoDB: inappropriate way, removing ibdata files from there? You can set innodb_force_recovery=1 in my.cnf to force InnoDB: a startup if you are trying to recover a badly corrupt database."

ER_IB_MSG_1151
  eng "%s started; log sequence number %llu"

ER_IB_MSG_1152
  eng "Waiting for purge to complete"

ER_IB_MSG_1153
  eng "Waiting for dict_stats_thread to exit"

ER_IB_MSG_1154
  eng "Query counter shows %llu queries still inside InnoDB at shutdown"

ER_IB_MSG_1155
  eng "Shutdown completed; log sequence number %llu"

ER_IB_MSG_1156
  eng "Cannot continue operation."

ER_IB_MSG_1157
  eng "%s"

ER_IB_MSG_1158
  eng "%s"

ER_IB_MSG_1159
  eng "%s"

ER_IB_MSG_1160
  eng "%s"

ER_IB_MSG_1161
  eng "%s"

ER_IB_MSG_1162
  eng "%s"

ER_IB_MSG_1163
  eng "%s"

ER_IB_MSG_1164
  eng "%s"

ER_IB_MSG_1165
  eng "%s"

ER_IB_MSG_1166
  eng "%s"

ER_IB_MSG_1167
  eng "%s"

ER_IB_MSG_1168
  eng "%s"

ER_IB_MSG_1169
  eng "%s"

ER_IB_MSG_1170
  eng "%s"

ER_IB_MSG_1171
  eng "Cannot create truncate log for undo tablespace '%s'."

ER_IB_MSG_1172
  eng "%s"

ER_IB_MSG_1173
  eng "Failed to truncate undo tablespace '%s'."

ER_IB_MSG_1174
  eng "%s"

ER_IB_MSG_1175
  eng "%s"

ER_IB_MSG_1176
  eng "%s"

ER_IB_MSG_1177
  eng "%s"

ER_IB_MSG_1178
  eng "%s"

ER_IB_MSG_1179
  eng "%s"

ER_IB_MSG_1180
  eng "%s"

ER_IB_MSG_1181
  eng "%s"

ER_IB_MSG_1182
  eng "%s"

ER_IB_MSG_1183
  eng "%s"

ER_IB_MSG_1184
  eng "%s"

ER_IB_MSG_1185
  eng "%s"

ER_IB_MSG_1186
  eng "%s"

ER_IB_MSG_1187
  eng "%s"

ER_IB_MSG_1188
  eng "%s"

ER_IB_MSG_1189
  eng "%s"

ER_IB_MSG_1190
  eng "%s"

ER_IB_MSG_1191
  eng "%s"

ER_IB_MSG_1192
  eng "%s"

ER_IB_MSG_1193
  eng "%s"

ER_IB_MSG_1194
  eng "%s"

ER_IB_MSG_1195
  eng "%s"

ER_IB_MSG_1196
  eng "%s"

ER_IB_MSG_1197
  eng "%s"

ER_IB_MSG_1198
  eng "%s"

ER_IB_MSG_1199
  eng "%s"

ER_IB_MSG_1200
  eng "%s"

ER_IB_MSG_1201
  eng "%s"

ER_IB_MSG_1202
  eng "%s"

ER_IB_MSG_1203
  eng "%s"

ER_IB_MSG_1204
  eng "%s"

ER_IB_MSG_1205
  eng "%s"

ER_IB_MSG_1206
  eng "%s"

ER_IB_MSG_1207
  eng "%s"

ER_IB_MSG_1208
  eng "%s"

ER_IB_MSG_1209
  eng "%s"

ER_IB_MSG_1210
  eng "%s"

ER_IB_MSG_1211
  eng "%s"

ER_IB_MSG_1212
  eng "%s"

ER_IB_MSG_1213
  eng "gettimeofday() failed: %s"

ER_IB_MSG_1214
  eng "Can't create UNDO tablespace %s %s"

ER_IB_MSG_1215
  eng "%s"

ER_IB_MSG_1216
  eng "%s"

ER_IB_MSG_1217
  eng "%s"

ER_IB_MSG_1218
  eng "%s"

ER_IB_MSG_1219
  eng "%s"

ER_IB_MSG_1220
  eng "%s"

ER_IB_MSG_1221
  eng "%s"

ER_IB_MSG_1222
  eng "%s"

ER_IB_MSG_1223
  eng "%s"

ER_IB_MSG_1224
  eng "%s"

ER_IB_MSG_1225
  eng "%s"

ER_IB_MSG_1226
  eng "%s"

ER_IB_MSG_1227
  eng "%s"

ER_IB_MSG_1228
  eng "%s"

ER_IB_MSG_1229
  eng "%s"

OBSOLETE_ER_IB_MSG_1230
  eng "%s"

ER_IB_MSG_1231
  eng "%s"

ER_IB_MSG_1232
  eng "%s"

ER_IB_MSG_1233
  eng "%s"

ER_IB_MSG_1234
  eng "%s"

ER_IB_MSG_1235
  eng "%s"

ER_IB_MSG_1236
  eng "%s"

ER_IB_MSG_1237
  eng "%s"

ER_IB_MSG_1238
  eng "%s"

ER_IB_MSG_1239
  eng "%s"

ER_IB_MSG_1240
  eng "%s"

ER_IB_MSG_1241
  eng "%s"

ER_IB_MSG_1242
  eng "Can't set redo log tablespace to be encrypted in read-only mode."

ER_IB_MSG_1243
  eng "Can't set redo log tablespace to be encrypted."

ER_IB_MSG_1244
  eng "Can't set redo log tablespace to be encrypted."

ER_IB_MSG_1245
  eng "Redo log encryption is enabled."

ER_IB_MSG_1246
  eng "Waiting for archiver to finish archiving page and log"

ER_IB_MSG_1247
  eng "Starting shutdown..."

ER_IB_MSG_1248
  eng "Waiting for %s to exit."

ER_IB_MSG_1249
  eng "Waiting for %lu active transactions to finish"

ER_IB_MSG_1250
  eng "Waiting for master thread to be suspended."

ER_IB_MSG_1251
  eng "Waiting for page_cleaner to finish flushing of buffer pool."

ER_IB_MSG_1252
  eng "Waiting for %lu buffer page I/Os to complete."

ER_IB_MSG_1253
  eng "MySQL has requested a very fast shutdown without flushing the InnoDB buffer pool to data files. At the next mysqld startup InnoDB will do a crash recovery!"

OBSOLETE_ER_IB_MSG_1254
  eng "%s"

ER_IB_MSG_1255
  eng "%s"

ER_IB_MSG_1256
  eng "%s"

ER_IB_MSG_1257
  eng "%s"

ER_IB_MSG_1258
  eng "%s"

ER_IB_MSG_1259
  eng "%s"

ER_IB_MSG_1260
  eng "%s"

ER_IB_MSG_1261
  eng "%s"

ER_IB_MSG_1262
  eng "%s"

ER_IB_MSG_1263
  eng "%s"

ER_IB_MSG_1264
  eng "%s"

ER_IB_MSG_1265
  eng "%s"

ER_IB_MSG_1266
  eng "%s"

ER_IB_MSG_1267
  eng "%s"

ER_IB_MSG_1268
  eng "%s"

ER_IB_MSG_1269
  eng "%s"

ER_IB_MSG_1270
  eng "%s"

ER_RPL_SLAVE_SQL_THREAD_STOP_CMD_EXEC_TIMEOUT
  eng "STOP SLAVE command execution is incomplete: Slave SQL thread got the stop signal, thread is busy, SQL thread will stop once the current task is complete."

ER_RPL_SLAVE_IO_THREAD_STOP_CMD_EXEC_TIMEOUT
  eng "STOP SLAVE command execution is incomplete: Slave IO thread got the stop signal, thread is busy, IO thread will stop once the current task is complete."

ER_RPL_GTID_UNSAFE_STMT_ON_NON_TRANS_TABLE
  eng "Statement violates GTID consistency: Updates to non-transactional tables can only be done in either autocommitted statements or single-statement transactions, and never in the same statement as updates to transactional tables."

ER_RPL_GTID_UNSAFE_STMT_CREATE_SELECT
  eng "Statement violates GTID consistency: CREATE TABLE ... SELECT."

OBSOLETE_ER_RPL_GTID_UNSAFE_STMT_ON_TEMPORARY_TABLE
  eng "Statement violates GTID consistency: CREATE TEMPORARY TABLE and DROP TEMPORARY TABLE can only be executed outside transactional context.  These statements are also not allowed in a function or trigger because functions and triggers are also considered to be multi-statement transactions."

ER_BINLOG_ROW_VALUE_OPTION_IGNORED
  eng "When %.192s, the option binlog_row_value_options=%.192s will be ignored and updates will be written in full format to binary log."

ER_BINLOG_USE_V1_ROW_EVENTS_IGNORED
  eng "When %.192s, the option log_bin_use_v1_row_events=1 will be ignored and row events will be written in new format to binary log."

ER_BINLOG_ROW_VALUE_OPTION_USED_ONLY_FOR_AFTER_IMAGES
  eng "When %.192s, the option binlog_row_value_options=%.192s will be used only for the after-image. Full values will be written in the before-image, so the saving in disk space due to binlog_row_value_options is limited to less than 50%%."

ER_CONNECTION_ABORTED
  eng "Aborted connection %u to db: '%-.192s' user: '%-.48s' host: '%-.255s' (%-.64s)."

ER_NORMAL_SERVER_SHUTDOWN
  eng "%s: Normal shutdown."

ER_KEYRING_MIGRATE_FAILED
  eng "Can not perform keyring migration : %s."

ER_GRP_RPL_LOWER_CASE_TABLE_NAMES_DIFF_FROM_GRP
  eng "The member is configured with a lower_case_table_names option value '%u' different from the group '%u'. The member will now exit the group. If there is existing data on member, it may be incompatible with group if it was created with a lower_case_table_names value different from the group."

ER_OOM_SAVE_GTIDS
  eng "An out-of-memory error occurred while saving the set of GTIDs from the last binary log into the mysql.gtid_executed table"

ER_LCTN_NOT_FOUND
  eng "The lower_case_table_names setting for the data dictionary was not found. Starting the server using lower_case_table_names = '%u'."

OBSOLETE_ER_REGEXP_INVALID_CAPTURE_GROUP_NAME
  eng "A capture group has an invalid name."

ER_COMPONENT_FILTER_WRONG_VALUE
  eng "Variable '%-.64s' can't be set to the value of '%-.200s'"

ER_XPLUGIN_FAILED_TO_STOP_SERVICES
  eng "Stopping services failed with error \"%s\""

ER_INCONSISTENT_ERROR
  eng "Query caused different errors on master and slave. Error on master: message (format)='%s' error code=%d; Error on slave:actual message='%s', error code=%d. Default database:'%s'. Query:'%s'"

ER_SERVER_MASTER_FATAL_ERROR_READING_BINLOG
  eng "Got fatal error %d from master when reading data from binary log: '%-.512s'"

ER_NETWORK_READ_EVENT_CHECKSUM_FAILURE
  eng "Replication event checksum verification failed while reading from network."

ER_SLAVE_CREATE_EVENT_FAILURE
  eng "Failed to create %s"

ER_SLAVE_FATAL_ERROR
  eng "Fatal error: %s"

ER_SLAVE_HEARTBEAT_FAILURE
  eng "Unexpected master's heartbeat data: %s"

ER_SLAVE_INCIDENT
  eng "The incident %s occurred on the master. Message: %s"

ER_SLAVE_MASTER_COM_FAILURE
  eng "Master command %s failed: %s"

ER_SLAVE_RELAY_LOG_READ_FAILURE
  eng "Relay log read failure: %s"

ER_SLAVE_RELAY_LOG_WRITE_FAILURE
  eng "Relay log write failure: %s"

ER_SERVER_SLAVE_MI_INIT_REPOSITORY
  eng "Slave failed to initialize master info structure from the repository"

ER_SERVER_SLAVE_RLI_INIT_REPOSITORY
  eng "Slave failed to initialize relay log info structure from the repository"

ER_SERVER_NET_PACKET_TOO_LARGE
  eng "Got a packet bigger than 'max_allowed_packet' bytes"

ER_SERVER_NO_SYSTEM_TABLE_ACCESS
  eng "Access to %.64s '%.64s.%.64s' is rejected."

ER_SERVER_UNKNOWN_ERROR
  eng "Unknown error"

ER_SERVER_UNKNOWN_SYSTEM_VARIABLE
  eng "Unknown system variable '%-.64s'"

ER_SERVER_NO_SESSION_TO_SEND_TO
  eng "A message intended for a client cannot be sent there as no client-session is attached. Therefore, we're sending the information to the error-log instead: MY-%06d - %s"

ER_SERVER_NEW_ABORTING_CONNECTION 08S01
  eng "Aborted connection %u to db: '%-.192s' user: '%-.48s' host: '%-.255s' (%-.64s; diagnostics area: MY-%06d - %-.64s)"

ER_SERVER_OUT_OF_SORTMEMORY
  eng "Out of sort memory, consider increasing server sort buffer size!"

ER_SERVER_RECORD_FILE_FULL
  eng "The table '%-.192s' is full!"

ER_SERVER_DISK_FULL_NOWAIT
  eng "Create table/tablespace '%-.192s' failed, as disk is full."

ER_SERVER_HANDLER_ERROR
  eng "Handler reported error %d - %s"

ER_SERVER_NOT_FORM_FILE
  eng "Incorrect information in file: '%-.200s'"

ER_SERVER_CANT_OPEN_FILE
  eng "Can't open file: '%-.200s' (OS errno: %d - %s)"

ER_SERVER_FILE_NOT_FOUND
  eng "Can't find file: '%-.200s' (OS errno: %d - %s)"

ER_SERVER_FILE_USED
  eng "'%-.192s' is locked against change (OS errno: %d - %s)"

ER_SERVER_CANNOT_LOAD_FROM_TABLE_V2
  eng "Cannot load from %s.%s. The table is probably corrupted!"

ER_ERROR_INFO_FROM_DA
  eng "Error in diagnostics area: MY-%06d - %s"

ER_SERVER_TABLE_CHECK_FAILED
  eng "Incorrect definition of table %s.%s: expected column '%s' at position %d, found '%s'."

ER_SERVER_COL_COUNT_DOESNT_MATCH_PLEASE_UPDATE_V2
  eng "The column count of %s.%s is wrong. Expected %d, found %d. Created with MySQL %d, now running %d. Please perform the MySQL upgrade procedure."

ER_SERVER_COL_COUNT_DOESNT_MATCH_CORRUPTED_V2
  eng "Column count of %s.%s is wrong. Expected %d, found %d. The table is probably corrupted"

ER_SERVER_ACL_TABLE_ERROR
  eng ""

ER_SERVER_SLAVE_INIT_QUERY_FAILED
  eng "Slave SQL thread aborted. Can't execute init_slave query, MY-%06d - '%s'"

ER_SERVER_SLAVE_CONVERSION_FAILED
  eng "Column %d of table '%-.192s.%-.192s' cannot be converted from type '%-.32s' to type '%-.32s'"

ER_SERVER_SLAVE_IGNORED_TABLE
  eng "Slave SQL thread ignored the query because of replicate-*-table rules"

ER_CANT_REPLICATE_ANONYMOUS_WITH_AUTO_POSITION
  eng "Cannot replicate anonymous transaction when AUTO_POSITION = 1, at file %.400s, position %lld."

ER_CANT_REPLICATE_ANONYMOUS_WITH_GTID_MODE_ON
  eng "Cannot replicate anonymous transaction when @@GLOBAL.GTID_MODE = ON, at file %.400s, position %lld."

ER_CANT_REPLICATE_GTID_WITH_GTID_MODE_OFF
  eng "Cannot replicate GTID-transaction when @@GLOBAL.GTID_MODE = OFF, at file %.400s, position %lld."

# This entry is intended for testing (for instance, the server-log test
# component throws this, and has the built-in filtering engine select these)
# as it is disjunct from all error-codes used in real operation. Message is
# kept intentionally short to despam resulting output files.
ER_SERVER_TEST_MESSAGE
  eng "Simulated error"

ER_AUDIT_LOG_JSON_FILTER_PARSING_ERROR
  eng "%s"

ER_AUDIT_LOG_JSON_FILTERING_NOT_ENABLED
  eng "Audit Log filtering has not been installed."

ER_PLUGIN_FAILED_TO_OPEN_TABLES
  eng "Failed to open the %s filter tables."

ER_PLUGIN_FAILED_TO_OPEN_TABLE
  eng "Failed to open '%s.%s' %s table."

ER_AUDIT_LOG_JSON_FILTER_NAME_CANNOT_BE_EMPTY
  eng "Filter name cannot be empty."

ER_AUDIT_LOG_USER_NAME_INVALID_CHARACTER
  eng "Invalid character in the user name."

ER_AUDIT_LOG_UDF_INSUFFICIENT_PRIVILEGE
  eng "Request ignored for '%s'@'%s'. SUPER or AUDIT_ADMIN needed to perform operation"

ER_AUDIT_LOG_NO_KEYRING_PLUGIN_INSTALLED
  eng "No keyring plugin installed."

ER_AUDIT_LOG_HOST_NAME_INVALID_CHARACTER
  eng "Invalid character in the host name."

ER_AUDIT_LOG_ENCRYPTION_PASSWORD_HAS_NOT_BEEN_SET
  eng "Audit log encryption password has not been set; it will be generated automatically. Use audit_log_encryption_password_get to obtain the password or audit_log_encryption_password_set to set a new one."

ER_AUDIT_LOG_COULD_NOT_CREATE_AES_KEY
  eng "Could not create AES key. OpenSSL's EVP_BytesToKey function failed."

ER_AUDIT_LOG_ENCRYPTION_PASSWORD_CANNOT_BE_FETCHED
  eng "Audit log encryption password cannot be fetched from the keyring. Password used so far is used for encryption."

ER_COULD_NOT_REINITIALIZE_AUDIT_LOG_FILTERS
  eng "Could not reinitialize audit log filters."

ER_AUDIT_LOG_JSON_USER_NAME_CANNOT_BE_EMPTY
  eng "User cannot be empty."

ER_AUDIT_LOG_USER_FIRST_CHARACTER_MUST_BE_ALPHANUMERIC
  eng "First character of the user name must be alphanumeric."

ER_AUDIT_LOG_JSON_FILTER_DOES_NOT_EXIST
  eng "Specified filter has not been found."

ER_IB_MSG_1271
  eng "Cannot upgrade server earlier than 5.7 to 8.0"

ER_STARTING_INIT
  eng "%s (mysqld %s) initializing of server in progress as process %lu"

ER_ENDING_INIT
  eng "%s (mysqld %s) initializing of server has completed"

ER_IB_MSG_1272
  eng "Cannot boot server version %lu on data directory built by version %llu. Downgrade is not supported"

ER_SERVER_SHUTDOWN_INFO
  eng "Received SHUTDOWN from user %s. Shutting down mysqld (Version: %s)."

ER_GRP_RPL_PLUGIN_ABORT
  eng "The plugin encountered a critical error and will abort: %s"

OBSOLETE_ER_REGEXP_INVALID_FLAG
  eng "Invalid match mode flag in regular expression."

OBSOLETE_ER_XA_REPLICATION_FILTERS
  eng "The use of replication filters with XA transactions is not supported, and can lead to an undefined state in the replication slave."

OBSOLETE_ER_UPDATE_GTID_PURGED_WITH_GR
  eng "Cannot update GTID_PURGED with the Group Replication plugin running"

ER_AUDIT_LOG_TABLE_DEFINITION_NOT_UPDATED
  eng "'%s.%s' table definition has not been upgraded; Please perform the MySQL upgrade procedure."

ER_DD_INITIALIZE_SQL_ERROR
  eng "Execution of server-side SQL statement '%s' failed with error code = %d, error message = '%s'."

ER_NO_PATH_FOR_SHARED_LIBRARY
  eng "No paths allowed for shared library."

ER_UDF_ALREADY_EXISTS
  eng "Function '%-.192s' already exists."

ER_SET_EVENT_FAILED
  eng "Got Error: %ld from SetEvent."

ER_FAILED_TO_ALLOCATE_SSL_BIO
  eng "Error allocating SSL BIO."

ER_IB_MSG_1273
  eng "%s"

ER_PID_FILEPATH_LOCATIONS_INACCESSIBLE
  eng "One or several locations were inaccessible while checking PID filepath."

ER_UNKNOWN_VARIABLE_IN_PERSISTED_CONFIG_FILE
  eng "Currently unknown variable '%s' was read from the persisted config file."

ER_FAILED_TO_HANDLE_DEFAULTS_FILE
  eng "Fatal error in defaults handling. Program aborted!"

ER_DUPLICATE_SYS_VAR
  eng "Duplicate variable name '%s'."

ER_FAILED_TO_INIT_SYS_VAR
  eng "Failed to initialize system variables."

ER_SYS_VAR_NOT_FOUND
  eng "Variable name '%s' not found."

ER_IB_MSG_1274
  eng "Some (%d) threads are still active"

ER_IB_MSG_1275
  eng "%s"

# Unused since MySQL 8.0.15
OBSOLETE_ER_TARGET_TS_UNENCRYPTED
  eng "Source tablespace is encrypted but target tablespace is not."

ER_IB_MSG_WAIT_FOR_ENCRYPT_THREAD
  eng "Waiting for tablespace_alter_encrypt_thread to exit"

ER_IB_MSG_1277
  eng "%s"

ER_IB_MSG_NO_ENCRYPT_PROGRESS_FOUND
  eng "%s"

ER_IB_MSG_RESUME_OP_FOR_SPACE
  eng "%s"

ER_IB_MSG_1280
  eng "%s"

ER_IB_MSG_1281
  eng "%s"

ER_IB_MSG_1282
  eng "%s"

ER_IB_MSG_1283
  eng "%s"

ER_IB_MSG_1284
  eng "%s"

ER_CANT_SET_ERROR_SUPPRESSION_LIST_FROM_COMMAND_LINE
  eng "%s: Could not add suppression rule for code \"%s\". Rule-set may be full, or code may not correspond to an error-log message."

ER_INVALID_VALUE_OF_BIND_ADDRESSES
  eng "Invalid value for command line option bind-addresses: '%s'"

ER_RELAY_LOG_SPACE_LIMIT_DISABLED
  eng "Ignoring the @@global.relay_log_space_limit option because @@global.relay_log_purge is disabled."

ER_GRP_RPL_ERROR_GTID_SET_EXTRACTION
  eng "Error when extracting GTID execution information: %s"

ER_GRP_RPL_MISSING_GRP_RPL_ACTION_COORDINATOR
  eng "Message received without a proper group coordinator module."

ER_GRP_RPL_JOIN_WHEN_GROUP_ACTION_RUNNING
  eng "A member cannot join the group while a group configuration operation is running."

ER_GRP_RPL_JOINER_EXIT_WHEN_GROUP_ACTION_RUNNING
  eng "A member is joining the group while a group configuration operation is occurring. The member will now leave the group"

ER_GRP_RPL_CHANNEL_THREAD_WHEN_GROUP_ACTION_RUNNING
  eng "Can't start slave %s when group replication is running a group configuration operation."

ER_GRP_RPL_APPOINTED_PRIMARY_NOT_PRESENT
  eng "A primary election was invoked but the requested primary member is not in the group. Request ignored."

ER_GRP_RPL_ERROR_ON_MESSAGE_SENDING
  eng "Error while sending message. Context: %s"

ER_GRP_RPL_CONFIGURATION_ACTION_ERROR
  eng "Error while executing a group configuration operation: %s"

ER_GRP_RPL_CONFIGURATION_ACTION_LOCAL_TERMINATION
  eng "Configuration operation '%s' terminated. %s"

ER_GRP_RPL_CONFIGURATION_ACTION_START
  eng "Starting group operation local execution: %s"

ER_GRP_RPL_CONFIGURATION_ACTION_END
  eng "Termination of group operation local execution: %s"

ER_GRP_RPL_CONFIGURATION_ACTION_KILLED_ERROR
  eng "A configuration change was killed in this member. The member will now leave the group as its configuration may have diverged."

ER_GRP_RPL_PRIMARY_ELECTION_PROCESS_ERROR
  eng "There was an issue on the primary election process: %s The member will now leave the group."

ER_GRP_RPL_PRIMARY_ELECTION_STOP_ERROR
  eng "There was an issue when stopping a previous election process: %s"

ER_GRP_RPL_NO_STAGE_SERVICE
  eng "It was not possible to initialize stage logging for this task. The operation will still run without stage tracking."

ER_GRP_RPL_UDF_REGISTER_ERROR
  eng "Could not execute the installation of Group Replication UDF function: %s. Check if the function is already present, if so, try to remove it"

ER_GRP_RPL_UDF_UNREGISTER_ERROR
  eng "Could not uninstall Group Replication UDF functions. Try to remove them manually if present."

ER_GRP_RPL_UDF_REGISTER_SERVICE_ERROR
  eng "Could not execute the installation of Group Replication UDF functions. Check for other errors in the log and try to reinstall the plugin"

ER_GRP_RPL_SERVER_UDF_ERROR
  eng "The function '%s' failed. %s"

OBSOLETE_ER_CURRENT_PASSWORD_NOT_REQUIRED
  eng "Do not specify the current password while changing it for other users."

OBSOLETE_ER_INCORRECT_CURRENT_PASSWORD
  eng "Incorrect current password. Specify the correct password which has to be replaced."

OBSOLETE_ER_MISSING_CURRENT_PASSWORD
  eng "Current password needs to be specified in the REPLACE clause in order to change it."

ER_SERVER_WRONG_VALUE_FOR_VAR
  eng "Variable '%-.64s' can't be set to the value of '%-.200s'"

ER_COULD_NOT_CREATE_WINDOWS_REGISTRY_KEY
  eng "%s was unable to create a new Windows registry key %s for %s; continuing to use the previous ident."

ER_SERVER_GTID_UNSAFE_CREATE_DROP_TEMP_TABLE_IN_TRX_IN_SBR
  eng "Statement violates GTID consistency: CREATE TEMPORARY TABLE and DROP TEMPORARY TABLE are not allowed inside a transaction or inside a procedure in a transactional context when @@session.binlog_format=STATEMENT."

OBSOLETE_ER_SECONDARY_ENGINE
  eng "Secondary engine operation failed. %s."

OBSOLETE_ER_SECONDARY_ENGINE_DDL
  eng "DDLs on a table with a secondary engine defined are not allowed."

OBSOLETE_ER_NO_SESSION_TEMP
  eng "Unable to allocate temporary tablespace for this session"

ER_XPLUGIN_FAILED_TO_SWITCH_SECURITY_CTX
  eng "Unable to switch security context to user: %s"

ER_RPL_GTID_UNSAFE_ALTER_ADD_COL_WITH_DEFAULT_EXPRESSION
  eng "Statement violates GTID consistency: ALTER TABLE ... ADD COLUMN .. with expression as DEFAULT."

ER_UPGRADE_PARSE_ERROR
  eng "Error in parsing %s '%s'.'%s' during upgrade. %s"

ER_DATA_DIRECTORY_UNUSABLE
  eng "The designated data directory %s is unusable. You can remove all files that the server added to it."
  bgn "Зададената папка за базата %s е неизползваема. Можете да изтриете файловете които сървъра добави в нея."

ER_LDAP_AUTH_USER_GROUP_SEARCH_ROOT_BIND
  eng "Group search rebinding via root DN: %s "

ER_PLUGIN_INSTALL_ERROR
  eng "Error installing plugin '%s': %s"

ER_PLUGIN_UNINSTALL_ERROR
  eng "Error uninstalling plugin '%s': %s"

ER_SHARED_TABLESPACE_USED_BY_PARTITIONED_TABLE
  eng "Partitioned table '%s' is not allowed to use shared tablespace '%s'. Please move all partitions to file-per-table tablespaces before upgrade."

ER_UNKNOWN_TABLESPACE_TYPE
  eng "Cannot determine the type of the tablespace named '%s'."

ER_WARN_DEPRECATED_UTF8_ALIAS_OPTION
  eng "%s: 'utf8' is currently an alias for the character set UTF8MB3, but will be an alias for UTF8MB4 in a future release. Please consider using UTF8MB4 in order to be unambiguous."

ER_WARN_DEPRECATED_UTF8MB3_CHARSET_OPTION
  eng "%s: The character set UTF8MB3 is deprecated and will be removed in a future release. Please consider using UTF8MB4 instead."

ER_WARN_DEPRECATED_UTF8MB3_COLLATION_OPTION
  eng "%s: '%-.64s' is a collation of the deprecated character set UTF8MB3. Please consider using UTF8MB4 with an appropriate collation instead."

ER_SSL_MEMORY_INSTRUMENTATION_INIT_FAILED
  eng "The SSL library function %s failed. This is typically caused by the SSL library already being used. As a result the SSL memory allocation will not be instrumented."
  bgn "Функцията от SSL библиотеката %s върна грешка. Това обикновено е защото SSL библиотеката вече е била използвана. Заради това SSL паметта няма да се инструментира."

ER_IB_MSG_MADV_DONTDUMP_UNSUPPORTED
  eng "Disabling @@core_file because @@innodb_buffer_pool_in_core_file is disabled, yet MADV_DONTDUMP is not supported on this platform"

ER_IB_MSG_MADVISE_FAILED
  eng "Disabling @@core_file because @@innodb_buffer_pool_in_core_file is disabled, yet madvise(%p,%zu,%s) failed with %s"

OBSOLETE_ER_COLUMN_CHANGE_SIZE
  eng "Could not change column '%s' of table '%s'. The resulting size of index '%s' would exceed the max key length of %d bytes."

ER_WARN_REMOVED_SQL_MODE
  eng "sql_mode=0x%08x has been removed and will be ignored"

ER_IB_MSG_FAILED_TO_ALLOCATE_WAIT
  eng "Failed to allocate memory for a pool of size %zu bytes. Will wait for %zu seconds for a thread to free a resource."

ER_IB_MSG_NUM_POOLS
 eng "Number of pools: %zu"

ER_IB_MSG_USING_UNDO_SPACE
  eng "Using undo tablespace '%s'."

ER_IB_MSG_FAIL_TO_SAVE_SPACE_STATE
  eng "%s Unable to save the current state of tablespace '%s' to the data dictionary"

ER_IB_MSG_MAX_UNDO_SPACES_REACHED
  eng "Cannot create undo tablespace %s at %s because %d undo tablespaces already exist."

ER_IB_MSG_ERROR_OPENING_NEW_UNDO_SPACE
  eng "Error %d opening newly created undo tablespace %s."

ER_IB_MSG_FAILED_SDI_Z_BUF_ERROR
  eng "SDI Compression failed, Z_BUF_ERROR"

ER_IB_MSG_FAILED_SDI_Z_MEM_ERROR
  eng "SDI Compression failed, Z_MEM_ERROR"

ER_IB_MSG_SDI_Z_STREAM_ERROR
  eng "SDI Compression failed, Z_STREAM_ERROR"

ER_IB_MSG_SDI_Z_UNKNOWN_ERROR
  eng "%s"

ER_IB_MSG_FOUND_WRONG_UNDO_SPACE
  eng "Expected to find undo tablespace '%s' for Space ID=%lu, but found '%s' instead!  Did you change innodb_undo_directory?"

ER_IB_MSG_NOT_END_WITH_IBU
  eng "Cannot use %s as an undo tablespace because it does not end with '.ibu'."

ER_IB_MSG_UNDO_TRUNC_EMPTY_FILE
  eng "ib_undo_trunc_empty_file"

ER_IB_MSG_UNDO_TRUNC_BEFOR_DD_UPDATE
  eng "ib_undo_trunc_before_dd_update"

ER_IB_MSG_UNDO_TRUNC_BEFORE_UNDO_LOGGING
  eng "ib_undo_trunc_before_done_logging"

ER_IB_MSG_UNDO_TRUNK_BEFORE_RSEG
  eng "ib_undo_trunc_before_rsegs"

ER_IB_MSG_FAILED_TO_FINISH_TRUNCATE
  eng "%s Failed to finish truncating Undo Tablespace '%s'"

ER_IB_MSG_DEPRECATED_INNODB_UNDO_TABLESPACES
  eng "The setting INNODB_UNDO_TABLESPACES is deprecated and is no longer used.  InnoDB always creates 2 undo tablespaces to start with. If you need more, please use CREATE UNDO TABLESPACE."

ER_IB_MSG_DIR_DOES_NOT_EXIST
  eng "The directory '%s' does not exist."

ER_IB_MSG_LOCK_FREE_HASH_USAGE_STATS
  eng "%s"

ER_CLONE_DONOR_TRACE
  eng "Clone donor reported : %.512s."

ER_CLONE_PROTOCOL_TRACE
  eng "Clone received unexpected response from donor : %.512s."

ER_CLONE_CLIENT_TRACE
  eng "Client: %.512s."

ER_CLONE_SERVER_TRACE
  eng "Server: %.512s."

ER_THREAD_POOL_PFS_TABLES_INIT_FAILED
  eng "Failed to initialize the performance schema tables service."

ER_THREAD_POOL_PFS_TABLES_ADD_FAILED
  eng "Failed to add thread pool performance schema tables."

ER_CANT_SET_DATA_DIR
  eng "Failed to set datadir to \'%-.200s\' (OS errno: %d - %s)"

ER_INNODB_INVALID_INNODB_UNDO_DIRECTORY_LOCATION
  eng "The innodb_undo_directory is not allowed to be an ancestor of the datadir."

ER_SERVER_RPL_ENCRYPTION_FAILED_TO_FETCH_KEY
  eng "Failed to fetch key from keyring, please check if keyring plugin is loaded."

ER_SERVER_RPL_ENCRYPTION_KEY_NOT_FOUND
  eng "Can't find key from keyring, please check in the server log if a keyring plugin is loaded and initialized successfully."

ER_SERVER_RPL_ENCRYPTION_KEYRING_INVALID_KEY
  eng "Fetched an invalid key from keyring."

ER_SERVER_RPL_ENCRYPTION_HEADER_ERROR
  eng "Error reading a replication log encryption header: %s."

ER_SERVER_RPL_ENCRYPTION_FAILED_TO_ROTATE_LOGS
  eng "Failed to rotate some logs after changing binlog encryption settings. Please fix the problem and rotate the logs manually."

ER_SERVER_RPL_ENCRYPTION_KEY_EXISTS_UNEXPECTED
  eng "Key %s exists unexpected."

ER_SERVER_RPL_ENCRYPTION_FAILED_TO_GENERATE_KEY
  eng "Failed to generate key, please check if keyring plugin is loaded."

ER_SERVER_RPL_ENCRYPTION_FAILED_TO_STORE_KEY
  eng "Failed to store key, please check if keyring plugin is loaded."

ER_SERVER_RPL_ENCRYPTION_FAILED_TO_REMOVE_KEY
  eng "Failed to remove key, please check if keyring plugin is loaded."

ER_SERVER_RPL_ENCRYPTION_MASTER_KEY_RECOVERY_FAILED
  eng "Unable to recover binlog encryption master key, please check if keyring plugin is loaded."

ER_SERVER_RPL_ENCRYPTION_UNABLE_TO_INITIALIZE
  eng "Failed to initialize binlog encryption, please check if keyring plugin is loaded."

ER_SERVER_RPL_ENCRYPTION_UNABLE_TO_ROTATE_MASTER_KEY_AT_STARTUP
  eng "Failed to rotate binlog encryption master key at startup, please check if keyring plugin is loaded."

ER_SERVER_RPL_ENCRYPTION_IGNORE_ROTATE_MASTER_KEY_AT_STARTUP
  eng "Ignoring binlog_rotate_encryption_master_key_at_startup because binlog_encryption option is disabled."

ER_INVALID_ADMIN_ADDRESS
  eng "Invalid value for command line option admin-address: '%s'"

ER_SERVER_STARTUP_ADMIN_INTERFACE
  eng "Admin interface ready for connections, address: '%s'  port: %d"

ER_CANT_CREATE_ADMIN_THREAD
  eng "Can't create thread to handle admin connections (errno= %d)"

ER_WARNING_RETAIN_CURRENT_PASSWORD_CLAUSE_VOID
  eng "RETAIN CURRENT PASSWORD ignored for user '%s'@'%s' as its authentication plugin %s does not support multiple passwords."

ER_WARNING_DISCARD_OLD_PASSWORD_CLAUSE_VOID
  eng "DISCARD OLD PASSWORD ignored for user '%s'@'%s' as its authentication plugin %s does not support multiple passwords."

OBSOLETE_ER_SECOND_PASSWORD_CANNOT_BE_EMPTY
  eng "Empty password can not be retained as second password for user '%s'@'%s'."

OBSOLETE_ER_PASSWORD_CANNOT_BE_RETAINED_ON_PLUGIN_CHANGE
  eng "Current password can not be retained for user '%s'@'%s' because authentication plugin is being changed."

OBSOLETE_ER_CURRENT_PASSWORD_CANNOT_BE_RETAINED
  eng "Current password can not be retained for user '%s'@'%s' because new password is empty."

ER_WARNING_AUTHCACHE_INVALID_USER_ATTRIBUTES
  eng "Can not read and process value of User_attributes column from mysql.user table for user: '%s@%s'; Ignoring user."

ER_MYSQL_NATIVE_PASSWORD_SECOND_PASSWORD_USED_INFORMATION
  eng "Second password was used for login by user: '%s'@'%s'."

ER_SHA256_PASSWORD_SECOND_PASSWORD_USED_INFORMATION
  eng "Second password was used for login by user: '%s'@'%s'."

ER_CACHING_SHA2_PASSWORD_SECOND_PASSWORD_USED_INFORMATION
  eng "Second password was used for login by user: '%s'@'%s'."

ER_GRP_RPL_SEND_TRX_PREPARED_MESSAGE_FAILED
  eng "Error sending transaction '%d:%lld' prepared message from session '%u'."

ER_GRP_RPL_RELEASE_COMMIT_AFTER_GROUP_PREPARE_FAILED
  eng "Error releasing transaction '%d:%lld' for commit on session '%u' after being prepared on all group members."

ER_GRP_RPL_TRX_ALREADY_EXISTS_ON_TCM_ON_AFTER_CERTIFICATION
  eng "Transaction '%d:%lld' already exists on Group Replication consistency manager while being registered after conflict detection."

ER_GRP_RPL_FAILED_TO_INSERT_TRX_ON_TCM_ON_AFTER_CERTIFICATION
  eng "Error registering transaction '%d:%lld' on Group Replication consistency manager after conflict detection."

ER_GRP_RPL_REGISTER_TRX_TO_WAIT_FOR_GROUP_PREPARE_FAILED
  eng "Error registering transaction '%d:%lld' from session '%u' to wait for being prepared on all group members."

ER_GRP_RPL_TRX_WAIT_FOR_GROUP_PREPARE_FAILED
  eng "Error on transaction '%d:%lld' from session '%u' while waiting for being prepared on all group members."

ER_GRP_RPL_TRX_DOES_NOT_EXIST_ON_TCM_ON_HANDLE_REMOTE_PREPARE
  eng "Transaction '%d:%lld' does not exist on Group Replication consistency manager while receiving remote transaction prepare."

ER_GRP_RPL_RELEASE_BEGIN_TRX_AFTER_DEPENDENCIES_COMMIT_FAILED
  eng "Error releasing transaction '%d:%lld' for execution on session '%u' after its dependencies did complete commit."

ER_GRP_RPL_REGISTER_TRX_TO_WAIT_FOR_DEPENDENCIES_FAILED
  eng "Error registering transaction from session '%u' to wait for its dependencies to complete commit."

ER_GRP_RPL_WAIT_FOR_DEPENDENCIES_FAILED
  eng "Error on session '%u' while waiting for its dependencies to complete commit."

ER_GRP_RPL_REGISTER_TRX_TO_WAIT_FOR_SYNC_BEFORE_EXECUTION_FAILED
  eng "Error registering transaction from session '%u' to wait for sync before execution."

ER_GRP_RPL_SEND_TRX_SYNC_BEFORE_EXECUTION_FAILED
  eng "Error sending sync before execution message from session '%u'."

ER_GRP_RPL_TRX_WAIT_FOR_SYNC_BEFORE_EXECUTION_FAILED
  eng "Error on transaction from session '%u' while waiting for sync before execution."

ER_GRP_RPL_RELEASE_BEGIN_TRX_AFTER_WAIT_FOR_SYNC_BEFORE_EXEC
  eng "Error releasing transaction for execution on session '%u' after wait for sync before execution."

ER_GRP_RPL_TRX_WAIT_FOR_GROUP_GTID_EXECUTED
  eng "Error waiting for group executed transactions commit on session '%u'."

OBSOLETE_ER_UNIT_NOT_FOUND SU001
  eng "There's no unit of measure named '%s'."

OBSOLETE_ER_GEOMETRY_IN_UNKNOWN_LENGTH_UNIT SU001
  eng "The function %s uses %s as a unit, but was passed geometry without units (\"SRID 0\"). Conversion is not possible."

ER_WARN_PROPERTY_STRING_PARSE_FAILED
  eng "Could not parse key-value pairs in property string '%s'"

ER_INVALID_PROPERTY_KEY
  eng "Property key '%s' is invalid."

ER_GRP_RPL_GTID_SET_EXTRACT_ERROR_DURING_RECOVERY
  eng "Error when extracting the group_replication_applier channel received transactions set. Unable to ensure the execution of group transactions received during recovery."

ER_SERVER_RPL_ENCRYPTION_FAILED_TO_ENCRYPT
  eng "Failed to encrypt content to write into binlog file: %s."

ER_CANNOT_GET_SERVER_VERSION_FROM_TABLESPACE_HEADER
  eng "Cannot get the server version number from the dictionary tablespace header."

ER_CANNOT_SET_SERVER_VERSION_IN_TABLESPACE_HEADER
  eng "Cannot set the server version number in the dictionary tablespace header."

ER_SERVER_UPGRADE_VERSION_NOT_SUPPORTED
  eng "Upgrading the server from server version '%u' is not supported."

ER_SERVER_UPGRADE_FROM_VERSION
  eng "MySQL server upgrading from version '%u' to '%u'."

ER_GRP_RPL_ERROR_ON_CERT_DB_INSTALL
  eng "The certification information could not be set in this server: '%s'"

ER_GRP_RPL_FORCE_MEMBERS_WHEN_LEAVING
  eng "A request to force a new group membership was issued when the member is leaving the group."

ER_TRG_WRONG_ORDER
  eng "Trigger %s.%s for table %s.%s is listed in wrong order. Please drop and recreate all triggers for the table."

OBSOLETE_ER_SECONDARY_ENGINE_PLUGIN
  eng "%s"

ER_LDAP_AUTH_GRP_SEARCH_NOT_SPECIAL_HDL
  eng "Special handling for group search, {GA} not found"

ER_LDAP_AUTH_GRP_USER_OBJECT_HAS_GROUP_INFO
  eng "User group retrieval: User object has group information"

ER_LDAP_AUTH_GRP_INFO_FOUND_IN_MANY_OBJECTS
  eng "Group information found in multiple user objects. Search filter configuration is incorrect."

ER_LDAP_AUTH_GRP_INCORRECT_ATTRIBUTE
  eng "User group retrieval: no group attribute found. Incorrect group search attribute. "

ER_LDAP_AUTH_GRP_NULL_ATTRIBUTE_VALUE
  eng "User group retrieval: Group attribute values is NULL. "

ER_LDAP_AUTH_GRP_DN_PARSING_FAILED
  eng "User group retrieval: parsing DN failed. "

ER_LDAP_AUTH_GRP_OBJECT_HAS_USER_INFO
  eng "User group retrieval: Group object has user information"

ER_LDAP_AUTH_LDAPS
  eng "Reserved port for ldaps using ldaps"

ER_LDAP_MAPPING_GET_USER_PROXY
  eng "Get user proxy"

ER_LDAP_MAPPING_USER_DONT_BELONG_GROUP
  eng "Get user proxy: User doesn't belongs to any group, user name will be treated as authenticated user."

ER_LDAP_MAPPING_INFO
  eng "Get user proxy: configured mapping info: %s"

ER_LDAP_MAPPING_EMPTY_MAPPING
  eng "Get user proxy: User doesn't have group mapping information, First LDAP group will be treated as authenticated user."

ER_LDAP_MAPPING_PROCESS_MAPPING
  eng "Process group proxy mapping"

ER_LDAP_MAPPING_CHECK_DELIMI_QUOTE
  eng "Check delimiter after quote"

ER_LDAP_MAPPING_PROCESS_DELIMITER
  eng "Processing delimiter"

ER_LDAP_MAPPING_PROCESS_DELIMITER_EQUAL_NOT_FOUND
  eng "Processing delimiter, separator = not found, resetting position"

ER_LDAP_MAPPING_PROCESS_DELIMITER_TRY_COMMA
  eng ""Processing delimiter, failed to get data for = separator try for separator ,.""

ER_LDAP_MAPPING_PROCESS_DELIMITER_COMMA_NOT_FOUND
  eng "Processing delimiter, separator , not found, resetting position"

ER_LDAP_MAPPING_NO_SEPEARATOR_END_OF_GROUP
  eng "Processing delimiter: No mapping separator is found, end of group information"

ER_LDAP_MAPPING_GETTING_NEXT_MAPPING
  eng "Getting next mapping information"

ER_LDAP_MAPPING_PARSING_CURRENT_STATE
  eng "Parsing mapping, current state: %d  delimiter char: %c "

ER_LDAP_MAPPING_PARSING_MAPPING_INFO
  eng "Parsing mapping info, LDAP group: %s MySQL proxy: %s"

ER_LDAP_MAPPING_PARSING_ERROR
  eng "Mapping parsing error"

ER_LDAP_MAPPING_TRIMMING_SPACES
  eng "Trimming left spaces"

ER_LDAP_MAPPING_IS_QUOTE
  eng "Checking if current characters is quote"

ER_LDAP_MAPPING_NON_DESIRED_STATE
  eng "Not desired state or un-defined states."

ER_INVALID_NAMED_PIPE_FULL_ACCESS_GROUP
  eng "Invalid value for named_pipe_full_access_group."

# This error is not supposed to be reported to the users. It is only
# meant for internal use to signal that a statement should be
# reprepared for a secondary storage engine. The error should be
# caught and handled by the server.
ER_PREPARE_FOR_SECONDARY_ENGINE
  eng "Retry the statement using a secondary storage engine."

ER_SERVER_WARN_DEPRECATED
  eng "'%s' is deprecated and will be removed in a future release. Please use %s instead"
ER_AUTH_ID_WITH_SYSTEM_USER_PRIV_IN_MANDATORY_ROLES
  eng "Cannot set mandatory_roles: AuthId `%.64s`@`%.64s` has '%s' privilege."

ER_SERVER_BINLOG_MASTER_KEY_RECOVERY_OUT_OF_COMBINATION
  eng "Unable to recover binary log master key, the combination of new_master_key_seqno=%u, master_key_seqno=%u and old_master_key_seqno=%u are wrong."

ER_SERVER_BINLOG_MASTER_KEY_ROTATION_FAIL_TO_CLEANUP_AUX_KEY
  eng "Failed to remove auxiliary binary log encryption key from keyring, please check if keyring plugin is loaded. The cleanup of the binary log master key rotation process did not finish as expected and the cleanup will take place upon server restart or next 'ALTER INSTANCE ROTATE BINLOG MASTER KEY' execution."

OBSOLETE_ER_CANNOT_GRANT_SYSTEM_PRIV_TO_MANDATORY_ROLE
  eng "AuthId `%.64s`@`%.64s` is set as mandatory_roles. Cannot grant the '%s' privilege."

OBSOLETE_ER_PARTIAL_REVOKE_AND_DB_GRANT_BOTH_EXISTS
  eng "'%s' privilege for database '%s' exists both as partial revoke and mysql.db simultaneously. It could mean 'mysql' schema is corrupted."

OBSOLETE_ER_DB_ACCESS_DENIED
  eng "Access denied for AuthId `%.64s`@`%.64s` to database '%-.192s'."

OBSOLETE_ER_PARTIAL_REVOKES_EXIST
  eng "At least one partial revoke exists on a database. The system variable '@@partial_revokes' must be set to ON."

ER_TURNING_ON_PARTIAL_REVOKES
  eng "At least one partial revoke exists on a database. Turning ON the system variable '@@partial_revokes'."

ER_WARN_PARTIAL_REVOKE_AND_DB_GRANT
  eng "For user '%s'@'%s', one or more privileges granted through mysql.db for database '%s', conflict with partial revoke. It could mean 'mysql' schema is corrupted."

ER_WARN_INCORRECT_PRIVILEGE_FOR_DB_RESTRICTIONS
  eng "For user %s, ignored restrictions for privilege(s) '%s' for database '%s' as these are not valid database privileges."

ER_WARN_INVALID_DB_RESTRICTIONS
  eng "For user %s, ignored restrictions for privilege(s) '%s' for database '%s' as corresponding global privilege(s) are not granted."

ER_GRP_RPL_INVALID_COMMUNICATION_PROTOCOL
  eng "'%s' is an invalid value for group_replication_communication_protocol_join, please use a MySQL version between 5.7.14 and this server's version"

ER_GRP_RPL_STARTED_AUTO_REJOIN
  eng "Started auto-rejoin procedure attempt %lu of %lu"

ER_GRP_RPL_TIMEOUT_RECEIVED_VC_ON_REJOIN
  eng "Timeout while waiting for a view change event during the auto-rejoin procedure"

ER_GRP_RPL_FINISHED_AUTO_REJOIN
  eng "Auto-rejoin procedure attempt %lu of %lu finished. Member was%s able to join the group."

ER_GRP_RPL_DEFAULT_TABLE_ENCRYPTION_DIFF_FROM_GRP
  eng "The member is configured with a default_table_encryption option value '%d' different from the group '%d'. The member will now exit the group."

ER_SERVER_UPGRADE_OFF
  eng "Server shutting down because upgrade is required, yet prohibited by the command line option '--upgrade=NONE'."

ER_SERVER_UPGRADE_SKIP
  eng "Server upgrade is required, but skipped by command line option '--upgrade=MINIMAL'."

ER_SERVER_UPGRADE_PENDING
  eng "Server upgrade started with version %d, but server upgrade of version %d is still pending."

ER_SERVER_UPGRADE_FAILED
  eng "Failed to upgrade server."

ER_SERVER_UPGRADE_STATUS
  eng "Server upgrade from '%d' to '%d' %s."

ER_SERVER_UPGRADE_REPAIR_REQUIRED
  eng "Table '%s' requires repair."

ER_SERVER_UPGRADE_REPAIR_STATUS
  eng "Table '%s' repair %s."

ER_SERVER_UPGRADE_INFO_FILE
  eng "Could not open server upgrade info file '%s' for writing. Please make sure the file is writable."

ER_SERVER_UPGRADE_SYS_SCHEMA
  eng "Upgrading the sys schema."

ER_SERVER_UPGRADE_MYSQL_TABLES
  eng "Running queries to upgrade MySQL server."

ER_SERVER_UPGRADE_SYSTEM_TABLES
  eng "Upgrading system table data."

ER_SERVER_UPGRADE_EMPTY_SYS
  eng "Found empty sys database. Installing the sys schema."

ER_SERVER_UPGRADE_NO_SYS_VERSION
  eng "A sys schema exists with no sys.version view. If you have a user created sys schema, this must be renamed for the upgrade to succeed."

ER_SERVER_UPGRADE_SYS_VERSION_EMPTY
  eng "A sys schema exists with a sys.version view, but it returns no results."

ER_SERVER_UPGRADE_SYS_SCHEMA_OUTDATED
  eng "Found outdated sys schema version %s."

ER_SERVER_UPGRADE_SYS_SCHEMA_UP_TO_DATE
  eng "The sys schema is already up to date (version %s)."

ER_SERVER_UPGRADE_SYS_SCHEMA_OBJECT_COUNT
  eng "Found %d sys %s, but expected %d. Re-installing the sys schema."

ER_SERVER_UPGRADE_CHECKING_DB
  eng "Checking '%s' schema."

ER_IB_MSG_DDL_LOG_DELETE_BY_ID_TMCT
  eng "Too many concurrent transactions while clearing the DDL Log. Please increase the number of Rollback Segments."

ER_IB_MSG_POST_RECOVER_DDL_LOG_RECOVER
  eng "Error in DDL Log recovery during Post-Recovery processing."

ER_IB_MSG_POST_RECOVER_POST_TS_ENCRYPT
  eng "Error in Post-Tablespace-Encryption during Post-Recovery processing."

ER_IB_MSG_DDL_LOG_FAIL_POST_DDL
  eng "Error in DLL Log cleanup during Post-DDL processing."

ER_SERVER_BINLOG_UNSAFE_SYSTEM_FUNCTION
  eng "'%s' statement is unsafe because it uses a system function that may return a different value on the slave."

ER_SERVER_UPGRADE_HELP_TABLE_STATUS
  eng "Upgrade of help tables %s."

ER_GRP_RPL_SRV_GTID_WAIT_ERROR
  eng "Error when waiting for the server to execute local transactions in order assure the group change proper logging"

ER_GRP_DELAYED_VCLE_LOGGING
  eng "Unable to log the group change View log event in its exaction position in the log. This will not however affect the group replication recovery process or the overall plugin process."

OBSOLETE_ER_CANNOT_GRANT_ROLES_TO_ANONYMOUS_USER
  eng "Cannot grant roles to an anonymous user."

ER_BINLOG_UNABLE_TO_ROTATE_GTID_TABLE_READONLY
  eng "Unable to create a new binlog file: Table `mysql.gtid_executed` couldn't be opened. %s"

ER_NETWORK_NAMESPACES_NOT_SUPPORTED
  eng "Network Namespaces is not supported on this platform"

ER_UNKNOWN_NETWORK_NAMESPACE
  eng "Unknown network namespace '%s'"

ER_NETWORK_NAMESPACE_NOT_ALLOWED_FOR_WILDCARD_ADDRESS
  eng "Network namespace not allowed for wildcard interface address"

ER_SETNS_FAILED
  eng "setns() failed with error '%s'"

ER_WILDCARD_NOT_ALLOWED_FOR_MULTIADDRESS_BIND
  eng "Wildcard address value not allowed for multivalued bind address"

ER_NETWORK_NAMESPACE_FILE_PATH_TOO_LONG
  eng "The path to a special network namespace file is too long. (got %u > max %u)"

ER_IB_MSG_TOO_LONG_PATH
  eng "Cannot create tablespace '%s'. The filepath is too long for this OS."

ER_IB_RECV_FIRST_REC_GROUP_INVALID
  eng "The last block of redo had corrupted first_rec_group and became fixed (%u -> %u)."

ER_DD_UPGRADE_COMPLETED
  eng "Data dictionary upgrade from version '%u' to '%u' completed."

ER_SSL_SERVER_CERT_VERIFY_FAILED
  eng "Server SSL certificate doesn't verify: %s"

ER_PERSIST_OPTION_USER_TRUNCATED
  eng "Truncated a user name for %s that was too long while reading the persisted variables file"

ER_PERSIST_OPTION_HOST_TRUNCATED
  eng "Truncated a host name for %s that was too long while reading the persisted variables file"

ER_NET_WAIT_ERROR
  eng "The wait_timeout period was exceeded, the idle time since last command was too long."

ER_IB_MSG_1285
  eng "'%s' found not encrypted while '%s' is ON. Trying to encrypt it now."

ER_IB_MSG_CLOCK_MONOTONIC_UNSUPPORTED
  eng "CLOCK_MONOTONIC is unsupported, so do not change the system time when MySQL is running !"

ER_IB_MSG_CLOCK_GETTIME_FAILED
  eng "clock_gettime() failed: %s"

ER_PLUGIN_NOT_EARLY_DUP
  eng "Plugin '%s' is not to be used as an "early" plugin. Don't add it to --early-plugin-load, keyring migration etc."
  bgn "Приставката '%s' не може да се използва като ранна приставка. Не я добавайте в --early-plugin-load и т.н."

ER_PLUGIN_NO_INSTALL_DUP
  eng "Plugin '%s' is marked as not dynamically installable. You have to stop the server to install it."

# When using this error message, use the ER_WARN_DEPRECATED_SYNTAX error
# code.
OBSOLETE_ER_WARN_DEPRECATED_SQL_CALC_FOUND_ROWS
  eng "SQL_CALC_FOUND_ROWS is deprecated and will be removed in a future release. Consider using two separate queries instead."

# When using this error message, use the ER_WARN_DEPRECATED_SYNTAX error
# code.
OBSOLETE_ER_WARN_DEPRECATED_FOUND_ROWS
  eng "FOUND_ROWS() is deprecated and will be removed in a future release. Consider using COUNT(*) instead."

ER_BINLOG_UNSAFE_DEFAULT_EXPRESSION_IN_SUBSTATEMENT
  eng "The statement is unsafe because it invokes a trigger or a stored function that modifies a table that has a column with a DEFAULT expression that may return a different value on the slave."

ER_GRP_RPL_MEMBER_VER_READ_COMPATIBLE
  eng "Member version is read compatible with the group."

ER_LOCK_ORDER_INIT_FAILED
  eng "Lock order disabled (reason: init failed)."

ER_AUDIT_LOG_KEYRING_ID_TIMESTAMP_VALUE_IS_INVALID
  eng "Keyring ID timestamp value is invalid: '%s'"

ER_AUDIT_LOG_FILE_NAME_TIMESTAMP_VALUE_IS_MISSING_OR_INVALID
  eng "Cannot process audit log file. File name timestamp value is missing or invalid: '%s'"

ER_AUDIT_LOG_FILE_NAME_DOES_NOT_HAVE_REQUIRED_FORMAT
  eng "Cannot process audit log file. File name does not have required format: '%s'"

ER_AUDIT_LOG_FILE_NAME_KEYRING_ID_VALUE_IS_MISSING
  eng "Cannot process audit log file. File name keyring ID value is missing: '%s'"

ER_AUDIT_LOG_FILE_HAS_BEEN_SUCCESSFULLY_PROCESSED
  eng "Audit log file has been successfully processed: '%s'"

ER_AUDIT_LOG_COULD_NOT_OPEN_FILE_FOR_READING
  eng "Could not open audit log file for reading: '%s'"

ER_AUDIT_LOG_INVALID_FILE_CONTENT
  eng "Invalid audit log file content: '%s'"

ER_AUDIT_LOG_CANNOT_READ_PASSWORD
  eng "Cannot read password: '%.32s'"

ER_AUDIT_LOG_CANNOT_STORE_PASSWORD
  eng "Cannot store password: '%.32s'"

ER_AUDIT_LOG_CANNOT_REMOVE_PASSWORD
  eng "Cannot remove password: '%.32s'"

ER_AUDIT_LOG_PASSWORD_HAS_BEEN_COPIED
  eng "'audit_log' password has been copied into '%.32s' and will be removed with first purged password."

OBSOLETE_ER_AUDIT_LOG_INSUFFICIENT_PRIVILEGE
  eng "Request ignored for '%.64s'@'%.64s'. Role needed to perform operation: '%.32s'"

OBSOLETE_ER_WRONG_MVI_VALUE
  eng "Can't store an array or an object in a scalar key part of the index '%.192s'"

OBSOLETE_ER_WARN_FUNC_INDEX_NOT_APPLICABLE
  eng "Cannot use functional index '%-.64s' due to type or collation conversion"

OBSOLETE_ER_EXCEEDED_MV_KEYS_NUM
  eng "Exceeded max number of values per record for multi-valued index '%-.64s' by %u value(s)"

OBSOLETE_ER_EXCEEDED_MV_KEYS_SPACE
  eng "Exceeded max total length of values per record for multi-valued index '%-.64s' by %u bytes"

OBSOLETE_ER_FUNCTIONAL_INDEX_DATA_IS_TOO_LONG 22001
  eng "Data too long for functional index '%-.64s'"

OBSOLETE_ER_INVALID_JSON_VALUE_FOR_FUNC_INDEX 22018
  eng "Invalid JSON value for CAST for functional index '%-.64s'"

OBSOLETE_ER_JSON_VALUE_OUT_OF_RANGE_FOR_FUNC_INDEX 22003
  eng "Out of range JSON value for CAST for functional index '%-.64s'"

ER_LDAP_EMPTY_USERDN_PASSWORD
  eng "Empty user dn or password is not allowed, not attempting LDAP bind."

OBSOLETE_ER_GROUPING_ON_TIMESTAMP_IN_DST
  eng "Grouping on temporal is non-deterministic for timezones having DST. Please consider switching to UTC for this query."

ER_ACL_WRONG_OR_MISSING_ACL_TABLES_LOG
  eng "The current layout of the ACL tables does not conform to the server's expected layout. They're either altered, missing or not upgraded from a previous version. However a best effort attempt to read data from these tables will still be made."

ER_LOCK_ORDER_FAILED_WRITE_FILE
  eng "LOCK_ORDER: Failed to write to file <%s>."

ER_LOCK_ORDER_FAILED_READ_FILE
  eng "LOCK_ORDER: Failed to read from file <%s>."

ER_LOCK_ORDER_MESSAGE
  eng "LOCK_ORDER message: %s"

ER_LOCK_ORDER_DEPENDENCIES_SYNTAX
  eng "Lock order dependencies file <%s> (%d:%d) - (%d:%d) : %s"

ER_LOCK_ORDER_SCANNER_SYNTAX
  eng "Lock order scanner: (%d:%d) - (%d:%d) : %s"

ER_DATA_DIRECTORY_UNUSABLE_DELETABLE
  eng "The newly created data directory %s by --initialize is unusable. You can remove it."
  bgn "Новосъздадената от --initialize папка за базата %s е неизползваема. Можете да я изтриете."

ER_IB_MSG_BTREE_LEVEL_LIMIT_EXCEEDED
  eng "No. of B-tree level created for index %s has crossed the permissible limit. If debug option innodb_limit_optimistic_insert_debug is being used try tweaking it to include more records in a page."

ER_IB_CLONE_START_STOP
  eng "%s"

ER_IB_CLONE_OPERATION
  eng "%s"

ER_IB_CLONE_RESTART
  eng "%s"

ER_IB_CLONE_USER_DATA
  eng "Clone removing all user data for provisioning: %s"

ER_IB_CLONE_NON_INNODB_TABLE
  eng "Non innodb table: %s.%s is not cloned and is empty."

ER_CLONE_SHUTDOWN_TRACE
  eng "Clone shutting down server as RESTART failed. Please start server to complete clone operation."

ER_GRP_RPL_GTID_PURGED_EXTRACT_ERROR
  eng "Error when extracting this member GTID purged set. Operations and checks made to group joiners may be incomplete."

ER_GRP_RPL_CLONE_PROCESS_PREPARE_ERROR
  eng "There was an issue when configuring the remote cloning process: %s"

ER_GRP_RPL_CLONE_PROCESS_EXEC_ERROR
  eng "There was an issue when cloning from another server: %s"

ER_GRP_RPL_RECOVERY_EVAL_ERROR
  eng "There was an issue when trying to evaluate the best distributed recovery strategy while joining.%s"

ER_GRP_RPL_NO_POSSIBLE_RECOVERY
  eng "No valid or ONLINE members exist to get the missing data from the group. For cloning check if donors of the same version and with clone plugin installed exist. For incremental recovery check if you have donors where the required data was not purged from the binary logs."

ER_GRP_RPL_CANT_KILL_THREAD
  eng "The group replication plugin could not kill the plugin routine for %s. %s"

ER_GRP_RPL_RECOVERY_STRAT_CLONE_THRESHOLD
  eng "Due to the number of missing transactions being higher than the configured threshold of %llu, this member will start distributed recovery using clone."

ER_GRP_RPL_RECOVERY_STRAT_CLONE_PURGED
  eng "As no ONLINE member has the missing data for recovering in its binary logs, this member will start distributed recovery using clone."

ER_GRP_RPL_RECOVERY_STRAT_CHOICE
  eng "Distributed recovery will transfer data using: %s"

ER_GRP_RPL_RECOVERY_STRAT_FALLBACK
  eng "Due to some issue on the previous step distributed recovery is now executing: %s"

ER_GRP_RPL_RECOVERY_STRAT_NO_FALLBACK
  eng "Due to a critical cloning error or lack of donors, distributed recovery cannot be executed. The member will now leave the group."

ER_GRP_RPL_SLAVE_THREAD_ERROR_ON_CLONE
  eng "The '%s' thread of channel '%s' will error out as the server will attempt to clone another server"

ER_UNKNOWN_TABLE_IN_UPGRADE
  eng "Unknown table '%-.129s'"

ER_IDENT_CAUSES_TOO_LONG_PATH_IN_UPGRADE
  eng "Long database name and identifier for object resulted in path length exceeding %d characters. Path: '%s'."

ER_XA_CANT_CREATE_MDL_BACKUP
  eng "XA: Failed to take MDL Lock backup of PREPARED XA transaction during client disconnect."

ER_AUDIT_LOG_SUPER_PRIVILEGE_REQUIRED
  eng "SUPER privilege or AUDIT_ADMIN role required for '%s'@'%s' user."

ER_AUDIT_LOG_UDF_INVALID_ARGUMENT_TYPE
  eng "Invalid argument type"

ER_AUDIT_LOG_UDF_INVALID_ARGUMENT_COUNT
  eng "Invalid argument count"

ER_AUDIT_LOG_HAS_NOT_BEEN_INSTALLED
  eng "audit_log plugin has not been installed using INSTALL PLUGIN syntax."

ER_AUDIT_LOG_UDF_READ_INVALID_MAX_ARRAY_LENGTH_ARG_TYPE
  eng "Invalid \"max_array_length\" argument type."

ER_LOG_CANNOT_WRITE_EXTENDED
  eng "Failed to write to %s: %s (%s)"

OBSOLETE_ER_UPGRADE_WITH_PARTITIONED_TABLES_REJECTED
  eng "Upgrading from server version %d with partitioned tables and lower_case_table_names == 1 on a case sensitive file system may cause issues, and is therefore prohibited. To upgrade anyway, restart the new server version with the command line option 'upgrade=FORCE'. When upgrade is completed, please execute 'RENAME TABLE <part_table_name> TO <new_table_name>; RENAME TABLE <new_table_name> TO <part_table_name>;' for each of the partitioned tables. Please see the documentation for further information."

ER_KEYRING_AWS_INCORRECT_PROXY
  eng "Incorrect environment variable %s, invalid port: %s"

ER_GRP_RPL_SERVER_SET_TO_OFFLINE_MODE_DUE_TO_ERRORS
  eng "The server was automatically set into offline mode after an error was detected."

ER_GRP_RPL_MESSAGE_SERVICE_FATAL_ERROR
  eng "Message delivery error on message service of Group Replication. The server will now leave the group."

ER_WARN_WRONG_COMPRESSION_ALGORITHM_LOG
  eng "Invalid MASTER_COMPRESSION_ALGORITHMS '%.192s' found in repository for channel '%.192s'. Resetting to 'uncompressed' (no compression)."

ER_WARN_WRONG_COMPRESSION_LEVEL_LOG
  eng "Invalid MASTER_ZSTD_COMPRESSION_LEVEL found in repository for channel '%.192s'. Resetting to %u."

ER_PROTOCOL_COMPRESSION_RESET_LOG
  eng "Option --protocol-compression-algorithms is reset to default value."

ER_XPLUGIN_COMPRESSION_ERROR
  eng "Fatal error while compressing outgoing data - %s"

ER_MYSQLBACKUP_MSG
  eng "%s"

ER_WARN_UNKNOWN_KEYRING_AWS_REGION
  eng "Unknown keyring_aws_region '%.192s'. Connection to AWS KMS may fail."

ER_WARN_LOG_PRIVILEGE_CHECKS_USER_DOES_NOT_EXIST
  eng "PRIVILEGE_CHECKS_USER for replication channel '%.192s' was set to `%.64s`@`%.255s`, but this is not an existing user. Correct this before starting replication threads."

ER_WARN_LOG_PRIVILEGE_CHECKS_USER_CORRUPT
  eng "Invalid, corrupted PRIVILEGE_CHECKS_USER was found in the replication configuration repository for channel '%.192s'. Use CHANGE MASTER TO PRIVILEGE_CHECKS_USER to correct the configuration."

ER_WARN_LOG_PRIVILEGE_CHECKS_USER_NEEDS_RPL_APPLIER_PRIV
  eng "PRIVILEGE_CHECKS_USER for replication channel '%.192s' was set to `%.64s`@`%.255s`, but this user does not have REPLICATION_APPLIER privilege. Correct this before starting the replication threads."

ER_FILE_PRIVILEGE_FOR_REPLICATION_CHECKS
  eng "The PRIVILEGE_CHECKS_USER for channel '%.192s' would need FILE privilege to execute a LOAD DATA INFILE statement replicated in statement format. Consider using binlog_format=ROW on master. If the replicated events are trusted, recover from the failure by temporarily granting FILE to the PRIVILEGE_CHECKS_USER."

ER_RPL_SLAVE_SQL_THREAD_STARTING_WITH_PRIVILEGE_CHECKS
  eng "Slave SQL thread%s initialized, starting replication in log '%s' at position %s, relay log '%s' position: %s, user: '%.64s'@'%.255s', roles: %.512s"

ER_AUDIT_LOG_CANNOT_GENERATE_PASSWORD
  eng "Cannot generate password: '%.32s'"

ER_INIT_FAILED_TO_GENERATE_ROOT_PASSWORD
  eng "Failed to generate a random password for root. Probabably not enough enthropy."

ER_PLUGIN_LOAD_OPTIONS_IGNORED
  eng "Ignoring --plugin-load[_add] list as the server is running with --initialize(-insecure)."

ER_WARN_AUTH_ID_WITH_SYSTEM_USER_PRIV_IN_MANDATORY_ROLES
  eng "Cannot set mandatory_roles: AuthId `%.64s`@`%.64s` has '%s' privilege. AuthId(s) set in the mandatory_roles are ignored."

ER_IB_MSG_SKIP_HIDDEN_DIR
  eng "Directory '%s' will not be scanned because it is a hidden directory."

ER_WARN_RPL_RECOVERY_NO_ROTATE_EVENT_FROM_MASTER_EOF
  eng "Server was not able to find a rotate event from master server to initialize relay log recovery for channel '%s'. Skipping relay log recovery for the channel."

ER_IB_LOB_ROLLBACK_INDEX_LEN
  eng "Rolling back LOB for transaction %llu undo number %llu : current index length %llu. (iteration %llu)"

ER_CANT_PROCESS_EXPRESSION_FOR_GENERATED_COLUMN_TO_DD
  eng "Error in processing (possibly deprecated) expression or function '%.128s' for generated column %.64s.%.64s.%.64s"

ER_RPL_SLAVE_QUEUE_EVENT_FAILED_INVALID_NON_ROW_FORMAT
  eng "The queue event failed for channel '%s' as an invalid event according to REQUIRE_ROW_FORMAT was found."

ER_RPL_SLAVE_APPLY_LOG_EVENT_FAILED_INVALID_NON_ROW_FORMAT
  eng "The application of relay events failed for channel '%s' as an invalid event according to REQUIRE_ROW_FORMAT was found."

ER_LOG_PRIV_CHECKS_REQUIRE_ROW_FORMAT_NOT_SET
  eng "PRIVILEGE_CHECKS_USER for replication channel '%.192s' can't be set to `%.64s`@`%.255s` unless REQUIRE_ROW_FORMAT is also set to %d."

ER_RPL_SLAVE_SQL_THREAD_DETECTED_UNEXPECTED_EVENT_SEQUENCE
  eng "An unexpected event sequence was detected by the SQL thread while applying an event."

ER_IB_MSG_UPGRADE_PARTITION_FILE
  eng "Updating partition file name '%s' to '%s' and all other partition files during upgrade"

ER_IB_MSG_DOWNGRADE_PARTITION_FILE
  eng "Updating partition file name '%s' to '%s' and all other partition files during downgrade"

ER_IB_MSG_UPGRADE_PARTITION_FILE_IMPORT
  eng "Updating partition file name '%s' to '%s' for import"

ER_IB_WARN_OPEN_PARTITION_FILE
  eng "Unable to open partition file with new name '%s'. Please check if innodb_directories is set to include all external file paths"

ER_IB_MSG_FIL_STATE_MOVED_CORRECTED
  eng "%s DD ID: %llu - Partition tablespace %u, name '%s' is corrected to '%s'"

ER_IB_MSG_FIL_STATE_MOVED_CHANGED_PATH
  eng "%s DD ID: %llu - Tablespace %u, name '%s', '%s' is moved to '%s'"

ER_IB_MSG_FIL_STATE_MOVED_CHANGED_NAME
  eng "%s DD ID: %llu - Partition tablespace %u, name '%s', '%s' is updated to '%s'"

ER_IB_MSG_FIL_STATE_MOVED_TOO_MANY
  eng "%s Too many files have been moved, disabling logging of detailed messages"

ER_GR_ELECTED_PRIMARY_GTID_INFORMATION
  eng "Elected primary member %s: %s"

ER_SCHEMA_NAME_IN_UPPER_CASE_NOT_ALLOWED
  eng "Schema name '%s' containing upper case characters is not allowed with lower_case_table_names = 1."

ER_TABLE_NAME_IN_UPPER_CASE_NOT_ALLOWED
  eng "Table name '%s.%s' containing upper case characters is not allowed with lower_case_table_names = 1."

ER_SCHEMA_NAME_IN_UPPER_CASE_NOT_ALLOWED_FOR_FK
  eng "Schema name '%s' containing upper case characters, used by foreign key '%s' in table '%s.%s', is not allowed with lower_case_table_names = 1."

ER_TABLE_NAME_IN_UPPER_CASE_NOT_ALLOWED_FOR_FK
  eng "Table name '%s.%s' containing upper case characters, used by foreign key '%s' in table '%s.%s', is not allowed with lower_case_table_names = 1."

ER_IB_MSG_DICT_PARTITION_NOT_FOUND
  eng "Table Partition: %s is not found in InnoDB dictionary"

ER_ACCESS_DENIED_FOR_USER_ACCOUNT_BLOCKED_BY_PASSWORD_LOCK
  eng "Access denied for user '%-.48s'@'%-.64s'. Account is blocked for %s day(s) (%s day(s) remaining) due to %u consecutive failed logins. Use FLUSH PRIVILEGES or ALTER USER to reset."

ER_INNODB_OUT_OF_RESOURCES
  eng "%s"

ER_DD_UPGRADE_FOUND_PREPARED_XA_TRANSACTION
  eng "Upgrade cannot proceed due to an existing prepared XA transaction."

ER_MIGRATE_TABLE_TO_DD_OOM
  eng "Could not allocate memory for key_info when migrating table %s.%s"

ER_RPL_RELAY_LOG_RECOVERY_INFO_AFTER_CLONE
  eng "Relay log information for channel '%s' was found after a clone operation. Relay log recovery will be executed to adjust positions and file information for this new server. Should that automatic procedure fail please adjust the positions through 'CHANGE MASTER TO'"

ER_IB_MSG_57_UNDO_SPACE_DELETE_FAIL
  eng "Failed to delete 5.7 undo tablespace: %s during upgrade"

ER_IB_MSG_DBLWR_1285
  eng "Empty doublewrite file: %s"

ER_IB_MSG_DBLWR_1286
  eng "Using '%s' for doublewrite"

ER_IB_MSG_DBLWR_1287
  eng  "Error reading doublewrite buffer from the system tablespace"

ER_IB_MSG_DBLWR_1288
  eng "Cannot create doublewrite buffer: you must increase your buffer pool size. Cannot continue operation."

ER_IB_MSG_DBLWR_1290
  eng "The page in the doublewrite file is corrupt. Cannot continue operation. You can try to recover the database with innodb_force_recovery=6"

ER_IB_MSG_DBLWR_1291
  eng "%s"

ER_IB_MSG_DBLWR_1292
  eng "%s"

ER_IB_MSG_DBLWR_1293
  eng "Doublewrite file create failed: %s"

ER_IB_MSG_DBLWR_1294
  eng "DBLWRThread: pthread_setaffinity() failed!"

ER_IB_MSG_DBLWR_1295
  eng "%s"

ER_IB_MSG_DBLWR_1296
  eng "%s"

ER_IB_MSG_DBLWR_1297
  eng "Doublewrite file read failed: %s"

ER_IB_MSG_DBLWR_1298
  eng "Dump of the data file page:"

ER_IB_MSG_DBLWR_1300
  eng "%s"

ER_IB_MSG_DBLWR_1301
  eng "%s"

ER_IB_MSG_DBLWR_1304
  eng "%s"

ER_IB_MSG_DBLWR_1305
  eng "%s"

ER_IB_MSG_DBLWR_1306
  eng "%s"

ER_IB_MSG_DBLWR_1307
  eng "%s"

ER_IB_MSG_DBLWR_1308
  eng "%s"

ER_IB_MSG_DBLWR_1309
  eng "%s"

ER_IB_MSG_DBLWR_1310
  eng "%s"

ER_IB_MSG_DBLWR_1311
  eng "%s"

ER_IB_MSG_DBLWR_1312
  eng "%s"

ER_IB_MSG_DBLWR_1313
  eng "%s"

ER_IB_MSG_DBLWR_1314
  eng "%s"

ER_IB_MSG_DBLWR_1315
  eng "%s"

ER_IB_MSG_DBLWR_1316
  eng "%s"

ER_IB_MSG_DBLWR_1317
  eng "%s"

ER_IB_MSG_DBLWR_1318
  eng "%s"

ER_IB_MSG_DBLWR_1319
  eng "Doublewrite load file %s size %lu is not a multiple of the configured page size %lu""

ER_IB_MSG_DBLWR_1320
  eng "Doublewrite file %s truncate failed"

ER_IB_MSG_DBLWR_1321
  eng "Doublewrite file %s failed to writ zeros"

ER_IB_MSG_DBLWR_1322
  eng "Doublewrite create file %s size %lu is not a multiple of the configured page size %lu""

ER_IB_MSG_DBLWR_1323
  eng "%s"

ER_IB_MSG_DBLWR_1324
  eng "%s"

ER_IB_MSG_DBLWR_1325
  eng "%s"

ER_IB_MSG_DBLWR_1326
  eng "%s"

ER_IB_MSG_DBLWR_1327
  eng "%s"

ER_IB_MSG_GTID_FLUSH_AT_SHUTDOWN
  eng "Could not flush all GTIDs during slow shutdown. Will recover GTIDs when server restarts."

ER_IB_MSG_57_STAT_SPACE_DELETE_FAIL
  eng "Failed to delete 5.7 stat tablespace: %s during upgrade"

ER_NDBINFO_UPGRADING_SCHEMA
  eng "Installing ndbinfo schema version %s"

ER_NDBINFO_NOT_UPGRADING_SCHEMA
  eng "Installed ndbinfo schema is current. Not upgrading."

ER_NDBINFO_UPGRADING_SCHEMA_FAIL
  eng "Failed to upgrade ndbinfo schema."

ER_IB_MSG_CREATE_LOG_FILE
  eng "Creating log file %s"

ER_IB_MSG_INNODB_START_INITIALIZE
  eng "InnoDB initialization has started."

ER_IB_MSG_INNODB_END_INITIALIZE
  eng "InnoDB initialization has ended."

ER_WARN_LOG_DEPRECATED_PARTITION_PREFIX_KEY
  eng "Usage of column '%.64s.%.64s.%.64s' having prefix key part '%.64s(%u)' in the PARTITION BY KEY() clause is deprecated and will be removed in a future release."

ER_INNODB_UNABLE_TO_ACQUIRE_DD_OBJECT
  eng "%s"

ER_IB_MSG_PAGE_ARCH_NO_RESET_POINTS
  eng "Could not find appropriate reset points."

ER_IB_WRN_PAGE_ARCH_FLUSH_DATA
  eng "Unable to flush. Page archiving data may be corrupt in case of a crash."

ER_IB_ERR_PAGE_ARCH_INVALID_DOUBLE_WRITE_BUF
  eng "Page archiver's doublewrite buffer for %ld is not valid."

ER_IB_ERR_PAGE_ARCH_RECOVERY_FAILED
  eng "Page archiver system's recovery failed."

ER_IB_ERR_PAGE_ARCH_INVALID_FORMAT
  eng "Invalid archived file name format. The archived file is supposed to have the format %s + [0-9]*."

<<<<<<< HEAD
ER_IB_MSG_UNDO_TRUNCATION_TOO_OFTEN
  eng "Undo Truncation is occurring too often. Consider increasing --innodb-max-undo-log-size."
=======
ER_INVALID_XPLUGIN_SOCKET_SAME_AS_SERVER
  eng "X Plugins UNIX socket must use different file than MySQL server. X Plugin won't be accessible through UNIX socket"
>>>>>>> 4ddb1cab

# DO NOT add server-to-client messages here;
# they go in messages_to_clients.txt
# in the same directory as this file.
#
# This file is for messages intended for the error log only.
#
# See the FAQ in errmsg_readme.txt in the
# same directory as this file for more
# information.

#
# End of 8.0 error messages intended to be written to the server error log.
#

################################################################################
# Error numbers 50000 to 51999 are reserved. Please do not use them for
# other error messages.
################################################################################
reserved-error-section 50000 51999


# DO NOT append error messages here at the end.
#
#   If you came here to add a message, please read the FAQ in
#   errmsg_readme.txt to see where it should go.
#
#   Messages the server sends to the error log and messages
#   the server sends to its clients go to different places.
#   Messages for different server versions go to different places.
#   Messages that are built into the client library (libmysql/C-API)
#   go into yet a different place.<|MERGE_RESOLUTION|>--- conflicted
+++ resolved
@@ -10827,13 +10827,11 @@
 ER_IB_ERR_PAGE_ARCH_INVALID_FORMAT
   eng "Invalid archived file name format. The archived file is supposed to have the format %s + [0-9]*."
 
-<<<<<<< HEAD
 ER_IB_MSG_UNDO_TRUNCATION_TOO_OFTEN
   eng "Undo Truncation is occurring too often. Consider increasing --innodb-max-undo-log-size."
-=======
+
 ER_INVALID_XPLUGIN_SOCKET_SAME_AS_SERVER
   eng "X Plugins UNIX socket must use different file than MySQL server. X Plugin won't be accessible through UNIX socket"
->>>>>>> 4ddb1cab
 
 # DO NOT add server-to-client messages here;
 # they go in messages_to_clients.txt
